--- conflicted
+++ resolved
@@ -102,10 +102,7 @@
       alias LightningWeb.Router.Helpers, as: Routes
 
       import PetalComponents.Table
-<<<<<<< HEAD
-=======
       import PetalComponents.Avatar
->>>>>>> f2f855ff
       import PetalComponents.Dropdown
       alias PetalComponents.Heroicons
 

<div id={"credential-#{@id}"}>
  <.form
    let={f}
    for={@changeset}
    id="credential-form"
    phx-target={@myself}
    phx-change="validate"
    phx-submit="save"
  >
    <div class="grid grid-cols-6 gap-6">
      <div class="col-span-3">
        <%= label(f, :name, class: "block text-sm font-medium text-secondary-700") %>
        <%= error_tag(f, :name, class: "block w-full rounded-md") %>
        <%= text_input(f, :name,
          class:
            "mt-1 focus:ring-primary-500 focus:border-primary-500 block w-full shadow-sm sm:text-sm border-secondary-300 rounded-md"
        ) %>

        <div class="mt-2">
          <%= label(f, :schema,
            class: "block text-sm font-medium text-secondary-700 mb-1"
          ) %>
          <.select_field
            form={f}
            name={:schema}
            values={[Raw: "raw", DHIS2: "dhis2"]}
            prompt="Choose a schema"
          />
        </div>

        <div class="mt-2">
          <div class="rounded-md border p-4 bg-gray-50">
            <%= case input_value(f, :schema) do %>
              <% "raw" -> %>
                <%= label(f, :body,
                  class: "block text-sm font-medium text-secondary-700"
                ) %>
                <%= error_tag(f, :body, class: "block w-full rounded-md") %>
                <%= textarea(f, :body,
                  class:
                    "rounded-md w-full font-mono bg-slate-800 text-slate-100"
                ) %>
              <% s when byte_size(s) > 0 -> %>
                <%= for {field, _type} <- @schema.types do %>
                  <%= schema_input(@schema.schema_root, @schema_changeset, field) %>
                <% end %>
              <% _ -> %>
                <p>Select a credential schema</p>
            <% end %>
          </div>
        </div>

        <%= if @action in [:edit] do %>
          <div class="mt-2">
            <%= label(f, :owner,
              class: "block text-sm font-medium text-secondary-700"
            ) %>
            <%= error_tag(f, :user_id) %>
            <LightningWeb.Components.Form.select_field
              form={f}
              name={:user_id}
              values={@users}
            />
          </div>
        <% end %>

        <div class="mt-2">
          <LightningWeb.Components.Form.check_box form={f} id={:production} />
        </div>
      </div>

      <div class="col-span-3">
        <%= label(f, :project_credentials, "Project Access",
          class: "block text-sm font-medium text-secondary-700"
        ) %>

        <div class="flex w-full items-center gap-2 pb-3 mt-1">
          <div class="grow">
            <.select
              phx-hook="AssocListChange"
              phx-target={@myself}
              id="project_list"
            >
              <option>Select a project</option>
              <%= options_for_select(@available_projects, @selected_project) %>
            </.select>
          </div>
          <div class="grow-0 items-right">
            <.button
              text="Add"
              disabled={@selected_project == ""}
              phx-target={@myself}
              phx-value-projectid={@selected_project}
              phx-click="add_new_project"
            />
          </div>
        </div>

        <%= for project_form <- inputs_for(f, :project_credentials) do %>
          <%= if input_value(project_form, :delete) != true do %>
            <div class="flex w-full gap-2 items-center pb-2">
              <div class="grow">
                <%= @all_projects
                |> Enum.find_value(fn {name, id} ->
                  if id == input_value(project_form, :project_id), do: name
                end) %>
                <%= error_tag(project_form, :project_id, class: "block text-xs") %>
              </div>
              <div class="grow-0 items-right">
                <.button
                  text="Remove"
                  phx-target={@myself}
                  phx-value-index={project_form.index}
                  phx-click="delete_project"
                />
              </div>
            </div>
          <% end %>
          <%= hidden_inputs_for(project_form) %>
          <%= hidden_input(project_form, :project_id) %>
          <%= hidden_input(project_form, :delete) %>
        <% end %>
      </div>
    </div>
    <div class="hidden sm:block" aria-hidden="true">
      <div class="py-5">
        <div class="border-t border-secondary-200"></div>
      </div>
    </div>

    <div>
      <span>
        <%= live_redirect("Cancel",
          class:
            "inline-flex justify-center py-2 px-4 border border-transparent shadow-sm text-sm font-medium rounded-md text-white bg-secondary-700 hover:bg-secondary-800 focus:outline-none focus:ring-2 focus:ring-offset-2 focus:ring-secondary-500",
          to: Routes.credential_index_path(@socket, :index)
        ) %>
      </span>
      <span>
<<<<<<< HEAD
        <.submit_button
          disabled_with="Saving..."
          disabled={!@valid}
          value="Save"
=======
        <LightningWeb.Components.Form.submit_button
          value="Save"
          disable_with="Saving..."
          changeset={@changeset}
>>>>>>> 9ac95265
        />
      </span>
    </div>
  </.form>
</div><|MERGE_RESOLUTION|>--- conflicted
+++ resolved
@@ -137,17 +137,11 @@
         ) %>
       </span>
       <span>
-<<<<<<< HEAD
-        <.submit_button
-          disabled_with="Saving..."
-          disabled={!@valid}
-          value="Save"
-=======
         <LightningWeb.Components.Form.submit_button
           value="Save"
           disable_with="Saving..."
+          disabled={!@valid}
           changeset={@changeset}
->>>>>>> 9ac95265
         />
       </span>
     </div>

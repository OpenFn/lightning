defmodule LightningWeb.WorkflowLive.AiAssistantComponent do
  use LightningWeb, :live_component

  alias Lightning.AiAssistant
  alias Lightning.AiAssistant.Limiter
  alias Phoenix.LiveView.AsyncResult
  alias Phoenix.LiveView.JS

  @dialyzer {:nowarn_function, process_ast: 2}

  def mount(socket) do
    {:ok,
     socket
     |> assign(%{
       ai_limit_result: nil,
       has_read_disclaimer: false,
       pending_message: AsyncResult.ok(nil),
       process_message_on_show: false,
       all_sessions: AsyncResult.ok([]),
       session: nil,
       form: to_form(%{"content" => nil}),
       error_message: nil
     })
     |> assign_async(:endpoint_available?, fn ->
       {:ok, %{endpoint_available?: AiAssistant.endpoint_available?()}}
     end)}
  end

  def update(%{action: action, current_user: current_user} = assigns, socket) do
    {:ok,
     socket
     |> assign(assigns)
     |> assign(
       has_read_disclaimer: AiAssistant.user_has_read_disclaimer?(current_user)
     )
     |> maybe_check_limit()
     |> apply_action(action, assigns)}
  end

  defp apply_action(socket, :new, %{selected_job: job}) do
    socket
    |> assign_async(:all_sessions, fn ->
      {:ok, %{all_sessions: AiAssistant.list_sessions_for_job(job)}}
    end)
  end

  defp apply_action(socket, :show, %{
         selected_job: job,
         chat_session_id: chat_session_id
       }) do
    if socket.assigns.process_message_on_show do
      message = hd(socket.assigns.session.messages)

      socket
      |> assign(:process_message_on_show, false)
      |> process_message(message.content)
    else
      session =
        chat_session_id
        |> AiAssistant.get_session!()
        |> AiAssistant.put_expression_and_adaptor(job.body, job.adaptor)

      socket
      |> assign(:session, session)
      |> assign(:process_message_on_show, false)
    end
  end

  def render(assigns) do
    ~H"""
    <div id={@id} class="h-full relative">
      <%= if !@has_read_disclaimer do %>
        <.render_onboarding myself={@myself} can_edit_workflow={@can_edit_workflow} />
      <% else %>
        <.render_session {assigns} />
      <% end %>
    </div>
    """
  end

  def handle_event("send_message", %{"content" => content}, socket) do
    if socket.assigns.can_edit_workflow do
      %{action: action} = socket.assigns
      # clear error
      socket
      |> assign(error_message: nil)
      |> check_limit()
      |> then(fn socket ->
        if socket.assigns.ai_limit_result == :ok do
          {:noreply, save_message(socket, action, content)}
        else
          {:noreply, socket}
        end
      end)
    else
      {:noreply,
       socket
       |> assign(
         form: to_form(%{"content" => nil}),
         error_message: "You are not authorized to use the Ai Assistant"
       )}
    end
  end

  def handle_event("mark_disclaimer_read", _params, socket) do
    {:ok, _} = AiAssistant.mark_disclaimer_read(socket.assigns.current_user)

    {:noreply, assign(socket, has_read_disclaimer: true)}
  end

  defp save_message(%{assigns: assigns} = socket, :new, content) do
    case AiAssistant.create_session(
           assigns.selected_job,
           assigns.current_user,
           content
         ) do
      {:ok, session} ->
        query_params = Map.put(assigns.query_params, "chat", session.id)

        socket
        |> assign(:session, session)
        |> assign(:process_message_on_show, true)
        |> push_patch(to: redirect_url(assigns.base_url, query_params))

      error ->
        assign(socket, error_message: error_message(error))
    end
  end

  defp save_message(%{assigns: assigns} = socket, :show, content) do
    case AiAssistant.save_message(assigns.session, %{
           "role" => "user",
           "content" => content,
           "user" => assigns.current_user
         }) do
      {:ok, session} ->
        socket
        |> assign(:session, session)
        |> process_message(content)

      error ->
        assign(socket, error_message: error_message(error))
    end
  end

  defp error_message({:error, %Ecto.Changeset{}}) do
    "Oops! Could not save message. Please try again."
  end

  defp error_message({:error, :apollo_unavailable}) do
    "Oops! Could not reach the Ai Server. Please try again later."
  end

  defp error_message({:error, _reason, %{text: text_message}}) do
    text_message
  end

  defp error_message(_error) do
    "Oops! Something went wrong. Please try again."
  end

  defp process_message(socket, message) do
    session = socket.assigns.session

    socket
    |> assign(:pending_message, AsyncResult.loading())
    |> start_async(
      :process_message,
      fn -> AiAssistant.query(session, message) end
    )
  end

  defp redirect_url(base_url, query_params) do
    query_string =
      query_params
      |> Enum.reject(fn {_k, v} -> is_nil(v) end)
      |> URI.encode_query()

    "#{base_url}?#{query_string}"
  end

  def handle_async(:process_message, {:ok, {:ok, session}}, socket) do
    {:noreply,
     socket
     |> assign(:session, session)
     |> assign(:pending_message, AsyncResult.ok(nil))}
  end

  def handle_async(:process_message, {:ok, error}, socket) do
    {:noreply,
     socket
     |> update(:pending_message, fn async_result ->
       AsyncResult.failed(async_result, error)
     end)}
  end

  def handle_async(:process_message, {:exit, error}, socket) do
    {:noreply,
     socket
     |> update(:pending_message, fn async_result ->
       AsyncResult.failed(async_result, {:exit, error})
     end)}
  end

  defp render_onboarding(assigns) do
    assigns =
      assign(assigns,
        ai_quote:
          ai_quotes()
          |> Enum.filter(fn map -> map[:enabled] end)
          |> Enum.random()
      )

    ~H"""
    <div class="h-full flex flex-col">
      <div class="flex-1 flex flex-col items-center justify-center relative">
        <blockquote class="text-gray-700 font-medium mb-6 w-2/3 text-center border-l-4 border-blue-500">
          <p class="italic"><%= @ai_quote.quote %></p>
          <p class="text-sm font-semibold">
            -
            <.link
              id="ai-quote-source"
              class="text-primary-400 hover:text-blue-600"
              href={@ai_quote.source_link}
              target="_blank"
              {if(@ai_quote[:source_attribute], do: ["phx-hook": "Tooltip", "aria-label": @ai_quote.source_attribute], else: [])}
            >
              <%= @ai_quote.author %>
            </.link>
          </p>
        </blockquote>
        <p class="text-gray-700 font-medium mb-4 w-1/2 text-center">
          The AI Assistant is an experimental new feature to help you write job code.
          <br />
          <br />
          Remember that you, the human in control, are responsible for how its output is used.
          <br />
        </p>

        <.button
          id="get-started-with-ai-btn"
          phx-click="mark_disclaimer_read"
          phx-target={@myself}
          disabled={!@can_edit_workflow}
        >
          Get started with the AI Assistant
        </.button>
        <.render_disclaimer />
      </div>
      <.render_ai_footer />
    </div>
    """
  end

  defp ai_quotes do
    [
      %{
        quote: "What hath God wrought?",
        author: "Samuel Morse",
        source_attribute: "Samuel Morse in the first telegraph message",
        source_link: "https://www.history.com",
        enabled: true
      },
      %{
        quote: "All models are wrong, but some are useful",
        author: "George Box",
        source_attribute: "Wikipedia",
        source_link: "https://en.wikipedia.org/wiki/All_models_are_wrong",
        enabled: true
      },
      %{
        quote: "AI is neither artificial nor intelligent",
        author: "Kate Crawford",
        source_link: "http://rfkhuamnrights.org",
        enabled: true
      },
      %{
        quote: "With big data comes big responsibilities",
        author: "Kate Crawford",
        source_link: "http://technologyreview.com",
        enabled: true
      },
      %{
        quote: "AI is holding the internet hostage",
        author: "Bryan Walsh",
        source_link:
          "https://www.vox.com/technology/352849/openai-chatgpt-google-meta-artificial-intelligence-vox-media-chatbots",
        enabled: true
      },
      %{
        quote: "Remember the human",
        author: "OpenFn Responsible AI Policy",
        source_link: "https://www.openfn.org/ai",
        enabled: true
      },
      %{
        quote: "Be skeptical, but don’t be cynical",
        author: "OpenFn Responsible AI Policy",
        source_link: "https://www.openfn.org/ai",
        enabled: true
      },
      %{
        quote:
          "Out of the crooked timber of humanity no straight thing was ever made",
        author: "Emmanuel Kant",
        source_link:
          "https://www.goodreads.com/quotes/74482-out-of-the-crooked-timber-of-humanity-no-straight-thing"
      },
      %{
        quote:
          "The more helpful our phones get, the harder it is to be ourselves",
        author: "Brain Chrstian",
        source_attribute: "The most human Human",
        source_link:
          "https://www.goodreads.com/book/show/8884400-the-most-human-human"
      },
      %{
        quote:
          "If a machine can think, it might think more intelligently than we do, and then where should we be?",
        author: "Alan Turing",
        source_link:
          "https://turingarchive.kings.cam.ac.uk/publications-lectures-and-talks-amtb/amt-b-5"
      },
      %{
        quote:
          "If you make an algorithm, and let it optimise for a certain value, then it won't care what you really want",
        author: "Tom Chivers",
        source_link: "http://effectivealtruism.org"
      },
      %{
        quote:
          "By far the greatest danger of Artificial Intelligence is that people conclude too early that they understand it",
        author: "Eliezer Yudkowsky",
        source_attribute:
          "Artificial Intelligence as a Positive and Negative Factor in Global Risk",
        source_link: "http://intelligence.org"
      },
      %{
        quote:
          "The AI does not hate you, nor does it love you, but you are made out of atoms which it can use for something else",
        author: "Eliezer Yudkowsky",
        source_attribute:
          "Artificial Intelligence as a Positive and Negative Factor in Global Risk",
        source_link: "http://intelligence.org"
      },
      %{
        quote:
          "World domination is such an ugly phrase. I prefer to call it world optimisation",
        author: "Eliezer Yudkowsky",
        source_link: "https://hpmor.com/"
      },
      %{
        quote: "AI is not ultimately responsible for its output: we are",
        author: "OpenFn Responsible AI Policy",
        source_link: "https://www.openfn.org/ai"
      }
    ]
  end

  defp render_ai_footer(assigns) do
    ~H"""
    <div class="flex w-100">
      <p class="flex-1 text-xs mt-1 text-left ml-1">
        <a
          href="#"
          phx-click={JS.show(to: "#ai-assistant-disclaimer")}
          class="text-primary-400 hover:text-primary-600"
        >
          About the AI Assistant
        </a>
      </p>
      <p class="flex-1 text-xs mt-1 text-right mr-1">
        <a
          href="https://www.openfn.org/ai"
          target="_blank"
          class="text-primary-400 hover:text-primary-600"
        >
          OpenFn Responsible AI Policy
        </a>
      </p>
    </div>
    """
  end

  attr :id, :string, default: "ai-assistant-disclaimer"

  defp render_disclaimer(assigns) do
    ~H"""
    <div id={@id} class="absolute inset-0 z-50 bg-white hidden">
      <div class="h-full w-full overflow-y-auto">
        <div class="bg-gray-100 p-2 flex justify-between border-solid border-t-2 border-b-2">
          <span class="font-medium text-gray-700">
            About the AI Assistant
          </span>
          <a href="#" phx-click={JS.hide(to: "##{@id}")}>
            <.icon name="hero-x-mark" class="h-5 w-5" />
          </a>
        </div>
        <div class="p-2 pt-4 text-sm flex flex-col gap-4">
          <p>
            The OpenFn AI Assistant provides a chat interface with an AI Model to help you build workflows. It can:
            <ul class="list-disc list-inside pl-4">
              <li>Draft job code for you</li>
              <li>Explain adaptor functions and how they are used</li>
              <li>Proofread and debug your job code</li>
              <li>Help understand why you are seeing an error</li>
            </ul>
          </p>

          <h2 class="font-bold">
            Using The Assistant Safely
          </h2>
          <p>
            The AI assistant uses a third-party model to process chat messages. Messages may be saved on OpenFn and Anthropic servers.
          </p>
          <p>
            Although we are constantly monitoring and improving the performance of the model, the Assistant can
            sometimes provide incorrect or misleading responses. You should consider the responses critically and verify
            the output where possible.
          </p>
          <p>
            Remember that all responses are generated by an algorithm, and you are responsible for how its output is used.
          </p>
          <p>
            Do not deploy autogenerated code in production environments without thorough testing.
          </p>
          <p>
            Do not include real user data, personally identifiable information, or sensitive business data in your queries.
          </p>
          <h2 class="font-bold">
            How it works
          </h2>
          <p>
            The Assistant uses Claude Sonnet 3.5, by <a
              href="https://www.anthropic.com/"
              target="_blank"
              class="text-primary-600"
            >Anthropic</a>, a Large Language Model (LLM) designed with a commitment to safety and privacy.
          </p>
          <p>
            Chat is saved with the Step and shared with all users with access to the Workflow.
            All collaborators within a project can see questions asked by other users.
          </p>
          <p>
            We include your step code in all queries sent to Claude, including some basic documentation,
            ensuring the model is well informed and can see what you can see.
            Note that we do not send input data or logs to Anthropic.
          </p>
          <h2 class="font-bold">Responsible AI Policy</h2>
          <p>
            Read about our approach to AI in the
            <a
              href="https://www.openfn.org/ai"
              target="_blank"
              class="text-primary-600"
            >
              OpenFn Responsible AI Policy
            </a>
          </p>
        </div>
      </div>
    </div>
    """
  end

  defp render_session(assigns) do
    ~H"""
    <div class="grid grid-cols-1 grid-rows-2 h-full flow-root">
      <%= case @action do %>
        <% :new -> %>
          <.render_all_sessions
            all_sessions={@all_sessions}
            query_params={@query_params}
            base_url={@base_url}
          />
        <% :show -> %>
          <.render_individual_session
            session={@session}
            pending_message={@pending_message}
            query_params={@query_params}
            base_url={@base_url}
          />
      <% end %>

      <.async_result :let={endpoint_available?} assign={@endpoint_available?}>
        <:loading>
          <div class="row-span-full flex items-center justify-center">
            <div class="rounded-full p-2 bg-indigo-200 text-indigo-700 ring-4 ring-white">
              <.icon name="hero-sparkles" class="animate-pulse" />
            </div>
          </div>
        </:loading>
        <.form
          for={@form}
          phx-submit="send_message"
          class="row-span-1 pl-2 pr-2 pb-1"
          phx-target={@myself}
          id="ai-assistant-form"
        >
          <div
            :if={@error_message}
            id="ai-assistant-error"
            class="alert alert-danger hover:cursor-pointer flex justify-between"
            role="alert"
            phx-click={JS.hide()}
          >
            <div><%= @error_message %></div>
            <.icon name="hero-x-mark" class="h-5 w-5" />
          </div>
          <.chat_input
            form={@form}
            disabled={
              !@can_edit_workflow or has_reached_limit?(@ai_limit_result) or
                job_is_unsaved?(@selected_job) or
                !endpoint_available? or
                !is_nil(@pending_message.loading)
            }
            tooltip={
              disabled_tooltip_message(
                @can_edit_workflow,
                @ai_limit_result,
                @selected_job
              )
            }
          />
        </.form>
      </.async_result>
    </div>
    <.render_disclaimer />
    """
  end

  defp has_reached_limit?(ai_limit_result) do
    ai_limit_result != :ok
  end

  defp job_is_unsaved?(%{__meta__: %{state: :built}} = _job) do
    true
  end

  defp job_is_unsaved?(_job), do: false

  defp disabled_tooltip_message(can_edit_workflow, ai_limit_result, selected_job) do
    case {can_edit_workflow, ai_limit_result, selected_job} do
      {false, _, _} ->
        "You are not authorized to use the Ai Assistant"

      {_, {:error, _reason, _msg} = error, _} ->
        error_message(error)

      {_, _, %{__meta__: %{state: :built}}} ->
        "Save the job first in order to use the AI Assistant"

      _ ->
        nil
    end
  end

  attr :disabled, :boolean
  attr :tooltip, :string
  attr :form, :map, required: true

  defp chat_input(assigns) do
    ~H"""
    <div class="text-xs text-center font-bold">
      Do not paste PII or sensitive business data
    </div>
    <div class="w-full max-h-72 flex flex-row rounded-lg shadow-sm ring-1 ring-inset ring-gray-300 focus-within:ring-2 focus-within:ring-indigo-600">
      <label for={@form[:content].name} class="sr-only">
        Describe your request
      </label>
      <textarea
        id="content"
        name={@form[:content].name}
        class="block grow resize-none overflow-y-auto max-h-48 border-0 bg-transparent py-1.5 text-gray-900 placeholder:text-gray-400 placeholder:text-xs placeholder:italic focus:ring-0 text-sm"
        placeholder="Open a previous session or send a message to start a new session"
        disabled={@disabled}
      ><%= Phoenix.HTML.Form.normalize_value("textarea", @form[:content].value) %></textarea>
      <div class="py-2 pl-3 pr-2">
        <div class="flex items-center space-x-5"></div>
        <div class="flex-shrink-0">
          <.button
            id="ai-assistant-form-submit-btn"
            type="submit"
            disabled={@disabled}
            tooltip={@tooltip}
          >
            Send
          </.button>
        </div>
      </div>
    </div>
    <.render_ai_footer />
    """
  end

  attr :all_sessions, AsyncResult, required: true
  attr :query_params, :map, required: true
  attr :base_url, :string, required: true

  defp render_all_sessions(assigns) do
    ~H"""
    <div class="row-span-full flex flex-col gap-4 p-2 overflow-y-auto">
      <.async_result :let={all_sessions} assign={@all_sessions}>
        <:loading>
          <div class="row-span-full flex items-center justify-center">
            <div class="rounded-full p-2 bg-indigo-200 text-indigo-700 ring-4 ring-white">
              <.icon name="hero-sparkles" class="animate-pulse" />
            </div>
          </div>
        </:loading>
        <%= for session <- all_sessions do %>
          <.link
            id={"session-#{session.id}"}
            patch={
              redirect_url(@base_url, Map.put(@query_params, "chat", session.id))
            }
            class="p-2 rounded-lg border border-gray-900 hover:bg-gray-100 flex items-center justify-between"
          >
            <span>
              <.user_avatar user={session.user} />
              <%= session.title %>
            </span>
            <%= time_ago(session.updated_at) %>
          </.link>
        <% end %>
      </.async_result>
    </div>
    """
  end

  attr :session, AiAssistant.ChatSession, required: true
  attr :pending_message, AsyncResult, required: true
  attr :query_params, :map, required: true
  attr :base_url, :string, required: true

  defp render_individual_session(assigns) do
    ~H"""
    <div class="row-span-full flex flex-col">
      <div class="bg-gray-100 p-2 flex justify-between border-solid border-t-2 border-b-2">
        <span class="font-medium"><%= @session.title %></span>
        <.link patch={redirect_url(@base_url, Map.put(@query_params, "chat", nil))}>
          <.icon name="hero-x-mark" class="h-5 w-5" />
        </.link>
      </div>
      <div
        id={"ai-session-#{@session.id}-messages"}
        phx-hook="ScrollToBottom"
        class="flex flex-col gap-4 p-2 overflow-y-auto w-full h-full"
      >
        <%= for message <- @session.messages do %>
          <div
            :if={message.role == :user}
            id={"message-#{message.id}"}
            class="ml-auto flex items-end gap-x-2"
          >
            <div class="bg-blue-300 bg-opacity-50 p-2 rounded-lg text-right break-words text-gray">
              <%= message.content %>
            </div>
            <.user_avatar user={message.user} size_class="min-w-7 h-7 w-7" />
          </div>
          <div
            :if={message.role == :assistant}
            id={"message-#{message.id}"}
            class="mr-auto p-2 rounded-lg break-words text-wrap flex flex-row gap-x-2 makeup-html"
          >
            <div>
              <div class="rounded-full p-2 bg-indigo-200 text-indigo-700 ring-4 ring-white">
                <.icon name="hero-cpu-chip" class="" />
              </div>
            </div>

<<<<<<< HEAD
            <div class="max-w-full">
              <div class="max-w-full">
                <%= message.content |> Earmark.as_html!() |> raw() %>
              </div>
=======
            <div>
              <.formatted_content content={message.content} />
>>>>>>> 0ac26cdc
              <!-- TODO: restore this message and add a link to the docs site -->
              <%!-- <div
                class="flex mt-1 text-xs text-gray-400 select-none"
                title="This message was generated using Claude, an LLM by Anthropic, and has not been verified by human experts"
              >
                Read, review and verify
              </div> --%>
            </div>
          </div>
        <% end %>
        <.async_result assign={@pending_message}>
          <:loading>
            <div
              id="assistant-pending-message"
              class="mr-auto p-2 rounded-lg break-words text-wrap flex flex-row gap-x-2 animate-pulse"
            >
              <div class="">
                <div class="rounded-full p-2 bg-indigo-200 text-indigo-700 ring-4 ring-white">
                  <.icon name="hero-sparkles" class="" />
                </div>
              </div>
              <div class="h-2 bg-slate-700 rounded"></div>
            </div>
          </:loading>
          <:failed :let={failure}>
            <div
              id="assistant-failed-message"
              class="mr-auto p-2 rounded-lg break-words text-wrap flex flex-row gap-x-2"
            >
              <div class="">
                <div class="rounded-full p-2 bg-indigo-200 text-indigo-700 ring-4 ring-white">
                  <.icon name="hero-sparkles" class="" />
                </div>
              </div>
              <div class="flex gap-2">
                <.icon
                  name="hero-exclamation-triangle"
                  class="text-amber-400 h-8 w-8"
                />
                <span><%= error_message(failure) %></span>
              </div>
            </div>
          </:failed>
        </.async_result>
      </div>
    </div>
    """
  end

  attr :content, :string, required: true
  attr :attributes, :map, default: %{}

  def formatted_content(assigns) do
    assistant_messages_attributes = %{
      "a" => %{
        class: "text-primary-400 hover:text-primary-600",
        target: "_blank"
      },
      "h1" => %{class: "text-2xl font-bold mb-6"},
      "h2" => %{class: "text-xl font-semibold mb-4 mt-8"},
      "ol" => %{class: "list-decimal pl-8 space-y-1"},
      "ul" => %{class: "list-disc pl-8 space-y-1"},
      "li" => %{class: "text-gray-800"},
      "p" => %{class: "mt-1 mb-2 text-gray-800"}
    }

    merged_attributes =
      Map.merge(assistant_messages_attributes, assigns.attributes)

    assigns =
      case Earmark.Parser.as_ast(assigns.content) do
        {:ok, ast, _} ->
          process_ast(ast, merged_attributes) |> raw()

        _ ->
          assigns.content
      end
      |> then(&assign(assigns, :content, &1))

    ~H"""
    <article><%= @content %></article>
    """
  end

  defp process_ast(ast, attributes) do
    ast
    |> Earmark.Transform.map_ast(fn
      {element_type, _attrs, _content, _meta} = node ->
        case Map.get(attributes, element_type) do
          nil ->
            node

          attribute_map ->
            Earmark.AstTools.merge_atts_in_node(node, Map.to_list(attribute_map))
        end

      other ->
        other
    end)
    |> Earmark.Transform.transform()
  end

  attr :user, Lightning.Accounts.User, required: true
  attr :size_class, :string, default: "h-8 w-8"

  defp user_avatar(assigns) do
    ~H"""
    <span class={"inline-flex #{@size_class} items-center justify-center rounded-full bg-gray-100 "}>
      <span
        class="text-xs leading-none text-black uppercase select-none"
        title={"#{@user.first_name} #{@user.last_name}"}
      >
        <%= String.first(@user.first_name) %><%= String.first(@user.last_name) %>
      </span>
    </span>
    """
  end

  # obtained from: https://medium.com/@obutemoses5/how-to-calculate-time-duration-in-elixir-33192bcfb62b
  defp time_ago(datetime) do
    minute = 60
    hour = minute * 60
    day = hour * 24
    week = day * 7
    month = day * 30
    year = day * 365

    diff = DateTime.utc_now() |> DateTime.diff(datetime)

    cond do
      diff >= year ->
        "#{Integer.floor_div(diff, year)} yr"

      diff >= month ->
        "#{Integer.floor_div(diff, month)} mo"

      diff >= week ->
        "#{Integer.floor_div(diff, week)} wk"

      diff >= day ->
        "#{Integer.floor_div(diff, day)} dy"

      diff >= hour ->
        "#{Integer.floor_div(diff, hour)} hr"

      diff >= minute ->
        "#{Integer.floor_div(diff, minute)} min"

      true ->
        "#{diff} sec"
    end
  end

  defp maybe_check_limit(%{assigns: %{ai_limit_result: nil}} = socket) do
    check_limit(socket)
  end

  defp maybe_check_limit(socket), do: socket

  defp check_limit(socket) do
    %{project_id: project_id} = socket.assigns
    limit = Limiter.validate_quota(project_id)
    error_message = if limit != :ok, do: error_message(limit)
    assign(socket, ai_limit_result: limit, error_message: error_message)
  end
end<|MERGE_RESOLUTION|>--- conflicted
+++ resolved
@@ -670,15 +670,8 @@
               </div>
             </div>
 
-<<<<<<< HEAD
-            <div class="max-w-full">
-              <div class="max-w-full">
-                <%= message.content |> Earmark.as_html!() |> raw() %>
-              </div>
-=======
             <div>
               <.formatted_content content={message.content} />
->>>>>>> 0ac26cdc
               <!-- TODO: restore this message and add a link to the docs site -->
               <%!-- <div
                 class="flex mt-1 text-xs text-gray-400 select-none"

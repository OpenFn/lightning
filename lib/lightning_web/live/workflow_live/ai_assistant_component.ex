--- conflicted
+++ resolved
@@ -229,7 +229,6 @@
         >
           Get started with the AI Assistant
         </.button>
-<<<<<<< HEAD
         <blockquote class="text-gray-700 font-medium mb-6 w-2/3 text-center absolute bottom-4 sm:hidden md:block">
           <div class="inline-block pl-4 border-l-4 border-blue-500">
             <p class="italic"><%= @ai_quote.quote %></p>
@@ -247,17 +246,13 @@
             </p>
           </div>
         </blockquote>
-        <.render_disclaimer />
-=======
         <.disclaimer />
->>>>>>> 67a4710c
       </div>
       <.ai_footer />
     </div>
     """
   end
 
-<<<<<<< HEAD
   defp ai_quotes do
     [
       %{
@@ -363,10 +358,7 @@
     ]
   end
 
-  defp render_ai_footer(assigns) do
-=======
   defp ai_footer(assigns) do
->>>>>>> 67a4710c
     ~H"""
     <div class="flex w-100">
       <p class="flex-1 text-xs mt-1 text-left ml-1">

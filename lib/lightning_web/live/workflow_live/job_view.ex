defmodule LightningWeb.WorkflowLive.JobView do
  use LightningWeb, :component

  import LightningWeb.WorkflowLive.Components

  alias Lightning.Credentials
  alias LightningWeb.Components.Tabbed
  alias LightningWeb.WorkflowLive.EditorPane

  attr :id, :string, required: true
  slot :top

  slot :inner_block, required: false

  slot :bottom

  slot :column do
    attr :class, :string, doc: "Extra CSS classes for the column"
  end

  def container(assigns) do
    ~H"""
    <div class="relative h-full flex bg-white" id={@id}>
      <div class="grow flex h-full flex-col">
        <div class="">
          <%= render_slot(@top) %>
        </div>
        <!-- 3 column wrapper -->
        <div
          class="grow flex h-5/6 gap-0 m-0 w-screen"
          phx-hook="CollapsiblePanel"
          id="collapsibles"
        >
          <%= render_slot(@inner_block) %>
        </div>
        <div class="flex p-2 justify-end">
          <%= render_slot(@bottom) %>
        </div>
      </div>
    </div>
    """
  end

  slot :inner_block, required: true
  attr :class, :string, default: ""
  attr :id, :string, required: true

  defp column(assigns) do
    ~H"""
    <div id={@id} class={["flex-1 px-2 pt-2 collapsible-panel", @class]}>
      <%= render_slot(@inner_block) %>
    </div>
    """
  end

  attr :job, :map, required: true
  attr :form, :map, required: true, doc: "A form built from a job"
  attr :current_user, :map, required: true
  attr :project, :map, required: true
  attr :close_url, :any, required: true
  attr :socket, :any, required: true
  attr :follow_run_id, :any, default: nil
  attr :snapshot, :any, required: true
  attr :snapshot_version, :any, required: true

  slot :footer

  slot :collapsible_panel do
    attr :id, :string, required: true
    attr :panel_title, :string, required: true
    attr :class, :string, doc: "Extra CSS classes for the column"
  end

  def job_edit_view(assigns) do
    ~H"""
    <.container id={"job-edit-view-#{@job.id}"}>
      <:top>
        <div class="flex p-4 gap-6">
          <div class="flex items-baseline font-semibold">
            <span>
              <.icon
                name="hero-code-bracket-mini"
                class="w-4 h-4 mr-2 text-indigo-500"
              />
            </span>
            <%= @job.name %>
          </div>
          <.adaptor_block adaptor={@job.adaptor} />
          <.credential_block credential={
            fetch_credential(
              @form[:project_credential_id] && @form[:project_credential_id].value
            )
          } />
          <LightningWeb.Components.Common.snapshot_version_chip
            id="inspector-workflow-version"
            version={@snapshot_version}
            tooltip={
              if @snapshot_version == "latest",
                do: "This is the latest version of this workflow",
                else:
                  "You are viewing a snapshot of this workflow that was taken on #{Lightning.Helpers.format_date(@snapshot.inserted_at)}"
            }
          />
          <div class="flex flex-grow items-center justify-end">
            <.link
              id={"close-job-edit-view-#{@job.id}"}
              patch={@close_url}
              phx-hook="ClosePanelViaEscape"
            >
              <Heroicons.x_mark class="w-6 h-6 text-gray-500 hover:text-gray-700
                hover:cursor-pointer" />
            </.link>
          </div>
        </div>
      </:top>
      <%= for slot <- @collapsible_panel do %>
        <.collapsible_panel
          id={slot[:id]}
          panel_title={slot[:panel_title]}
          class={"#{slot[:class]} h-full border border-l-0"}
        >
          <%= render_slot(slot) %>
        </.collapsible_panel>
      <% end %>
<<<<<<< HEAD
      <% {editor_disabled?, editor_disabled_message, editor_panel_title} =
        editor_disabled?(@form.source.data) %>
=======
      <%= render_slot(@inner_block) %>
>>>>>>> 1af3a01b
      <.collapsible_panel
        id="job-editor-panel"
        class="h-full border border-l-0"
        panel_title={editor_panel_title}
      >
        <.live_component
          module={EditorPane}
          id={"job-editor-pane-#{@job.id}"}
          form={@form}
<<<<<<< HEAD
          disabled={editor_disabled?}
          disabled_message={editor_disabled_message}
          class="h-full"
=======
          disabled={false}
          class="h-full p-2"
>>>>>>> 1af3a01b
        />
      </.collapsible_panel>
      <.collapsible_panel id="output-logs" class="h-full border border-l-0">
        <:tabs>
          <Tabbed.tabs
            id="tab-bar-1"
            default_hash="run"
            class="flex flex-row space-x-6 -my-2 job-viewer-tabs"
          >
            <:tab hash="run">
              <span class="inline-block align-middle">Run</span>
            </:tab>
            <:tab hash="log">
              <span class="inline-block align-middle">Log</span>
            </:tab>
            <:tab hash="input">
              <span class="inline-block align-middle">Input</span>
            </:tab>
            <:tab hash="output">
              <span class="inline-block align-middle">Output</span>
            </:tab>
          </Tabbed.tabs>
        </:tabs>

        <%= if @follow_run_id do %>
          <%= live_render(
            @socket,
            LightningWeb.RunLive.RunViewerLive,
            id: "run-viewer-#{@follow_run_id}",
            session: %{
              "run_id" => @follow_run_id,
              "job_id" => @job.id,
              "project_id" => @project.id,
              "user_id" => @current_user.id
            },
            container: {:div, class: "h-full p-2"}
          ) %>
        <% else %>
          <div class="w-1/2 h-16 text-center m-auto p-4">
            <div class="text-gray-500 pb-2">
              After you click run, the logs and output will be visible here.
            </div>
          </div>
        <% end %>
      </.collapsible_panel>
      <:bottom>
        <%= render_slot(@footer) %>
      </:bottom>
    </.container>
    """
  end

  defp editor_disabled?(%Lightning.Workflows.Job{}), do: {false, "", "Editor"}

  defp editor_disabled?(%Lightning.Workflows.Snapshot.Job{}),
    do:
      {true, "Cannot edit in snapshot mode, switch to the latest version.",
       "Editor (read-only)"}

  defp credential_block(assigns) do
    ~H"""
    <div id="modal-header-credential-block" class="flex items-baseline">
      <%= if @credential do %>
        <Common.tooltip
          id="credential-name-tooltip"
          title={"Credential: " <> @credential.name}
          class="mr-2"
          icon_class="text-indigo-500 h-4 w-4"
          icon="hero-lock-closed-mini"
        />
        <span class="text-xs text-gray-500 font-semibold">
          <%= @credential.name %>
        </span>
      <% else %>
        <Common.tooltip
          id="credential-name-tooltip"
          title="This step doesn't use a credential."
          class="mr-2"
          icon_class="text-gray-500 h-4 w-4"
          icon="hero-lock-open-mini"
        />
        <span class="text-xs text-gray-500 font-semibold">
          No Credential
        </span>
      <% end %>
    </div>
    """
  end

  defp adaptor_block(assigns) do
    {package_name, version} =
      Lightning.AdaptorRegistry.resolve_package_name(assigns.adaptor)

    assigns =
      assigns
      |> assign(
        package_name: package_name,
        version: version
      )

    ~H"""
    <div id="modal-header-adaptor-block" class="flex items-baseline">
      <Common.tooltip
        id="adaptor-name-tooltip"
        title={"Adaptor: " <> @package_name <> "@" <> @version}
        class="mr-2"
        icon_class="text-indigo-500 h-4 w-4"
        icon="hero-cube-mini"
      />
      <code class="text-xs text-gray-500 font-semibold">
        <%= @package_name %>@<%= @version %>
      </code>
    </div>
    """
  end

  defp fetch_credential(project_credential_id) do
    project_credential_id && byte_size(project_credential_id) > 0 &&
      Credentials.get_credential_by_project_credential(project_credential_id)
  end
end<|MERGE_RESOLUTION|>--- conflicted
+++ resolved
@@ -72,6 +72,17 @@
   end
 
   def job_edit_view(assigns) do
+    {editor_disabled?, editor_disabled_message, editor_panel_title} =
+      editor_disabled?(assigns.form.source.data)
+
+    assigns =
+      assigns
+      |> assign(
+        editor_disabled?: editor_disabled?,
+        editor_disabled_message: editor_disabled_message,
+        editor_panel_title: editor_panel_title
+      )
+
     ~H"""
     <.container id={"job-edit-view-#{@job.id}"}>
       <:top>
@@ -122,29 +133,19 @@
           <%= render_slot(slot) %>
         </.collapsible_panel>
       <% end %>
-<<<<<<< HEAD
-      <% {editor_disabled?, editor_disabled_message, editor_panel_title} =
-        editor_disabled?(@form.source.data) %>
-=======
       <%= render_slot(@inner_block) %>
->>>>>>> 1af3a01b
       <.collapsible_panel
         id="job-editor-panel"
         class="h-full border border-l-0"
-        panel_title={editor_panel_title}
+        panel_title={@editor_panel_title}
       >
         <.live_component
           module={EditorPane}
           id={"job-editor-pane-#{@job.id}"}
           form={@form}
-<<<<<<< HEAD
-          disabled={editor_disabled?}
-          disabled_message={editor_disabled_message}
-          class="h-full"
-=======
-          disabled={false}
+          disabled={@editor_disabled?}
+          disabled_message={@editor_disabled_message}
           class="h-full p-2"
->>>>>>> 1af3a01b
         />
       </.collapsible_panel>
       <.collapsible_panel id="output-logs" class="h-full border border-l-0">

defmodule LightningWeb.WorkflowLive.Components do
  @moduledoc false
  use LightningWeb, :component

  import PetalComponents.Table

  alias Phoenix.LiveView.JS

  attr :socket, :map, required: true
  attr :project, :map, required: true
  attr :workflow, :map, required: true
  attr :disabled, :boolean, default: true

  def create_job_panel(assigns) do
    ~H"""
    <div class="w-1/2 h-16 text-center my-16 mx-auto pt-4">
      <div class="text-sm font-semibold text-gray-500 pb-4">
        Create your first job to get started.
      </div>
      <LightningWeb.Components.Common.button
        phx-click="create_job"
        disabled={@disabled}
      >
        <div class="h-full">
          <span class="inline-block mr-1">
            Create job
          </span>
          <Icon.plus_circle />
        </div>
      </LightningWeb.Components.Common.button>
    </div>
    """
  end

  attr :id, :string, required: true
  attr :encoded_project_space, :string, required: true
  attr :selected_node, :string, default: nil
  attr :base_path, :string, required: true

  def workflow_diagram(assigns) do
    ~H"""
    <div
      phx-hook="WorkflowDiagram"
      class="h-full w-full"
      id={"hook-#{@id}"}
      phx-update="ignore"
      base-path={@base_path}
      data-selected-node={@selected_node}
      data-project-space={@encoded_project_space}
    >
    </div>
    """
  end

  attr :id, :string, required: true
  attr :title, :string, required: true
  attr :cancel_url, :string, required: true
  attr :class, :string, default: ""
  attr :rest, :global
  slot :inner_block, required: true
  slot :header
  slot :footer

  def panel(assigns) do
    ~H"""
    <div
      class={[
        "absolute right-0 sm:m-4 w-full sm:w-1/2 md:w-1/3 lg:w-1/4 max-h-content",
        @class
      ]}
      id={@id}
      {@rest}
    >
      <div class="divide-y divide-gray-200 rounded-lg bg-white shadow">
        <div class="flex px-4 py-5 sm:px-6">
          <div class="grow font-bold">
            <%= @title %>
          </div>
          <div class="flex-none">
            <.link
              id="close-panel"
              phx-hook="CloseNodePanelViaEscape"
              patch={@cancel_url}
              class="justify-center hover:text-gray-500"
            >
              <.icon name="hero-x-mark" class="h-4 w-4 inline-block" />
            </.link>
          </div>
        </div>
        <div class="px-4 py-5 sm:p-6">
          <div class="md:gap-4">
            <%= render_slot(@inner_block) %>
          </div>
        </div>
        <div :if={Enum.any?(@footer)} class="p-3">
          <div class="md:grid md:grid-cols-6 md:gap-4 @container">
            <div class="col-span-6">
              <%= for item <- @footer do %>
                <%= render_slot(item) %>
              <% end %>
            </div>
          </div>
        </div>
      </div>
    </div>
    """
  end

  attr :form, :map, required: true
<<<<<<< HEAD
  attr :can_edit_run_settings, :boolean, required: true
=======
  attr :project_concurrency_disabled, :boolean, required: true
  attr :project_id, :string, required: true
>>>>>>> 86f20c9f

  def workflow_settings(assigns) do
    ~H"""
    <div class="md:grid md:grid-cols-4 md:gap-4 p-2 @container">
      <div class="col-span-6 @md:col-span-4">
        <.input type="text" label="Workflow Name" field={@form[:name]} />
      </div>

      <div class="col-span-6 @md:col-span-4">
        <span class="flex grow flex-col mb-3">
          <span class="text-sm font-semibold leading-6 text-gray-900">
            Log Output
          </span>
          <span class="text-xs text-gray-500">
            Control what's printed in run logs
          </span>
        </span>
        <div class="flex items-center justify-between">
          <span class="text-sm/6 font-medium text-gray-800" id="allow-logs-label">
            Allow console.log() usage
          </span>
          <button
            id="toggle-workflow-logs-btn"
            type="button"
            class={"#{if @form[:enable_job_logs].value, do: "bg-indigo-600", else: "bg-gray-200"} #{if !@can_edit_run_settings, do: "cursor-not-allowed opacity-50", else: "cursor-pointer"} relative inline-flex h-6 w-11 flex-shrink-0 rounded-full border-2 border-transparent transition-colors duration-200 ease-in-out focus:outline-none focus:ring-2 focus:ring-indigo-600 focus:ring-offset-2"}
            role="switch"
            disabled={!@can_edit_run_settings}
            phx-click={
              @can_edit_run_settings &&
                JS.push("validate",
                  value: %{
                    workflow: %{enable_job_logs: !@form[:enable_job_logs].value}
                  }
                )
            }
            aria-checked={to_string(@form[:enable_job_logs].value)}
            aria-labelledby="allow-logs-label"
          >
            <span
              aria-hidden="true"
              class={"#{if @form[:enable_job_logs].value, do: "translate-x-5", else: "translate-x-0"} pointer-events-none inline-block h-5 w-5 transform rounded-full bg-white shadow ring-0 transition duration-200 ease-in-out"}
            >
            </span>
          </button>
          <.input
            type="hidden"
            field={@form[:enable_job_logs]}
            value={to_string(@form[:enable_job_logs].value)}
          />
        </div>
      </div>

      <div class="col-span-6 @md:col-span-4">
        <div class="flex grid-cols-3">
          <div class="mt-2">
            <.label for={@form[:concurrency].id}>
              Maximum Concurrency
              <Common.tooltip
                class="inline-block ml-1"
                id="max-concurrency-tooltip"
                title="Even if your project supports concurrency, you may LIMIT the number of runs that occur simultaneously for this particular workflow by setting a value here. (Leaving it blank will allow runs to be processed as fast as your resources allow.)"
              />
            </.label>
          </div>
          <div class="flex-grow" />
          <div class="w-24 flex-center">
            <.input_element
              type="number"
              name={@form[:concurrency].name}
              value={
                Phoenix.HTML.Form.normalize_value(
                  "number",
                  @form[:concurrency].value
                )
              }
              class="w-4 text-right"
            />
          </div>
        </div>
        <div class="flex place-content-between items-center space-x-2 pt-1">
          <.errors field={@form[:concurrency]} />
          <div
            :if={
              not @project_concurrency_disabled and
                Enum.empty?(@form[:concurrency].errors)
            }
            class="text-xs text-slate-500 italic"
          >
            <%= case @form[:concurrency].value || "" do
              "" -> "Unlimited (up to max available)"
              1 -> "No more than one run at a time"
              value -> "No more than #{value} runs at a time"
            end %>
          </div>
          <div
            :if={
              @project_concurrency_disabled and
                Enum.empty?(@form[:concurrency].errors)
            }
            class="text-xs"
          >
            <div class="grid grid-flow-row-dense gap-2">
              <div class="m-auto">
                <.icon name="hero-exclamation-triangle" class="h-4 w-4 text-red-500" />
              </div>
              <span class="italic text-red-500">
                Parallel execution of runs is disabled for this project.
                This setting will have no effect.
              </span>
              <span class="col-start-2">
                You can modify your Project Concurrency setting on the
                <.link patch={~p"/projects/#{@project_id}/settings"}>
                  <span class="underline">project setup</span>
                </.link>
                page.
              </span>
            </div>
          </div>
        </div>
      </div>
    </div>
    """
  end

  attr :form, :map, required: true
  attr :on_change, :any, required: true
  attr :editable, :boolean, default: false
  attr :project_user, :map, required: true

  def job_form(assigns) do
    ~H"""
    <div class="-mt-6 md:grid md:grid-cols-6 md:gap-4 p-2 @container">
      <.form_hidden_inputs form={@form} />
      <div class="col-span-6"></div>
      <div class="col-span-6 @md:col-span-4">
        <.input
          type="text"
          field={@form[:name]}
          label="Job Name"
          disabled={!@editable}
        />
      </div>
      <div class="col-span-6">
        <.live_component
          id={"adaptor-picker-#{Phoenix.HTML.Form.input_value(@form, :id)}"}
          module={LightningWeb.JobLive.AdaptorPicker}
          disabled={!@editable}
          on_change={@on_change}
          form={@form}
        />
      </div>
      <div class="col-span-6">
        <.live_component
          id={"credential-picker-#{Phoenix.HTML.Form.input_value(@form, :id)}"}
          module={LightningWeb.JobLive.CredentialPicker}
          disabled={!@editable}
          project_user={@project_user}
          on_change={@on_change}
          form={@form}
        />
      </div>
    </div>
    """
  end

  defp sort_by_name(webhook_auth_methods) do
    webhook_auth_methods |> Enum.sort(&(&1.name < &2.name))
  end

  defp filter_scheduled_for_deletion(webhook_auth_methods) do
    webhook_auth_methods |> Enum.filter(&is_nil(&1.scheduled_deletion))
  end

  defp get_webhook_auth_methods_from_trigger(trigger) do
    trigger.webhook_auth_methods
    |> filter_scheduled_for_deletion()
    |> sort_by_name()
  end

  attr :form, :map, required: true
  attr :cancel_url, :string, required: true
  attr :disabled, :boolean, required: true
  attr :can_write_webhook_auth_method, :boolean, required: true
  attr :on_change, :any, required: true
  attr :selected_trigger, :any, required: true
  attr :action, :any, required: true

  def trigger_form(%{form: form} = assigns) do
    assigns =
      assign(assigns,
        type:
          form.source
          |> Ecto.Changeset.get_field(:type),
        trigger_enabled: Map.get(form.params, "enabled", form.data.enabled)
      )

    ~H"""
    <.form_hidden_inputs form={@form} />
    <div class="">
      <.input
        type="select"
        id="triggerType"
        field={@form[:type]}
        label="Trigger type"
        class=""
        options={
          if Lightning.Config.kafka_triggers_enabled?() do
            [
              "Cron Schedule (UTC)": "cron",
              "Kafka Consumer": "kafka",
              "Webhook Event": "webhook"
            ]
          else
            [
              "Cron Schedule (UTC)": "cron",
              "Webhook Event": "webhook"
            ]
          end
        }
        disabled={@disabled}
      />
      <%= case @type do %>
        <% :cron -> %>
          <div class="hidden sm:block" aria-hidden="true">
            <div class="py-2"></div>
          </div>
          <.live_component
            id="cron-setup-component"
            form={@form}
            on_change={@on_change}
            module={LightningWeb.JobLive.CronSetupComponent}
            disabled={@disabled}
          />
        <% :kafka -> %>
          <div class="hidden sm:block" aria-hidden="true">
            <div class="py-2"></div>
          </div>
          <.live_component
            id="kafka-setup-component"
            form={@form}
            module={LightningWeb.JobLive.KafkaSetupComponent}
            disabled={@disabled}
          />
        <% :webhook -> %>
          <div class="my-6">
            <label class="block text-sm font-semibold leading-6 text-slate-800">
              Webhook URL
            </label>
            <div class="mt-2 flex rounded-md shadow-sm">
              <input
                type="text"
                id="webhookUrlInput"
                class="block w-full flex-1 rounded-l-lg text-slate-900 disabled:bg-gray-50 disabled:text-gray-500 border border-r-0 border-secondary-300 sm:text-sm sm:leading-6"
                value={url(~p"/i/#{@form[:id].value}")}
                disabled="disabled"
              />

              <button
                id="copyWebhookUrl"
                type="button"
                phx-hook="Copy"
                data-to="#webhookUrlInput"
                class="w-[100px] inline-block relative rounded-r-lg px-3 text-sm font-normal text-gray-900 border border-secondary-300 hover:bg-gray-50"
              >
                Copy URL
              </button>
            </div>
          </div>
          <div>
            <div>
              <span class="text-sm font-medium text-secondary-700">
                Webhook Authentication
              </span>
              <span class="inline-block relative cursor-pointer">
                <Common.tooltip
                  id="webhook-authentication-disabled-tooltip"
                  title="Require requests to this endpoint to use specific authentication protocols."
                  class="inline-grid"
                />
              </span>
            </div>
            <div class="text-xs">
              <%= if length(get_webhook_auth_methods_from_trigger(@selected_trigger)) == 0 do %>
                <p class="italic mt-3">
                  <span>
                    Add an extra layer of security with Webhook authentication.
                  </span>
                  <.link
                    id="addAuthenticationLink"
                    href="#"
                    class={[
                      "link not-italic inline-flex items-center",
                      if(
                        @action == :new or !@can_write_webhook_auth_method or
                          @disabled,
                        do: "text-gray-500 cursor-not-allowed",
                        else: ""
                      )
                    ]}
                    phx-click={show_modal("webhooks_auth_method_modal")}
                  >
                    Add authentication
                    <%= if @action == :new do %>
                      <Common.tooltip
                        id="webhook-authentication-disabled-tooltip"
                        title="You must save your changes before adding an authentication method"
                        class="inline"
                      />
                    <% end %>
                  </.link>
                </p>
              <% else %>
                <ul class="truncate w-full list-disc p-2 pl-3 mb-2 leading-relaxed">
                  <li :for={
                    auth_method <-
                      get_webhook_auth_methods_from_trigger(@selected_trigger)
                  }>
                    <%= if auth_method.name |> String.length <= 50 do %>
                      <%= auth_method.name %> (<.humanized_auth_method_type auth_method={
                        auth_method
                      } />)
                    <% else %>
                      <%= auth_method.name |> String.slice(0..50) %> ... (<.humanized_auth_method_type auth_method={
                        auth_method
                      } />)
                    <% end %>
                  </li>
                </ul>

                <div>
                  <.link
                    href="#"
                    class={[
                      "text-primary-700 underline hover:text-primary-800",
                      (!@can_write_webhook_auth_method or @disabled) &&
                        "text-gray-500 cursor-not-allowed"
                    ]}
                    phx-click={show_modal("webhooks_auth_method_modal")}
                  >
                    Manage authentication
                  </.link>
                </div>
              <% end %>
            </div>
          </div>
      <% end %>
    </div>
    """
  end

  attr :auth_method, :map, required: true

  def humanized_auth_method_type(assigns) do
    assigns =
      assign(
        assigns,
        :humanized_type,
        %{
          api: "API",
          basic: "Basic"
        }
        |> Map.get(assigns.auth_method.auth_type, "")
      )

    ~H"""
    <span><%= @humanized_type %></span>
    """
  end

  attr :form, :map, required: true
  attr :disabled, :boolean, required: true
  attr :cancel_url, :string, required: true

  def edge_form(%{form: form} = assigns) do
    edge_options =
      case form.source |> Ecto.Changeset.apply_changes() do
        %{source_trigger_id: nil, source_job_id: job_id}
        when not is_nil(job_id) ->
          [
            "On Success": "on_job_success",
            "On Failure": "on_job_failure",
            Always: "always",
            "Matches a Javascript Expression": "js_expression"
          ]

        %{source_trigger_id: trigger_id} when not is_nil(trigger_id) ->
          [
            Always: "always",
            "Matches a Javascript Expression": "js_expression"
          ]

        _ ->
          []
      end

    assigns =
      assigns
      |> assign(:edge_options, edge_options)
      |> assign(
        :edge_enabled,
        Map.get(form.params, "enabled", form.data.enabled)
      )
      |> assign(
        :edge_condition,
        Map.get(
          form.params,
          "condition_type",
          Atom.to_string(form.data.condition_type)
        )
      )

    ~H"""
    <.form_hidden_inputs form={@form} />
    <.old_error field={@form[:condition_type]} />
    <div class="grid grid-flow-row gap-4 auto-rows-max">
      <div>
        <.input
          type="text"
          label="Label"
          field={@form[:condition_label]}
          maxlength="255"
          disabled={@disabled}
        />
      </div>
      <div>
        <.input
          type="select"
          label="Condition"
          field={@form[:condition_type]}
          options={@edge_options}
          disabled={@disabled}
        />
      </div>
      <%= if @edge_condition == "js_expression" do %>
        <div>
          <.label>
            JS Expression
          </.label>
          <.input
            type="textarea"
            field={@form[:condition_expression]}
            class="h-24 font-mono proportional-nums text-slate-200 bg-slate-700"
            phx-debounce="300"
            maxlength="255"
            placeholder="eg: !state.error"
            disabled={@disabled}
          />
          <details class="mt-5 ml-1">
            <summary class="text-xs cursor-pointer">
              How to write expressions
            </summary>
            <div class="font-normal text-xs text-gray-500 ml-1 pl-2 border-l-2 border-grey-500">
              <p class="mb-2 mt-1">
                Use the state from the previous step to decide whether this step should run.
              </p>
              <p class="mb-2">
                Must be a single JavaScript expression with <code>state</code>
                in scope.
              </p>
              <p class="">
                Check
                <a
                  class="link"
                  href="https://docs.openfn.org/documentation/build/paths#writing-javascript-expressions-for-custom-path-conditions"
                  target="_blank"
                >
                  docs.openfn.org
                </a>
                for more details.
              </p>
            </div>
          </details>
        </div>
      <% end %>
    </div>
    """
  end

  slot :inner_block, required: true
  slot :tabs, required: false
  attr :class, :string, default: ""
  attr :id, :string, required: true
  attr :panel_title, :string, default: ""
  attr :rest, :global

  def collapsible_panel(assigns) do
    ~H"""
    <div
      id={@id}
      lv-keep-class
      class={[
        "w-full flex flex-col collapsible-panel bg-slate-100 overflow-hidden",
        @class
      ]}
      {@rest}
    >
      <div
        id={"#{@id}-panel-header"}
        class="flex justify-between items-center p-2 px-4 panel-header z-50"
      >
        <div
          id={"#{@id}-panel-header-title"}
          class="text-center font-semibold text-secondary-700 panel-header-title text-xs"
        >
          <%= for tabs <- @tabs do %>
            <%= render_slot(tabs) %>
          <% end %>
          <div><%= @panel_title %></div>
        </div>
        <div class="close-button">
          <a
            id={"#{@id}-panel-collapse-icon"}
            class="panel-collapse-icon"
            href="#"
            phx-click={JS.dispatch("collapse", to: "##{@id}")}
          >
            <.icon
              name="hero-minus-circle"
              class="w-5 h-5 hover:bg-slate-400 text-slate-500"
            />
          </a>
          <a
            id={"#{@id}-panel-expand-icon"}
            href="#"
            class="hidden panel-expand-icon"
            phx-click={JS.dispatch("expand-panel", to: "##{@id}")}
          >
            <.icon
              name="hero-plus-circle"
              class="w-5 h-5 hover:bg-slate-400 text-slate-500"
            />
          </a>
        </div>
      </div>
      <div
        id={"#{@id}-panel-content"}
        class="panel-content min-h-0 min-w-0 flex-1 bg-white"
      >
        <%= render_slot(@inner_block) %>
      </div>
    </div>
    """
  end

  attr :auth_methods, :list, required: true
  attr :current_user, :map, required: true
  attr :on_row_select, :any, default: nil
  attr :row_selected?, :any
  attr :class, :string, default: ""
  attr :return_to, :string
  slot :action, doc: "the slot for showing user actions in the last table column"
  slot :linked_triggers, doc: "the slot for showing the linked triggers modal"

  def webhook_auth_methods_table(assigns) do
    assigns =
      assign(assigns,
        auth_methods:
          Lightning.Repo.preload(assigns.auth_methods, [:triggers, :project])
      )

    ~H"""
    <.table class={@class}>
      <.tr class="sm:px-6 lg:px-8">
        <.th :if={@on_row_select} class="relative px-7 sm:w-12 sm:px-6">
          <span class="sr-only">Select</span>
        </.th>
        <.th class={"min-w-[10rem] py-2.5 text-left text-sm font-normal
        text-gray-900 #{!@on_row_select && "pl-4"}"}>
          Name
        </.th>
        <.th class="min-w-[7rem] py-2.5 text-left text-sm font-normal text-gray-900">
          Type
        </.th>
        <.th class="min-w-[10rem] py-2.5 text-left text-sm font-normal text-gray-900">
          Linked Triggers
        </.th>
        <.th class="min-w-[4rem] py-2.5 text-right text-sm font-normal text-gray-900">
        </.th>
      </.tr>

      <.tr
        :for={auth_method <- @auth_methods}
        class="hover:bg-[#F2EEFD] transition-colors duration-200"
        id={auth_method.id}
        phx-hook="ShowActionsOnRowHover"
      >
        <.td :if={@on_row_select} class="relative sm:w-12 sm:px-6">
          <input
            id={"select_#{auth_method.id}"}
            phx-value-selection={to_string(!@row_selected?.(auth_method))}
            type="checkbox"
            class="absolute left-4 top-1/2 -mt-2 h-4 w-4 rounded border-gray-300 text-[#1992CC] focus:ring-indigo-600"
            phx-click={@on_row_select.(auth_method)}
            checked={@row_selected?.(auth_method)}
          />
        </.td>
        <.td class={
          "whitespace-nowrap py-2.5 text-sm text-gray-900 text-ellipsis
          overflow-hidden max-w-[15rem] pr-5 #{!@on_row_select && "pl-4"}"}>
          <%= auth_method.name %>
        </.td>
        <.td class="whitespace-nowrap text-sm text-gray-900">
          <.humanized_auth_method_type auth_method={auth_method} />
        </.td>
        <.td class="whitespace-nowrap text-sm text-gray-900">
          <%= render_slot(@linked_triggers, auth_method) %>
        </.td>
        <.td
          :if={@action != []}
          class="text-right px-4 hover-content font-normal opacity-0 transition-opacity duration-300 whitespace-nowrap py-0.5"
        >
          <div :for={action <- @action} class="flex items-center inline-flex gap-x-2">
            <%= render_slot(action, auth_method) %>
          </div>
        </.td>
      </.tr>
    </.table>
    """
  end

  def create_workflow_modal(assigns) do
    ~H"""
    <.modal id="workflow_modal" width="w-full max-w-xl">
      <:title>
        <div class="flex justify-between">
          Let's get started
          <button
            phx-click={hide_modal("workflow_modal")}
            type="button"
            class="rounded-md bg-white text-gray-400 hover:text-gray-500 focus:outline-none"
            aria-label={gettext("close")}
          >
            <span class="sr-only">Close</span>
            <.icon name="hero-x-mark" class="h-5 w-5 stroke-current" />
          </button>
        </div>
      </:title>
      <.form
        for={@form}
        id={@form.id}
        phx-change="validate_workflow"
        phx-submit="create_work_flow"
        class="mx-6"
      >
        <.input field={@form[:name]} type="text" label="Workflow Name" />
      </.form>
      <:footer class="mx-6 mt-6">
        <div class="flex gap-x-5 justify-end relative">
          <.link
            class="justify-center rounded-md bg-white px-4 py-3 text-sm font-semibold text-gray-500 shadow-sm ring-1 ring-inset ring-gray-300 hover:bg-gray-50 sm:mt-0 sm:w-auto"
            phx-click={hide_modal("workflow_modal")}
          >
            Cancel
          </.link>
          <span class="group">
            <button
              disabled={not @form.source.valid?}
              id="workflow_button"
              form={@form.id}
              type="submit"
              class=" justify-center rounded-md bg-primary-600 disabled:bg-primary-300 px-6 py-3 text-sm font-semibold text-white shadow-sm hover:bg-primary-500 disabled:outline-0 focus:outline-2 focus:outline-indigo-600 focus:outline-offset-2 active:outlin-2 active:outline-indigo-600 active:outline-offset-2"
            >
              Create Workflow
            </button>
          </span>
        </div>
      </:footer>
    </.modal>
    """
  end

  def workflow_info_banner(assigns) do
    ~H"""
    <div
      id={@id}
      class={"#{@position} w-full flex-none border-1 border-yellow-400 bg-yellow-50 p-4"}
    >
      <div class="max-w-7xl mx-auto sm:px-6 lg:px-8 flex">
        <div class="flex-shrink-0">
          <Heroicons.exclamation_triangle solid class="h-5 w-5 text-yellow-400" />
        </div>
        <div class="ml-2">
          <p class="text-sm text-yellow-700">
            <%= @message %>
          </p>
        </div>
      </div>
    </div>
    """
  end

  attr :id, :string
  attr :class, :string, default: ""
  attr :presences, :list
  attr :prior_user, :map
  attr :current_user, :map
  attr :avatar_icon_size, :string, default: "h-5 w-5"
  attr :avatar_font_size, :string, default: "text-[9px]"

  def online_users(assigns) do
    ~H"""
    <div id={@id} class={["flex items-center gap-0", @class]}>
      <.render_user
        :for={%{user: online_user} <- @presences}
        :if={online_user.id != @current_user.id}
        id={"#{@id}-#{online_user.id}"}
        user={online_user}
        prior={@prior_user.id == online_user.id}
        avatar_icon_size={@avatar_icon_size}
        avatar_font_size={@avatar_font_size}
      />
    </div>
    """
  end

  defp render_user(assigns) do
    ~H"""
    <span
      id={@id}
      phx-hook="Tooltip"
      aria-label={"#{@user.first_name} #{@user.last_name} (#{@user.email})"}
      data-placement="right"
      class={"inline-flex #{@avatar_icon_size} items-center justify-center rounded-full border-2 #{if @prior, do: "border-green-400 bg-green-500", else: "border-gray-400 bg-gray-500"}"}
    >
      <span class={"#{@avatar_font_size} font-normal leading-none text-white"}>
        <%= user_name(@user) %>
      </span>
    </span>
    """
  end

  defp user_name(user) do
    String.at(user.first_name, 0) <>
      if is_nil(user.last_name),
        do: "",
        else: String.at(user.last_name, 0)
  end
end<|MERGE_RESOLUTION|>--- conflicted
+++ resolved
@@ -107,12 +107,9 @@
   end
 
   attr :form, :map, required: true
-<<<<<<< HEAD
   attr :can_edit_run_settings, :boolean, required: true
-=======
   attr :project_concurrency_disabled, :boolean, required: true
   attr :project_id, :string, required: true
->>>>>>> 86f20c9f
 
   def workflow_settings(assigns) do
     ~H"""

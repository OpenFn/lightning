--- conflicted
+++ resolved
@@ -10,10 +10,6 @@
   alias LightningWeb.LiveHelpers
   alias LightningWeb.WorkflowLive.DashboardComponents
   alias LightningWeb.WorkflowLive.Helpers
-<<<<<<< HEAD
-=======
-  alias LightningWeb.WorkflowLive.NewWorkflowForm
->>>>>>> 338919e6
 
   on_mount {LightningWeb.Hooks, :project_scope}
 
@@ -89,17 +85,11 @@
      socket
      |> assign(
        can_delete_workflow: can_delete_workflow,
-<<<<<<< HEAD
-       can_create_workflow: can_create_workflow
-     )}
-=======
        can_create_workflow: can_create_workflow,
        sort_key: "name",
        sort_direction: "asc",
        search_term: ""
-     )
-     |> assign_workflow_form(NewWorkflowForm.validate(%{}, project.id))}
->>>>>>> 338919e6
+     )}
   end
 
   @impl true
@@ -274,45 +264,11 @@
     end
   end
 
-<<<<<<< HEAD
-  def handle_event("delete_workflow", %{"id" => id}, socket) do
-    %{
-      project: project,
-      can_delete_workflow: can_delete_workflow?,
-      current_user: user
-    } = socket.assigns
-=======
-  def handle_event("validate_workflow", %{"new_workflow" => params}, socket) do
-    changeset =
-      NewWorkflowForm.validate(params, socket.assigns.project.id)
-      |> Map.put(:action, :validate)
-
-    {:noreply, socket |> assign_workflow_form(changeset)}
-  end
-
-  def handle_event("create_work_flow", %{"new_workflow" => params}, socket) do
-    changeset =
-      params
-      |> NewWorkflowForm.validate(socket.assigns.project.id)
-      |> NewWorkflowForm.validate_for_save()
-
-    if changeset.valid? do
-      {:noreply,
-       push_navigate(socket,
-         to:
-           ~p"/projects/#{socket.assigns.project}/w/new?#{%{name: Ecto.Changeset.get_field(changeset, :name)}}"
-       )}
-    else
-      {:noreply, socket |> assign_workflow_form(changeset)}
-    end
-  end
-
   defp build_query_params(search_term, sort_key, sort_direction) do
     base_params = %{
       sort: sort_key,
       dir: sort_direction
     }
->>>>>>> 338919e6
 
     if search_term && search_term != "" do
       Map.put(base_params, :q, search_term)

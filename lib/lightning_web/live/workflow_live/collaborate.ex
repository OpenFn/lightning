--- conflicted
+++ resolved
@@ -44,9 +44,6 @@
      assign(socket, show_credential_modal: true, credential_schema: schema)}
   end
 
-<<<<<<< HEAD
-  def handle_event("close_credential_modal_complete", _params, socket) do
-=======
   def handle_event("close_credential_modal", _params, socket) do
     {:noreply,
      assign(socket, show_credential_modal: false, credential_schema: nil)}
@@ -69,7 +66,6 @@
   def handle_event("close_webhook_auth_modal_complete", _params, socket) do
     # Called after modal is fully closed and animations are complete
     # Reset server state so the modal can be opened again
->>>>>>> 4fd79d57
     {:noreply,
      assign(socket,
        show_webhook_auth_modal: false,
@@ -238,47 +234,6 @@
       %{"id" => workflow_id} ->
         workflow = Workflows.get_workflow!(workflow_id)
 
-<<<<<<< HEAD
-    credential_data =
-      case credential do
-        %Lightning.Credentials.KeychainCredential{} ->
-          %{
-            id: credential.id,
-            name: credential.name,
-            schema: "keychain"
-          }
-
-        %Lightning.Credentials.Credential{} = cred ->
-          if cred.project_credentials && length(cred.project_credentials) > 0 do
-            project_credential_id = hd(cred.project_credentials).id
-
-            %{
-              project_credential_id: project_credential_id,
-              id: cred.id,
-              name: cred.name,
-              schema: cred.schema
-            }
-          else
-            %{
-              id: cred.id,
-              name: cred.name,
-              schema: cred.schema
-            }
-          end
-      end
-
-    is_project_credential = Map.has_key?(credential_data, :project_credential_id)
-
-    socket =
-      push_event(socket, "credential_saved", %{
-        credential: credential_data,
-        is_project_credential: is_project_credential
-      })
-
-    broadcast_credential_update(socket, project)
-
-    send(self(), :close_credential_modal_after_save)
-=======
         %{
           workflow: workflow,
           workflow_id: workflow_id,
@@ -316,20 +271,31 @@
       is_project_credential: is_project_credential
     }
   end
->>>>>>> 4fd79d57
 
   defp determine_credential_type(credential) do
-    case credential.project_credentials do
-      [%{id: id} | _] -> {id, true}
-      _ -> {credential.id, false}
+    case credential do
+      %Lightning.Credentials.KeychainCredential{} ->
+        {credential.id, false}
+
+      %Lightning.Credentials.Credential{project_credentials: [%{id: id} | _]} ->
+        {id, true}
+
+      _ ->
+        {credential.id, false}
     end
   end
 
   defp build_credential_data(credential_id, credential, is_project_credential) do
+    schema =
+      case credential do
+        %Lightning.Credentials.KeychainCredential{} -> "keychain"
+        _ -> credential.schema
+      end
+
     base_data = %{
       id: credential.id,
       name: credential.name,
-      schema: credential.schema
+      schema: schema
     }
 
     if is_project_credential do

defmodule LightningWeb.WorkflowLive.Collaborate do
  @moduledoc """
  LiveView for collaborative workflow editing using shared Y.js documents.

  This LiveView handles both creating new workflows and editing existing ones:
  - For new workflows: Creates an ephemeral workflow with a temporary UUID
  - For existing workflows: Loads the workflow from the database

  Supports credential creation modal for both new and existing workflows.
  """
  use LightningWeb, {:live_view, container: {:div, []}}

  alias Lightning.Policies.Permissions
  alias Lightning.Workflows
<<<<<<< HEAD
  alias Lightning.Workflows.Workflow
=======
  alias Lightning.Workflows.WebhookAuthMethod
>>>>>>> fcb972a2
  alias LightningWeb.Channels.WorkflowJSON

  on_mount({LightningWeb.Hooks, :project_scope})

  @impl true
  def mount(params, _session, %{assigns: %{project: project}} = socket) do
    {:ok,
     socket
     |> assign(workflow_assigns(params, project))
     |> assign(
       active_menu_item: :overview,
       project: project,
       show_credential_modal: false,
       credential_schema: nil,
       show_webhook_auth_modal: false,
       webhook_auth_method: nil
     )}
  end

  @impl true
  def handle_params(_params, _url, socket) do
    {:noreply, socket}
  end

  @impl true
  def handle_event("open_credential_modal", %{"schema" => schema}, socket) do
    {:noreply,
     assign(socket, show_credential_modal: true, credential_schema: schema)}
  end

  def handle_event("close_credential_modal", _params, socket) do
    {:noreply,
     assign(socket, show_credential_modal: false, credential_schema: nil)}
  end

  def handle_event("open_webhook_auth_modal", %{}, socket) do
    # Open the webhook auth method creation modal
    # Create a new webhook auth method for the form
    webhook_auth_method = %WebhookAuthMethod{
      project_id: socket.assigns.project.id
    }

    {:noreply,
     assign(socket,
       show_webhook_auth_modal: true,
       webhook_auth_method: webhook_auth_method
     )}
  end

  def handle_event("close_webhook_auth_modal_complete", _params, socket) do
    # Called after modal is fully closed and animations are complete
    # Reset server state so the modal can be opened again
    {:noreply,
     assign(socket,
       show_webhook_auth_modal: false,
       webhook_auth_method: nil
     )}
  end

  @impl true
  def render(assigns) do
    ~H"""
    <div
      id="collaborative-editor-react"
      class="h-full"
      phx-hook="ReactComponent"
      phx-update="ignore"
      data-react-name="CollaborativeEditor"
      data-react-file={~p"/assets/js/collaborative-editor/CollaborativeEditor.js"}
      data-workflow-id={@workflow_id}
      data-workflow-name={@workflow.name}
      data-project-id={@workflow.project_id}
      data-project-name={@project.name}
      data-project-color={@project.color}
      data-root-project-id={
        if @project.parent, do: Lightning.Projects.root_of(@project).id, else: nil
      }
      data-root-project-name={
        if @project.parent, do: Lightning.Projects.root_of(@project).name, else: nil
      }
      data-project-env={@project.env}
      data-is-new-workflow={if @is_new_workflow, do: "true", else: nil}
    />

    <.live_component
      :if={@show_credential_modal}
      module={LightningWeb.CredentialLive.CredentialFormComponent}
      id="new-credential-modal"
      action={:new}
      current_user={@current_user}
      project={@project}
      projects={[@project]}
      credential={
        %Lightning.Credentials.Credential{
          schema: @credential_schema,
          user_id: @current_user.id,
          project_credentials: [
            %Lightning.Projects.ProjectCredential{
              project_id: @project.id
            }
          ]
        }
      }
      on_save={
        fn credential ->
          send(self(), {:credential_saved, credential})
          :ok
        end
      }
      on_modal_close={
        JS.dispatch("close_credential_modal", to: "#collaborative-editor-react")
      }
      return_to={nil}
      sandbox_id={@project.parent_id}
      can_create_project_credential={
        Permissions.can?(
          :project_users,
          :create_project_credential,
          @current_user,
          @project
        )
      }
    />

    <.modal
      :if={@show_webhook_auth_modal}
      id="webhook-auth-method-modal"
      show={true}
      on_close={
        JS.dispatch("close_webhook_auth_modal", to: "#collaborative-editor-react")
      }
      width="min-w-1/3 max-w-xl"
    >
      <.live_component
        module={LightningWeb.WorkflowLive.WebhookAuthMethodFormComponent}
        id="webhook-auth-method-form"
        action={:new}
        webhook_auth_method={@webhook_auth_method}
        current_user={@current_user}
        on_close={
          JS.dispatch("close_webhook_auth_modal", to: "#collaborative-editor-react")
        }
        on_save={
          fn _ ->
            send(self(), :webhook_auth_method_saved)
            :ok
          end
        }
        return_to={nil}
      />
    </.modal>
    """
  end

  @impl true
  def handle_info({:credential_saved, credential}, socket) do
    project = socket.assigns.project
    credential_payload = build_credential_payload(credential)

    {:noreply,
     socket
     |> push_event("credential_saved", credential_payload)
     |> then(fn socket ->
       broadcast_credential_update(socket, project)
       socket
     end)
     |> assign(show_credential_modal: false, credential_schema: nil)}
  end

  defp workflow_assigns(params, project) do
    case params do
      %{"id" => workflow_id} ->
        workflow = Workflows.get_workflow!(workflow_id)

        %{
          workflow: workflow,
          workflow_id: workflow_id,
          is_new_workflow: false,
          page_title: "Collaborate on #{workflow.name}"
        }

      _other ->
        workflow_id = Ecto.UUID.generate()

        workflow = %Workflow{
          id: workflow_id,
          name: "Untitled Workflow",
          project_id: project.id
        }

        %{
          workflow: workflow,
          workflow_id: workflow_id,
          is_new_workflow: true,
          page_title: "New Workflow"
        }
    end
  end

  defp build_credential_payload(credential) do
    {credential_id, is_project_credential} =
      determine_credential_type(credential)

    credential_data =
      build_credential_data(credential_id, credential, is_project_credential)

    %{
      credential: credential_data,
      is_project_credential: is_project_credential
    }
  end

  defp determine_credential_type(credential) do
    case credential.project_credentials do
      [%{id: id} | _] -> {id, true}
      _ -> {credential.id, false}
    end
  end

  defp build_credential_data(credential_id, credential, is_project_credential) do
    base_data = %{
      id: credential.id,
      name: credential.name,
      schema: credential.schema
    }

    if is_project_credential do
      Map.put(base_data, :project_credential_id, credential_id)
    else
      %{base_data | id: credential_id}
    end
  end

  def handle_info(:webhook_auth_method_saved, socket) do
    # Broadcast webhook auth methods update to all connected clients
    broadcast_webhook_auth_methods_update(socket)

    socket
    |> assign(
      show_webhook_auth_modal: false,
      webhook_auth_method: nil
    )
    |> push_event("webhook_auth_method_saved", %{})
    |> noreply()
  end

  defp broadcast_credential_update(socket, project) do
    credentials =
      Lightning.Projects.list_project_credentials(project)
      |> Enum.concat(
        Lightning.Credentials.list_keychain_credentials_for_project(project)
      )
      |> WorkflowJSON.render()

    Phoenix.PubSub.broadcast(
      Lightning.PubSub,
      "workflow:collaborate:#{socket.assigns.workflow_id}",
      %{event: "credentials_updated", payload: credentials}
    )
  end

  defp broadcast_webhook_auth_methods_update(socket) do
    # Fetch updated webhook auth methods list
    project = socket.assigns.project

    webhook_auth_methods =
      Lightning.WebhookAuthMethods.list_for_project(project)
      |> Enum.map(fn auth_method ->
        %{
          id: auth_method.id,
          name: auth_method.name,
          auth_type: auth_method.auth_type,
          username: auth_method.username,
          project_id: auth_method.project_id,
          inserted_at: auth_method.inserted_at,
          updated_at: auth_method.updated_at
        }
      end)

    # Wrap in a map to match Phoenix WebSocket serializer requirements
    payload = %{webhook_auth_methods: webhook_auth_methods}

    # Broadcast to all connected clients on the workflow channel
    Phoenix.PubSub.broadcast(
      Lightning.PubSub,
      "workflow:collaborate:#{socket.assigns.workflow_id}",
      %{event: "webhook_auth_methods_updated", payload: payload}
    )
  end
end<|MERGE_RESOLUTION|>--- conflicted
+++ resolved
@@ -12,11 +12,8 @@
 
   alias Lightning.Policies.Permissions
   alias Lightning.Workflows
-<<<<<<< HEAD
+  alias Lightning.Workflows.WebhookAuthMethod
   alias Lightning.Workflows.Workflow
-=======
-  alias Lightning.Workflows.WebhookAuthMethod
->>>>>>> fcb972a2
   alias LightningWeb.Channels.WorkflowJSON
 
   on_mount({LightningWeb.Hooks, :project_scope})

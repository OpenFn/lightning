defmodule LightningWeb.WorkflowLive.Edit do
  @moduledoc false
  use LightningWeb, {:live_view, container: {:div, []}}

  import LightningWeb.Components.NewInputs
  import LightningWeb.WorkflowLive.Components

  alias Lightning.Extensions.UsageLimiting.Action
  alias Lightning.Extensions.UsageLimiting.Context
  alias Lightning.Invocation
  alias Lightning.OauthClients
  alias Lightning.Policies.Permissions
  alias Lightning.Policies.ProjectUsers
  alias Lightning.Projects
  alias Lightning.Runs
  alias Lightning.Runs.Events.DataclipUpdated
  alias Lightning.Runs.Events.RunUpdated
  alias Lightning.Runs.Events.StepCompleted
  alias Lightning.Services.UsageLimiter
  alias Lightning.Workflows
  alias Lightning.Workflows.Job
  alias Lightning.Workflows.Snapshot
  alias Lightning.Workflows.Trigger
  alias Lightning.Workflows.Workflow
  alias Lightning.WorkOrders
  alias LightningWeb.Components.Form
  alias LightningWeb.WorkflowLive.Helpers
  alias LightningWeb.WorkflowNewLive.WorkflowParams

  require Lightning.Run

  on_mount {LightningWeb.Hooks, :project_scope}

  attr :changeset, :map, required: true
  attr :project_user, :map, required: true

  @impl true
  def render(assigns) do
    assigns =
      assigns
      |> assign(
        base_url:
          case assigns.live_action do
            :new ->
              ~p"/projects/#{assigns.project}/w/new"

            :edit ->
              ~p"/projects/#{assigns.project}/w/#{assigns.workflow}"
          end,
        workflow_form: to_form(assigns.changeset),
        save_and_run_disabled: save_and_run_disabled?(assigns)
      )

    ~H"""
    <LayoutComponents.page_content>
      <:header>
        <LayoutComponents.header current_user={@current_user}>
          <:title>
            <.workflow_name_field form={@workflow_form} />
            <div class="mx-2"></div>
            <LightningWeb.Components.Common.snapshot_version_chip
              id="canvas-workflow-version"
              version={@snapshot_version_tag}
              tooltip={
                if @snapshot_version_tag == "latest",
                  do: "This is the latest version of this workflow",
                  else:
                    "You are viewing a snapshot of this workflow that was taken on #{Lightning.Helpers.format_date(@snapshot.inserted_at)}"
              }
            />
          </:title>
          <div class="mx-2"></div>
          <div :if={@snapshot_version_tag != "latest"} class="flex">
            <div class="flex-shrink-0">
              <Heroicons.information_circle solid class="h-5 w-5 text-yellow-600" />
            </div>
            <div class="ml-1 flex-1 md:flex md:justify-between">
              <p class="text-sm text-yellow-600">
                You cannot edit or run an old snapshot of a workflow.
              </p>
            </div>
          </div>
          <div class="mx-1"></div>
          <.button
            :if={@snapshot_version_tag != "latest"}
            id={"version-switcher-button-#{@workflow.id}"}
            type="button"
            phx-click="switch-version"
            phx-value-type="commit"
            color_class="text-white bg-primary-600 hover:bg-primary-700"
          >
            Switch to the latest version
            <Heroicons.arrow_up_on_square_stack class="w-4 h-4 ml-1" />
          </.button>
          <.with_changes_indicator
            :if={@snapshot_version_tag == "latest"}
            changeset={@changeset}
          >
            <div class="flex flex-row gap-2">
              <.icon
                :if={!@can_edit_workflow}
                name="hero-lock-closed"
                class="w-5 h-5 place-self-center text-gray-300"
              />
              <Form.submit_button
                phx-disable-with="Saving..."
                disabled={
                  !@can_edit_workflow or !@changeset.valid? or
                    @snapshot_version_tag != "latest"
                }
                form="workflow-form"
              >
                Save
              </Form.submit_button>
            </div>
          </.with_changes_indicator>
        </LayoutComponents.header>
      </:header>
      <div class="relative h-full flex" id={"workflow-edit-#{@workflow.id}"}>
        <%!-- Job Edit View --%>
        <div class="flex-none" id="job-editor-pane">
          <div
            :if={@selected_job && @selection_mode == "expand"}
            class={[
              "fixed left-0 top-0 right-0 bottom-0 flex-wrap",
              "hidden opacity-0",
              "bg-white inset-0 z-30 overflow-hidden drop-shadow-[0_35px_35px_rgba(0,0,0,0.25)]"
            ]}
            phx-mounted={fade_in()}
            phx-remove={fade_out()}
          >
            <LightningWeb.WorkflowLive.JobView.job_edit_view
              job={@selected_job}
              snapshot={@snapshot}
              snapshot_version={@snapshot_version_tag}
              current_user={@current_user}
              project={@project}
              socket={@socket}
              follow_run_id={@follow_run && @follow_run.id}
              close_url={close_url(assigns, :selected_job, :select)}
              form={single_inputs_for(@workflow_form, :jobs, @selected_job.id)}
            >
              <.collapsible_panel
                id={"manual-job-#{@selected_job.id}"}
                class="h-full border border-l-0"
              >
<<<<<<< HEAD
                <LightningWeb.WorkflowLive.ManualWorkorder.component
                  id={"manual-job-#{@selected_job.id}"}
                  form={@manual_run_form}
                  dataclips={@selectable_dataclips}
                  disabled={
                    !@can_run_workflow ||
                      @snapshot_version_tag != "latest"
                  }
                  project={@project}
                  admin_contacts={@admin_contacts}
                  can_edit_data_retention={@can_edit_data_retention}
                  follow_run_id={@follow_run && @follow_run.id}
                  show_wiped_dataclip_selector={@show_wiped_dataclip_selector}
                />
              </:collapsible_panel>
=======
                <:tabs>
                  <LightningWeb.Components.Tabbed.tabs
                    id="tab-bar-left"
                    default_hash="manual"
                    class="flex flex-row space-x-6 -my-2 job-viewer-tabs"
                  >
                    <:tab hash="manual">
                      <span class="inline-block align-middle">Input</span>
                    </:tab>
                    <:tab
                      :if={Lightning.AiAssistant.authorized?(@current_user)}
                      hash="aichat"
                    >
                      <span class="inline-block align-middle">AI Assistant</span>
                    </:tab>
                  </LightningWeb.Components.Tabbed.tabs>
                </:tabs>
                <LightningWeb.Components.Tabbed.panels
                  id="input-panels"
                  class="contents"
                  default_hash="manual"
                >
                  <:panel hash="manual" class="overflow-auto h-full">
                    <div class="grow flex flex-col gap-4 p-2 min-h-0 h-full">
                      <LightningWeb.WorkflowLive.ManualWorkorder.component
                        id={"manual-job-#{@selected_job.id}"}
                        form={@manual_run_form}
                        dataclips={@selectable_dataclips}
                        disabled={!@can_run_workflow}
                        project={@project}
                        admin_contacts={@admin_contacts}
                        can_edit_data_retention={@can_edit_data_retention}
                        follow_run_id={@follow_run && @follow_run.id}
                        show_wiped_dataclip_selector={@show_wiped_dataclip_selector}
                      />
                    </div>
                  </:panel>
                  <:panel
                    :if={Lightning.AiAssistant.authorized?(@current_user)}
                    hash="aichat"
                    class="h-full"
                  >
                    <div class="grow min-h-0 h-full text-sm">
                      <.live_component
                        module={LightningWeb.WorkflowLive.AiAssistantComponent}
                        selected_job={@selected_job}
                        id={"aichat-#{@selected_job.id}"}
                      />
                    </div>
                  </:panel>
                </LightningWeb.Components.Tabbed.panels>
              </.collapsible_panel>
>>>>>>> 1af3a01b
              <:footer>
                <div class="flex flex-row gap-x-2">
                  <% {is_empty, error_message} =
                    editor_is_empty(@workflow_form, @selected_job) %>

                  <.version_switcher_toggle
                    :if={display_switcher(@snapshot, @workflow)}
                    id={@selected_job.id}
                    label="Switch to the latest version"
                    disabled={job_deleted?(@selected_job, @workflow)}
                    version={@snapshot_version_tag}
                  />

                  <.save_is_blocked_error :if={is_empty}>
                    <%= error_message %>
                  </.save_is_blocked_error>

                  <.icon
                    :if={!@can_edit_workflow}
                    name="hero-lock-closed"
                    class="w-5 h-5 place-self-center text-gray-300"
                  />
                  <div id="run-buttons" class="inline-flex rounded-md shadow-sm">
                    <.button
                      id="save-and-run"
                      phx-hook="DefaultRunViaCtrlEnter"
                      {if step_retryable?(@step, @manual_run_form, @selectable_dataclips), do:
                        [type: "button", "phx-click": "rerun", "phx-value-run_id": @follow_run.id, "phx-value-step_id": @step.id],
                      else:
                          [type: "submit", form: @manual_run_form.id]}
                      class={[
                        "relative inline-flex items-center",
                        step_retryable?(
                          @step,
                          @manual_run_form,
                          @selectable_dataclips
                        ) && "rounded-r-none"
                      ]}
                      disabled={
                        @save_and_run_disabled ||
                          processing(@follow_run) ||
                          selected_dataclip_wiped?(
                            @manual_run_form,
                            @selectable_dataclips
                          ) || @snapshot_version_tag != "latest"
                      }
                    >
                      <%= if processing(@follow_run) do %>
                        <.icon
                          name="hero-arrow-path"
                          class="w-4 h-4 animate-spin mr-1"
                        /> Processing
                      <% else %>
                        <%= if step_retryable?(@step, @manual_run_form, @selectable_dataclips) do %>
                          <.icon name="hero-play-mini" class="w-4 h-4 mr-1" />
                          Retry from here
                        <% else %>
                          <.icon name="hero-play-mini" class="w-4 h-4 mr-1" />
                          Create New Work Order
                        <% end %>
                      <% end %>
                    </.button>
                    <div
                      :if={
                        step_retryable?(
                          @step,
                          @manual_run_form,
                          @selectable_dataclips
                        )
                      }
                      class="relative -ml-px block"
                    >
                      <.button
                        type="button"
                        class="rounded-l-none pr-1 pl-1 focus:ring-inset"
                        id="option-menu-button"
                        aria-expanded="true"
                        aria-haspopup="true"
                        disabled={
                          @save_and_run_disabled ||
                            @snapshot_version_tag != "latest"
                        }
                        phx-click={show_dropdown("create-new-work-order")}
                      >
                        <span class="sr-only">Open options</span>
                        <svg
                          class="h-5 w-5"
                          viewBox="0 0 20 20"
                          fill="currentColor"
                          aria-hidden="true"
                        >
                          <path
                            fill-rule="evenodd"
                            d="M5.23 7.21a.75.75 0 011.06.02L10 11.168l3.71-3.938a.75.75 0 111.08 1.04l-4.25 4.5a.75.75 0 01-1.08 0l-4.25-4.5a.75.75 0 01.02-1.06z"
                            clip-rule="evenodd"
                          />
                        </svg>
                      </.button>
                      <div
                        role="menu"
                        aria-orientation="vertical"
                        aria-labelledby="option-menu-button"
                        tabindex="-1"
                      >
                        <button
                          phx-click-away={hide_dropdown("create-new-work-order")}
                          phx-hook="AltRunViaCtrlShiftEnter"
                          id="create-new-work-order"
                          type="submit"
                          class={[
                            "hidden absolute right-0 bottom-9 z-10 mb-2 w-max",
                            "rounded-md bg-white px-4 py-2 text-sm font-semibold",
                            "text-gray-900 shadow-sm ring-1 ring-inset ring-gray-300 hover:bg-gray-50"
                          ]}
                          form={@manual_run_form.id}
                          disabled={
                            @save_and_run_disabled ||
                              @snapshot_version_tag != "latest"
                          }
                        >
                          <.icon name="hero-play-solid" class="w-4 h-4 mr-1" />
                          Create New Work Order
                        </button>
                      </div>
                    </div>
                  </div>
                  <.with_changes_indicator changeset={@changeset}>
                    <Form.submit_button
                      phx-disable-with="Saving..."
                      disabled={
                        !@can_edit_workflow or !@changeset.valid? or
                          @snapshot_version_tag != "latest"
                      }
                      form="workflow-form"
                    >
                      Save
                    </Form.submit_button>
                  </.with_changes_indicator>
                </div>
              </:footer>
            </LightningWeb.WorkflowLive.JobView.job_edit_view>
          </div>
        </div>

        <div
          phx-hook="WorkflowEditor"
          class="grow"
          id={"editor-#{@workflow.id}"}
          phx-update="ignore"
        >
          <%!-- Before Editor component has mounted --%>
          <div class="flex place-content-center h-full cursor-wait">
            <span class="inline-block top-[50%] relative">
              <div class="flex items-center justify-center">
                <.button_loader>
                  Loading workflow
                </.button_loader>
              </div>
            </span>
          </div>
        </div>
        <.live_component
          :if={@selected_job}
          id="new-credential-modal"
          module={LightningWeb.CredentialLive.CredentialFormComponent}
          action={:new}
          credential_type={@selected_credential_type}
          credential={
            %Lightning.Credentials.Credential{
              user_id: @current_user.id,
              project_credentials: [
                %Lightning.Projects.ProjectCredential{
                  project_id: @project.id
                }
              ]
            }
          }
          current_user={@current_user}
          oauth_clients={@oauth_clients}
          projects={[]}
          project={@project}
          show_project_credentials={false}
          on_save={
            fn credential ->
              form =
                single_inputs_for(@workflow_form, :jobs, @selected_job.id)

              params =
                LightningWeb.Utils.build_params_for_field(
                  form,
                  :project_credential_id,
                  credential.project_credentials |> Enum.at(0) |> Map.get(:id)
                )

              send_form_changed(params)
            end
          }
          can_create_project_credential={@can_edit_workflow}
          return_to={
            ~p"/projects/#{@project.id}/w/#{@workflow.id}?s=#{@selected_job.id}"
          }
        />
        <.form
          id="workflow-form"
          for={@workflow_form}
          phx-submit="save"
          phx-hook="SaveViaCtrlS"
          phx-change="validate"
        >
          <input type="hidden" name="_ignore_me" />
          <.single_inputs_for
            :let={{jf}}
            :if={@selected_job}
            form={@workflow_form}
            field={:jobs}
            id={@selected_job.id}
          >
            <.panel
              title={
                jf[:name].value
                |> then(fn
                  "" -> "Untitled Job"
                  name -> name
                end)
              }
              id={"job-pane-#{@selected_job.id}"}
              cancel_url={close_url(assigns, :selected_job, :unselect)}
            >
              <!-- Show only the currently selected one -->
              <.job_form
                on_change={&send_form_changed/1}
                editable={
                  @can_edit_workflow &&
                    @snapshot_version_tag == "latest"
                }
                form={jf}
                project_user={@project_user}
              />
              <:footer>
                <div class="flex flex-row">
                  <div class="flex items-center">
                    <.expand_job_editor
                      base_url={@base_url}
                      snapshot_lock_version={@snapshot && @snapshot.lock_version}
                      job={@selected_job}
                      selected_run={@selected_run}
                      form={@workflow_form}
                    />
                  </div>
                  <div class="grow flex justify-end">
                    <label>
                      <.button
                        id="delete-job-button"
                        phx-click="delete_node"
                        phx-value-id={@selected_job.id}
                        class="focus:ring-red-500 bg-red-600 hover:bg-red-700 disabled:bg-red-300"
                        disabled={
                          !@can_edit_workflow or @has_child_edges or @is_first_job or
                            @snapshot_version_tag != "latest"
                        }
                        tooltip={
                          deletion_tooltip_message(
                            @can_edit_workflow,
                            @has_child_edges,
                            @is_first_job
                          )
                        }
                        data-confirm="Are you sure you want to delete this step?"
                      >
                        Delete Step
                      </.button>
                    </label>
                  </div>
                </div>
              </:footer>
            </.panel>
          </.single_inputs_for>
          <.single_inputs_for
            :let={tf}
            :if={@selected_trigger}
            form={@workflow_form}
            field={:triggers}
            id={@selected_trigger.id}
          >
            <.panel
              id={"trigger-pane-#{@selected_trigger.id}"}
              cancel_url={close_url(assigns, :selected_trigger, :unselect)}
              title={
                Phoenix.HTML.Form.input_value(tf, :type)
                |> to_string()
                |> then(fn
                  "" -> "New Trigger"
                  "webhook" -> "Webhook Trigger"
                  "cron" -> "Cron Trigger"
                end)
              }
            >
              <div class="w-auto h-full" id={"trigger-pane-#{@workflow.id}"}>
                <!-- Show only the currently selected one -->
                <.trigger_form
                  form={tf}
                  on_change={&send_form_changed/1}
                  disabled={
                    !@can_edit_workflow or
                      @snapshot_version_tag != "latest"
                  }
                  can_write_webhook_auth_method={@can_write_webhook_auth_method}
                  webhook_url={webhook_url(@selected_trigger)}
                  selected_trigger={@selected_trigger}
                  action={@live_action}
                  cancel_url={close_url(assigns, :selected_trigger, :unselect)}
                />
              </div>
            </.panel>
          </.single_inputs_for>
          <.single_inputs_for
            :let={ef}
            :if={@selected_edge}
            form={@workflow_form}
            field={:edges}
            id={@selected_edge.id}
          >
            <.panel
              id={"edge-pane-#{@selected_edge.id}"}
              cancel_url={close_url(assigns, :selected_edge, :unselect)}
              title="Path"
            >
              <div class="w-auto h-full" id={"edge-pane-#{@workflow.id}"}>
                <!-- Show only the currently selected one -->
                <.edge_form
                  form={ef}
                  disabled={
                    !@can_edit_workflow or
                      @snapshot_version_tag != "latest"
                  }
                  cancel_url={close_url(assigns, :selected_edge, :unselect)}
                />
              </div>
            </.panel>
          </.single_inputs_for>
        </.form>

        <.live_component
          :if={
            @live_action == :edit && @can_write_webhook_auth_method &&
              @selected_trigger && @snapshot_version_tag == "latest"
          }
          module={LightningWeb.WorkflowLive.WebhookAuthMethodModalComponent}
          id="webhooks_auth_method_modal"
          action={:new}
          trigger={@selected_trigger}
          project={@project}
          current_user={@current_user}
          return_to={
            ~p"/projects/#{@project.id}/w/#{@workflow.id}?#{%{s: @selected_trigger.id}}"
          }
        />
      </div>
    </LayoutComponents.page_content>
    """
  end

  @spec close_url(map(), atom(), atom()) :: String.t()
  defp close_url(assigns, type, selection) do
    query_params = %{
      "a" => assigns[:selected_run],
      "v" => Ecto.Changeset.get_field(assigns[:changeset], :lock_version)
    }

    query_params =
      case selection do
        :select ->
          Map.merge(query_params, %{"s" => assigns[type] && assigns[type].id})

        :unselect ->
          query_params
      end

    query_string =
      query_params
      |> Enum.reject(fn {_k, v} -> is_nil(v) end)
      |> URI.encode_query()

    "#{assigns[:base_url]}?#{query_string}"
  end

  defp display_switcher(snapshot, workflow) do
    snapshot && snapshot.lock_version != workflow.lock_version
  end

  defp step_retryable?(step, form, selectable_dataclips) do
    step_dataclip_id = step && step.input_dataclip_id

    selected_dataclip =
      Enum.find(selectable_dataclips, fn dataclip ->
        dataclip.id == form[:dataclip_id].value
      end)

    selected_dataclip && selected_dataclip.id == step_dataclip_id &&
      is_nil(selected_dataclip.wiped_at)
  end

  defp selected_dataclip_wiped?(form, selectable_dataclips) do
    selected_dataclip =
      Enum.find(selectable_dataclips, fn dataclip ->
        dataclip.id == form[:dataclip_id].value
      end)

    selected_dataclip && !is_nil(selected_dataclip.wiped_at)
  end

  defp processing(%{state: state}) do
    !(state in Lightning.Run.final_states())
  end

  defp processing(_run), do: false

  defp deletion_tooltip_message(
         can_edit_job,
         has_child_edges,
         is_first_job
       ) do
    cond do
      !can_edit_job ->
        "You are not authorized to delete this step."

      has_child_edges ->
        "You can't delete a step that other downstream steps depend on."

      is_first_job ->
        "You can't delete the first step in a workflow."

      true ->
        nil
    end
  end

  defp job_deleted?(selected_job, workflow) do
    not Enum.any?(workflow.jobs, fn job -> job.id == selected_job.id end)
  end

  defp version_switcher_toggle(assigns) do
    ~H"""
    <div
      id={"version-switcher-toggle-wrapper-#{@id}"}
      class="flex items-center justify-between"
      {if @disabled, do: ["phx-hook": "Tooltip", "data-placement": "top", "aria-label": "Can't switch to the latest version, the job has been deleted from the workflow."], else: []}
    >
      <span class="flex flex-grow flex-col">
        <span class="inline-flex items-center px-2 py-1 font-medium text-yellow-600">
          <%= @label %>
        </span>
      </span>
      <button
        id={"version-switcher-toggle-#{@id}"}
        data-version={@version}
        phx-click="switch-version"
        phx-value-type="toggle"
        type="button"
        disabled={@disabled}
        class={"#{if @version == "latest", do: "bg-indigo-600", else: "bg-gray-200"} relative inline-flex h-6 w-11 flex-shrink-0 cursor-pointer rounded-full border-2 border-transparent transition-colors duration-200 ease-in-out focus:outline-none focus:ring-2 focus:ring-indigo-600 focus:ring-offset-2"}
      >
        <span
          aria-hidden="true"
          class={"#{if @version == "latest", do: "translate-x-5", else: "translate-x-0"} pointer-events-none inline-block h-5 w-5 transform rounded-full bg-white shadow ring-0 transition duration-200 ease-in-out"}
        >
        </span>
      </button>
    </div>
    """
  end

  defp expand_job_editor(assigns) do
    {is_empty, error_message} = editor_is_empty(assigns.form, assigns.job)

    button_base_classes =
      ~w(
        inline-flex items-center rounded-md bg-white px-3.5 py-2.5 text-sm font-semibold text-gray-900 shadow-sm ring-1 ring-inset hover:bg-gray-50)

    button_classes =
      button_base_classes ++
        if is_empty,
          do: ~w(ring-red-300),
          else: ~w(ring-gray-300)

    assigns =
      assign(assigns,
        is_empty: is_empty,
        button_classes: button_classes,
        error_message: error_message
      )

    ~H"""
    <.link
      patch={"#{@base_url}?s=#{@job.id}&m=expand" <> (if @snapshot_lock_version, do: "&v=#{@snapshot_lock_version}", else: "") <> (if @selected_run, do: "&a=#{@selected_run}", else: "")}
      class={@button_classes}
    >
      <.icon name="hero-code-bracket" class="w-4 h-4 text-grey-400" />
    </.link>

    <.save_is_blocked_error :if={@is_empty}>
      <%= @error_message %>
    </.save_is_blocked_error>
    """
  end

  defp save_is_blocked_error(assigns) do
    ~H"""
    <span class="flex items-center font-medium text-sm text-red-600 ml-1 mr-4 gap-x-1.5">
      <.icon name="hero-exclamation-circle" class="h-5 w-5" />
      <%= render_slot(@inner_block) %>
    </span>
    """
  end

  defp single_inputs_for(form, field, id) do
    %Phoenix.HTML.FormField{field: field_name, form: parent_form} = form[field]

    parent_form.impl.to_form(parent_form.source, parent_form, field_name, [])
    |> Enum.find(&(Ecto.Changeset.get_field(&1.source, :id) == id))
  end

  defp single_inputs_for(%{field: :jobs} = assigns) do
    %{form: form, field: field} = assigns

    %Phoenix.HTML.FormField{field: field_name, form: parent_form} = form[field]

    forms =
      parent_form.impl.to_form(parent_form.source, parent_form, field_name, [])
      |> Enum.filter(&(Ecto.Changeset.get_field(&1.source, :id) == assigns[:id]))

    assigns = assigns |> assign(forms: forms)

    ~H"""
    <%= for f <- @forms do %>
      <%= render_slot(@inner_block, {f}) %>
    <% end %>
    """
  end

  defp single_inputs_for(assigns) do
    %{form: form, field: field} = assigns

    %Phoenix.HTML.FormField{field: field_name, form: parent_form} = form[field]

    forms =
      parent_form.impl.to_form(parent_form.source, parent_form, field_name, [])
      |> Enum.filter(&(Ecto.Changeset.get_field(&1.source, :id) == assigns[:id]))

    assigns = assigns |> assign(forms: forms)

    ~H"""
    <%= for f <- @forms do %>
      <%= render_slot(@inner_block, f) %>
    <% end %>
    """
  end

  def authorize(%{assigns: %{live_action: :new}} = socket) do
    %{project_user: project_user, current_user: current_user, project: project} =
      socket.assigns

    Permissions.can(ProjectUsers, :create_workflow, current_user, project_user)
    |> then(fn
      :ok ->
        socket
        |> assign(
          can_edit_workflow:
            Permissions.can?(
              ProjectUsers,
              :edit_workflow,
              current_user,
              project_user
            ),
          can_run_workflow:
            Permissions.can?(
              ProjectUsers,
              :run_workflow,
              current_user,
              project_user
            ),
          can_write_webhook_auth_method:
            Permissions.can?(
              ProjectUsers,
              :write_webhook_auth_method,
              current_user,
              project_user
            ),
          can_edit_data_retention:
            Permissions.can?(
              ProjectUsers,
              :edit_data_retention,
              current_user,
              project_user
            )
        )

      {:error, _} ->
        socket
        |> put_flash(:error, "You are not authorized to perform this action.")
        |> push_redirect(to: ~p"/projects/#{project.id}/w")
    end)
  end

  def authorize(%{assigns: %{live_action: :edit}} = socket) do
    %{project_user: project_user, current_user: current_user} = socket.assigns

    socket
    |> assign(
      can_write_webhook_auth_method:
        Permissions.can?(
          ProjectUsers,
          :write_webhook_auth_method,
          current_user,
          project_user
        ),
      can_edit_workflow:
        Permissions.can?(
          ProjectUsers,
          :edit_workflow,
          current_user,
          project_user
        ),
      can_run_workflow:
        Permissions.can?(ProjectUsers, :run_workflow, current_user, project_user),
      can_edit_data_retention:
        Permissions.can?(
          ProjectUsers,
          :edit_data_retention,
          current_user,
          project_user
        )
    )
  end

  @impl true
  def mount(_params, _session, %{assigns: assigns} = socket) do
    {:ok,
     socket
     |> authorize()
     |> assign(
       active_menu_item: :overview,
       expanded_job: nil,
       follow_run: nil,
       step: nil,
       manual_run_form: nil,
       page_title: "",
       selected_edge: nil,
       selected_job: nil,
       selected_run: nil,
       selected_trigger: nil,
       selection_mode: nil,
       query_params: %{"s" => nil, "m" => nil, "a" => nil},
       workflow: nil,
       snapshot: nil,
       changeset: nil,
       snapshot_version_tag: "latest",
       workflow_name: "",
       workflow_params: %{},
       selected_credential_type: nil,
       oauth_clients: OauthClients.list_clients(assigns.project),
       show_wiped_dataclip_selector: false,
       admin_contacts: Projects.list_project_admin_emails(assigns.project.id)
     )}
  end

  @impl true
  def handle_params(params, _url, socket) do
    {:noreply,
     apply_action(socket, socket.assigns.live_action, params)
     |> apply_query_params(params)
     |> maybe_show_manual_run()}
  end

  def apply_action(socket, :new, params) do
    if socket.assigns.workflow do
      socket
    else
      socket
      |> assign_workflow(%Workflow{
        project_id: socket.assigns.project.id,
        name: params["name"],
        id: Ecto.UUID.generate()
      })
    end
    |> assign(page_title: "New Workflow")
  end

  def apply_action(
        socket,
        :edit,
        %{"id" => workflow_id, "v" => version} = params
      ) do
    case socket.assigns.workflow do
      %{id: ^workflow_id} ->
        socket

      _ ->
        # TODO we shouldn't be calling Repo from here
        workflow =
          Workflows.get_workflow(workflow_id)
          |> Lightning.Repo.preload([
            :edges,
            triggers: Trigger.with_auth_methods_query(),
            jobs:
              {Workflows.jobs_ordered_subquery(),
               [:credential, steps: Invocation.Query.any_step()]}
          ])

        if workflow do
          run_id = Map.get(params, "a")
          snapshot = snapshot_by_version(workflow.id, version)

          socket
          |> assign(selected_run: run_id)
          |> assign_workflow(workflow, snapshot)
          |> assign(page_title: workflow.name)
        else
          socket
          |> put_flash(:error, "Workflow not found")
          |> push_redirect(to: ~p"/projects/#{socket.assigns.project}/w")
        end
    end
  end

  defp snapshot_by_version(workflow_id, version),
    do: Snapshot.get_by_version(workflow_id, version)

  defp remove_edges_from_params(initial_params, edges_to_delete, id) do
    Map.update!(initial_params, "edges", fn edges ->
      edges
      |> Enum.reject(fn edge ->
        edge["id"] in Enum.map(edges_to_delete, & &1.id)
      end)
    end)
    |> Map.update!("jobs", &Enum.reject(&1, fn job -> job["id"] == id end))
  end

  defp toggle_latest_version(socket) do
    %{
      changeset: prev_changeset,
      project: project,
      workflow: workflow,
      selected_job: selected_job
    } =
      socket.assigns

    if job_deleted?(selected_job, workflow) do
      put_flash(
        socket,
        :info,
        "Can't switch to the latest version, the job has been deleted from the workflow."
      )
    else
      {next_changeset, version} = switch_changeset(socket)

      prev_params = WorkflowParams.to_map(prev_changeset)
      next_params = WorkflowParams.to_map(next_changeset)

      patches = WorkflowParams.to_patches(prev_params, next_params)

      lock_version = Ecto.Changeset.get_field(next_changeset, :lock_version)

      query_params =
        socket.assigns.query_params
        |> Map.reject(fn {_k, v} -> is_nil(v) end)
        |> Map.put("v", lock_version)

      url = ~p"/projects/#{project.id}/w/#{workflow.id}?#{query_params}"

      socket
      |> assign(changeset: next_changeset)
      |> assign(workflow_params: next_params)
      |> assign(snapshot_version_tag: version)
      |> push_event("patches-applied", %{patches: patches})
      |> push_patch(to: url)
    end
  end

  defp commit_latest_version(socket) do
    %{changeset: prev_changeset, project: project, workflow: workflow} =
      socket.assigns

    snapshot = snapshot_by_version(workflow.id, workflow.lock_version)

    next_changeset = Ecto.Changeset.change(workflow)

    prev_params = WorkflowParams.to_map(prev_changeset)
    next_params = WorkflowParams.to_map(next_changeset)

    patches = WorkflowParams.to_patches(prev_params, next_params)

    lock_version = Ecto.Changeset.get_field(next_changeset, :lock_version)

    query_params =
      socket.assigns.query_params
      |> Map.reject(fn {_k, v} -> is_nil(v) end)
      |> Map.put("v", lock_version)

    url = ~p"/projects/#{project.id}/w/#{workflow.id}?#{query_params}"

    socket
    |> assign_workflow(workflow, snapshot)
    |> push_event("patches-applied", %{patches: patches})
    |> push_patch(to: url)
  end

  @impl true
  def handle_event("get-initial-state", _params, socket) do
    {:noreply,
     socket
     |> push_event("current-workflow-params", %{
       workflow_params: socket.assigns.workflow_params
     })}
  end

  def handle_event("switch-version", %{"type" => type}, socket) do
    updated_socket =
      case type do
        "commit" -> commit_latest_version(socket)
        "toggle" -> toggle_latest_version(socket)
      end

    {:noreply, updated_socket}
  end

  def handle_event("delete_node", %{"id" => id}, socket) do
    %{
      changeset: changeset,
      workflow_params: initial_params,
      can_edit_workflow: can_edit_workflow,
      has_child_edges: has_child_edges,
      is_first_job: is_first_job,
      snapshot_version_tag: tag
    } = socket.assigns

    with true <- can_edit_workflow || :not_authorized,
         true <- !has_child_edges || :has_child_edges,
         true <- !is_first_job || :is_first_job,
         true <- tag == "latest" || :view_only do
      edges_to_delete =
        Ecto.Changeset.get_assoc(changeset, :edges, :struct)
        |> Enum.filter(&(&1.target_job_id == id))

      next_params = remove_edges_from_params(initial_params, edges_to_delete, id)

      {:noreply,
       socket
       |> apply_params(next_params, :workflow)
       |> push_patches_applied(initial_params)}
    else
      :not_authorized ->
        {:noreply,
         socket
         |> put_flash(:error, "You are not authorized to perform this action.")}

      :has_child_edges ->
        {:noreply,
         socket
         |> put_flash(:error, "Delete all descendant steps first.")}

      :is_first_job ->
        {:noreply,
         socket
         |> put_flash(:error, "You can't delete the first step in a workflow.")}

      :view_only ->
        {:noreply,
         socket
         |> put_flash(
           :error,
           "Cannot delete a node in snapshot mode, switch to latest"
         )}
    end
  end

  def handle_event("delete_edge", %{"id" => id}, socket) do
    %{
      changeset: changeset,
      workflow_params: initial_params,
      can_edit_workflow: can_edit_workflow,
      selected_edge: selected_edge,
      snapshot_version_tag: tag
    } = socket.assigns

    with true <- can_edit_workflow || :not_authorized,
         true <-
           (selected_edge && is_nil(selected_edge.source_trigger_id)) ||
             :is_initial_edge,
         true <- tag == "latest" || :view_only do
      edges_to_delete =
        Ecto.Changeset.get_assoc(changeset, :edges, :struct)
        |> Enum.filter(&(&1.id == id))

      next_params = remove_edges_from_params(initial_params, edges_to_delete, id)

      {:noreply,
       socket
       |> apply_params(next_params, :workflow)
       |> push_patches_applied(initial_params)}
    else
      :is_initial_edge ->
        {:noreply,
         socket
         |> put_flash(:error, "You cannot remove the first edge in a workflow.")}

      :not_authorized ->
        {:noreply,
         socket
         |> put_flash(:error, "You are not authorized to delete edges.")}

      :view_only ->
        {:noreply,
         socket
         |> put_flash(
           :error,
           "Cannot delete an edge in snapshot mode, switch to latest"
         )}
    end
  end

  def handle_event("validate", %{"workflow" => params}, socket) do
    {:noreply, handle_new_params(socket, params, :workflow)}
  end

  def handle_event("validate", %{"snapshot" => params}, socket) do
    {:noreply, handle_new_params(socket, params, :snapshot)}
  end

  # TODO: remove this and the matching hidden input when issue resolved in LiveView.
  # The hidden input is a workaround for a bug in LiveView where the form is
  # considered for recovery because it has a submit button, but skips the
  # recovery because it has no inputs.
  # This causes the LiveView to not be set as joined, and further diffs to
  # not be applied.
  def handle_event("validate", %{"_ignore_me" => _}, socket) do
    {:noreply, socket}
  end

  def handle_event("save", params, socket) do
    %{
      project: project,
      workflow_params: initial_params,
      can_edit_workflow: can_edit_workflow,
      snapshot_version_tag: tag
    } =
      socket.assigns

    with true <- can_edit_workflow || :not_authorized,
         true <- tag == "latest" || :view_only do
      next_params =
        case params do
          %{"workflow" => params} ->
            WorkflowParams.apply_form_params(
              initial_params,
              params
            )

          %{} ->
            initial_params
        end

      %{assigns: %{changeset: changeset}} =
        socket = socket |> apply_params(next_params, :workflow)

      case Helpers.save_workflow(changeset) do
        {:ok, workflow} ->
          snapshot = snapshot_by_version(workflow.id, workflow.lock_version)

          query_params =
            socket.assigns.query_params
            |> Map.put("v", workflow.lock_version)
            |> Map.reject(fn {_key, value} -> is_nil(value) end)

          {:noreply,
           socket
           |> assign_workflow(workflow, snapshot)
           |> put_flash(:info, "Workflow saved")
           |> push_patches_applied(initial_params)
           |> push_patch(
             to: ~p"/projects/#{project.id}/w/#{workflow.id}?#{query_params}",
             replace: true
           )}

        {:error, %{text: message}} ->
          {:noreply, put_flash(socket, :error, message)}

        {:error, %Ecto.Changeset{} = changeset} ->
          {:noreply,
           socket
           |> assign_changeset(changeset)
           |> mark_validated()
           |> put_flash(:error, "Workflow could not be saved")
           |> push_patches_applied(initial_params)}
      end
    else
      :view_only ->
        {:noreply,
         socket
         |> put_flash(
           :error,
           "Cannot save in snapshot mode, switch to the latest version."
         )}

      :not_authorized ->
        {:noreply,
         socket
         |> put_flash(:error, "You are not authorized to perform this action.")}
    end
  end

  def handle_event("push-change", %{"patches" => patches}, socket) do
    # Apply the incoming patches to the current workflow params producing a new
    # set of params.
    {:ok, params} =
      WorkflowParams.apply_patches(socket.assigns.workflow_params, patches)

    socket = socket |> apply_params(params, :workflow)

    # Calculate the difference between the new params and changes introduced by
    # the changeset/validation.
    patches = WorkflowParams.to_patches(params, socket.assigns.workflow_params)

    {:reply, %{patches: patches}, socket |> apply_query_params()}
  end

  def handle_event("copied_to_clipboard", _, socket) do
    {:noreply,
     socket
     |> put_flash(:info, "Copied webhook URL to clipboard")}
  end

  def handle_event("toggle_wiped_dataclip_selector", _, socket) do
    {:noreply, update(socket, :show_wiped_dataclip_selector, fn val -> !val end)}
  end

  def handle_event("manual_run_change", %{"manual" => params}, socket) do
    changeset =
      WorkOrders.Manual.new(
        params,
        project: socket.assigns.project,
        workflow: socket.assigns.workflow,
        job: socket.assigns.selected_job,
        created_by: socket.assigns.current_user
      )
      |> Map.put(:action, :validate)

    {:noreply, socket |> assign_manual_run_form(changeset)}
  end

  # Handle empty manual run form submission, this happens when the dataclip
  # dropdown is disabled and the socket reconnects.
  def handle_event("manual_run_change", _params, socket) do
    {:noreply, socket}
  end

  # The retry_from_run event is for creating a new run for an existing work
  # order, just like clicking "rerun from here" on the history page.
  def handle_event(
        "rerun",
        %{"run_id" => run_id, "step_id" => step_id},
        socket
      ) do
    %{
      can_run_workflow: can_run_workflow?,
      current_user: current_user,
      changeset: changeset,
      project: %{id: project_id},
      snapshot_version_tag: tag
    } = socket.assigns

    with true <- can_run_workflow? || :not_authorized,
         true <- tag == "latest" || :view_only,
         :ok <-
           UsageLimiter.limit_action(%Action{type: :new_run}, %Context{
             project_id: project_id
           }),
         {:ok, workflow} <-
           Helpers.save_workflow(%{changeset | action: :update}),
         {:ok, run} <-
           WorkOrders.retry(run_id, step_id, created_by: current_user) do
      Runs.subscribe(run)

      snapshot = Snapshot.get_by_version(workflow.id, workflow.lock_version)

      {:noreply,
       socket
       |> assign_workflow(workflow, snapshot)
       |> follow_run(run)
       |> push_event("push-hash", %{"hash" => "log"})}
    else
      {:error, _reason, %{text: error_text}} ->
        {:noreply, put_flash(socket, :error, error_text)}

      {:error, %{text: message}} ->
        {:noreply, put_flash(socket, :error, message)}

      {:error, changeset} ->
        {
          :noreply,
          socket
          |> assign_changeset(changeset)
          |> mark_validated()
          |> put_flash(:error, "Workflow could not be saved")
        }

      :not_authorized ->
        {:noreply,
         socket
         |> put_flash(:error, "You are not authorized to perform this action.")}

      :view_only ->
        {:noreply,
         socket
         |> put_flash(:error, "Cannot rerun in snapshot mode, switch to latest.")}
    end
  end

  # The manual_run_submit event is for create a new work order from a dataclip and
  # a job.
  def handle_event("manual_run_submit", %{"manual" => params}, socket) do
    %{
      project: project,
      selected_job: selected_job,
      current_user: current_user,
      workflow_params: workflow_params,
      can_edit_workflow: can_edit_workflow,
      can_run_workflow: can_run_workflow,
      snapshot_version_tag: tag
    } = socket.assigns

    socket = socket |> apply_params(workflow_params, :workflow)

    with true <- (can_run_workflow && can_edit_workflow) || :not_authorized,
         true <- tag == "latest" || :view_only,
         {:ok, %{workorder: workorder, workflow: workflow}} <-
           Helpers.save_and_run(
             socket.assigns.changeset,
             params,
             project: project,
             selected_job: selected_job,
             created_by: current_user
           ) do
      %{runs: [run]} = workorder

      Runs.subscribe(run)

      snapshot = snapshot_by_version(workflow.id, workflow.lock_version)

      {:noreply,
       socket
       |> assign_workflow(workflow, snapshot)
       |> follow_run(run)
       |> push_event("push-hash", %{"hash" => "log"})}
    else
      {:error, %Ecto.Changeset{data: %WorkOrders.Manual{}} = changeset} ->
        {:noreply,
         socket
         |> assign_manual_run_form(changeset)}

      {:error, %Ecto.Changeset{data: %Workflow{}} = changeset} ->
        {
          :noreply,
          socket
          |> assign_changeset(changeset)
          |> mark_validated()
          |> put_flash(:error, "Workflow could not be saved")
        }

      :not_authorized ->
        {:noreply,
         socket
         |> put_flash(:error, "You are not authorized to perform this action.")}

      :view_only ->
        {:noreply,
         socket
         |> put_flash(:error, "Cannot run in snapshot mode, switch to latest.")}

      {:error, %{text: message}} ->
        {:noreply, put_flash(socket, :error, message)}
    end
  end

  def handle_event("manual_run_submit", _params, socket) do
    {:noreply, socket}
  end

  @impl true
  def handle_info({"form_changed", %{"workflow" => params}}, socket) do
    {:noreply, handle_new_params(socket, params, :workflow)}
  end

  def handle_info({"form_changed", %{"snapshot" => params}}, socket) do
    {:noreply, handle_new_params(socket, params, :snapshot)}
  end

  def handle_info({:forward, mod, opts}, socket) do
    send_update(mod, opts)
    {:noreply, socket}
  end

  def handle_info(%DataclipUpdated{dataclip: dataclip}, socket) do
    dataclip = Invocation.get_dataclip!(dataclip.id)

    {:noreply,
     assign_dataclips(socket, socket.assigns.selectable_dataclips, dataclip)}
  end

  def handle_info(
        %StepCompleted{step: step},
        socket
      )
      when step.job_id === socket.assigns.selected_job.id do
    {:noreply, assign(socket, step: step)}
  end

  def handle_info(
        %RunUpdated{run: run},
        %{assigns: %{follow_run: %{id: follow_run_id}}} = socket
      )
      when run.id === follow_run_id do
    {:noreply,
     socket
     |> assign(follow_run: run)}
  end

  def handle_info(%{}, socket), do: {:noreply, socket}

  defp maybe_show_manual_run(socket) do
    case socket.assigns do
      %{selected_job: nil} ->
        socket
        |> assign(
          manual_run_form: nil,
          selectable_dataclips: []
        )

      %{selected_job: job, selection_mode: "expand"} = assigns
      when not is_nil(job) ->
        dataclip =
          assigns[:follow_run] &&
            get_selected_dataclip(assigns[:follow_run], job.id)

        changeset =
          WorkOrders.Manual.new(
            %{dataclip_id: dataclip && dataclip.id},
            project: socket.assigns.project,
            workflow: socket.assigns.workflow,
            job: socket.assigns.selected_job,
            user: socket.assigns.current_user
          )

        selectable_dataclips =
          Invocation.list_dataclips_for_job(%Job{id: job.id})

        step =
          assigns[:follow_run] &&
            Invocation.get_step_for_run_and_job(
              assigns[:follow_run].id,
              job.id
            )

        socket
        |> assign_manual_run_form(changeset)
        |> assign(step: step)
        |> assign_dataclips(selectable_dataclips, dataclip)

      _ ->
        socket
    end
  end

  defp assign_dataclips(socket, selectable_dataclips, step_dataclip) do
    socket
    |> assign(
      selectable_dataclips:
        maybe_add_selected_dataclip(selectable_dataclips, step_dataclip)
    )
    |> assign(show_wiped_dataclip_selector: is_map(step_dataclip))
  end

  defp get_selected_dataclip(run, job_id) do
    dataclip = Invocation.get_dataclip_for_run_and_job(run.id, job_id)

    if is_nil(dataclip) and
         (run.starting_job_id == job_id ||
            Invocation.get_step_count_for_run(run.id) == 0) do
      Invocation.get_dataclip_for_run(run.id)
    else
      dataclip
    end
  end

  defp maybe_add_selected_dataclip(selectable_dataclips, nil) do
    selectable_dataclips
  end

  defp maybe_add_selected_dataclip(selectable_dataclips, dataclip) do
    existing_index =
      Enum.find_index(selectable_dataclips, fn dc -> dc.id == dataclip.id end)

    if existing_index do
      List.replace_at(selectable_dataclips, existing_index, dataclip)
    else
      [dataclip | selectable_dataclips]
    end
  end

  defp assign_manual_run_form(socket, changeset) do
    assign(socket, manual_run_form: to_form(changeset, id: "manual_run_form"))
  end

  defp save_and_run_disabled?(attrs) do
    case attrs do
      %{manual_run_form: nil} ->
        true

      %{
        manual_run_form: manual_run_form,
        changeset: changeset,
        can_edit_workflow: can_edit_workflow,
        can_run_workflow: can_run_workflow
      } ->
        form_valid =
          if manual_run_form.source.errors == [
               created_by: {"can't be blank", [validation: :required]}
             ] and Map.get(manual_run_form.params, "dataclip_id") do
            true
          else
            !Enum.any?(manual_run_form.source.errors)
          end

        !form_valid or
          !changeset.valid? or
          !(can_edit_workflow or can_run_workflow)
    end
  end

  defp editor_is_empty(form, job) do
    %Phoenix.HTML.FormField{field: field_name, form: parent_form} = form[:jobs]

    found_job =
      parent_form.impl.to_form(parent_form.source, parent_form, field_name, [])
      |> Enum.find(fn f -> Ecto.Changeset.get_field(f.source, :id) == job.id end)

    if found_job do
      errors =
        found_job
        |> Map.get(:source)
        |> Map.get(:errors)

      error_message = LightningWeb.CoreComponents.translate_errors(errors, :body)

      is_empty? = Keyword.has_key?(errors, :body)

      {is_empty?, error_message}
    else
      {false, nil}
    end
  end

  defp has_child_edges?(workflow_changeset, job_id) do
    workflow_changeset
    |> get_filtered_edges(&(&1.source_job_id == job_id))
    |> Enum.any?()
  end

  defp first_job?(workflow_changeset, job_id) do
    workflow_changeset
    |> get_filtered_edges(&(&1.source_trigger_id && &1.target_job_id == job_id))
    |> Enum.any?()
  end

  defp get_filtered_edges(workflow_changeset, filter_func) do
    workflow_changeset
    |> Ecto.Changeset.get_assoc(:edges, :struct)
    |> Enum.filter(filter_func)
  end

  defp handle_new_params(socket, params, type) do
    %{workflow_params: initial_params, can_edit_workflow: can_edit_workflow} =
      socket.assigns

    if can_edit_workflow do
      next_params =
        WorkflowParams.apply_form_params(socket.assigns.workflow_params, params)

      socket
      |> apply_params(next_params, type)
      |> mark_validated()
      |> push_patches_applied(initial_params)
    else
      socket
      |> put_flash(:error, "You are not authorized to perform this action.")
    end
  end

  defp webhook_url(trigger) do
    trigger
    |> case do
      %{type: :webhook, id: id} ->
        Routes.webhooks_url(LightningWeb.Endpoint, :create, [id])

      _ ->
        nil
    end
  end

  defp send_form_changed(params) do
    send(self(), {"form_changed", params})
  end

  defp assign_workflow(socket, workflow) do
    socket
    |> assign(workflow: workflow)
    |> apply_params(socket.assigns.workflow_params, :workflow)
  end

  defp assign_workflow(socket, workflow, snapshot) do
    {changeset, snapshot_version_tag} =
      if snapshot.lock_version == workflow.lock_version do
        {Ecto.Changeset.change(workflow), "latest"}
      else
        {Ecto.Changeset.change(snapshot), String.slice(snapshot.id, 0..6)}
      end

    socket
    |> assign(workflow: workflow)
    |> assign(snapshot: snapshot)
    |> assign(snapshot_version_tag: snapshot_version_tag)
    |> assign_changeset(changeset)
  end

  defp apply_params(socket, params, type) do
    changeset =
      case type do
        :snapshot ->
          Ecto.Changeset.change(socket.assigns.snapshot)

        :workflow ->
          socket.assigns.workflow
          |> Workflow.changeset(
            params
            |> set_default_adaptors()
            |> Map.put("project_id", socket.assigns.project.id)
          )
      end

    assign_changeset(socket, changeset)
  end

  defp apply_query_params(socket, params) do
    socket
    |> assign(
      query_params:
        params
        |> Map.take(["s", "m", "a"])
        |> Enum.into(%{"s" => nil, "m" => nil, "a" => nil})
    )
    |> apply_query_params()
  end

  defp apply_query_params(socket) do
    socket.assigns.query_params
    |> case do
      # Nothing is selected
      %{"s" => nil} ->
        socket |> unselect_all()

      # Try to select the given item, possibly with a mode (such as `expand`)
      %{"s" => selected_id, "m" => mode} ->
        case find_item(socket.assigns.changeset, selected_id) do
          [type, selected] ->
            socket
            |> set_selected_node(type, selected, mode)

          nil ->
            socket |> unselect_all()
        end
    end
    |> assign_follow_run(socket.assigns.query_params)
  end

  defp switch_changeset(socket) do
    %{changeset: changeset, workflow: workflow, snapshot: snapshot} =
      socket.assigns

    case changeset do
      %Ecto.Changeset{data: %Snapshot{}} ->
        {Ecto.Changeset.change(workflow), "latest"}

      %Ecto.Changeset{data: %Workflow{}} ->
        {Ecto.Changeset.change(snapshot), String.slice(snapshot.id, 0..6)}
    end
  end

  defp assign_changeset(socket, changeset) do
    workflow_params = WorkflowParams.to_map(changeset)

    socket
    |> assign(
      changeset: changeset,
      workflow_params: workflow_params
    )
  end

  defp push_patches_applied(socket, initial_params) do
    next_params = socket.assigns.workflow_params

    patches =
      WorkflowParams.to_patches(initial_params, next_params)

    socket
    |> push_event("patches-applied", %{patches: patches})
  end

  # In situations where a new job is added, specifically by the WorkflowDiagram
  # component, the job will not have an adaptor set. This function will set the
  # adaptor to the current latest version of the adaptor, instead of the
  # `@latest` version.
  defp set_default_adaptors(params) do
    case params do
      %{"jobs" => job_params} ->
        params
        |> Map.put("jobs", job_params |> Enum.map(&maybe_add_default_adaptor/1))

      _ ->
        params
    end
  end

  defp maybe_add_default_adaptor(job_param) do
    if Map.keys(job_param) == ["id"] do
      job_param
      |> Map.put(
        "adaptor",
        Lightning.AdaptorRegistry.resolve_adaptor(%Job{}.adaptor)
      )
    else
      job_param
    end
  end

  defp unselect_all(socket) do
    socket
    |> assign(selected_job: nil, selected_trigger: nil, selected_edge: nil)
    |> assign(selection_mode: nil)
  end

  defp set_selected_node(socket, type, value, selection_mode) do
    case type do
      :jobs ->
        socket
        |> assign(
          has_child_edges: has_child_edges?(socket.assigns.changeset, value.id),
          is_first_job: first_job?(socket.assigns.changeset, value.id),
          selected_job: value,
          selected_trigger: nil,
          selected_edge: nil
        )

      :triggers ->
        socket
        |> assign(selected_job: nil, selected_trigger: value, selected_edge: nil)

      :edges ->
        socket
        |> assign(selected_job: nil, selected_trigger: nil, selected_edge: value)
    end
    |> assign(selection_mode: selection_mode)
  end

  defp follow_run(socket, run) do
    %{query_params: query_params, project: project, workflow: workflow} =
      socket.assigns

    version =
      Ecto.Changeset.get_field(socket.assigns.changeset, :lock_version)

    params =
      query_params
      |> Map.put("a", run.id)
      |> Map.put("v", version)

    socket
    |> push_patch(to: ~p"/projects/#{project}/w/#{workflow}?#{params}")
  end

  defp assign_follow_run(socket, %{"a" => run_id}) when is_binary(run_id) do
    assign_follow_run(socket, run_id)
  end

  defp assign_follow_run(socket, query_params) when is_map(query_params) do
    assign(socket, follow_run: nil)
  end

  defp assign_follow_run(%{assigns: %{selected_job: nil}} = socket, _run_id) do
    assign(socket, follow_run: nil)
  end

  defp assign_follow_run(%{assigns: %{selected_job: job}} = socket, run_id)
       when is_binary(run_id) do
    run = Runs.get(run_id)
    step = Invocation.get_step_for_run_and_job(run_id, job.id)

    Runs.subscribe(run)

    assign(socket, follow_run: run, step: step)
  end

  defp find_item(%Ecto.Changeset{} = changeset, id) do
    find_item_helper(changeset, id, fn data, field ->
      Ecto.Changeset.get_assoc(data, field, :struct)
    end)
  end

  # defp find_item(%Snapshot{} = snapshot, id) do
  #   find_item_helper(snapshot, id, &Map.get/2)
  # end

  defp find_item_helper(data, id, accessor) do
    [:jobs, :triggers, :edges]
    |> Enum.reduce_while(nil, fn field, _ ->
      accessor.(data, field)
      |> Enum.find(&(&1.id == id))
      |> case do
        nil ->
          {:cont, nil}

        %Job{} = job ->
          {:halt,
           [
             field,
             job
             |> Lightning.Repo.preload([
               :credential,
               steps: Invocation.Query.any_step()
             ])
           ]}

        %Trigger{} = trigger ->
          {:halt,
           [field, Lightning.Repo.preload(trigger, :webhook_auth_methods)]}

        item ->
          {:halt, [field, item]}
      end
    end)
  end

  defp mark_validated(socket) do
    socket
    |> assign(changeset: socket.assigns.changeset |> Map.put(:action, :validate))
  end

  defp with_changes_indicator(assigns) do
    ~H"""
    <div class="relative">
      <div
        :if={@changeset.changes |> Enum.any?()}
        class="absolute -m-1 rounded-full bg-danger-500 w-3 h-3 top-0 right-0"
        data-is-dirty="true"
      >
      </div>
      <%= render_slot(@inner_block) %>
    </div>
    """
  end
end<|MERGE_RESOLUTION|>--- conflicted
+++ resolved
@@ -144,23 +144,6 @@
                 id={"manual-job-#{@selected_job.id}"}
                 class="h-full border border-l-0"
               >
-<<<<<<< HEAD
-                <LightningWeb.WorkflowLive.ManualWorkorder.component
-                  id={"manual-job-#{@selected_job.id}"}
-                  form={@manual_run_form}
-                  dataclips={@selectable_dataclips}
-                  disabled={
-                    !@can_run_workflow ||
-                      @snapshot_version_tag != "latest"
-                  }
-                  project={@project}
-                  admin_contacts={@admin_contacts}
-                  can_edit_data_retention={@can_edit_data_retention}
-                  follow_run_id={@follow_run && @follow_run.id}
-                  show_wiped_dataclip_selector={@show_wiped_dataclip_selector}
-                />
-              </:collapsible_panel>
-=======
                 <:tabs>
                   <LightningWeb.Components.Tabbed.tabs
                     id="tab-bar-left"
@@ -189,7 +172,10 @@
                         id={"manual-job-#{@selected_job.id}"}
                         form={@manual_run_form}
                         dataclips={@selectable_dataclips}
-                        disabled={!@can_run_workflow}
+                        disabled={
+                          !@can_run_workflow ||
+                            @snapshot_version_tag != "latest"
+                        }
                         project={@project}
                         admin_contacts={@admin_contacts}
                         can_edit_data_retention={@can_edit_data_retention}
@@ -213,7 +199,6 @@
                   </:panel>
                 </LightningWeb.Components.Tabbed.panels>
               </.collapsible_panel>
->>>>>>> 1af3a01b
               <:footer>
                 <div class="flex flex-row gap-x-2">
                   <% {is_empty, error_message} =

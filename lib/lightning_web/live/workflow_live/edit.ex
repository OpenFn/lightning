--- conflicted
+++ resolved
@@ -40,7 +40,6 @@
 
   jsx("assets/js/workflow-editor/WorkflowEditor.tsx")
   jsx("assets/js/workflow-store/WorkflowStore.tsx")
-
   attr :changeset, :map, required: true
   attr :project_user, :map, required: true
 
@@ -176,36 +175,7 @@
           </.with_changes_indicator>
         </LayoutComponents.header>
       </:header>
-<<<<<<< HEAD
-
       <.WorkflowStore react-id="workflow-mount" />
-      <div class="relative h-full flex" id={"workflow-edit-#{@workflow.id}"}>
-        <div class="flex-none" id="job-editor-pane">
-          <div
-            :if={@selected_job && @selection_mode == "expand"}
-            class={[
-              "fixed left-0 top-0 right-0 bottom-0 flex-wrap",
-              "hidden opacity-0",
-              "bg-white inset-0 z-30 overflow-hidden drop-shadow-[0_35px_35px_rgba(0,0,0,0.25)]"
-            ]}
-            phx-mounted={fade_in()}
-            phx-remove={fade_out()}
-          >
-            <LightningWeb.WorkflowLive.JobView.job_edit_view
-              job={@selected_job}
-              snapshot={@snapshot}
-              snapshot_version={@snapshot_version_tag}
-              current_user={@current_user}
-              display_banner={@display_banner}
-              banner_message={@banner_message}
-              presences={@presences}
-              prior_user_presence={@prior_user_presence}
-              project={@project}
-              socket={@socket}
-              follow_run_id={@follow_run && @follow_run.id}
-              close_url={close_url(assigns, :selected_job, :select)}
-              form={single_inputs_for(@workflow_form, :jobs, @selected_job.id)}
-=======
       <div class="h-full flex">
         <.live_component
           :if={@show_new_workflow_panel}
@@ -225,7 +195,6 @@
               ]}
               phx-mounted={fade_in()}
               phx-remove={fade_out()}
->>>>>>> 0c95d9e1
             >
               <LightningWeb.WorkflowLive.JobView.job_edit_view
                 job={@selected_job}
@@ -387,103 +356,8 @@
               </LightningWeb.WorkflowLive.JobView.job_edit_view>
             </div>
           </div>
-<<<<<<< HEAD
-        </div>
-        <.WorkflowEditor react-portal-target="workflow-mount" />
-        <.live_component
-          :if={@selected_job}
-          id="new-credential-modal"
-          module={LightningWeb.CredentialLive.CredentialFormComponent}
-          action={:new}
-          credential_type={@selected_credential_type}
-          credential={
-            %Lightning.Credentials.Credential{
-              user_id: @current_user.id,
-              project_credentials: [
-                %Lightning.Projects.ProjectCredential{
-                  project_id: @project.id
-                }
-              ]
-            }
-          }
-          current_user={@current_user}
-          oauth_client={nil}
-          oauth_clients={@oauth_clients}
-          projects={[]}
-          project={@project}
-          show_project_credentials={false}
-          on_save={
-            fn credential ->
-              form =
-                single_inputs_for(@workflow_form, :jobs, @selected_job.id)
-
-              params =
-                LightningWeb.Utils.build_params_for_field(
-                  form,
-                  :project_credential_id,
-                  credential.project_credentials |> Enum.at(0) |> Map.get(:id)
-                )
-
-              send_form_changed(params)
-            end
-          }
-          can_create_project_credential={@can_edit_workflow}
-          return_to={
-            ~p"/projects/#{@project.id}/w/#{@workflow.id}?s=#{@selected_job.id}"
-          }
-        />
-        <Common.banner
-          :if={@display_banner}
-          type="warning"
-          id={"canvas-banner-#{@current_user.id}"}
-          message={@banner_message}
-          class="absolute"
-          icon
-          centered
-        />
-        <.live_component
-          :if={@project_repo_connection && @show_github_sync_modal}
-          id="github-sync-modal"
-          module={LightningWeb.WorkflowLive.GithubSyncModal}
-          current_user={@current_user}
-          project_repo_connection={@project_repo_connection}
-        />
-        <.form
-          :if={@selection_mode !== "expand"}
-          id="workflow-form"
-          for={@workflow_form}
-          phx-submit="save"
-          phx-hook="SaveViaCtrlS"
-          phx-change="validate"
-        >
-          <input type="hidden" name="_ignore_me" />
-          <.panel
-            :if={@selection_mode == "settings"}
-            title="Workflow settings"
-            id={"workflow-settings-#{@workflow.id}"}
-            class="hidden"
-            phx-mounted={fade_in()}
-            phx-remove={fade_out()}
-            cancel_url={@base_url}
-=======
-
-          <div
-            phx-hook="WorkflowEditor"
-            class="grow"
-            id={"editor-#{@workflow.id}"}
-            phx-update="ignore"
-          >
-            <%!-- Before Editor component has mounted --%>
-            <div class="flex place-content-center h-full cursor-wait">
-              <span class="inline-block top-[50%] relative">
-                <div class="flex items-center justify-center">
-                  <.button_loader>
-                    Loading workflow
-                  </.button_loader>
-                </div>
-              </span>
-            </div>
-          </div>
+
+          <.WorkflowEditor react-portal-target="workflow-mount" />
           <.live_component
             :if={@selected_job}
             id="new-credential-modal"
@@ -541,7 +415,6 @@
             phx-submit="save"
             phx-hook="SaveViaCtrlS"
             phx-change="validate"
->>>>>>> 0c95d9e1
           >
             <.live_component
               :if={@project_repo_connection && @show_github_sync_modal}
@@ -2793,23 +2666,28 @@
 
     assigns =
       assigns
-      |> assign(disabled: disabled, tooltip: tooltip)
+      |> assign(
+        disabled: disabled,
+        tooltip: tooltip
+      )
 
     ~H"""
     <div class="inline-flex rounded-md shadow-xs z-5">
       <.button
         id={@id}
-        phx-disable-with
+        phx-disable-with="Saving..."
         disabled={@disabled}
-        phx-hook="InspectorSaveViaCtrlS"
-        phx-click={JS.push("save")}
+        type="submit"
+        form="workflow-form"
         phx-disconnected={JS.set_attribute({"disabled", ""})}
         tooltip={@tooltip}
         class={
           ["focus:ring-transparent"] ++
             if @project_repo_connection, do: ["rounded-r-none"], else: []
         }
-        phx-connected={!@disabled && JS.remove_attribute("disabled")}
+        phx-connected={
+          !@disabled && !@has_presence_priority && JS.remove_attribute("disabled")
+        }
       >
         Save
       </.button>
@@ -2823,7 +2701,9 @@
           disabled={@disabled}
           phx-click={show_dropdown("#{@id}-save-and-sync")}
           phx-disconnected={JS.set_attribute({"disabled", ""})}
-          phx-connected={!@disabled && JS.remove_attribute("disabled")}
+          phx-connected={
+            !@disabled && !@has_presence_priority && JS.remove_attribute("disabled")
+          }
         >
           <span class="sr-only">Open options</span>
           <.icon name="hero-chevron-down" class="w-4 h-4" />

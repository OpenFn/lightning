defmodule LightningWeb.WorkflowLive.Edit do
  @moduledoc false
  use LightningWeb, {:live_view, container: {:div, []}}

  import LightningWeb.Components.NewInputs
  import LightningWeb.Components.Icons
  import LightningWeb.WorkflowLive.Components

  alias Lightning.AiAssistant
  alias Lightning.Extensions.UsageLimiting.Action
  alias Lightning.Extensions.UsageLimiting.Context
  alias Lightning.Invocation
  alias Lightning.OauthClients
  alias Lightning.Policies.Permissions
  alias Lightning.Policies.ProjectUsers
  alias Lightning.Projects
  alias Lightning.Runs
  alias Lightning.Runs.Events.DataclipUpdated
  alias Lightning.Runs.Events.RunUpdated
  alias Lightning.Runs.Events.StepCompleted
  alias Lightning.Services.UsageLimiter
  alias Lightning.VersionControl
  alias Lightning.Workflows
  alias Lightning.Workflows.Events.WorkflowUpdated
  alias Lightning.Workflows.Job
  alias Lightning.Workflows.Presence
  alias Lightning.Workflows.Snapshot
  alias Lightning.Workflows.Trigger
  alias Lightning.Workflows.Workflow
  alias Lightning.WorkOrders
  alias LightningWeb.UiMetrics
  alias LightningWeb.WorkflowLive.Helpers
  alias LightningWeb.WorkflowNewLive.WorkflowParams
  alias Phoenix.LiveView.JS

  require Lightning.Run

  on_mount {LightningWeb.Hooks, :project_scope}

  attr :changeset, :map, required: true
  attr :project_user, :map, required: true

  @impl true
  def render(assigns) do
    assigns =
      assigns
      |> assign(
        base_url:
          case assigns.live_action do
            :new ->
              ~p"/projects/#{assigns.project}/w/new"

            :edit ->
              ~p"/projects/#{assigns.project}/w/#{assigns.workflow}"
          end,
        workflow_form: to_form(assigns.changeset),
        save_and_run_disabled: save_and_run_disabled?(assigns),
        display_banner:
          !assigns.has_presence_edit_priority &&
            assigns.current_user.id not in assigns.view_only_users_ids &&
            assigns.snapshot_version_tag == "latest",
        banner_message:
          banner_message(
            assigns.current_user_presence,
            assigns.prior_user_presence
          )
      )

    ~H"""
    <LayoutComponents.page_content>
      <:header>
        <LayoutComponents.header
          current_user={@current_user}
          project={@project}
          breadcrumbs={[{"Workflows", "/projects/#{@project.id}/w"}]}
        >
          <:title>
            <div class="flex gap-2">
              <%= @page_title %>

              <LightningWeb.Components.Common.snapshot_version_chip
                id="canvas-workflow-version"
                version={@snapshot_version_tag}
                tooltip={
                  if @snapshot_version_tag == "latest",
                    do: "This is the latest version of this workflow",
                    else:
                      "You are viewing a snapshot of this workflow that was taken on #{Lightning.Helpers.format_date(@snapshot.inserted_at)}"
                }
              />
              <LightningWeb.WorkflowLive.Components.online_users
                id="canvas-online-users"
                presences={@presences}
                current_user={@current_user}
                prior_user={@prior_user_presence.user}
              />
              <div :if={@snapshot_version_tag != "latest" && @can_edit_workflow}>
                <span
                  id="edit-disabled-warning"
                  class="cursor-pointer text-xs flex items-center"
                  phx-hook="Tooltip"
                  data-placement="bottom"
                  aria-label="You cannot edit or run an old snapshot of a workflow"
                >
                  <.icon
                    name="hero-information-circle-solid"
                    class="h-4 w-4 text-primary-600 opacity-50"
                  /> Read-only
                </span>
              </div>
            </div>
          </:title>

          <.button
            :if={@snapshot_version_tag != "latest"}
            id={"version-switcher-button-#{@workflow.id}"}
            type="button"
            phx-click="switch-version"
            phx-value-type="commit"
            color_class="text-white bg-primary-600 hover:bg-primary-700 disabled:bg-primary-300"
          >
            Switch to latest version
          </.button>

          <.with_changes_indicator
            :if={@snapshot_version_tag == "latest"}
            changeset={@changeset}
          >
            <div class="flex flex-row gap-2">
              <.icon
                :if={!@can_edit_workflow}
                name="hero-lock-closed"
                class="w-5 h-5 place-self-center text-gray-300"
              />
              <div class="flex flex-row m-auto gap-2">
                <.input
                  id="workflow"
                  type="toggle"
                  name="workflow_state"
                  value={Helpers.workflow_enabled?(@changeset)}
                  tooltip={Helpers.workflow_state_tooltip(@changeset)}
                  on_click="toggle_workflow_state"
                />
                <div>
                  <.link
                    patch={
                      if @selection_mode == "settings",
                        do: @base_url,
                        else: "#{@base_url}?m=settings"
                    }
                    class="w-5 h-5 place-self-center text-slate-500 hover:text-slate-400 cursor-pointer"
                    id="toggle-settings"
                  >
                    <.icon name="hero-adjustments-vertical" />
                  </.link>
                </div>
                <.offline_indicator />
              </div>
              <.save_workflow_button
                id="top-bar-save-workflow-btn"
                changeset={@changeset}
                can_edit_workflow={@can_edit_workflow}
                snapshot_version_tag={@snapshot_version_tag}
                has_presence_priority={@has_presence_edit_priority}
                project_repo_connection={@project_repo_connection}
                dropdown_position={:bottom}
              />
            </div>
          </.with_changes_indicator>
        </LayoutComponents.header>
      </:header>

      <div class="relative h-full flex" id={"workflow-edit-#{@workflow.id}"}>
        <div class="flex-none" id="job-editor-pane">
          <div
            :if={@selected_job && @selection_mode == "expand"}
            class={[
              "fixed left-0 top-0 right-0 bottom-0 flex-wrap",
              "hidden opacity-0",
              "bg-white inset-0 z-30 overflow-hidden drop-shadow-[0_35px_35px_rgba(0,0,0,0.25)]"
            ]}
            phx-mounted={fade_in()}
            phx-remove={fade_out()}
          >
            <LightningWeb.WorkflowLive.JobView.job_edit_view
              job={@selected_job}
              snapshot={@snapshot}
              snapshot_version={@snapshot_version_tag}
              current_user={@current_user}
              display_banner={@display_banner}
              banner_message={@banner_message}
              presences={@presences}
              prior_user_presence={@prior_user_presence}
              project={@project}
              socket={@socket}
              follow_run_id={@follow_run && @follow_run.id}
              close_url={close_url(assigns, :selected_job, :select)}
              form={single_inputs_for(@workflow_form, :jobs, @selected_job.id)}
            >
              <.collapsible_panel
                id={"manual-job-#{@selected_job.id}"}
                class="h-full border border-l-0 manual-job-panel"
              >
                <:tabs>
                  <LightningWeb.Components.Tabbed.tabs
                    id="tab-bar-left"
                    default_hash="manual"
                    class="flex flex-row space-x-6 -my-2 job-viewer-tabs"
                  >
                    <:tab hash="manual">
                      <span class="inline-block align-middle">Input</span>
                    </:tab>
                    <:tab hash="aichat">
                      <span class="inline-block align-middle">AI Assistant</span>
                    </:tab>
                  </LightningWeb.Components.Tabbed.tabs>
                </:tabs>
                <LightningWeb.Components.Tabbed.panels
                  id="input-panels"
                  class="contents"
                  default_hash="manual"
                >
                  <:panel hash="manual" class="overflow-auto h-full">
                    <div class="grow flex flex-col gap-4 p-2 min-h-0 h-full">
                      <LightningWeb.WorkflowLive.ManualWorkorder.component
                        id={"manual-job-#{@selected_job.id}"}
                        form={@manual_run_form}
                        dataclips={@selectable_dataclips}
                        disabled={
                          !@can_run_workflow ||
                            @snapshot_version_tag != "latest"
                        }
                        project={@project}
                        admin_contacts={@admin_contacts}
                        can_edit_data_retention={@can_edit_data_retention}
                        follow_run={@follow_run}
                        step={@step}
                        show_missing_dataclip_selector={
                          @show_missing_dataclip_selector
                        }
                      />
                    </div>
                  </:panel>
                  <:panel hash="aichat" class="h-full">
                    <%= if @ai_assistant_enabled do %>
                      <div class="grow min-h-0 h-full text-sm">
                        <.live_component
                          module={LightningWeb.WorkflowLive.AiAssistantComponent}
                          can_edit_workflow={@can_edit_workflow}
                          project_id={@project.id}
                          current_user={@current_user}
                          selected_job={@selected_job}
                          chat_session_id={@chat_session_id}
                          query_params={@query_params}
                          base_url={@base_url}
                          action={if(@chat_session_id, do: :show, else: :new)}
                          id={"aichat-#{@selected_job.id}"}
                        />
                      </div>
                    <% else %>
                      <div class="flex flex-col items-center justify-center h-full">
                        <div class="text-center w-1/2">
                          <p class="text-gray-500 text-sm mb-2">
                            AI Assistant has not been configured for your instance - contact your admin for support.
                          </p>
                          <p class="text-gray-500 text-sm mb-2">
                            Try the AI Assistant on Openfn cloud for free at
                            <a
                              href="https://app.openfn.org"
                              target="_blank"
                              class="text-primary-600"
                            >
                              app.openfn.org
                            </a>
                          </p>
                        </div>
                      </div>
                    <% end %>
                  </:panel>
                </LightningWeb.Components.Tabbed.panels>
              </.collapsible_panel>
              <:footer>
                <div class="flex flex-row gap-x-2">
                  <% {is_empty, error_message} =
                    editor_is_empty(@workflow_form, @selected_job) %>

                  <div
                    :if={@snapshot_version_tag == "latest" && @display_banner}
                    id={"inspector-banner-#{@current_user.id}"}
                    class="flex items-center text-sm font-medium text-gray-500"
                  >
                    <span
                      id={"inspector-banner-#{@current_user.id}-tooltip"}
                      class="cursor-pointer text-xs flex items-center"
                      phx-hook="Tooltip"
                      data-placement="top"
                      aria-label={@banner_message}
                    >
                      <.icon name="hero-lock-closed-solid" class="h-4 w-4" />
                      Read-only
                    </span>
                  </div>

                  <.version_switcher_toggle
                    :if={display_switcher(@snapshot, @workflow)}
                    id={@selected_job.id}
                    label="Latest Version"
                    disabled={job_deleted?(@selected_job, @workflow)}
                    version={@snapshot_version_tag}
                  />

                  <.save_is_blocked_error :if={is_empty}>
                    <%= error_message %>
                  </.save_is_blocked_error>

                  <.icon
                    :if={!@can_edit_workflow}
                    name="hero-lock-closed"
                    class="w-5 h-5 place-self-center text-gray-300"
                  />
                  <.run_buttons
                    step={@step}
                    manual_run_form={@manual_run_form}
                    selectable_dataclips={@selectable_dataclips}
                    follow_run={@follow_run}
                    save_and_run_disabled={@save_and_run_disabled}
                    snapshot_version_tag={@snapshot_version_tag}
                  />
                  <.with_changes_indicator changeset={@changeset}>
                    <.save_workflow_button
                      id="inspector-save-workflow-btn"
                      changeset={@changeset}
                      can_edit_workflow={@can_edit_workflow}
                      snapshot_version_tag={@snapshot_version_tag}
                      has_presence_priority={@has_presence_edit_priority}
                      project_repo_connection={@project_repo_connection}
                      dropdown_position={:top}
                    />
                  </.with_changes_indicator>
                </div>
              </:footer>
            </LightningWeb.WorkflowLive.JobView.job_edit_view>
          </div>
        </div>

        <div
          phx-hook="WorkflowEditor"
          class="grow"
          id={"editor-#{@workflow.id}"}
          phx-update="ignore"
        >
          <%!-- Before Editor component has mounted --%>
          <div class="flex place-content-center h-full cursor-wait">
            <span class="inline-block top-[50%] relative">
              <div class="flex items-center justify-center">
                <.button_loader>
                  Loading workflow
                </.button_loader>
              </div>
            </span>
          </div>
        </div>
        <.live_component
          :if={@selected_job}
          id="new-credential-modal"
          module={LightningWeb.CredentialLive.CredentialFormComponent}
          action={:new}
          credential_type={@selected_credential_type}
          credential={
            %Lightning.Credentials.Credential{
              user_id: @current_user.id,
              project_credentials: [
                %Lightning.Projects.ProjectCredential{
                  project_id: @project.id
                }
              ]
            }
          }
          current_user={@current_user}
          oauth_clients={@oauth_clients}
          projects={[]}
          project={@project}
          show_project_credentials={false}
          on_save={
            fn credential ->
              form =
                single_inputs_for(@workflow_form, :jobs, @selected_job.id)

              params =
                LightningWeb.Utils.build_params_for_field(
                  form,
                  :project_credential_id,
                  credential.project_credentials |> Enum.at(0) |> Map.get(:id)
                )

              send_form_changed(params)
            end
          }
          can_create_project_credential={@can_edit_workflow}
          return_to={
            ~p"/projects/#{@project.id}/w/#{@workflow.id}?s=#{@selected_job.id}"
          }
        />
        <Common.banner
          :if={@display_banner}
          type="warning"
          id={"canvas-banner-#{@current_user.id}"}
          message={@banner_message}
          class="absolute"
          icon
          centered
        />
        <.form
          id="workflow-form"
          for={@workflow_form}
          phx-submit="save"
          phx-hook="SaveViaCtrlS"
          phx-change="validate"
        >
          <.live_component
            :if={@project_repo_connection && @show_github_sync_modal}
            id="github-sync-modal"
            module={LightningWeb.WorkflowLive.GithubSyncModal}
            current_user={@current_user}
            project_repo_connection={@project_repo_connection}
          />
          <input type="hidden" name="_ignore_me" />
          <.panel
            :if={@selection_mode == "settings"}
            title="Workflow settings"
            id={"workflow-settings-#{@workflow.id}"}
            class="hidden"
            phx-mounted={fade_in()}
            phx-remove={fade_out()}
            cancel_url={@base_url}
          >
            <.workflow_settings
<<<<<<< HEAD
              form={@workflow_form}
              can_edit_run_settings={@can_edit_run_settings}
=======
              project_id={@workflow.project_id}
              project_concurrency_disabled={@workflow.project.concurrency == 1}
              form={@workflow_form}
>>>>>>> 86f20c9f
            />
          </.panel>

          <.single_inputs_for
            :let={{jf}}
            :if={@selected_job}
            form={@workflow_form}
            field={:jobs}
            id={@selected_job.id}
          >
            <.panel
              title={
                jf[:name].value
                |> then(fn
                  "" -> "Untitled Job"
                  name -> name
                end)
              }
              id={"job-pane-#{@selected_job.id}"}
              cancel_url={close_url(assigns, :selected_job, :unselect)}
              class="hidden"
              phx-mounted={fade_in()}
              phx-remove={fade_out()}
            >
              <.job_form
                on_change={&send_form_changed/1}
                editable={
                  is_nil(@workflow.deleted_at) && @can_edit_workflow &&
                    @snapshot_version_tag == "latest" &&
                    @has_presence_edit_priority
                }
                form={jf}
                project_user={@project_user}
              />
              <:footer>
                <div class="flex flex-row">
                  <div class="flex items-center">
                    <.expand_job_editor
                      base_url={@base_url}
                      snapshot_lock_version={@snapshot && @snapshot.lock_version}
                      job={@selected_job}
                      selected_run={@selected_run}
                      form={@workflow_form}
                    />
                  </div>
                  <div class="grow flex justify-end">
                    <label>
                      <.button
                        id="delete-job-button"
                        phx-click="delete_node"
                        phx-value-id={@selected_job.id}
                        class="focus:ring-red-500 bg-red-600 hover:bg-red-700 disabled:bg-red-300"
                        disabled={
                          !is_nil(@workflow.deleted_at) or !@can_edit_workflow or
                            @has_child_edges or @is_first_job or
                            @snapshot_version_tag != "latest" ||
                            !@has_presence_edit_priority
                        }
                        tooltip={
                          job_deletion_tooltip_message(
                            is_struct(@workflow.deleted_at),
                            @can_edit_workflow,
                            @has_child_edges,
                            @is_first_job
                          )
                        }
                        data-confirm="Are you sure you want to delete this step?"
                      >
                        Delete Step
                      </.button>
                    </label>
                  </div>
                </div>
              </:footer>
            </.panel>
          </.single_inputs_for>
          <.single_inputs_for
            :let={tf}
            :if={@selected_trigger}
            form={@workflow_form}
            field={:triggers}
            id={@selected_trigger.id}
          >
            <.panel
              id={"trigger-pane-#{@selected_trigger.id}"}
              cancel_url={close_url(assigns, :selected_trigger, :unselect)}
              class="hidden"
              phx-mounted={fade_in()}
              phx-remove={fade_out()}
              title={
                Phoenix.HTML.Form.input_value(tf, :type)
                |> to_string()
                |> then(fn
                  "" -> "New Trigger"
                  "webhook" -> "Webhook Trigger"
                  "cron" -> "Cron Trigger"
                  # TODO Not tested
                  "kafka" -> "Kafka Trigger"
                end)
              }
            >
              <.trigger_form
                form={tf}
                on_change={&send_form_changed/1}
                disabled={
                  !is_nil(@workflow.deleted_at) or !@can_edit_workflow or
                    @snapshot_version_tag != "latest" ||
                    !@has_presence_edit_priority
                }
                can_write_webhook_auth_method={@can_write_webhook_auth_method}
                selected_trigger={@selected_trigger}
                action={@live_action}
                cancel_url={close_url(assigns, :selected_trigger, :unselect)}
              />
              <:footer>
                <div class="flex flex-row">
                  <div class="flex items-center">
                    <.input
                      type="toggle"
                      field={tf[:enabled]}
                      disabled={
                        !is_nil(@workflow.deleted_at) or !@can_edit_workflow or
                          @snapshot_version_tag != "latest" ||
                          !@has_presence_edit_priority
                      }
                      label="Enabled"
                    />
                  </div>
                </div>
              </:footer>
            </.panel>
          </.single_inputs_for>
          <.single_inputs_for
            :let={ef}
            :if={@selected_edge}
            form={@workflow_form}
            field={:edges}
            id={@selected_edge.id}
          >
            <.panel
              id={"edge-pane-#{@selected_edge.id}"}
              cancel_url={close_url(assigns, :selected_edge, :unselect)}
              title="Path"
              class="hidden"
              phx-mounted={fade_in()}
              phx-remove={fade_out()}
            >
              <.edge_form
                form={ef}
                disabled={
                  !is_nil(@workflow.deleted_at) or !@can_edit_workflow or
                    @snapshot_version_tag != "latest" ||
                    !@has_presence_edit_priority
                }
                cancel_url={close_url(assigns, :selected_edge, :unselect)}
              />
              <:footer>
                <div class="flex flex-row">
                  <div class="flex items-center">
                    <%= if ef[:source_trigger_id].value do %>
                      <p class="text-sm text-gray-500">
                        This path will be active if its trigger is enabled
                      </p>
                    <% else %>
                      <.input
                        type="toggle"
                        field={ef[:enabled]}
                        disabled={
                          !is_nil(@workflow.deleted_at) or !@can_edit_workflow or
                            @snapshot_version_tag != "latest" ||
                            !@has_presence_edit_priority
                        }
                        label="Enabled"
                      />
                    <% end %>
                  </div>
                  <div class="grow flex justify-end">
                    <label>
                      <%= unless ef[:source_trigger_id].value do %>
                        <.button
                          id="delete-edge-button"
                          class="focus:ring-red-500 bg-red-600 hover:bg-red-700 disabled:bg-red-300"
                          data-confirm="Are you sure you want to delete this path?"
                          phx-click="delete_edge"
                          phx-value-id={ef[:id].value}
                          disabled={
                            !is_nil(@workflow.deleted_at) or !@can_edit_workflow or
                              @snapshot_version_tag != "latest" ||
                              !@has_presence_edit_priority or
                              ef[:source_trigger_id].value
                          }
                        >
                          Delete Path
                        </.button>
                      <% end %>
                    </label>
                  </div>
                </div>
              </:footer>
            </.panel>
          </.single_inputs_for>
        </.form>

        <.live_component
          :if={
            @live_action == :edit && @can_write_webhook_auth_method &&
              @selected_trigger && @snapshot_version_tag == "latest"
          }
          module={LightningWeb.WorkflowLive.WebhookAuthMethodModalComponent}
          id="webhooks_auth_method_modal"
          action={:new}
          trigger={@selected_trigger}
          project={@project}
          current_user={@current_user}
          return_to={
            ~p"/projects/#{@project.id}/w/#{@workflow.id}?#{%{s: @selected_trigger.id}}"
          }
        />
      </div>
    </LayoutComponents.page_content>
    """
  end

  def run_buttons(assigns) do
    ~H"""
    <div id="run-buttons" class="inline-flex rounded-md shadow-sm">
      <.save_and_run_button {assigns} />
      <.create_new_work_order_dropdown
        :if={step_retryable?(@step, @manual_run_form, @selectable_dataclips)}
        {assigns}
      />
    </div>
    """
  end

  defp save_and_run_button(assigns) do
    ~H"""
    <.button
      id="save-and-run"
      phx-hook="DefaultRunViaCtrlEnter"
      {save_and_run_attributes(assigns)}
      class={save_and_run_classes(assigns)}
      disabled={
        assigns.save_and_run_disabled ||
          processing(assigns.follow_run) ||
          selected_dataclip_wiped?(
            assigns.manual_run_form,
            assigns.selectable_dataclips
          ) ||
          assigns.snapshot_version_tag != "latest"
      }
    >
      <%= if processing(@follow_run) do %>
        <.icon name="hero-arrow-path" class="w-4 h-4 animate-spin mr-1" /> Processing
      <% else %>
        <%= if step_retryable?(@step, @manual_run_form, @selectable_dataclips) do %>
          <.icon name="hero-play-mini" class="w-4 h-4 mr-1" /> Retry from here
        <% else %>
          <.icon name="hero-play-mini" class="w-4 h-4 mr-1" /> Create New Work Order
        <% end %>
      <% end %>
    </.button>
    """
  end

  defp save_and_run_attributes(assigns) do
    if step_retryable?(assigns) do
      [
        type: "button",
        "phx-click": "rerun",
        "phx-value-run_id": assigns.follow_run.id,
        "phx-value-step_id": assigns.step.id
      ]
    else
      [type: "submit", form: assigns.manual_run_form.id]
    end
  end

  defp save_and_run_classes(assigns) do
    base_class = "relative inline-flex items-center"

    if step_retryable?(assigns) do
      [base_class, "rounded-r-none"]
    else
      [base_class]
    end
  end

  defp create_new_work_order_dropdown(assigns) do
    ~H"""
    <div class="relative -ml-px block">
      <.button
        type="button"
        class="h-full rounded-l-none pr-1 pl-1 focus:ring-inset"
        id="option-menu-button"
        aria-expanded="true"
        aria-haspopup="true"
        disabled={@save_and_run_disabled || @snapshot_version_tag != "latest"}
        phx-click={show_dropdown("create-new-work-order")}
      >
        <span class="sr-only">Open options</span>
        <.icon name="hero-chevron-down" class="w-4 h-4" />
      </.button>
      <div
        role="menu"
        aria-orientation="vertical"
        aria-labelledby="option-menu-button"
        tabindex="-1"
      >
        <button
          phx-click-away={hide_dropdown("create-new-work-order")}
          phx-hook="AltRunViaCtrlShiftEnter"
          id="create-new-work-order"
          type="submit"
          form={@manual_run_form.id}
          class={[
            "hidden absolute right-0 bottom-9 z-10 mb-2 w-max",
            "rounded-md bg-white px-4 py-2 text-sm font-semibold",
            "text-gray-900 shadow-sm ring-1 ring-inset ring-gray-300 hover:bg-gray-50"
          ]}
          disabled={@save_and_run_disabled || @snapshot_version_tag != "latest"}
        >
          <.icon name="hero-play-solid" class="w-4 h-4 mr-1" /> Create New Work Order
        </button>
      </div>
    </div>
    """
  end

  defp banner_message(current_user_presence, prior_user_presence) do
    prior_user_name =
      "#{prior_user_presence.user.first_name} #{prior_user_presence.user.last_name}"

    cond do
      current_user_presence.active_sessions > 1 ->
        "You have this workflow open in #{current_user_presence.active_sessions} tabs and can't edit until you close the other#{if current_user_presence.active_sessions > 2, do: "s", else: ""}."

      current_user_presence.user.id != prior_user_presence.user.id ->
        "#{prior_user_name} is currently active and you can't edit this workflow until they close the editor and canvas."

      true ->
        nil
    end
  end

  @spec close_url(map(), atom(), atom()) :: String.t()
  defp close_url(assigns, type, selection) do
    query_params = %{
      "a" => assigns[:selected_run],
      "v" => Ecto.Changeset.get_field(assigns[:changeset], :lock_version)
    }

    query_params =
      case selection do
        :select ->
          Map.merge(query_params, %{"s" => assigns[type] && assigns[type].id})

        :unselect ->
          query_params
      end

    query_string =
      query_params
      |> Enum.reject(fn {_k, v} -> is_nil(v) end)
      |> URI.encode_query()

    "#{assigns[:base_url]}?#{query_string}"
  end

  defp display_switcher(snapshot, workflow) do
    snapshot && snapshot.lock_version != workflow.lock_version
  end

  defp step_retryable?(assigns),
    do:
      step_retryable?(
        assigns.step,
        assigns.manual_run_form,
        assigns.selectable_dataclips
      )

  defp step_retryable?(step, form, selectable_dataclips) do
    step_dataclip_id = step && step.input_dataclip_id

    selected_dataclip =
      Enum.find(selectable_dataclips, fn dataclip ->
        dataclip.id == form[:dataclip_id].value
      end)

    selected_dataclip && selected_dataclip.id == step_dataclip_id &&
      is_nil(selected_dataclip.wiped_at)
  end

  defp selected_dataclip_wiped?(form, selectable_dataclips) do
    selected_dataclip =
      Enum.find(selectable_dataclips, fn dataclip ->
        dataclip.id == form[:dataclip_id].value
      end)

    selected_dataclip && !is_nil(selected_dataclip.wiped_at)
  end

  defp processing(%{state: state}) do
    !(state in Lightning.Run.final_states())
  end

  defp processing(_run), do: false

  defp job_deletion_tooltip_message(
         workflow_deleted,
         can_edit_job,
         has_child_edges,
         is_first_job
       ) do
    cond do
      workflow_deleted ->
        "You cannot modify a deleted workflow"

      !can_edit_job ->
        "You are not authorized to delete this step."

      has_child_edges ->
        "You can't delete a step that other downstream steps depend on."

      is_first_job ->
        "You can't delete the first step in a workflow."

      true ->
        nil
    end
  end

  defp job_deleted?(selected_job, workflow) do
    not Enum.any?(workflow.jobs, fn job -> job.id == selected_job.id end)
  end

  defp version_switcher_toggle(assigns) do
    ~H"""
    <div
      id={"version-switcher-toggle-wrapper-#{@id}"}
      phx-click="switch-version"
      phx-value-type="toggle"
      class="flex items-center justify-between mr-1 text-sm z-50 cursor-pointer"
      {if @disabled, do: ["phx-hook": "Tooltip", "data-placement": "top", "aria-label": "Can't switch to the latest version, the job has been deleted from the workflow."], else: []}
    >
      <span class="flex flex-grow flex-col">
        <span class="inline-flex items-center px-2 py-1 font-medium mr-1 text-gray-700">
          <%= @label %>
        </span>
      </span>
      <button
        id={"version-switcher-toggle-#{@id}"}
        phx-click="switch-version"
        phx-value-type="toggle"
        data-version={@version}
        type="button"
        disabled={@disabled}
        class={"#{if @version == "latest", do: "bg-indigo-600", else: "bg-gray-200"} relative inline-flex h-6 w-11 flex-shrink-0 cursor-pointer rounded-full border-2 border-transparent bg-gray-200 transition-colors duration-200 ease-in-out focus:outline-none focus:ring-2 focus:ring-indigo-600 focus:ring-offset-2"}
        role="switch"
        aria-checked="false"
      >
        <span class={"pointer-events-none relative inline-block h-5 w-5 translate-x-0 transform rounded-full bg-white shadow ring-0 transition duration-200 ease-in-out #{if @version == "latest", do: "translate-x-5", else: "translate-x-0"}"}>
          <span
            class={"absolute inset-0 flex h-full w-full items-center justify-center transition-opacity #{if @version == "latest", do: "opacity-0 duration-100 ease-out", else: "opacity-100 duration-200 ease-in"}"}
            aria-hidden="true"
          >
            <svg class="h-3 w-3 text-gray-400" fill="none" viewBox="0 0 12 12">
              <path
                d="M4 8l2-2m0 0l2-2M6 6L4 4m2 2l2 2"
                stroke="currentColor"
                stroke-width="2"
                stroke-linecap="round"
                stroke-linejoin="round"
              />
            </svg>
          </span>
          <span
            class={"absolute inset-0 flex h-full w-full items-center justify-center transition-opacity #{if @version == "latest", do: "opacity-100 duration-200 ease-in", else: "opacity-0 duration-100 ease-out"}"}
            aria-hidden="true"
          >
            <svg
              class="h-3 w-3 text-indigo-600"
              fill="currentColor"
              viewBox="0 0 12 12"
            >
              <path d="M3.707 5.293a1 1 0 00-1.414 1.414l1.414-1.414zM5 8l-.707.707a1 1 0 001.414 0L5 8zm4.707-3.293a1 1 0 00-1.414-1.414l1.414 1.414zm-7.414 2l2 2 1.414-1.414-2-2-1.414 1.414zm3.414 2l4-4-1.414-1.414-4 4 1.414 1.414z" />
            </svg>
          </span>
        </span>
      </button>
    </div>
    """
  end

  defp expand_job_editor(assigns) do
    {is_empty, error_message} = editor_is_empty(assigns.form, assigns.job)

    button_base_classes =
      ~w(
        inline-flex items-center rounded-md bg-white px-3.5 py-2.5 text-sm font-semibold text-gray-900 shadow-sm ring-1 ring-inset hover:bg-gray-50)

    button_classes =
      button_base_classes ++
        if is_empty,
          do: ~w(ring-red-300),
          else: ~w(ring-gray-300)

    assigns =
      assign(assigns,
        is_empty: is_empty,
        button_classes: button_classes,
        error_message: error_message
      )

    ~H"""
    <.link
      id={"open-inspector-#{@job.id}"}
      patch={"#{@base_url}?s=#{@job.id}&m=expand" <> (if @snapshot_lock_version, do: "&v=#{@snapshot_lock_version}", else: "") <> (if @selected_run, do: "&a=#{@selected_run}", else: "")}
      class={@button_classes}
    >
      <.icon name="hero-code-bracket" class="w-4 h-4 text-grey-400" />
    </.link>

    <.save_is_blocked_error :if={@is_empty}>
      <%= @error_message %>
    </.save_is_blocked_error>
    """
  end

  defp save_is_blocked_error(assigns) do
    ~H"""
    <span class="flex items-center font-medium text-sm text-red-600 ml-1 mr-4 gap-x-1.5">
      <.icon name="hero-exclamation-circle" class="h-5 w-5" />
      <%= render_slot(@inner_block) %>
    </span>
    """
  end

  defp single_inputs_for(form, field, id) do
    %Phoenix.HTML.FormField{field: field_name, form: parent_form} = form[field]

    parent_form.impl.to_form(parent_form.source, parent_form, field_name, [])
    |> Enum.find(&(Ecto.Changeset.get_field(&1.source, :id) == id))
  end

  defp single_inputs_for(%{field: :jobs} = assigns) do
    %{form: form, field: field} = assigns

    %Phoenix.HTML.FormField{field: field_name, form: parent_form} = form[field]

    forms =
      parent_form.impl.to_form(parent_form.source, parent_form, field_name, [])
      |> Enum.filter(&(Ecto.Changeset.get_field(&1.source, :id) == assigns[:id]))

    assigns = assigns |> assign(forms: forms)

    ~H"""
    <%= for f <- @forms do %>
      <%= render_slot(@inner_block, {f}) %>
    <% end %>
    """
  end

  defp single_inputs_for(assigns) do
    %{form: form, field: field} = assigns

    %Phoenix.HTML.FormField{field: field_name, form: parent_form} = form[field]

    forms =
      parent_form.impl.to_form(parent_form.source, parent_form, field_name, [])
      |> Enum.filter(&(Ecto.Changeset.get_field(&1.source, :id) == assigns[:id]))

    assigns = assigns |> assign(forms: forms)

    ~H"""
    <%= for f <- @forms do %>
      <%= render_slot(@inner_block, f) %>
    <% end %>
    """
  end

  def authorize(%{assigns: %{live_action: :new}} = socket) do
    %{project_user: project_user, current_user: current_user, project: project} =
      socket.assigns

    Permissions.can(ProjectUsers, :create_workflow, current_user, project_user)
    |> then(fn
      :ok ->
        socket
        |> assign(
          can_edit_workflow:
            Permissions.can?(
              ProjectUsers,
              :edit_workflow,
              current_user,
              project_user
            ),
          can_run_workflow:
            Permissions.can?(
              ProjectUsers,
              :run_workflow,
              current_user,
              project_user
            ),
          can_write_webhook_auth_method:
            Permissions.can?(
              ProjectUsers,
              :write_webhook_auth_method,
              current_user,
              project_user
            ),
          can_edit_data_retention:
            Permissions.can?(
              ProjectUsers,
              :edit_data_retention,
              current_user,
              project_user
            ),
          can_edit_run_settings:
            Permissions.can?(
              ProjectUsers,
              :edit_run_settings,
              current_user,
              project_user
            )
        )

      {:error, _} ->
        socket
        |> put_flash(:error, "You are not authorized to perform this action.")
        |> push_navigate(to: ~p"/projects/#{project.id}/w")
    end)
  end

  def authorize(%{assigns: %{live_action: :edit}} = socket) do
    %{project_user: project_user, current_user: current_user} = socket.assigns

    socket
    |> assign(
      can_write_webhook_auth_method:
        Permissions.can?(
          ProjectUsers,
          :write_webhook_auth_method,
          current_user,
          project_user
        ),
      can_edit_workflow:
        Permissions.can?(
          ProjectUsers,
          :edit_workflow,
          current_user,
          project_user
        ),
      can_run_workflow:
        Permissions.can?(ProjectUsers, :run_workflow, current_user, project_user),
      can_edit_data_retention:
        Permissions.can?(
          ProjectUsers,
          :edit_data_retention,
          current_user,
          project_user
        ),
      can_edit_run_settings:
        Permissions.can?(
          ProjectUsers,
          :edit_run_settings,
          current_user,
          project_user
        )
    )
  end

  @impl true
  def mount(_params, _session, %{assigns: assigns} = socket) do
    view_only_users_ids =
      assigns.project |> view_only_users() |> Enum.map(fn pu -> pu.user.id end)

    {:ok,
     socket
     |> authorize()
     |> assign(
       view_only_users_ids: view_only_users_ids,
       active_menu_item: :overview,
       expanded_job: nil,
       ai_assistant_enabled: AiAssistant.enabled?(),
       chat_session_id: nil,
       follow_run: nil,
       step: nil,
       manual_run_form: nil,
       page_title: "",
       selected_edge: nil,
       selected_job: nil,
       selected_run: nil,
       selected_trigger: nil,
       selection_mode: nil,
       query_params: %{
         "s" => nil,
         "m" => nil,
         "a" => nil,
         "v" => nil,
         "chat" => nil
       },
       workflow: nil,
       snapshot: nil,
       changeset: nil,
       snapshot_version_tag: "latest",
       workflow_name: "",
       workflow_params: %{},
       selected_credential_type: nil,
       oauth_clients: OauthClients.list_clients(assigns.project),
       show_missing_dataclip_selector: false,
       admin_contacts: Projects.list_project_admin_emails(assigns.project.id),
       show_github_sync_modal: false,
       project_repo_connection:
         VersionControl.get_repo_connection_for_project(assigns.project.id)
     )
     |> assign(initial_presence_summary(socket.assigns.current_user))}
  end

  @impl true
  def handle_params(params, _url, socket) do
    {:noreply,
     apply_action(socket, socket.assigns.live_action, params)
     |> track_user_presence()
     |> apply_query_params(params)
     |> maybe_show_manual_run()
     |> tap(fn socket ->
       if connected?(socket) do
         Workflows.Events.subscribe(socket.assigns.project.id)

         if changed?(socket, :selected_job) do
           Helpers.broadcast_updated_params(socket, %{
             job_id:
               case socket.assigns.selected_job do
                 nil -> nil
                 job -> job.id
               end
           })
         end
       end
     end)}
  end

  def apply_action(socket, :new, params) do
    if socket.assigns.workflow do
      socket
    else
      socket
      |> assign_workflow(%Workflow{
        project_id: socket.assigns.project.id,
        name: params["name"],
        id: Ecto.UUID.generate()
      })
    end
    |> assign(page_title: params["name"])
  end

  def apply_action(socket, :edit, %{"id" => workflow_id} = params) do
    case socket.assigns.workflow do
      %{id: ^workflow_id} ->
        socket

      _ ->
        # TODO we shouldn't be calling Repo from here
        workflow = get_workflow_by_id(workflow_id)

        if workflow do
          run_id = Map.get(params, "a")
          version = Map.get(params, "v") || workflow.lock_version

          snapshot = snapshot_by_version(workflow.id, version)

          socket
          |> assign(selected_run: run_id)
          |> assign_workflow(workflow, snapshot)
          |> assign(page_title: workflow.name)
        else
          socket
          |> put_flash(:error, "Workflow not found")
          |> push_navigate(to: ~p"/projects/#{socket.assigns.project}/w")
        end
    end
  end

  defp track_user_presence(socket) do
    if connected?(socket) && socket.assigns.snapshot_version_tag == "latest" do
      Presence.track_user_presence(
        socket.assigns.current_user,
        socket.assigns.workflow,
        self()
      )
    end

    socket
  end

  defp view_only_users(project) do
    Lightning.Repo.preload(project, project_users: [:user])
    |> Map.get(:project_users)
    |> Enum.filter(fn pu -> pu.role == :viewer end)
  end

  defp snapshot_by_version(workflow_id, version),
    do: Snapshot.get_by_version(workflow_id, version)

  defp remove_edges_from_params(initial_params, edges_to_delete, id) do
    Map.update!(initial_params, "edges", fn edges ->
      edges
      |> Enum.reject(fn edge ->
        edge["id"] in Enum.map(edges_to_delete, & &1.id)
      end)
    end)
    |> Map.update!("jobs", &Enum.reject(&1, fn job -> job["id"] == id end))
  end

  defp toggle_latest_version(socket) do
    %{
      changeset: prev_changeset,
      project: project,
      workflow: workflow,
      selected_job: selected_job
    } =
      socket.assigns

    if job_deleted?(selected_job, workflow) do
      put_flash(
        socket,
        :info,
        "Can't switch to the latest version, the job has been deleted from the workflow."
      )
    else
      {next_changeset, version} = switch_changeset(socket)

      prev_params = WorkflowParams.to_map(prev_changeset)
      next_params = WorkflowParams.to_map(next_changeset)

      patches = WorkflowParams.to_patches(prev_params, next_params)

      lock_version = Ecto.Changeset.get_field(next_changeset, :lock_version)

      query_params =
        socket.assigns.query_params
        |> Map.reject(fn {_k, v} -> is_nil(v) end)
        |> Map.put("v", lock_version)

      url = ~p"/projects/#{project.id}/w/#{workflow.id}?#{query_params}"

      if version != "latest" do
        Presence.untrack_user_presence(
          socket.assigns.current_user,
          socket.assigns.workflow,
          self()
        )
      end

      socket
      |> assign(changeset: next_changeset)
      |> assign(workflow_params: next_params)
      |> assign(snapshot_version_tag: version)
      |> push_event("patches-applied", %{patches: patches})
      |> maybe_disable_canvas()
      |> push_patch(to: url)
    end
  end

  defp commit_latest_version(socket) do
    %{changeset: prev_changeset, project: project, workflow: workflow} =
      socket.assigns

    snapshot = snapshot_by_version(workflow.id, workflow.lock_version)

    next_changeset = Ecto.Changeset.change(workflow)

    prev_params = WorkflowParams.to_map(prev_changeset)
    next_params = WorkflowParams.to_map(next_changeset)

    patches = WorkflowParams.to_patches(prev_params, next_params)

    lock_version =
      Ecto.Changeset.get_field(next_changeset, :lock_version)

    query_params =
      socket.assigns.query_params
      |> Map.reject(fn {_k, v} -> is_nil(v) end)
      |> Map.put("v", lock_version)

    url = ~p"/projects/#{project.id}/w/#{workflow.id}?#{query_params}"

    socket
    |> assign_workflow(workflow, snapshot)
    |> push_event("patches-applied", %{patches: patches})
    |> push_patch(to: url)
  end

  @impl true
  def handle_event("get-initial-state", _params, socket) do
    {:noreply,
     socket
     |> push_event("current-workflow-params", %{
       workflow_params: socket.assigns.workflow_params
     })}
  end

  @impl true
  def handle_event("workflow_editor_metrics_report", params, socket) do
    UiMetrics.log_workflow_editor_metrics(
      socket.assigns.workflow,
      params["metrics"]
    )

    {:noreply, socket}
  end

  def handle_event("get-current-state", _params, socket) do
    {:reply, %{workflow_params: socket.assigns.workflow_params}, socket}
  end

  def handle_event("switch-version", %{"type" => type}, socket) do
    updated_socket =
      case type do
        "commit" -> commit_latest_version(socket)
        "toggle" -> toggle_latest_version(socket)
      end

    {:noreply, updated_socket}
  end

  def handle_event("delete_node", %{"id" => id}, socket) do
    %{
      changeset: changeset,
      workflow_params: initial_params,
      can_edit_workflow: can_edit_workflow,
      has_child_edges: has_child_edges,
      is_first_job: is_first_job,
      snapshot_version_tag: tag,
      has_presence_edit_priority: has_presence_edit_priority
    } = socket.assigns

    with true <- can_edit_workflow || :not_authorized,
         true <- !has_child_edges || :has_child_edges,
         true <- !is_first_job || :is_first_job,
         true <- tag == "latest" || :view_only,
         true <-
           has_presence_edit_priority ||
             :presence_low_priority do
      edges_to_delete =
        Ecto.Changeset.get_assoc(changeset, :edges, :struct)
        |> Enum.filter(&(&1.target_job_id == id))

      next_params = remove_edges_from_params(initial_params, edges_to_delete, id)

      {:noreply,
       socket
       |> apply_params(next_params, :workflow)
       |> push_patches_applied(initial_params)}
    else
      :not_authorized ->
        {:noreply,
         socket
         |> put_flash(:error, "You are not authorized to perform this action.")}

      :has_child_edges ->
        {:noreply,
         socket
         |> put_flash(:error, "Delete all descendant steps first.")}

      :is_first_job ->
        {:noreply,
         socket
         |> put_flash(:error, "You can't delete the first step in a workflow.")}

      :view_only ->
        {:noreply,
         socket
         |> put_flash(
           :error,
           "Cannot delete a step in snapshot mode, switch to latest"
         )}

      :presence_low_priority ->
        {:noreply,
         socket
         |> put_flash(
           :error,
           "Cannot delete a step in view-only mode"
         )}
    end
  end

  def handle_event("delete_edge", %{"id" => id}, socket) do
    %{
      changeset: changeset,
      workflow_params: initial_params,
      can_edit_workflow: can_edit_workflow,
      selected_edge: selected_edge,
      snapshot_version_tag: tag,
      has_presence_edit_priority: has_presence_edit_priority
    } = socket.assigns

    with true <- can_edit_workflow || :not_authorized,
         true <-
           (selected_edge && is_nil(selected_edge.source_trigger_id)) ||
             :is_initial_edge,
         true <- tag == "latest" || :view_only,
         true <-
           has_presence_edit_priority ||
             :presence_low_priority do
      edges_to_delete =
        Ecto.Changeset.get_assoc(changeset, :edges, :struct)
        |> Enum.filter(&(&1.id == id))

      next_params = remove_edges_from_params(initial_params, edges_to_delete, id)

      {:noreply,
       socket
       |> apply_params(next_params, :workflow)
       |> push_patches_applied(initial_params)}
    else
      :is_initial_edge ->
        {:noreply,
         socket
         |> put_flash(:error, "You cannot remove the first edge in a workflow.")}

      :not_authorized ->
        {:noreply,
         socket
         |> put_flash(:error, "You are not authorized to delete edges.")}

      :view_only ->
        {:noreply,
         socket
         |> put_flash(
           :error,
           "Cannot delete an edge in snapshot mode, switch to latest"
         )}

      :presence_low_priority ->
        {:noreply,
         socket
         |> put_flash(
           :error,
           "Cannot delete an edge in view-only mode"
         )}
    end
  end

  def handle_event("validate", %{"workflow" => params}, socket) do
    {:noreply, handle_new_params(socket, params, :workflow)}
  end

  def handle_event("validate", %{"snapshot" => params}, socket) do
    {:noreply, handle_new_params(socket, params, :snapshot)}
  end

  # TODO: remove this and the matching hidden input when issue resolved in LiveView.
  # The hidden input is a workaround for a bug in LiveView where the form is
  # considered for recovery because it has a submit button, but skips the
  # recovery because it has no inputs.
  # This causes the LiveView to not be set as joined, and further diffs to
  # not be applied.
  def handle_event("validate", %{"_ignore_me" => _}, socket) do
    {:noreply, socket}
  end

  def handle_event("save", submitted_params, socket) do
    %{
      project: project,
      workflow_params: initial_params,
      current_user: current_user
    } = socket.assigns

    with :ok <- check_user_can_save_workflow(socket) do
      next_params =
        case submitted_params do
          %{"workflow" => params} ->
            WorkflowParams.apply_form_params(
              initial_params,
              params
            )

          %{} ->
            initial_params
        end

      %{assigns: %{changeset: changeset}} =
        socket = socket |> apply_params(next_params, :workflow)

      case Helpers.save_workflow(changeset, current_user) do
        {:ok, workflow} ->
          snapshot = snapshot_by_version(workflow.id, workflow.lock_version)

          query_params =
            socket.assigns.query_params
            |> Map.put("v", workflow.lock_version)
            |> Map.reject(fn {_key, value} -> is_nil(value) end)

          flash_msg =
            "Workflow saved successfully." <>
              if not loaded?(changeset.data) and
                   not Helpers.workflow_enabled?(workflow) do
                " Remember to enable your workflow to run it automatically."
              else
                ""
              end

          {:noreply,
           socket
           |> assign(page_title: workflow.name)
           |> assign_workflow(workflow, snapshot)
           |> put_flash(:info, flash_msg)
           |> push_patches_applied(initial_params)
           |> maybe_push_workflow_created(workflow)
           |> maybe_sync_to_github(submitted_params)
           |> push_patch(
             to: ~p"/projects/#{project.id}/w/#{workflow.id}?#{query_params}",
             replace: true
           )}

        {:error, %{text: message}} ->
          {:noreply, put_flash(socket, :error, message)}

        {:error, :workflow_deleted} ->
          {:noreply,
           put_flash(
             socket,
             :error,
             "Oops! You cannot modify a deleted workflow"
           )}

        {:error, %Ecto.Changeset{} = changeset} ->
          {:noreply,
           socket
           |> assign_changeset(changeset)
           |> mark_validated()
           |> put_flash(:error, "Workflow could not be saved")
           |> push_patches_applied(initial_params)}
      end
    end
  end

  def handle_event("toggle_github_sync_modal", _params, socket) do
    {:noreply,
     assign(socket,
       show_github_sync_modal: !socket.assigns.show_github_sync_modal
     )}
  end

  def handle_event("push-change", %{"patches" => patches}, socket) do
    # Apply the incoming patches to the current workflow params producing a new
    # set of params.
    {:ok, params} =
      WorkflowParams.apply_patches(socket.assigns.workflow_params, patches)

    version_type =
      if socket.assigns.snapshot_version_tag == "latest" do
        :workflow
      else
        :snapshot
      end

    socket = socket |> apply_params(params, version_type)

    # Calculate the difference between the new params and changes introduced by
    # the changeset/validation.
    patches = WorkflowParams.to_patches(params, socket.assigns.workflow_params)

    {:reply, %{patches: patches}, socket |> apply_query_params()}
  end

  def handle_event("copied_to_clipboard", _, socket) do
    {:noreply,
     socket
     |> put_flash(:info, "Copied webhook URL to clipboard")}
  end

  def handle_event("toggle_missing_dataclip_selector", _, socket) do
    {:noreply,
     update(socket, :show_missing_dataclip_selector, fn val -> !val end)}
  end

  def handle_event("manual_run_change", %{"manual" => params}, socket) do
    changeset =
      WorkOrders.Manual.new(
        params,
        project: socket.assigns.project,
        workflow: socket.assigns.workflow,
        job: socket.assigns.selected_job,
        created_by: socket.assigns.current_user
      )
      |> Map.put(:action, :validate)

    {:noreply, socket |> assign_manual_run_form(changeset)}
  end

  # Handle empty manual run form submission, this happens when the dataclip
  # dropdown is disabled and the socket reconnects.
  def handle_event("manual_run_change", _params, socket) do
    {:noreply, socket}
  end

  # The retry_from_run event is for creating a new run for an existing work
  # order, just like clicking "rerun from here" on the history page.
  def handle_event(
        "rerun",
        %{"run_id" => run_id, "step_id" => step_id},
        socket
      ) do
    case rerun(socket, run_id, step_id) do
      {:ok, socket} ->
        {:noreply, socket}

      {:error, _reason, %{text: error_text}} ->
        {:noreply, put_flash(socket, :error, error_text)}

      {:error, %{text: message}} ->
        {:noreply, put_flash(socket, :error, message)}

      {:error, :workflow_deleted} ->
        {:noreply,
         put_flash(socket, :error, "Cannot rerun a deleted a workflow")}

      {:error, _changeset} ->
        {:noreply,
         socket
         |> assign_changeset(socket.assigns.changeset)
         |> mark_validated()
         |> put_flash(:error, "Workflow could not be saved")}

      :not_authorized ->
        {:noreply,
         socket
         |> put_flash(:error, "You are not authorized to perform this action.")}

      :view_only ->
        {:noreply,
         socket
         |> put_flash(:error, "Cannot rerun in snapshot mode, switch to latest.")}
    end
  end

  # The manual_run_submit event is for create a new work order from a dataclip and
  # a job.
  def handle_event("manual_run_submit", params, socket) do
    %{
      project: project,
      selected_job: selected_job,
      current_user: current_user,
      workflow_params: workflow_params,
      has_presence_edit_priority: has_presence_edit_priority,
      workflow: workflow,
      manual_run_form: form
    } = socket.assigns

    manual_params = Map.get(params, "manual", %{})

    params =
      case form do
        nil -> manual_params
        %{params: form_params} -> Map.merge(form_params, manual_params)
      end

    socket = socket |> apply_params(workflow_params, :workflow)

    workflow_or_changeset =
      if has_presence_edit_priority do
        socket.assigns.changeset
      else
        get_workflow_by_id(workflow.id)
      end

    with :ok <- check_user_can_manual_run_workflow(socket) do
      case Helpers.run_workflow(
             workflow_or_changeset,
             params,
             project: project,
             selected_job: selected_job,
             created_by: current_user
           ) do
        {:ok, %{workorder: workorder, workflow: workflow}} ->
          %{runs: [run]} = workorder

          Runs.subscribe(run)

          snapshot = snapshot_by_version(workflow.id, workflow.lock_version)

          {:noreply,
           socket
           |> assign_workflow(workflow, snapshot)
           |> follow_run(run)
           |> push_event("push-hash", %{"hash" => "log"})}

        {:error, %Ecto.Changeset{data: %WorkOrders.Manual{}} = changeset} ->
          {:noreply,
           socket
           |> assign_manual_run_form(changeset)}

        {:error, %Ecto.Changeset{data: %Workflow{}} = changeset} ->
          {
            :noreply,
            socket
            |> assign_changeset(changeset)
            |> mark_validated()
            |> put_flash(:error, "Workflow could not be saved")
          }

        {:error, %{text: message}} ->
          {:noreply, put_flash(socket, :error, message)}

        {:error, :workflow_deleted} ->
          {:noreply,
           put_flash(
             socket,
             :error,
             "Oops! You cannot modify a deleted workflow"
           )}
      end
    end
  end

  def handle_event("toggle_workflow_state", %{"workflow_state" => state}, socket) do
    changeset =
      Workflows.update_triggers_enabled_state(
        socket.assigns.changeset,
        state
      )

    params = WorkflowParams.to_map(changeset)

    {:noreply,
     socket
     |> assign(:changeset, changeset)
     |> handle_new_params(params, :workflow)}
  end

  def handle_event(_unhandled_event, _params, socket) do
    # TODO: add a warning and/or log for unhandled events
    {:noreply, socket}
  end

  @impl true
  def handle_info(
        %WorkflowUpdated{workflow: updated_workflow},
        socket
      ) do
    %{
      workflow: current_workflow,
      snapshot_version_tag: version_tag,
      has_presence_edit_priority: has_edit_priority?,
      snapshot: snapshot
    } = socket.assigns

    is_same_workflow? = current_workflow.id == updated_workflow.id
    is_latest_version? = version_tag == "latest"
    should_update? = is_same_workflow? and not has_edit_priority?

    if should_update? do
      updated_socket =
        if is_latest_version? do
          put_flash(
            socket,
            :info,
            "This workflow has been updated. You're no longer on the latest version."
          )
        else
          socket
        end

      {:noreply, assign_workflow(updated_socket, updated_workflow, snapshot)}
    else
      {:noreply, socket}
    end
  end

  def handle_info({"form_changed", %{"workflow" => params}}, socket) do
    {:noreply, handle_new_params(socket, params, :workflow)}
  end

  def handle_info({"form_changed", %{"snapshot" => params}}, socket) do
    {:noreply, handle_new_params(socket, params, :snapshot)}
  end

  def handle_info({:forward, mod, opts}, socket) do
    send_update(mod, opts)
    {:noreply, socket}
  end

  def handle_info(%DataclipUpdated{dataclip: dataclip}, socket) do
    dataclip = Invocation.get_dataclip!(dataclip.id)

    {:noreply,
     assign_dataclips(socket, socket.assigns.selectable_dataclips, dataclip)}
  end

  def handle_info(
        %StepCompleted{step: step},
        socket
      )
      when step.job_id === socket.assigns.selected_job.id do
    {:noreply, assign(socket, step: step)}
  end

  def handle_info(
        %RunUpdated{run: run},
        %{assigns: %{follow_run: %{id: follow_run_id}}} = socket
      )
      when run.id === follow_run_id do
    {:noreply,
     socket
     |> assign(follow_run: run)}
  end

  def handle_info(%{event: "presence_diff", payload: _diff}, socket) do
    summary =
      socket.assigns.workflow
      |> Presence.list_presences_for()
      |> Presence.build_presences_summary(socket.assigns)

    {:noreply,
     socket
     |> assign(summary)
     |> maybe_switch_workflow_version()
     |> maybe_disable_canvas()}
  end

  def handle_info(%{}, socket) do
    {:noreply, socket}
  end

  defp check_user_can_manual_run_workflow(socket) do
    case socket.assigns do
      %{
        can_edit_workflow: true,
        can_run_workflow: true,
        snapshot_version_tag: "latest"
      } ->
        :ok

      %{can_edit_workflow: false} ->
        {:noreply,
         socket
         |> put_flash(:error, "You are not authorized to perform this action.")}

      %{can_run_workflow: false} ->
        {:noreply,
         socket
         |> put_flash(:error, "You are not authorized to perform this action.")}

      _snapshot_not_latest ->
        {:noreply,
         socket
         |> put_flash(:error, "Cannot run in snapshot mode, switch to latest.")}
    end
  end

  defp check_user_can_save_workflow(socket) do
    case socket.assigns do
      %{
        can_edit_workflow: true,
        has_presence_edit_priority: true,
        snapshot_version_tag: "latest"
      } ->
        :ok

      %{can_edit_workflow: false} ->
        {:noreply,
         socket
         |> put_flash(:error, "You are not authorized to perform this action.")}

      %{has_presence_edit_priority: false} ->
        {:noreply,
         socket
         |> put_flash(
           :error,
           "Cannot save in view-only mode"
         )}

      _snapshot_not_latest ->
        {:noreply,
         socket
         |> put_flash(
           :error,
           "Cannot save in snapshot mode, switch to the latest version."
         )}
    end
  end

  defp maybe_sync_to_github(socket, %{
         "github_sync" => %{"commit_message" => commit_message}
       }) do
    case VersionControl.initiate_sync(
           socket.assigns.project_repo_connection,
           commit_message
         ) do
      :ok ->
        socket
        |> assign(show_github_sync_modal: false)
        |> put_flash(:info, "Workflow saved and synced to GitHub successfully.")

      {:error, _github_error} ->
        put_flash(
          socket,
          :error,
          "Workflow saved but not synced to GitHub. Check the project GitHub connection settings"
        )
    end
  end

  defp maybe_sync_to_github(socket, _params), do: socket

  defp maybe_disable_canvas(socket) do
    %{
      has_presence_edit_priority: has_edit_priority,
      snapshot_version_tag: version,
      can_edit_workflow: can_edit_workflow,
      workflow: workflow
    } = socket.assigns

    disabled =
      !(is_nil(workflow.deleted_at) && has_edit_priority && version == "latest" &&
          can_edit_workflow)

    push_event(socket, "set-disabled", %{disabled: disabled})
  end

  defp maybe_switch_workflow_version(socket) do
    %{
      workflow: workflow,
      prior_user_presence: prior_presence,
      current_user: current_user,
      selected_run: selected_run
    } = socket.assigns

    if prior_presence.user.id == current_user.id &&
         Workflows.has_newer_version?(workflow) do
      reloaded_workflow = get_workflow_by_id(workflow.id)

      socket = assign(socket, workflow: reloaded_workflow)

      if selected_run do
        toggle_latest_version(socket)
      else
        commit_latest_version(socket)
      end
    else
      socket
    end
  end

  defp get_workflow_by_id(workflow_id) do
    Workflows.get_workflow(workflow_id)
    |> Lightning.Repo.preload([
      :project,
      :edges,
      triggers: Trigger.with_auth_methods_query(),
      jobs:
        {Workflows.jobs_ordered_subquery(),
         [:credential, steps: Invocation.Query.any_step()]}
    ])
  end

  defp initial_presence_summary(current_user) do
    init_user_presence = %Presence{
      user: current_user,
      active_sessions: 1
    }

    %{
      presences: [],
      prior_user_presence: init_user_presence,
      current_user_presence: init_user_presence,
      has_presence_edit_priority: true
    }
  end

  defp maybe_show_manual_run(socket) do
    case socket.assigns do
      %{selected_job: nil} ->
        socket
        |> assign(
          manual_run_form: nil,
          selectable_dataclips: []
        )

      %{selected_job: job, selection_mode: "expand"} = assigns
      when not is_nil(job) ->
        dataclip =
          assigns[:follow_run] &&
            get_selected_dataclip(assigns[:follow_run], job.id)

        changeset =
          WorkOrders.Manual.new(
            %{dataclip_id: dataclip && dataclip.id},
            project: socket.assigns.project,
            workflow: socket.assigns.workflow,
            job: socket.assigns.selected_job,
            user: socket.assigns.current_user
          )

        selectable_dataclips =
          Invocation.list_dataclips_for_job(%Job{id: job.id})

        step =
          assigns[:follow_run] &&
            Invocation.get_first_step_for_run_and_job(
              assigns[:follow_run].id,
              job.id
            )

        socket
        |> assign_manual_run_form(changeset)
        |> assign(step: step)
        |> assign_dataclips(selectable_dataclips, dataclip)

      _ ->
        socket
    end
  end

  defp assign_dataclips(socket, selectable_dataclips, step_dataclip) do
    socket
    |> assign(
      selectable_dataclips:
        maybe_add_selected_dataclip(selectable_dataclips, step_dataclip)
    )
    |> assign(show_missing_dataclip_selector: is_map(step_dataclip))
  end

  defp get_selected_dataclip(run, job_id) do
    dataclip = Invocation.get_first_dataclip_for_run_and_job(run.id, job_id)

    if is_nil(dataclip) and
         (run.starting_job_id == job_id ||
            Invocation.get_step_count_for_run(run.id) == 0) do
      Invocation.get_dataclip_for_run(run.id)
    else
      dataclip
    end
  end

  defp maybe_add_selected_dataclip(selectable_dataclips, nil) do
    selectable_dataclips
  end

  defp maybe_add_selected_dataclip(selectable_dataclips, dataclip) do
    existing_index =
      Enum.find_index(selectable_dataclips, fn dc -> dc.id == dataclip.id end)

    if existing_index do
      List.replace_at(selectable_dataclips, existing_index, dataclip)
    else
      [dataclip | selectable_dataclips]
    end
  end

  defp assign_manual_run_form(socket, changeset) do
    assign(socket, manual_run_form: to_form(changeset, id: "manual_run_form"))
  end

  defp save_and_run_disabled?(attrs) do
    case attrs do
      %{manual_run_form: nil} ->
        true

      %{workflow: %{deleted_at: deleted_at}} when is_struct(deleted_at) ->
        true

      %{
        manual_run_form: manual_run_form,
        changeset: changeset,
        can_edit_workflow: can_edit_workflow,
        can_run_workflow: can_run_workflow
      } ->
        form_valid =
          if manual_run_form.source.errors == [
               created_by: {"can't be blank", [validation: :required]}
             ] and Map.get(manual_run_form.params, "dataclip_id") do
            true
          else
            !Enum.any?(manual_run_form.source.errors)
          end

        !form_valid or
          !changeset.valid? or
          !(can_edit_workflow or can_run_workflow)
    end
  end

  defp editor_is_empty(form, job) do
    %Phoenix.HTML.FormField{field: field_name, form: parent_form} = form[:jobs]

    found_job =
      parent_form.impl.to_form(parent_form.source, parent_form, field_name, [])
      |> Enum.find(fn f -> Ecto.Changeset.get_field(f.source, :id) == job.id end)

    if found_job do
      errors =
        found_job
        |> Map.get(:source)
        |> Map.get(:errors)

      error_message = LightningWeb.CoreComponents.translate_errors(errors, :body)

      is_empty? = Keyword.has_key?(errors, :body)

      {is_empty?, error_message}
    else
      {false, nil}
    end
  end

  defp has_child_edges?(workflow_changeset, job_id) do
    workflow_changeset
    |> get_filtered_edges(&(&1.source_job_id == job_id))
    |> Enum.any?()
  end

  defp first_job?(workflow_changeset, job_id) do
    workflow_changeset
    |> get_filtered_edges(&(&1.source_trigger_id && &1.target_job_id == job_id))
    |> Enum.any?()
  end

  defp get_filtered_edges(workflow_changeset, filter_func) do
    workflow_changeset
    |> Ecto.Changeset.get_assoc(:edges, :struct)
    |> Enum.filter(filter_func)
  end

  defp handle_new_params(socket, params, type) do
    %{workflow_params: initial_params, can_edit_workflow: can_edit_workflow} =
      socket.assigns

    if can_edit_workflow do
      next_params =
        WorkflowParams.apply_form_params(socket.assigns.workflow_params, params)

      socket
      |> apply_params(next_params, type)
      |> mark_validated()
      |> push_patches_applied(initial_params)
    else
      socket
      |> put_flash(:error, "You are not authorized to perform this action.")
    end
  end

  defp send_form_changed(params) do
    send(self(), {"form_changed", params})
  end

  defp assign_workflow(socket, workflow) do
    socket
    |> assign(workflow: Lightning.Repo.preload(workflow, :project))
    |> apply_params(socket.assigns.workflow_params, :workflow)
  end

  defp assign_workflow(socket, workflow, snapshot) do
    {changeset, version} =
      if snapshot.lock_version == workflow.lock_version do
        {Ecto.Changeset.change(workflow), "latest"}
      else
        {Ecto.Changeset.change(snapshot), String.slice(snapshot.id, 0..6)}
      end

    socket
    |> assign(workflow: workflow)
    |> assign(snapshot: snapshot)
    |> assign(snapshot_version_tag: version)
    |> assign_changeset(changeset)
    |> maybe_disable_canvas()
  end

  defp apply_params(socket, params, type) do
    changeset =
      case type do
        :snapshot ->
          Ecto.Changeset.change(socket.assigns.snapshot)

        :workflow ->
          socket.assigns.workflow
          |> Workflow.changeset(
            params
            |> set_default_adaptors()
            |> Map.put("project_id", socket.assigns.project.id)
          )
      end

    assign_changeset(socket, changeset)
  end

  defp apply_query_params(socket, params) do
    socket
    |> assign(
      query_params:
        params
        |> Map.take(["s", "m", "a", "v", "chat"])
        |> Enum.into(%{
          "s" => nil,
          "m" => nil,
          "a" => nil,
          "v" => nil,
          "chat" => nil
        })
    )
    |> apply_query_params()
  end

  defp apply_query_params(socket) do
    socket.assigns.query_params
    |> case do
      %{"m" => "settings", "s" => nil, "a" => nil} ->
        socket |> unselect_all() |> set_mode("settings")

      # Nothing is selected
      %{"s" => nil} ->
        socket |> unselect_all() |> set_mode(nil)

      # Try to select the given item, possibly with a mode (such as `expand`)
      %{"s" => selected_id, "m" => mode} ->
        case find_item(socket.assigns.changeset, selected_id) do
          [type, selected] ->
            socket
            |> set_selected_node(type, selected)
            |> set_mode(if mode in ["expand"], do: mode, else: nil)

          nil ->
            socket |> unselect_all()
        end
    end
    |> assign_follow_run(socket.assigns.query_params)
    |> assign_chat_session_id(socket.assigns.query_params)
  end

  defp assign_chat_session_id(socket, %{"chat" => session_id})
       when is_binary(session_id) do
    socket
    |> assign(chat_session_id: session_id)
  end

  defp assign_chat_session_id(socket, _params) do
    socket
    |> assign(chat_session_id: nil)
  end

  defp switch_changeset(socket) do
    %{changeset: changeset, workflow: workflow, snapshot: snapshot} =
      socket.assigns

    case changeset do
      %Ecto.Changeset{data: %Snapshot{}} ->
        {Ecto.Changeset.change(workflow), "latest"}

      %Ecto.Changeset{data: %Workflow{}} ->
        {Ecto.Changeset.change(snapshot), String.slice(snapshot.id, 0..6)}
    end
  end

  defp assign_changeset(socket, changeset) do
    workflow_params = WorkflowParams.to_map(changeset)

    socket
    |> assign(
      changeset: changeset,
      workflow_params: workflow_params
    )
  end

  defp push_patches_applied(socket, initial_params) do
    next_params = socket.assigns.workflow_params

    patches =
      WorkflowParams.to_patches(initial_params, next_params)

    socket
    |> push_event("patches-applied", %{patches: patches})
  end

  defp maybe_push_workflow_created(socket, workflow) do
    if socket.assigns.live_action == :new do
      push_event(socket, "workflow_created", %{id: workflow.id})
    else
      socket
    end
  end

  # In situations where a new job is added, specifically by the WorkflowDiagram
  # component, the job will not have an adaptor set. This function will set the
  # adaptor to the current latest version of the adaptor, instead of the
  # `@latest` version.
  defp set_default_adaptors(params) do
    case params do
      %{"jobs" => job_params} ->
        params
        |> Map.put("jobs", job_params |> Enum.map(&maybe_add_default_adaptor/1))

      _ ->
        params
    end
  end

  defp maybe_add_default_adaptor(job_param) do
    if Map.keys(job_param) == ["id"] do
      job_param
      |> Map.put(
        "adaptor",
        Lightning.AdaptorRegistry.resolve_adaptor(%Job{}.adaptor)
      )
    else
      job_param
    end
  end

  defp unselect_all(socket) do
    socket
    |> assign(
      selected_edge: nil,
      selected_job: nil,
      selected_trigger: nil,
      selection_mode: nil,
      chat_session_id: nil
    )
  end

  defp set_mode(socket, mode) do
    if mode in [nil, "expand", "settings"] do
      socket
      |> assign(selection_mode: mode)
    else
      socket
    end
  end

  defp set_selected_node(socket, type, value) do
    case type do
      :jobs ->
        socket
        |> assign(
          has_child_edges: has_child_edges?(socket.assigns.changeset, value.id),
          is_first_job: first_job?(socket.assigns.changeset, value.id),
          selected_job: value,
          selected_trigger: nil,
          selected_edge: nil
        )

      :triggers ->
        socket
        |> assign(
          selected_job: nil,
          selected_trigger: value,
          selected_edge: nil,
          chat_session_id: nil
        )

      :edges ->
        socket
        |> assign(
          selected_job: nil,
          selected_trigger: nil,
          selected_edge: value,
          chat_session_id: nil
        )
    end
  end

  defp follow_run(socket, run) do
    %{query_params: query_params, project: project, workflow: workflow} =
      socket.assigns

    version =
      Ecto.Changeset.get_field(socket.assigns.changeset, :lock_version)

    params =
      query_params
      |> Map.put("a", run.id)
      |> Map.put("v", version)
      |> Enum.reject(fn {_k, v} -> is_nil(v) end)

    socket
    |> push_patch(to: ~p"/projects/#{project}/w/#{workflow}?#{params}")
  end

  defp assign_follow_run(socket, %{"a" => run_id}) when is_binary(run_id) do
    assign_follow_run(socket, run_id)
  end

  defp assign_follow_run(socket, query_params) when is_map(query_params) do
    assign(socket, follow_run: nil)
  end

  defp assign_follow_run(%{assigns: %{selected_job: nil}} = socket, _run_id) do
    assign(socket, follow_run: nil)
  end

  defp assign_follow_run(%{assigns: %{selected_job: job}} = socket, run_id)
       when is_binary(run_id) do
    run = Runs.get(run_id)
    step = Invocation.get_first_step_for_run_and_job(run_id, job.id)

    Runs.subscribe(run)

    assign(socket, follow_run: run, step: step)
  end

  defp find_item(%Ecto.Changeset{} = changeset, id) do
    find_item_helper(changeset, id, fn data, field ->
      Ecto.Changeset.get_assoc(data, field, :struct)
    end)
  end

  defp find_item_helper(data, id, accessor) do
    [:jobs, :triggers, :edges]
    |> Enum.reduce_while(nil, fn field, _ ->
      accessor.(data, field)
      |> Enum.find(&(&1.id == id))
      |> case do
        nil ->
          {:cont, nil}

        %Job{} = job ->
          {:halt,
           [
             field,
             job
             |> Lightning.Repo.preload([
               :credential,
               steps: Invocation.Query.any_step()
             ])
           ]}

        %Trigger{} = trigger ->
          {:halt,
           [field, Lightning.Repo.preload(trigger, :webhook_auth_methods)]}

        item ->
          {:halt, [field, item]}
      end
    end)
  end

  defp mark_validated(socket) do
    socket
    |> assign(changeset: socket.assigns.changeset |> Map.put(:action, :validate))
  end

  defp with_changes_indicator(assigns) do
    ~H"""
    <div class="relative">
      <div
        :if={@changeset.changes |> Enum.any?()}
        class="absolute -m-1 rounded-full bg-danger-500 w-3 h-3 top-0 right-0 z-10"
        data-is-dirty="true"
      >
      </div>
      <%= render_slot(@inner_block) %>
    </div>
    """
  end

  attr :id, :string, required: true
  attr :can_edit_workflow, :boolean, required: true
  attr :changeset, Ecto.Changeset, required: true
  attr :snapshot_version_tag, :string, required: true
  attr :has_presence_priority, :boolean, required: true
  attr :project_repo_connection, :map, required: true
  attr :dropdown_position, :atom, values: [:top, :bottom], required: true

  defp save_workflow_button(assigns) do
    {disabled, tooltip} =
      case assigns do
        %{
          changeset: %{valid?: true, data: %{deleted_at: nil}},
          can_edit_workflow: true,
          snapshot_version_tag: "latest",
          has_presence_priority: true
        } ->
          {false, nil}

        %{changeset: %{data: %{deleted_at: deleted_at}}}
        when is_struct(deleted_at) ->
          {true, "Workflow has been deleted"}

        %{can_edit_workflow: false} ->
          {true, "You do not have permission to edit this workflow"}

        %{changeset: %{valid?: false}} ->
          {true, "You have some unresolved errors in your workflow"}

        %{snapshot_version_tag: tag} when tag != "latest" ->
          {true, "You cannot edit an old snapshot of a workflow"}

        _other ->
          {true, nil}
      end

    assigns =
      assigns
      |> assign(
        disabled: disabled,
        tooltip: tooltip
      )

    ~H"""
    <div class="inline-flex rounded-md shadow-sm z-5">
      <.button
        id={@id}
        phx-disable-with="Saving..."
        disabled={@disabled}
        type="submit"
        form="workflow-form"
        phx-disconnected={JS.set_attribute({"disabled", ""})}
        tooltip={@tooltip}
        class={
          ["focus:ring-transparent"] ++
            if @project_repo_connection, do: ["rounded-r-none"], else: []
        }
        phx-connected={
          !@disabled && !@has_presence_priority && JS.remove_attribute("disabled")
        }
      >
        Save
      </.button>
      <div :if={@project_repo_connection} class="relative -ml-px block">
        <.button
          type="button"
          class="h-full rounded-l-none pr-1 pl-1 focus:ring-inset"
          id={"#{@id}-save-and-sync-option-menu-button"}
          aria-expanded="true"
          aria-haspopup="true"
          disabled={@disabled}
          phx-click={show_dropdown("#{@id}-save-and-sync")}
          phx-disconnected={JS.set_attribute({"disabled", ""})}
          phx-connected={
            !@disabled && !@has_presence_priority && JS.remove_attribute("disabled")
          }
        >
          <span class="sr-only">Open options</span>
          <.icon name="hero-chevron-down" class="w-4 h-4" />
        </.button>
        <div
          role="menu"
          aria-orientation="vertical"
          aria-labelledby={"#{@id}-save-and-sync-option-menu-button"}
          tabindex="-1"
        >
          <button
            phx-click-away={hide_dropdown("#{@id}-save-and-sync")}
            id={"#{@id}-save-and-sync"}
            type="button"
            phx-click="toggle_github_sync_modal"
            class={[
              "hidden absolute right-0 z-10 w-max",
              if(@dropdown_position == :top, do: "bottom-9 mb-2"),
              if(@dropdown_position == :bottom, do: "top-9 mt-2"),
              "rounded-md bg-white px-4 py-2 text-sm font-semibold",
              "text-gray-900 shadow-sm ring-1 ring-inset ring-gray-300 hover:bg-gray-50"
            ]}
            disabled={@disabled}
            phx-hook="OpenSyncModalViaCtrlShiftS"
          >
            Save & Sync
          </button>
        </div>
      </div>
    </div>
    """
  end

  defp rerun(socket, run_id, step_id) do
    %{
      can_run_workflow: can_run_workflow?,
      current_user: current_user,
      changeset: changeset,
      project: %{id: project_id},
      snapshot_version_tag: tag,
      has_presence_edit_priority: has_edit_priority?,
      workflow: %{id: workflow_id}
    } = socket.assigns

    save_or_get_workflow =
      if has_edit_priority? do
        Helpers.save_workflow(%{changeset | action: :update}, current_user)
      else
        {:ok, get_workflow_by_id(workflow_id)}
      end

    with true <- can_run_workflow? || :not_authorized,
         true <- tag == "latest" || :view_only,
         :ok <-
           UsageLimiter.limit_action(%Action{type: :new_run}, %Context{
             project_id: project_id
           }),
         {:ok, workflow} <- save_or_get_workflow,
         {:ok, run} <-
           WorkOrders.retry(run_id, step_id, created_by: current_user) do
      Runs.subscribe(run)

      snapshot = Snapshot.get_by_version(workflow.id, workflow.lock_version)

      {:ok,
       socket
       |> assign_workflow(workflow, snapshot)
       |> follow_run(run)
       |> push_event("push-hash", %{"hash" => "log"})}
    end
  end

  defp loaded?(%Workflow{} = workflow), do: workflow.__meta__.state == :loaded
end<|MERGE_RESOLUTION|>--- conflicted
+++ resolved
@@ -435,14 +435,10 @@
             cancel_url={@base_url}
           >
             <.workflow_settings
-<<<<<<< HEAD
-              form={@workflow_form}
               can_edit_run_settings={@can_edit_run_settings}
-=======
               project_id={@workflow.project_id}
               project_concurrency_disabled={@workflow.project.concurrency == 1}
               form={@workflow_form}
->>>>>>> 86f20c9f
             />
           </.panel>
 

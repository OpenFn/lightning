--- conflicted
+++ resolved
@@ -568,17 +568,12 @@
 
   defp perform_merge(source, target, actor) do
     source
-<<<<<<< HEAD
-    |> Lightning.Projects.MergeProjects.merge_project(target)
+    |> MergeProjects.merge_project(target)
     |> then(
       &Lightning.Projects.Provisioner.import_document(target, actor, &1,
         allow_stale: true
       )
     )
-=======
-    |> MergeProjects.merge_project(target)
-    |> then(&Lightning.Projects.Provisioner.import_document(target, actor, &1))
->>>>>>> da4e90ac
   end
 
   defp handle_merge_result(

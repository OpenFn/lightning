--- conflicted
+++ resolved
@@ -41,14 +41,14 @@
 
   Loads the complete session including all messages, generated templates,
   and conversation history for template generation continuation.
-<<<<<<< HEAD
-=======
+  <<<<<<< HEAD
+  =======
 
   ## Examples
 
       session = WorkflowTemplate.get_session!(%{chat_session_id: session_id})
       # Session includes all messages and any generated workflow YAML
->>>>>>> df6def16
+  >>>>>>> origin/main
   """
   @impl true
   @spec get_session!(map()) :: map()
@@ -116,14 +116,13 @@
   - `opts` - Additional options for AI processing (e.g., workflow YAML, errors, etc.)
   """
   @impl true
-<<<<<<< HEAD
   def query(session, content, opts \\ []) do
     AiAssistant.query_workflow(session, content, opts)
-=======
-  @spec query(map(), String.t(), map()) :: {:ok, map()} | {:error, any()}
-  def query(session, content, _opts) do
-    AiAssistant.query_workflow(session, content)
->>>>>>> df6def16
+  end
+
+  @impl true
+  def query_options(%{workflow_code: workflow_code}) do
+    [workflow_code: workflow_code]
   end
 
   @doc """

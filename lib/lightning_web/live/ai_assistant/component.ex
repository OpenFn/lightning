--- conflicted
+++ resolved
@@ -132,11 +132,6 @@
         )
 
         {:noreply,
-<<<<<<< HEAD
-         save_message(socket, action, content)
-         |> assign(:form, to_form(%{"content" => nil}))
-         |> assign(workflow_error: nil)}
-=======
          socket
          |> assign(
            :changeset,
@@ -144,8 +139,8 @@
            |> Map.merge(%{"content" => nil})
            |> handler.validate_form_changeset()
          )
+         |> assign(workflow_error: nil)
          |> save_message(action, content)}
->>>>>>> df6def16
       else
         {:noreply, socket}
       end
@@ -203,7 +198,7 @@
       )
 
     handler = socket.assigns.handler
-    options = handler.query_options(socket.assigns.changeset)
+    options = handler.query_options(socket.assigns)
 
     {:noreply,
      socket
@@ -409,20 +404,12 @@
   defp process_message(socket, message) do
     session = socket.assigns.session
     handler = socket.assigns.handler
-<<<<<<< HEAD
-    workflow_code = socket.assigns.workflow_code
-=======
-    options = handler.query_options(socket.assigns.changeset)
->>>>>>> df6def16
+    options = handler.query_options(socket.assigns)
 
     socket
     |> assign(:pending_message, AsyncResult.loading())
     |> start_async(:process_message, fn ->
-<<<<<<< HEAD
-      handler.query(session, message, workflow_code: workflow_code)
-=======
       handler.query(session, message, options)
->>>>>>> df6def16
     end)
   end
 

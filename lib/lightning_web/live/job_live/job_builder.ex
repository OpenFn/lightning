defmodule LightningWeb.JobLive.JobBuilder do
  @moduledoc """
  Job Builder Panel
  """

  use LightningWeb, :live_component
  alias LightningWeb.Components.Form
  alias Lightning.Jobs
  alias Lightning.Jobs.Job

  import LightningWeb.JobLive.JobBuilderComponents

  defp id(id) do
    "builder-#{id}"
  end

  def send_adaptor(job_id, adaptor) do
    send_update(__MODULE__,
      id: id(job_id),
      job_adaptor: adaptor,
      event: :job_adaptor_changed
    )
  end

  def send_credential(job_id, credential) do
    send_update(__MODULE__,
      id: id(job_id),
      credential: credential,
      event: :credential_changed
    )
  end

  def update_cron_expression(job_id, cron_expression) do
    send_update(__MODULE__,
      id: id(job_id),
      cron_expression: cron_expression,
      event: :cron_expression_changed
    )
  end

<<<<<<< HEAD
  defp is_deletable(job_id) do
    Jobs.get_job!(job_id) |> Jobs.get_downstream_jobs_for() |> Enum.count() == 0
  end

  defp delete_job_title(job_id) do
    if is_deletable(job_id) do
      "Delete this job"
    else
      "Impossible to delete upstream jobs. Please delete all associated downstream jobs first."
    end
  end

  attr(:return_to, :string, required: true)
  attr(:params, :map, default: %{})
=======
  def follow_run(job_id, attempt_run) do
    send_update(__MODULE__,
      id: id(job_id),
      attempt_run: attempt_run,
      event: :follow_run
    )
  end

  attr :return_to, :string, required: true
  attr :params, :map, default: %{}
>>>>>>> 4c6e28bd

  @impl true
  def render(assigns) do
    ~H"""
    <div
      id={@id}
      x-data="{ tab: window.location.hash.substring(1) || 'setup' }"
      class="h-full bg-white shadow-xl ring-1 ring-black ring-opacity-5"
      x-show="tab"
    >
      <div class="flex flex-col h-full">
        <div class="flex-none">
          <.tab_bar id={@id} default_hash="setup">
            <!-- The tabs navigation -->
            <.tab_item hash="setup">Setup</.tab_item>
            <.tab_item hash="input">Input</.tab_item>
            <.tab_item hash="editor">
              Editor
              <.when_invalid changeset={@changeset} field={:body}>
                <Heroicons.exclamation_circle mini class="ml-1 w-4 h-4 text-red-500" />
              </.when_invalid>
            </.tab_item>
            <.tab_item hash="output">Output</.tab_item>
          </.tab_bar>
        </div>
        <div class="grow overflow-y-auto p-3">
          <!-- The tabs content -->
          <.panel_content for_hash="setup">
            <.form
              :let={f}
              for={@changeset}
              as={:job_form}
              id="job-form"
              phx-target={@myself}
              phx-change="validate"
              phx-submit="save"
              class="h-full"
            >
              <div class="md:grid md:grid-cols-4 md:gap-4 @container">
                <div class="md:col-span-2">
                  <Form.text_field form={f} label="Job Name" id={:name} />
                </div>
                <div class="md:col-span-2">
                  <Form.check_box form={f} id={:enabled} />
                </div>
                <div class="md:col-span-4">
                  <%= for t <- inputs_for(f, :trigger) do %>
                    <.trigger_picker
                      form={t}
                      upstream_jobs={@upstream_jobs}
                      on_cron_change={
                        fn cron_expression ->
                          update_cron_expression(@job_id, cron_expression)
                        end
                      }
                    />
                  <% end %>
                </div>
                <div class="md:col-span-2">
                  <Components.Jobs.credential_select
                    form={f}
                    credentials={@credentials}
                  />
                  <button
                    id="new-credential-launcher"
                    type="button"
                    class="text-indigo-400 underline underline-offset-2 hover:text-indigo-500 text-xs"
                    phx-click="open_new_credential"
                    phx-target={@myself}
                  >
                    New credential
                  </button>
                </div>
                <div class="col-span-4">
                  <.live_component
                    id="adaptor-picker"
                    module={LightningWeb.JobLive.AdaptorPicker}
                    on_change={fn adaptor -> send_adaptor(@job_id, adaptor) end}
                    form={f}
                  />
                </div>
              </div>
            </.form>
          </.panel_content>
          <.panel_content for_hash="input">
            <%= if @is_persisted do %>
              <.live_component
                module={LightningWeb.JobLive.ManualRunComponent}
                current_user={@current_user}
                id={"manual-job-#{@job_id}"}
                job_id={@job_id}
                on_run={fn attempt_run -> follow_run(@job_id, attempt_run) end}
                project={@project}
                builder_state={@builder_state}
              />
            <% else %>
              <p>Please save your Job first.</p>
            <% end %>
          </.panel_content>
          <.panel_content for_hash="editor">
            <div class="flex flex-col h-full">
              <div
                phx-hook="Editor"
                phx-update="ignore"
                id={"job-editor-#{@job_id}"}
                class=" rounded-md border border-secondary-300 shadow-sm bg-vs-dark h-96"
                data-adaptor={@job_adaptor}
                data-source={@job_body}
                data-change-event="job_body_changed"
                phx-target={@myself}
              />
              <div class="flex-1 overflow-auto">
                <.docs_component adaptor={@job_adaptor} />
              </div>
            </div>
          </.panel_content>
          <.panel_content for_hash="output">
            <%= if @follow_run_id do %>
              <div class="h-full">
                <%= live_render(
                  @socket,
                  LightningWeb.RunLive.RunViewerLive,
                  id: "run-viewer-#{@follow_run_id}",
                  session: %{"run_id" => @follow_run_id},
                  sticky: true
                ) %>
              </div>
            <% else %>
              <div class="w-1/2 h-16 text-center m-auto pt-4">
                <div class="font-semibold text-gray-500 pb-2">
                  No Run
                </div>
                <div class="text-xs text-gray-400">
                  Select a dataclip on the
                  <a
                    href="#input"
                    class="text-indigo-400 underline underline-offset-2 hover:text-indigo-500"
                  >
                    Input
                  </a>
                  tab,
                  and click the Run button to start one.
                </div>
              </div>
            <% end %>
          </.panel_content>
        </div>
        <div class="flex-none sticky p-3 border-t">
          <!-- BUTTONS -->
          <%= live_patch("Cancel",
            class:
              "inline-flex justify-center py-2 px-4 border border-transparent shadow-sm text-sm font-medium rounded-md text-white bg-secondary-700 hover:bg-secondary-800 focus:outline-none focus:ring-2 focus:ring-offset-2 focus:ring-secondary-500",
            to: Routes.project_workflow_path(@socket, :show, @project.id)
          ) %>
          <Form.submit_button
            disabled={!@changeset.valid?}
            phx-disable-with="Saving"
            form="job-form"
          >
            Save
          </Form.submit_button>
          <%= if @job_id != "new" do %>
            <Common.button
              id="delete-job"
              text="Delete"
              phx-click="delete"
              phx-value-id={@job_id}
              disabled={!is_deletable(@job_id)}
              data={[
                confirm:
                  "This action is irreversible, are you sure you want to continue?"
              ]}
              title={delete_job_title(@job_id)}
              color="red"
            />
          <% end %>
        </div>
      </div>
    </div>
    """
  end

  @impl true
  def handle_event("validate", %{"job_form" => params}, socket) do
    {:noreply, socket |> assign_changeset_and_params(params)}
  end

  def handle_event("job_body_changed", %{"source" => source}, socket) do
    {:noreply, socket |> assign_changeset_and_params(%{"body" => source})}
  end

  def handle_event("open_new_credential", _params, socket) do
    LightningWeb.ModalPortal.show_modal(
      LightningWeb.CredentialLive.CredentialEditModal,
      %{
        action: :new,
        confirm: {"Save", type: "submit", form: "song-form"},
        credential: %Lightning.Credentials.Credential{
          user_id: socket.assigns.current_user.id
        },
        current_user: socket.assigns.current_user,
        id: :new,
        on_save: fn credential ->
          send_credential(socket.assigns.job_id, credential)
          LightningWeb.ModalPortal.close_modal()
        end,
        project: socket.assigns.project,
        projects: [],
        show_project_credentials: false,
        title: "Create Credential"
      }
    )

    {:noreply, socket}
  end

  def handle_event("save", %{"job_form" => params}, socket) do
    params = merge_params(socket.assigns.params, params)

    %{job: job, workflow: workflow, is_persisted: is_persisted} = socket.assigns

    changeset =
      build_changeset(job, params, workflow)
      |> Map.put(:action, if(is_persisted, do: :update, else: :insert))

    socket =
      changeset
      |> Lightning.Repo.insert_or_update()
      |> case do
        {:ok, _job} ->
          on_save_success(socket)

        {:error, %Ecto.Changeset{} = changeset} ->
          assign(socket, changeset: changeset, params: params)
      end

    {:noreply, socket}
  end

  defp on_save_success(socket) do
    LightningWeb.Endpoint.broadcast!(
      "project_space:#{socket.assigns.project.id}",
      "update",
      %{}
    )

    socket
    |> put_flash(:info, "Job updated successfully")
    |> push_patch(to: socket.assigns.return_to)
  end

  defp merge_params(prev, next) do
    Map.merge(prev, next, fn k, v1, v2 ->
      case k do
        "trigger" ->
          Map.merge(v1, v2)

        _ ->
          v2
      end
    end)
  end

  defp assign_changeset_and_params(socket, params) do
    socket
    |> update(:params, fn prev -> merge_params(prev, params) end)
    |> update(:changeset, fn _changeset, %{params: params, job: job} ->
      build_changeset(job, params, socket.assigns.workflow)
      |> Map.put(:action, :validate)
    end)
  end

  defp build_changeset(job, params, nil) do
    Job.changeset(job, params)
  end

  defp build_changeset(job, params, workflow) do
    Ecto.Changeset.change(job)
    |> Job.put_workflow(workflow)
    |> Job.changeset(params)
  end

  @impl true
  def mount(socket) do
    {:ok, socket |> assign(follow_run_id: nil)}
  end

  @impl true
  def update(
        %{
          id: id,
          job: job,
          project: project,
          current_user: current_user,
          return_to: return_to,
          builder_state: builder_state
        } = assigns,
        socket
      ) do
    job = job |> Lightning.Repo.preload([:trigger, :workflow])
    credentials = Lightning.Projects.list_project_credentials(project)
    params = assigns[:params] || %{}

    changeset = build_changeset(job, params, assigns[:workflow])

    {:ok,
     socket
     |> assign(
       id: id,
       job: job,
       project: project,
       current_user: current_user,
       job_body: job.body,
       job_adaptor: job.adaptor,
       return_to: return_to,
       workflow: assigns[:workflow],
       changeset: changeset,
       credentials: credentials,
       builder_state: builder_state,
       upstream_jobs:
         Lightning.Jobs.get_upstream_jobs_for(
           changeset
           |> Ecto.Changeset.apply_changes()
         )
     )
     |> assign_new(:params, fn -> params end)
     |> assign_new(:job_id, fn -> job.id || "new" end)
     |> assign_new(:is_persisted, fn -> not is_nil(job.id) end)}
  end

  def update(%{event: :job_adaptor_changed, job_adaptor: job_adaptor}, socket) do
    {:ok,
     socket
     |> assign(job_adaptor: job_adaptor)
     |> assign_changeset_and_params(%{"adaptor" => job_adaptor})}
  end

  def update(
        %{event: :cron_expression_changed, cron_expression: cron_expression},
        socket
      ) do
    %{id: trigger_id} =
      socket.assigns.changeset
      |> Ecto.Changeset.get_field(:trigger)

    {:ok,
     socket
     |> assign_changeset_and_params(%{
       "trigger" => %{"cron_expression" => cron_expression, "id" => trigger_id}
     })}
  end

  def update(%{event: :credential_changed, credential: credential}, socket) do
    %{id: project_credential_id} = credential.project_credentials |> List.first()

    {:ok,
     socket
     |> assign(
       credentials:
         Lightning.Projects.list_project_credentials(socket.assigns.project)
     )
     |> assign_changeset_and_params(%{
       "project_credential_id" => project_credential_id
     })}
  end

  def update(%{event: :follow_run, attempt_run: attempt_run}, socket) do
    {:ok, socket |> assign(follow_run_id: attempt_run.run.id)}
  end
end<|MERGE_RESOLUTION|>--- conflicted
+++ resolved
@@ -38,7 +38,14 @@
     )
   end
 
-<<<<<<< HEAD
+  def follow_run(job_id, attempt_run) do
+    send_update(__MODULE__,
+      id: id(job_id),
+      attempt_run: attempt_run,
+      event: :follow_run
+    )
+  end
+  
   defp is_deletable(job_id) do
     Jobs.get_job!(job_id) |> Jobs.get_downstream_jobs_for() |> Enum.count() == 0
   end
@@ -51,20 +58,8 @@
     end
   end
 
-  attr(:return_to, :string, required: true)
-  attr(:params, :map, default: %{})
-=======
-  def follow_run(job_id, attempt_run) do
-    send_update(__MODULE__,
-      id: id(job_id),
-      attempt_run: attempt_run,
-      event: :follow_run
-    )
-  end
-
   attr :return_to, :string, required: true
   attr :params, :map, default: %{}
->>>>>>> 4c6e28bd
 
   @impl true
   def render(assigns) do

--- conflicted
+++ resolved
@@ -203,11 +203,7 @@
             />
             <Form.hidden_input form={f} id={:body} />
           </div>
-<<<<<<< HEAD
-          <div class="sticky bottom-0 bg-white py-2 md:col-span-2 w-full">
-=======
-          <div class="md:col-span-4 w-full">
->>>>>>> d43bddb1
+          <div class="sticky bottom-0 bg-white py-2 md:col-span-4 w-full">
             <span>
               <%= live_patch("Cancel",
                 class:

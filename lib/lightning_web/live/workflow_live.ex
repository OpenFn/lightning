defmodule LightningWeb.WorkflowLive do
  @moduledoc false
  use LightningWeb, :live_view

  on_mount({LightningWeb.Hooks, :project_scope})

  alias Lightning.Jobs
  alias Lightning.Policies.{Permissions, ProjectUsers}
  alias Lightning.Workflows
  import LightningWeb.WorkflowLive.Components

  @impl true
  def render(assigns) do
    ~H"""
    <LayoutComponents.page_content>
      <:header>
        <LayoutComponents.header socket={@socket}>
          <:title>
            <%= @page_title %>
            <%= case @live_action do %>
              <% :index -> %>
              <% :new_job -> %>
                <div>&nbsp;/&nbsp;<%= @current_workflow.name %></div>
              <% _ -> %>
                <div>
                  <.live_component
                    module={LightningWeb.WorkflowLive.WorkflowNameEditor}
                    id={@current_workflow.id}
                    workflow={@current_workflow}
                    project={@project}
                    return_to={
                      ~p"/projects/#{@project.id}/w/#{@current_workflow.id}"
                    }
                  />
                </div>
            <% end %>
          </:title>
        </LayoutComponents.header>
      </:header>
      <div class="relative flex h-full">
        <%= case @live_action do %>
          <% :index -> %>
            <LayoutComponents.centered>
              <.workflow_list
                can_create_workflow={@can_create_workflow}
                workflows={@workflows}
                project={@project}
                toggle_content={@toggle_content}
                name={@name}
              />
            </LayoutComponents.centered>
          <% :new_job -> %>
            <div class="grow">
              <.workflow_diagram
                base_path={~p"/projects/#{@project.id}/w/#{@current_workflow.id}"}
                id={@current_workflow.id}
                selected_node={@selected_node_id}
                encoded_project_space={@encoded_project_space}
              />
            </div>
            <div class="relative w-1/2 grow-0">
              <div class="absolute inset-y-0 z-10 w-full">
                <div class="w-auto h-full" id="job-pane">
                  <.live_component
                    module={LightningWeb.JobLive.JobBuilder}
                    id="builder-new"
                    job={@job}
                    workflow={assigns[:workflow]}
                    params={@job_params}
                    project={@project}
                    current_user={@current_user}
                    builder_state={@builder_state}
                    return_to={
                      ~p"/projects/#{@project.id}/w/#{@current_workflow.id}"
                    }
                    can_delete_job={@can_delete_job}
                    can_edit_job={@can_edit_job}
                  />
                </div>
              </div>
            </div>
          <% :edit_job -> %>
            <div class="grow">
              <.workflow_diagram
                base_path={~p"/projects/#{@project.id}/w/#{@current_workflow.id}"}
                id={@current_workflow.id}
                selected_node={@job.id}
                encoded_project_space={@encoded_project_space}
              />
            </div>
<<<<<<< HEAD
            <div class="relative w-1/2 grow-0">
              <div class="absolute inset-y-0 z-10 w-full">
=======
            <div class="grow-0 w-1/2 relative min-w-[300px] max-w-[90%]">
              <.resize_component id={"resizer-#{@job.id}"} />
              <div class="absolute inset-y-0 left-2 right-0 z-10 resize-x ">
>>>>>>> 0dc2d64a
                <div class="w-auto h-full" id={"job-pane-#{@job.id}"}>
                  <.live_component
                    module={LightningWeb.JobLive.JobBuilder}
                    id={"builder-#{@job.id}"}
                    job={@job}
                    project={@project}
                    current_user={@current_user}
                    builder_state={@builder_state}
                    return_to={
                      ~p"/projects/#{@project.id}/w/#{@current_workflow.id}"
                    }
                    can_delete_job={@can_delete_job}
                    can_edit_job={@can_edit_job}
                  />
                </div>
              </div>
            </div>
          <% :show -> %>
            <div class="grow">
              <%= if Enum.any?(@current_workflow.jobs) do %>
                <.workflow_diagram
                  base_path={~p"/projects/#{@project.id}/w/#{@current_workflow.id}"}
                  id={@current_workflow.id}
                  encoded_project_space={@encoded_project_space}
                />
              <% else %>
                <.create_job_panel
                  socket={@socket}
                  project={@project}
                  workflow={@current_workflow}
                  disabled={!@can_create_job}
                />
              <% end %>
            </div>
          <% :edit_workflow -> %>
            <div class="absolute top-0 right-0 z-10 m-2">
              <div class="p-3 bg-white shadow-xl w-80 rounded-md ring-1 ring-black ring-opacity-5">
                <.live_component
                  module={LightningWeb.WorkflowLive.WorkflowInspector}
                  id={@current_workflow.id}
                  workflow={@current_workflow}
                  project={@project}
                  return_to={~p"/projects/#{@project.id}/w/#{@current_workflow.id}"}
                />
              </div>
            </div>
          <% _ -> %>
        <% end %>
      </div>
    </LayoutComponents.page_content>
    """
  end

  def encode_project_space(%Workflows.Workflow{} = workflow) do
    workflow
    |> Lightning.Repo.preload(jobs: [:credential, :workflow, trigger: [:upstream_job]])
    |> List.wrap()
    |> Workflows.to_project_space()
    |> Jason.encode!()
    |> Base.encode64()
  end

  @impl true
  def mount(_params, _session, socket) do
    project = socket.assigns.project
    LightningWeb.Endpoint.subscribe("project_space:#{project.id}")

    can_create_workflow =
      ProjectUsers
      |> Permissions.can(
        :create_workflow,
        socket.assigns.current_user,
        socket.assigns.project
      )

    can_create_job =
      ProjectUsers
      |> Permissions.can(
        :create_job,
        socket.assigns.current_user,
        socket.assigns.project
      )

    can_edit_job =
      ProjectUsers
      |> Permissions.can(
        :edit_job,
        socket.assigns.current_user,
        socket.assigns.project
      )

    can_delete_job =
      ProjectUsers
      |> Permissions.can(
        :delete_job,
        socket.assigns.current_user,
        socket.assigns.project
      )

    {:ok,
     socket
     |> assign(
       can_create_workflow: can_create_workflow,
       can_create_job: can_create_job,
       can_edit_job: can_edit_job,
       can_delete_job: can_delete_job,
       active_menu_item: :projects,
       new_credential: false,
       builder_state: %{}
     )}
  end

  defp create_workflow(%{assigns: %{can_create_workflow: false}} = socket) do
    {:noreply,
     socket
     |> put_flash(:error, "You are not authorized to perform this action.")
     |> push_patch(to: ~p"/projects/#{socket.assigns.project.id}/w")}
  end

  defp create_workflow(%{assigns: %{can_create_workflow: true}} = socket) do
    {:ok, %Workflows.Workflow{id: workflow_id}} =
      Workflows.create_workflow(%{project_id: socket.assigns.project.id})

    {:noreply,
     socket
     |> assign(workflows: Workflows.get_workflows_for(socket.assigns.project))
     |> push_patch(to: ~p"/projects/#{socket.assigns.project.id}/w/#{workflow_id}")}
  end

  @impl true
  def handle_event("delete_job", %{"id" => id}, socket) do
    if socket.assigns.can_edit_job do
      job = Jobs.get_job!(id)

      case Jobs.delete_job(job) do
        {:ok, _} ->
          LightningWeb.Endpoint.broadcast!(
            "project_space:#{socket.assigns.project.id}",
            "update",
            %{workflow_id: job.workflow_id}
          )

          {:noreply,
           socket
           |> put_flash(:info, "Job deleted successfully")
           |> push_patch(
             to:
               ~p"/projects/#{socket.assigns.project.id}/w/#{socket.assigns.current_workflow.id}"
           )}

        {:error, _} ->
          {:noreply,
           socket
           |> put_flash(
             :error,
             "Unable to delete this job because it has downstream jobs"
           )}
      end
    else
      {:noreply,
       socket
       |> put_flash(:error, "You are not authorized to perform this action.")
       |> push_patch(
         to: ~p"/projects/#{socket.assigns.project.id}/w/#{socket.assigns.current_workflow.id}"
       )}
    end
  end

  @impl true
  def handle_event("copied_to_clipboard", _, socket) do
    {:noreply,
     socket
     |> put_flash(:info, "Copied webhook URL to clipboard")}
  end

  @impl true
  def handle_event("create_job", _, socket) do
    if socket.assigns.can_create_job do
      {:noreply,
       socket
       |> push_patch(
         to:
           ~p"/projects/#{socket.assigns.project.id}/w/#{socket.assigns.current_workflow.id}/j/new"
       )}
    else
      {:noreply,
       socket
       |> put_flash(:error, "You are not authorized to perform this action.")}
    end
  end

  @impl true
  def handle_event("create_workflow", _, socket) do
    create_workflow(socket)
  end

  @impl true
  def handle_event("show-body", _, socket) do
    {:noreply, update(socket, :toggle_content, &(&1 = true))}
  end

  @impl true
  def handle_event("hide-body", _, socket) do
    {:noreply, update(socket, :toggle_content, &(&1 = false))}
  end

  @impl true
  def handle_event("search_workflow", %{"name" => name}, socket) do
    send(self(), {:search_by_name, name})

    socket =
      assign(socket,
        name: name,
        workflows: []
      )

    {:noreply, socket}
  end

  @impl true
  def handle_event("delete_workflow", %{"id" => id}, socket) do
    Workflows.get_workflow!(id)
    |> Workflows.mark_for_deletion()
    |> case do
      {:ok, _} ->
        {
          :noreply,
          socket
          |> assign(workflows: Workflows.get_workflows_for(socket.assigns.project))
          |> put_flash(:info, "Workflow deleted successfully")
        }

      {:error, _changeset} ->
        {:noreply, socket |> put_flash(:error, "Can't delete workflow")}
    end
  end

  @doc """
  Update the encoded project space, when a change is broadcasted via pubsub
  """
  @impl true
  def handle_info(
        %Phoenix.Socket.Broadcast{
          event: "update",
          payload: %{workflow_id: workflow_id}
        },
        socket
      ) do
    workflow = Lightning.Workflows.get_workflow!(workflow_id)

    {:noreply,
     socket
     |> assign(encoded_project_space: encode_project_space(workflow))}
  end

  # Update the builder state when an input dataclip is selected for a specific job
  def handle_info(
        {:update_builder_state, %{dataclip: dataclip, job_id: job_id}},
        socket
      ) do
    {:noreply,
     socket
     |> assign(
       builder_state:
         socket.assigns.builder_state
         |> Map.merge(%{dataclip: dataclip, job_id: job_id})
     )}
  end

  def handle_info({:search_by_name, name}, socket) do
    case(Workflows.search_workflow_by_name(socket.assigns.project, name)) do
      [] ->
        socket =
          socket
          |> put_flash(:info, "No workflow matching #{name}")
          |> assign(workflows: Workflows.get_workflows_for(socket.assigns.project))

        {:noreply, socket}

      workflows ->
        socket = socket |> assign(workflows: workflows)

        {:noreply, socket}
    end
  end

  # A generic handler for forwarding updates from PubSub
  @impl true
  def handle_info({:forward, mod, opts}, socket) do
    send_update(mod, opts)
    {:noreply, socket}
  end

  @impl true
  def handle_params(params, _url, socket) do
    {:noreply, apply_action(socket, socket.assigns.live_action, params)}
  end

  defp apply_action(socket, :index, _params) do
    socket
    |> assign(
      active_menu_item: :overview,
      page_title: "Workflows",
      workflows: Workflows.get_workflows_for(socket.assigns.project),
      toggle_content: true,
      name: ""
    )
  end

  defp apply_action(socket, :new_job, %{"upstream_id" => upstream_id}) do
    upstream_job = Lightning.Jobs.get_job!(upstream_id)

    %Lightning.Jobs.Job{workflow: workflow} = upstream_job |> Lightning.Repo.preload(:workflow)

    socket
    |> assign(
      active_menu_item: :overview,
      job: %Lightning.Jobs.Job{},
      job_params: %{
        "workflow_id" => upstream_job.workflow_id,
        "trigger" => %{
          "type" => :on_job_success,
          "upstream_job_id" => upstream_job.id
        }
      },
      selected_node_id: upstream_job.id,
      current_workflow: workflow,
      encoded_project_space: encode_project_space(workflow),
      page_title: "Workflows"
    )
  end

  defp apply_action(socket, :new_job, %{
         "project_id" => project_id,
         "workflow_id" => workflow_id
       }) do
    workflow = Lightning.Workflows.get_workflow!(workflow_id)

    socket
    |> assign(
      active_menu_item: :overview,
      job: %Lightning.Jobs.Job{},
      job_params: %{
        "trigger" => %{"type" => :webhook}
      },
      selected_node_id: nil,
      current_workflow: workflow,
      workflow:
        Workflows.Workflow.changeset(workflow, %{
          name: workflow.name,
          project_id: project_id
        }),
      encoded_project_space: encode_project_space(workflow),
      page_title: "Workflows"
    )
  end

  defp apply_action(socket, :edit_job, %{"job_id" => job_id}) do
<<<<<<< HEAD
    job = Lightning.Jobs.get_job!(job_id)

    %Lightning.Jobs.Job{workflow: workflow} = job |> Lightning.Repo.preload(:workflow)
=======
    job =
      Lightning.Jobs.get_job!(job_id)
      |> Lightning.Repo.preload([:workflow, :credential])
>>>>>>> 0dc2d64a

    socket
    |> assign(
      active_menu_item: :overview,
      job: job,
      current_workflow: job.workflow,
      encoded_project_space: encode_project_space(job.workflow),
      page_title: "Workflows"
    )
  end

  defp apply_action(socket, :edit_workflow, %{
         "project_id" => project_id,
         "workflow_id" => workflow_id
       }) do
    workflow = Lightning.Workflows.get_workflow!(workflow_id)

    socket
    |> assign(
      page_title: "Workflows",
      current_workflow: workflow,
      encoded_project_space: encode_project_space(workflow),
      workflow:
        Workflows.Workflow.changeset(workflow, %{
          name: workflow.name,
          project_id: project_id
        })
    )
  end

  defp apply_action(socket, :show, %{"workflow_id" => workflow_id}) do
    workflow =
      Lightning.Workflows.get_workflow!(workflow_id)
      |> Lightning.Repo.preload(jobs: [:credential, :workflow, trigger: [:upstream_job]])

    socket
    |> assign(
      page_title: "Workflows",
      current_workflow: workflow,
      encoded_project_space: encode_project_space(workflow)
    )
  end
end<|MERGE_RESOLUTION|>--- conflicted
+++ resolved
@@ -88,14 +88,13 @@
                 encoded_project_space={@encoded_project_space}
               />
             </div>
-<<<<<<< HEAD
+            
             <div class="relative w-1/2 grow-0">
               <div class="absolute inset-y-0 z-10 w-full">
-=======
             <div class="grow-0 w-1/2 relative min-w-[300px] max-w-[90%]">
               <.resize_component id={"resizer-#{@job.id}"} />
               <div class="absolute inset-y-0 left-2 right-0 z-10 resize-x ">
->>>>>>> 0dc2d64a
+
                 <div class="w-auto h-full" id={"job-pane-#{@job.id}"}>
                   <.live_component
                     module={LightningWeb.JobLive.JobBuilder}
@@ -454,15 +453,15 @@
   end
 
   defp apply_action(socket, :edit_job, %{"job_id" => job_id}) do
-<<<<<<< HEAD
+
     job = Lightning.Jobs.get_job!(job_id)
 
     %Lightning.Jobs.Job{workflow: workflow} = job |> Lightning.Repo.preload(:workflow)
-=======
+
     job =
       Lightning.Jobs.get_job!(job_id)
       |> Lightning.Repo.preload([:workflow, :credential])
->>>>>>> 0dc2d64a
+
 
     socket
     |> assign(

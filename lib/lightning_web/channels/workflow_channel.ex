defmodule LightningWeb.WorkflowChannel do
  @moduledoc """
  Phoenix Channel for handling binary Yjs collaboration messages.

  Unlike LiveView events, Phoenix Channels properly support binary data
  transmission without JSON serialization.
  """
  use LightningWeb, :channel

  import Ecto.Query, only: [from: 2]

  alias Lightning.Collaborate
  alias Lightning.Collaboration.Session
  alias Lightning.Collaboration.Utils
  alias Lightning.Policies.Permissions
  alias Lightning.Repo
  alias Lightning.VersionControl
  alias Lightning.Workflows.Job
  alias Lightning.Workflows.Snapshot
  alias Lightning.Workflows.Workflow
  alias Lightning.WorkOrders
  alias LightningWeb.Channels.WorkflowJSON

  require Logger

  @impl true
  def join(
        "workflow:collaborate:" <> rest = topic,
        %{"project_id" => project_id, "action" => action},
        socket
      ) do
    # Room formats:
    # - "workflow_id" → latest (collaborative editing room)
    # - "workflow_id:vN" → specific version N (isolated snapshot viewing)
    {workflow_id, version} =
      case String.split(rest, ":v", parts: 2) do
        [wf_id, version] -> {wf_id, version}
        [wf_id] -> {wf_id, nil}
      end

    with {:user, user} when not is_nil(user) <-
           {:user, socket.assigns[:current_user]},
         {:project, %_{} = project} <-
           {:project, Lightning.Projects.get_project(project_id)},
         {:workflow, {:ok, workflow}} <-
           {:workflow,
            load_workflow(action, workflow_id, project, user, version)} do
      Logger.info("""
      Joining workflow collaboration:
        workflow_id: #{workflow_id}
        version: #{inspect(version)}
        room: #{topic}
        is_latest: #{is_nil(version)}
      """)

      {:ok, session_pid} =
        Collaborate.start(
          user: user,
          workflow: workflow,
          room_topic: topic
        )

      project_user = Lightning.Projects.get_project_user(project, user)

<<<<<<< HEAD
      # Subscribe to work order events for this workflow's project
      WorkOrders.subscribe(project.id)

      # Subscribe to PubSub for real-time credential updates
=======
>>>>>>> fd4d39a5
      Phoenix.PubSub.subscribe(
        Lightning.PubSub,
        "workflow:collaborate:#{workflow_id}"
      )

      {:ok,
       assign(socket,
         workflow_id: workflow_id,
         collaboration_topic: topic,
         workflow: workflow,
         project: project,
         session_pid: session_pid,
         project_user: project_user,
         snapshot_version: version
       )}
    else
      {:user, nil} -> {:error, %{reason: "unauthorized"}}
      {:project, nil} -> {:error, %{reason: "project not found"}}
      {:workflow, {:error, reason}} -> {:error, %{reason: reason}}
    end
  end

  def join("workflow:collaborate:" <> _workflow_id, _params, _socket) do
    {:error, %{reason: "invalid parameters. project_id and action are required"}}
  end

  @impl true
  def handle_in("request_adaptors", _payload, socket) do
    async_task(socket, "request_adaptors", fn ->
      adaptors = Lightning.AdaptorRegistry.all()
      %{adaptors: adaptors}
    end)
  end

  @impl true
  def handle_in("request_project_adaptors", _payload, socket) do
    project = socket.assigns.project

    async_task(socket, "request_project_adaptors", fn ->
      project_adaptor_names =
        from(j in Job,
          join: w in assoc(j, :workflow),
          where: w.project_id == ^project.id,
          select: j.adaptor,
          distinct: true
        )
        |> Lightning.Repo.all()
        |> Enum.sort()

      all_adaptors = Lightning.AdaptorRegistry.all()

      project_adaptors =
        all_adaptors
        |> Enum.filter(fn adaptor ->
          Enum.any?(project_adaptor_names, fn used_adaptor ->
            String.starts_with?(used_adaptor, adaptor.name)
          end)
        end)

      %{
        project_adaptors: project_adaptors,
        all_adaptors: all_adaptors
      }
    end)
  end

  @impl true
  def handle_in("request_credentials", _payload, socket) do
    project = socket.assigns.project

    async_task(socket, "request_credentials", fn ->
      credentials =
        Lightning.Projects.list_project_credentials(project)
        |> Enum.concat(
          Lightning.Credentials.list_keychain_credentials_for_project(project)
        )
        |> WorkflowJSON.render()

      %{credentials: credentials}
    end)
  end

  @impl true
  def handle_in("request_current_user", _payload, socket) do
    user = socket.assigns[:current_user]

    async_task(socket, "request_current_user", fn ->
      current_user = render_current_user(user)
      %{current_user: current_user}
    end)
  end

  @impl true
  def handle_in("get_context", _payload, socket) do
    user = socket.assigns[:current_user]
    workflow = socket.assigns.workflow
    project = socket.assigns.project
    project_user = socket.assigns.project_user

    async_task(socket, "get_context", fn ->
      # CRITICAL: Always fetch the actual latest workflow from DB
      # socket.assigns.workflow could be an old snapshot (e.g., v22)
      # but we need to send the actual latest lock_version (e.g., v28)
      # so the frontend knows the difference between viewing v22 vs latest
      fresh_workflow = Lightning.Workflows.get_workflow(workflow.id)

      project_repo_connection =
        VersionControl.get_repo_connection_for_project(project.id)

      %{
        user: render_user_context(user),
        project: render_project_context(project),
        config: render_config_context(),
        permissions: render_permissions(user, project_user),
        latest_snapshot_lock_version: fresh_workflow.lock_version,
        project_repo_connection: render_repo_connection(project_repo_connection)
      }
    end)
  end

  @impl true
  def handle_in("yjs_sync", {:binary, chunk}, socket) do
    Logger.debug("""
    WorkflowChannel: handle_in, yjs_sync
      from=#{inspect(self())}
      chunk=#{inspect(Utils.decipher_message(chunk))}
    """)

    Session.start_sync(socket.assigns.session_pid, chunk)
    {:noreply, socket}
  end

  def handle_in("yjs", {:binary, chunk}, socket) do
    Logger.debug("""
    WorkflowChannel: handle_in, yjs
      from=#{inspect(self())}
      chunk=#{inspect(Utils.decipher_message(chunk))}
    """)

    Session.send_yjs_message(socket.assigns.session_pid, chunk)
    {:noreply, socket}
  end

  @impl true
  def handle_in("request_history", %{"run_id" => run_id}, socket) do
    workflow = socket.assigns.workflow

    async_task(socket, "request_history", fn ->
      history = get_workflow_run_history(workflow.id, run_id)
      %{history: history}
    end)
  end

  def handle_in("request_history", _params, socket) do
    # No run_id provided - fetch top 20
    handle_in("request_history", %{"run_id" => nil}, socket)
  end

  @impl true
  def handle_in(
        "request_run_steps",
        %{"run_id" => run_id},
        %{assigns: %{project: project}} = socket
      ) do
    async_task(socket, "request_run_steps", fn ->
      case Lightning.Invocation.get_run_with_steps(run_id) do
        nil ->
          {:error, %{reason: "run_not_found"}}

        run ->
          # Verify run belongs to this project's workflows
          if run.work_order.workflow.project_id == project.id do
            {:ok, format_run_steps_for_client(run)}
          else
            {:error, %{reason: "unauthorized"}}
          end
      end
    end)
  end

  @doc """
  Handles explicit workflow save requests from the collaborative editor.

  The save operation:
  1. Asks Session to extract and save the current Y.Doc state
  2. Session handles all Y.Doc interaction internally
  3. Returns success/error to the client

  Note: By the time this message is processed, all prior Y.js sync messages
  have been processed due to Phoenix Channel's synchronous per-socket handling.

  Success response: {:ok, %{saved_at: DateTime, lock_version: integer}}
  Error response: {:error, %{errors: map, type: string}}
  """
  @impl true
  def handle_in("save_workflow", _params, socket) do
    session_pid = socket.assigns.session_pid
    user = socket.assigns.current_user

    with :ok <- authorize_edit_workflow(socket),
         {:ok, workflow} <- Session.save_workflow(session_pid, user) do
      # Broadcast the new lock_version to all users in the channel
      # so they can update their latestSnapshotLockVersion in SessionContextStore
      broadcast_from!(socket, "workflow_saved", %{
        latest_snapshot_lock_version: workflow.lock_version
      })

      {:reply,
       {:ok,
        %{
          saved_at: workflow.updated_at,
          lock_version: workflow.lock_version
        }}, socket}
    else
      error -> workflow_error_reply(socket, error)
    end
  end

  @impl true
  def handle_in("save_and_sync", params, socket)
      when not is_map_key(params, "commit_message") do
    {:reply,
     {:error,
      %{
        errors: %{commit_message: ["can't be blank"]},
        type: "validation_error"
      }}, socket}
  end

  @impl true
  def handle_in("save_and_sync", %{"commit_message" => commit_message}, socket) do
    session_pid = socket.assigns.session_pid
    user = socket.assigns.current_user
    project = socket.assigns.project

    with :ok <- authorize_edit_workflow(socket),
         {:ok, workflow} <- Session.save_workflow(session_pid, user),
         repo_connection when not is_nil(repo_connection) <-
           VersionControl.get_repo_connection_for_project(project.id),
         :ok <- VersionControl.initiate_sync(repo_connection, commit_message) do
      broadcast_from!(socket, "workflow_saved", %{
        latest_snapshot_lock_version: workflow.lock_version
      })

      {:reply,
       {:ok,
        %{
          saved_at: workflow.updated_at,
          lock_version: workflow.lock_version,
          repo: repo_connection.repo
        }}, socket}
    else
      nil ->
        {:reply,
         {:error,
          %{
            errors: %{base: ["No GitHub connection configured for this project"]},
            type: "github_sync_error"
          }}, socket}

      {:error, reason} when is_binary(reason) ->
        {:reply,
         {:error,
          %{
            errors: %{base: [reason]},
            type: "github_sync_error"
          }}, socket}

      error ->
        workflow_error_reply(socket, error)
    end
  end

  @impl true
  def handle_in("reset_workflow", _params, socket) do
    session_pid = socket.assigns.session_pid
    user = socket.assigns.current_user

    with :ok <- authorize_edit_workflow(socket),
         {:ok, workflow} <- Session.reset_workflow(session_pid, user) do
      {:reply,
       {:ok,
        %{
          lock_version: workflow.lock_version,
          workflow_id: workflow.id
        }}, socket}
    else
      error -> workflow_error_reply(socket, error)
    end
  end

  @impl true
  def handle_in("validate_workflow_name", %{"workflow" => params}, socket) do
    project = socket.assigns.project

    validated_params = ensure_unique_name(params, project)

    {:reply, {:ok, %{workflow: validated_params}}, socket}
  end

  @impl true
  def handle_in("request_versions", _payload, socket) do
    Logger.info("====== RECEIVED request_versions ======")
    workflow = socket.assigns.workflow
    Logger.info("Workflow ID: #{workflow.id}")

    async_task(socket, "request_versions", fn ->
      Logger.info("Inside async_task for request_versions")

      fresh_workflow = Lightning.Workflows.get_workflow(workflow.id)
      latest_lock_version = fresh_workflow.lock_version

      snapshots = Lightning.Workflows.Snapshot.get_all_for(workflow)

      Logger.info("Fetching versions for workflow #{workflow.id}")
      Logger.info("Found #{length(snapshots)} snapshots")
      Logger.info("Socket workflow lock_version: #{workflow.lock_version}")
      Logger.info("Fresh workflow lock_version: #{latest_lock_version}")

      versions =
        snapshots
        |> Enum.map(fn snapshot ->
          %{
            lock_version: snapshot.lock_version,
            inserted_at: snapshot.inserted_at,
            is_latest: snapshot.lock_version == latest_lock_version
          }
        end)
        |> Enum.sort_by(fn v ->
          {if(v.is_latest, do: 0, else: 1), -v.lock_version}
        end)

      Logger.info("Mapped versions: #{inspect(versions)}")

      %{versions: versions}
    end)
  end

  @impl true
  def handle_info({:yjs, chunk}, socket) do
    push(socket, "yjs", {:binary, chunk})
    {:noreply, socket}
  end

  @impl true
  def handle_info({:async_reply, socket_ref, event, reply}, socket) do
    handle_async_event(event, socket_ref, reply)
    {:noreply, socket}
  end

  @impl true
  def handle_info(%{event: "presence_diff", payload: _diff}, socket) do
    {:noreply, socket}
  end

  @impl true
  def handle_info(%{event: "credentials_updated", payload: credentials}, socket) do
    push(socket, "credentials_updated", credentials)
    {:noreply, socket}
  end

  @impl true
  def handle_info(
        {:DOWN, _ref, :process, _pid, _reason},
        socket
      ) do
    {:stop, {:error, "remote process crash"}, socket}
  end

  @impl true
  def handle_info(
        %WorkOrders.Events.WorkOrderCreated{
          work_order: wo,
          project_id: _project_id
        },
        socket
      ) do
    if wo.workflow_id == socket.assigns.workflow_id do
      formatted_wo = format_work_order_for_history(wo)

      push(socket, "history_updated", %{
        work_order: formatted_wo,
        action: "created"
      })
    end

    {:noreply, socket}
  end

  @impl true
  def handle_info(
        %WorkOrders.Events.WorkOrderUpdated{work_order: wo},
        socket
      ) do
    if wo.workflow_id == socket.assigns.workflow_id do
      formatted_wo = format_work_order_for_history(wo)

      push(socket, "history_updated", %{
        work_order: formatted_wo,
        action: "updated"
      })
    end

    {:noreply, socket}
  end

  @impl true
  def handle_info(
        %WorkOrders.Events.RunCreated{run: run, project_id: _project_id},
        socket
      ) do
    # Need to check if run belongs to current workflow
    # Run doesn't have workflow_id, must check via work_order
    case WorkOrders.get(run.work_order_id, include: [:workflow]) do
      %{workflow_id: workflow_id}
      when workflow_id == socket.assigns.workflow_id ->
        formatted_run = format_run_for_history(run)

        push(socket, "history_updated", %{
          run: formatted_run,
          work_order_id: run.work_order_id,
          action: "run_created"
        })

      _ ->
        :ok
    end

    {:noreply, socket}
  end

  @impl true
  def handle_info(
        %WorkOrders.Events.RunUpdated{run: run},
        socket
      ) do
    # Similar to RunCreated
    case WorkOrders.get(run.work_order_id, include: [:workflow]) do
      %{workflow_id: workflow_id}
      when workflow_id == socket.assigns.workflow_id ->
        formatted_run = format_run_for_history(run)

        push(socket, "history_updated", %{
          run: formatted_run,
          work_order_id: run.work_order_id,
          action: "run_updated"
        })

      _ ->
        :ok
    end

    {:noreply, socket}
  end

  defp async_task(socket, event, task_fn) do
    channel_pid = self()
    socket_ref = socket_ref(socket)

    Task.start_link(fn ->
      try do
        result = task_fn.()

        send(
          channel_pid,
          {:async_reply, socket_ref, event, {:ok, result}}
        )
      rescue
        error ->
          Logger.error("Failed to handle #{event}: #{inspect(error)}")

          send(
            channel_pid,
            {:async_reply, socket_ref, event,
             {:error, %{reason: "failed to handle #{event}"}}}
          )
      end
    end)

    {:noreply, socket}
  end

  # Handles async replies for different event types
  # Extracts event handling logic to reduce cyclomatic complexity
  defp handle_async_event("request_run_steps", socket_ref, reply) do
    # Unwrap the result from async_task - it wraps everything in {:ok, ...}
    # but we may have {:error, ...} tuples from the handler logic
    unwrapped_reply = unwrap_run_steps_reply(reply)
    reply(socket_ref, unwrapped_reply)
  end

  defp handle_async_event(event, socket_ref, reply)
       when event in [
              "request_adaptors",
              "request_project_adaptors",
              "request_credentials",
              "request_current_user",
              "get_context",
              "request_history",
              "request_versions"
            ] do
    reply(socket_ref, reply)
  end

  defp handle_async_event(event, _socket_ref, _reply) do
    Logger.warning("Unhandled async reply for event: #{event}")
  end

  defp unwrap_run_steps_reply({:ok, {:ok, data}}), do: {:ok, data}
  defp unwrap_run_steps_reply({:ok, {:error, reason}}), do: {:error, reason}
  defp unwrap_run_steps_reply(error), do: error

  defp render_current_user(user) do
    %{
      id: user.id,
      email: user.email,
      first_name: user.first_name,
      last_name: user.last_name,
      inserted_at: user.inserted_at,
      updated_at: user.updated_at
    }
  end

  defp render_user_context(nil), do: nil

  defp render_user_context(user) do
    %{
      id: user.id,
      email: user.email,
      first_name: user.first_name,
      last_name: user.last_name,
      email_confirmed: !is_nil(user.confirmed_at),
      inserted_at: user.inserted_at
    }
  end

  defp render_project_context(nil), do: nil

  defp render_project_context(project) do
    %{
      id: project.id,
      name: project.name
    }
  end

  defp render_config_context do
    %{
      require_email_verification:
        Lightning.Config.check_flag?(:require_email_verification)
    }
  end

  defp render_permissions(user, project_user) do
    can_edit =
      Permissions.can?(
        :project_users,
        :edit_workflow,
        user,
        project_user
      )

    can_run =
      Permissions.can?(
        :project_users,
        :run_workflow,
        user,
        project_user
      )

    %{
      can_edit_workflow: can_edit,
      can_run_workflow: can_run
    }
  end

  defp render_repo_connection(nil), do: nil

  defp render_repo_connection(repo_connection) do
    %{
      id: repo_connection.id,
      repo: repo_connection.repo,
      branch: repo_connection.branch,
      github_installation_id: repo_connection.github_installation_id
    }
  end

  # Private helper functions for save_workflow and reset_workflow

  defp workflow_error_reply(socket, {:error, %{type: type, message: message}}) do
    {:reply,
     {:error,
      %{
        errors: %{base: [message]},
        type: type
      }}, socket}
  end

  defp workflow_error_reply(socket, {:error, :workflow_deleted}) do
    {:reply,
     {:error,
      %{
        errors: %{base: ["This workflow has been deleted"]},
        type: "workflow_deleted"
      }}, socket}
  end

  defp workflow_error_reply(socket, {:error, :deserialization_failed}) do
    {:reply,
     {:error,
      %{
        errors: %{base: ["Failed to extract workflow data from editor"]},
        type: "deserialization_error"
      }}, socket}
  end

  defp workflow_error_reply(socket, {:error, :internal_error}) do
    {:reply,
     {:error,
      %{
        errors: %{base: ["An internal error occurred"]},
        type: "internal_error"
      }}, socket}
  end

  defp workflow_error_reply(socket, {:error, %Ecto.Changeset{} = changeset}) do
    {:reply,
     {:error,
      %{
        errors: format_changeset_errors(changeset),
        type: determine_error_type(changeset)
      }}, socket}
  end

  defp format_changeset_errors(changeset) do
    Ecto.Changeset.traverse_errors(changeset, fn {msg, opts} ->
      Enum.reduce(opts, msg, fn {key, value}, acc ->
        String.replace(acc, "%{#{key}}", to_string(value))
      end)
    end)
  end

  defp determine_error_type(changeset) do
    if changeset.errors[:lock_version] do
      "optimistic_lock_error"
    else
      "validation_error"
    end
  end

  # Authorizes edit operations on the workflow by checking current user permissions.
  #
  # This function refetches the project_user to get the latest role, ensuring
  # that permission changes made during an active session are enforced.
  #
  # Returns :ok if authorized, {:error, %{type: string, message: string}} if not.
  defp authorize_edit_workflow(socket) do
    user = socket.assigns.current_user
    project = socket.assigns.project

    project_user = Lightning.Projects.get_project_user(project, user)

    case Permissions.can(
           :project_users,
           :edit_workflow,
           user,
           project_user
         ) do
      :ok ->
        :ok

      {:error, :unauthorized} ->
        {:error,
         %{
           type: "unauthorized",
           message: "You don't have permission to edit this workflow"
         }}
    end
  end

  defp ensure_unique_name(params, project) do
    workflow_name =
      params["name"]
      |> to_string()
      |> String.trim()
      |> case do
        "" -> "Untitled workflow"
        name -> name
      end

    existing_workflows = Lightning.Projects.list_workflows(project)
    unique_name = generate_unique_name(workflow_name, existing_workflows)

    Map.put(params, "name", unique_name)
  end

  defp generate_unique_name(base_name, existing_workflows) do
    existing_names = MapSet.new(existing_workflows, & &1.name)

    if MapSet.member?(existing_names, base_name) do
      find_available_name(base_name, existing_names)
    else
      base_name
    end
  end

  defp find_available_name(base_name, existing_names) do
    1
    |> Stream.iterate(&(&1 + 1))
    |> Stream.map(&"#{base_name} #{&1}")
    |> Enum.find(&name_available?(&1, existing_names))
  end

  defp name_available?(name, existing_names) do
    not MapSet.member?(existing_names, name)
  end

  defp load_workflow("edit", workflow_id, project, user, version)
       when is_binary(version) do
    Logger.info("Loading workflow snapshot version: #{version}")

    case Integer.parse(version) do
      {lock_version, ""} ->
        case Snapshot.get_by_version(workflow_id, lock_version) do
          nil ->
            {:error, "snapshot version #{version} not found"}

          snapshot ->
            workflow = %Workflow{
              id: workflow_id,
              project_id: project.id,
              name: snapshot.name,
              lock_version: snapshot.lock_version,
              deleted_at: nil,
              jobs: Enum.map(snapshot.jobs, &Map.from_struct/1),
              edges: Enum.map(snapshot.edges, &Map.from_struct/1),
              triggers: Enum.map(snapshot.triggers, &Map.from_struct/1)
            }

            case Permissions.can(
                   :workflows,
                   :access_read,
                   user,
                   project
                 ) do
              :ok ->
                {:ok, workflow}

              {:error, :unauthorized} ->
                {:error, "unauthorized"}
            end
        end

      _ ->
        {:error, "invalid version format"}
    end
  end

  defp load_workflow("edit", workflow_id, project, user, _version) do
    # IMPORTANT: Preload associations needed for Y.Doc initialization
    # When no persisted Y.Doc state exists, the workflow is serialized to Y.Doc
    # and needs jobs, edges, and triggers loaded to avoid empty workflow state
    case Lightning.Workflows.get_workflow(workflow_id,
           include: [:jobs, :edges, :triggers]
         ) do
      nil ->
        {:error, "workflow not found"}

      workflow ->
        if workflow.project_id != project.id do
          {:error, "workflow does not belong to specified project"}
        else
          case Permissions.can(
                 :workflows,
                 :access_read,
                 user,
                 project
               ) do
            :ok ->
              {:ok, workflow}

            {:error, :unauthorized} ->
              {:error, "unauthorized"}
          end
        end
    end
  end

  defp load_workflow("new", workflow_id, project, user, _version) do
    case Permissions.can(
           :project_users,
           :create_workflow,
           user,
           project
         ) do
      :ok ->
        workflow = %Lightning.Workflows.Workflow{
          id: workflow_id,
          project_id: project.id,
          name: "Untitled workflow",
          jobs: [],
          edges: [],
          triggers: []
        }

        {:ok, workflow}

      {:error, :unauthorized} ->
        {:error, "unauthorized"}
    end
  end

  defp load_workflow(action, _workflow_id, _project, _user, _version) do
    {:error, "invalid action '#{action}', must be 'new' or 'edit'"}
  end

  defp get_workflow_run_history(workflow_id, includes_run_id) do
    Lightning.WorkOrders.get_workorders_with_runs(workflow_id, includes_run_id)
    |> Enum.map(fn worder ->
      %{
        id: worder.id,
        state: worder.state,
        last_activity: worder.last_activity,
        version: worder.snapshot.lock_version,
        runs:
          Enum.map(worder.runs, fn run ->
            %{
              id: run.id,
              state: run.state,
              error_type: run.error_type,
              started_at: run.started_at,
              finished_at: run.finished_at
            }
          end)
      }
    end)
  end

  defp format_work_order_for_history(wo) do
    # Preload if needed
    wo = Repo.preload(wo, [:snapshot, :runs])

    %{
      id: wo.id,
      state: wo.state,
      last_activity: wo.last_activity,
      version: wo.snapshot.lock_version,
      runs: Enum.map(wo.runs, &format_run_for_history/1)
    }
  end

  defp format_run_for_history(run) do
    %{
      id: run.id,
      state: run.state,
      error_type: run.error_type,
      started_at: run.started_at,
      finished_at: run.finished_at
    }
  end

  defp format_run_steps_for_client(run) do
    steps =
      run.steps
      |> Enum.map(fn step ->
        %{
          id: step.id,
          job_id: step.job_id,
          exit_reason: step.exit_reason,
          error_type: step.error_type,
          started_at: step.started_at,
          finished_at: step.finished_at,
          input_dataclip_id: step.input_dataclip_id
        }
      end)

    %{
      run_id: run.id,
      steps: steps,
      metadata: %{
        starting_job_id: run.starting_job_id,
        starting_trigger_id: run.starting_trigger_id,
        inserted_at: run.inserted_at,
        created_by_id: run.created_by_id,
        created_by_email: run.created_by && run.created_by.email
      }
    }
  end
end<|MERGE_RESOLUTION|>--- conflicted
+++ resolved
@@ -62,13 +62,9 @@
 
       project_user = Lightning.Projects.get_project_user(project, user)
 
-<<<<<<< HEAD
       # Subscribe to work order events for this workflow's project
       WorkOrders.subscribe(project.id)
 
-      # Subscribe to PubSub for real-time credential updates
-=======
->>>>>>> fd4d39a5
       Phoenix.PubSub.subscribe(
         Lightning.PubSub,
         "workflow:collaborate:#{workflow_id}"
@@ -426,6 +422,7 @@
 
   @impl true
   def handle_info(%{event: "credentials_updated", payload: credentials}, socket) do
+    # Forward credential updates from PubSub to connected channel clients
     push(socket, "credentials_updated", credentials)
     {:noreply, socket}
   end
@@ -480,8 +477,6 @@
         %WorkOrders.Events.RunCreated{run: run, project_id: _project_id},
         socket
       ) do
-    # Need to check if run belongs to current workflow
-    # Run doesn't have workflow_id, must check via work_order
     case WorkOrders.get(run.work_order_id, include: [:workflow]) do
       %{workflow_id: workflow_id}
       when workflow_id == socket.assigns.workflow_id ->
@@ -505,7 +500,6 @@
         %WorkOrders.Events.RunUpdated{run: run},
         socket
       ) do
-    # Similar to RunCreated
     case WorkOrders.get(run.work_order_id, include: [:workflow]) do
       %{workflow_id: workflow_id}
       when workflow_id == socket.assigns.workflow_id ->
@@ -521,6 +515,12 @@
         :ok
     end
 
+    {:noreply, socket}
+  end
+
+  @impl true
+  def handle_out(event, payload, socket) do
+    push(socket, event, payload)
     {:noreply, socket}
   end
 

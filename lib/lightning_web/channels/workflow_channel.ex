defmodule LightningWeb.WorkflowChannel do
  @moduledoc """
  Phoenix Channel for handling binary Yjs collaboration messages.

  Unlike LiveView events, Phoenix Channels properly support binary data
  transmission without JSON serialization.
  """
  use LightningWeb, :channel

  alias Lightning.Collaborate
  alias Lightning.Collaboration.Session
  alias Lightning.Collaboration.Utils
  alias Lightning.Credentials.KeychainCredential
  alias Lightning.Policies.Permissions
  alias Lightning.Projects.ProjectCredential
<<<<<<< HEAD
  alias Lightning.Repo
  alias Lightning.WorkOrders
=======
  alias Lightning.Workflows.Snapshot
  alias Lightning.Workflows.Workflow
>>>>>>> 7fc70584

  require Logger

  @impl true
  def join(
        "workflow:collaborate:" <> rest = topic,
        %{"project_id" => project_id, "action" => action},
        socket
      ) do
    # Parse room name to extract workflow_id and optional version
    # Room formats:
    # - "workflow_id" → latest (collaborative editing room)
    # - "workflow_id:vN" → specific version N (isolated snapshot viewing)
    {workflow_id, version} =
      case String.split(rest, ":v", parts: 2) do
        [wf_id, version] -> {wf_id, version}
        [wf_id] -> {wf_id, nil}
      end

<<<<<<< HEAD
      user ->
        # Fetch project first
        case Lightning.Projects.get_project(project_id) do
          nil ->
            {:error, %{reason: "project not found"}}

          project ->
            # Load or build workflow based on action
            case load_workflow(action, workflow_id, project, user) do
              {:ok, workflow} ->
                # Start collaboration with workflow struct
                {:ok, session_pid} =
                  Collaborate.start(user: user, workflow: workflow)

                project_user =
                  Lightning.Projects.get_project_user(
                    project,
                    user
                  )

                # Subscribe to work order events for this workflow's project
                WorkOrders.subscribe(project.id)

                {:ok,
                 assign(socket,
                   workflow_id: workflow_id,
                   collaboration_topic: topic,
                   workflow: workflow,
                   project: project,
                   session_pid: session_pid,
                   project_user: project_user
                 )}

              {:error, reason} ->
                {:error, %{reason: reason}}
            end
        end
=======
    with {:user, user} when not is_nil(user) <-
           {:user, socket.assigns[:current_user]},
         {:project, %_{} = project} <-
           {:project, Lightning.Projects.get_project(project_id)},
         {:workflow, {:ok, workflow}} <-
           {:workflow,
            load_workflow(action, workflow_id, project, user, version)} do
      Logger.info("""
      Joining workflow collaboration:
        workflow_id: #{workflow_id}
        version: #{inspect(version)}
        room: #{topic}
        is_latest: #{is_nil(version)}
      """)

      {:ok, session_pid} =
        Collaborate.start(
          user: user,
          workflow: workflow,
          room_topic: topic
        )

      project_user = Lightning.Projects.get_project_user(project, user)

      {:ok,
       assign(socket,
         workflow_id: workflow_id,
         collaboration_topic: topic,
         workflow: workflow,
         project: project,
         session_pid: session_pid,
         project_user: project_user
       )}
    else
      {:user, nil} -> {:error, %{reason: "unauthorized"}}
      {:project, nil} -> {:error, %{reason: "project not found"}}
      {:workflow, {:error, reason}} -> {:error, %{reason: reason}}
>>>>>>> 7fc70584
    end
  end

  # Handle missing params
  def join("workflow:collaborate:" <> _workflow_id, _params, _socket) do
    {:error, %{reason: "invalid parameters. project_id and action are required"}}
  end

  @impl true
  def handle_in("request_adaptors", _payload, socket) do
    async_task(socket, "request_adaptors", fn ->
      adaptors = Lightning.AdaptorRegistry.all()
      %{adaptors: adaptors}
    end)
  end

  @impl true
  def handle_in("request_credentials", _payload, socket) do
    project = socket.assigns.project

    async_task(socket, "request_credentials", fn ->
      credentials =
        Lightning.Projects.list_project_credentials(project)
        |> Enum.concat(
          Lightning.Credentials.list_keychain_credentials_for_project(project)
        )
        |> render_credentials()

      %{credentials: credentials}
    end)
  end

  @impl true
  def handle_in("request_current_user", _payload, socket) do
    user = socket.assigns[:current_user]

    async_task(socket, "request_current_user", fn ->
      current_user = render_current_user(user)
      %{current_user: current_user}
    end)
  end

  @impl true
  def handle_in("get_context", _payload, socket) do
    user = socket.assigns[:current_user]
    workflow = socket.assigns.workflow
    project = socket.assigns.project
    project_user = socket.assigns.project_user

    async_task(socket, "get_context", fn ->
      # CRITICAL: Always fetch the actual latest workflow from DB
      # socket.assigns.workflow could be an old snapshot (e.g., v22)
      # but we need to send the actual latest lock_version (e.g., v28)
      # so the frontend knows the difference between viewing v22 vs latest
      fresh_workflow = Lightning.Workflows.get_workflow(workflow.id)

      %{
        user: render_user_context(user),
        project: render_project_context(project),
        config: render_config_context(),
        permissions: render_permissions(user, project_user),
        latest_snapshot_lock_version: fresh_workflow.lock_version
      }
    end)
  end

  @impl true
  def handle_in("yjs_sync", {:binary, chunk}, socket) do
    Logger.debug("""
    WorkflowChannel: handle_in, yjs_sync
      from=#{inspect(self())}
      chunk=#{inspect(Utils.decipher_message(chunk))}
    """)

    Session.start_sync(socket.assigns.session_pid, chunk)
    {:noreply, socket}
  end

  def handle_in("yjs", {:binary, chunk}, socket) do
    Logger.debug("""
    WorkflowChannel: handle_in, yjs
      from=#{inspect(self())}
      chunk=#{inspect(Utils.decipher_message(chunk))}
    """)

    Session.send_yjs_message(socket.assigns.session_pid, chunk)
    {:noreply, socket}
  end

  @impl true
  def handle_in("request_history", %{"run_id" => run_id}, socket) do
    workflow = socket.assigns.workflow

    async_task(socket, "request_history", fn ->
      history = get_workflow_run_history(workflow.id, run_id)
      %{history: history}
    end)
  end

  def handle_in("request_history", _params, socket) do
    # No run_id provided - fetch top 20
    handle_in("request_history", %{"run_id" => nil}, socket)
  end

  @doc """
  Handles explicit workflow save requests from the collaborative editor.

  The save operation:
  1. Asks Session to extract and save the current Y.Doc state
  2. Session handles all Y.Doc interaction internally
  3. Returns success/error to the client

  Note: By the time this message is processed, all prior Y.js sync messages
  have been processed due to Phoenix Channel's synchronous per-socket handling.

  Success response: {:ok, %{saved_at: DateTime, lock_version: integer}}
  Error response: {:error, %{errors: map, type: string}}
  """
  @impl true
  def handle_in("save_workflow", _params, socket) do
    session_pid = socket.assigns.session_pid
    user = socket.assigns.current_user

    with :ok <- authorize_edit_workflow(socket),
         {:ok, workflow} <- Session.save_workflow(session_pid, user) do
      # Broadcast the new lock_version to all users in the channel
      # so they can update their latestSnapshotLockVersion in SessionContextStore
      broadcast_from!(socket, "workflow_saved", %{
        latest_snapshot_lock_version: workflow.lock_version
      })

      {:reply,
       {:ok,
        %{
          saved_at: workflow.updated_at,
          lock_version: workflow.lock_version
        }}, socket}
    else
      error -> workflow_error_reply(socket, error)
    end
  end

  @impl true
  def handle_in("reset_workflow", _params, socket) do
    session_pid = socket.assigns.session_pid
    user = socket.assigns.current_user

    with :ok <- authorize_edit_workflow(socket),
         {:ok, workflow} <- Session.reset_workflow(session_pid, user) do
      {:reply,
       {:ok,
        %{
          lock_version: workflow.lock_version,
          workflow_id: workflow.id
        }}, socket}
    else
      error -> workflow_error_reply(socket, error)
    end
  end

  @impl true
  def handle_in("validate_workflow_name", %{"workflow" => params}, socket) do
    project = socket.assigns.project

    # Apply name uniqueness logic
    validated_params = ensure_unique_name(params, project)

    {:reply, {:ok, %{workflow: validated_params}}, socket}
  end

  @impl true
  def handle_in("request_versions", _payload, socket) do
    Logger.info("====== RECEIVED request_versions ======")
    workflow = socket.assigns.workflow
    Logger.info("Workflow ID: #{workflow.id}")

    async_task(socket, "request_versions", fn ->
      Logger.info("Inside async_task for request_versions")

      # Get fresh workflow from database to get the actual latest lock_version
      fresh_workflow = Lightning.Workflows.get_workflow(workflow.id)
      latest_lock_version = fresh_workflow.lock_version

      snapshots = Lightning.Workflows.Snapshot.get_all_for(workflow)

      Logger.info("Fetching versions for workflow #{workflow.id}")
      Logger.info("Found #{length(snapshots)} snapshots")
      Logger.info("Socket workflow lock_version: #{workflow.lock_version}")
      Logger.info("Fresh workflow lock_version: #{latest_lock_version}")

      versions =
        snapshots
        |> Enum.map(fn snapshot ->
          %{
            lock_version: snapshot.lock_version,
            inserted_at: snapshot.inserted_at,
            is_latest: snapshot.lock_version == latest_lock_version
          }
        end)
        # Sort with latest first, then by lock_version descending
        |> Enum.sort_by(fn v ->
          {if(v.is_latest, do: 0, else: 1), -v.lock_version}
        end)

      Logger.info("Mapped versions: #{inspect(versions)}")

      %{versions: versions}
    end)
  end

  @impl true
  def handle_info({:yjs, chunk}, socket) do
    push(socket, "yjs", {:binary, chunk})
    {:noreply, socket}
  end

  @impl true
  def handle_info({:async_reply, socket_ref, event, reply}, socket) do
    case event do
      "request_adaptors" ->
        reply(socket_ref, reply)
        {:noreply, socket}

      "request_credentials" ->
        reply(socket_ref, reply)
        {:noreply, socket}

      "request_current_user" ->
        reply(socket_ref, reply)
        {:noreply, socket}

      "get_context" ->
        reply(socket_ref, reply)
        {:noreply, socket}

<<<<<<< HEAD
      "request_history" ->
=======
      "request_versions" ->
>>>>>>> 7fc70584
        reply(socket_ref, reply)
        {:noreply, socket}

      _ ->
        Logger.warning("Unhandled async reply for event: #{event}")
        {:noreply, socket}
    end
  end

  @impl true
  def handle_info(%{event: "presence_diff", payload: _diff}, socket) do
    {:noreply, socket}
  end

  @impl true
  def handle_info(
        {:DOWN, _ref, :process, _pid, _reason},
        socket
      ) do
    {:stop, {:error, "remote process crash"}, socket}
  end

  @impl true
  def handle_info(
        %WorkOrders.Events.WorkOrderCreated{
          work_order: wo,
          project_id: _project_id
        },
        socket
      ) do
    if wo.workflow_id == socket.assigns.workflow_id do
      formatted_wo = format_work_order_for_history(wo)

      push(socket, "history_updated", %{
        work_order: formatted_wo,
        action: "created"
      })
    end

    {:noreply, socket}
  end

  @impl true
  def handle_info(
        %WorkOrders.Events.WorkOrderUpdated{work_order: wo},
        socket
      ) do
    if wo.workflow_id == socket.assigns.workflow_id do
      formatted_wo = format_work_order_for_history(wo)

      push(socket, "history_updated", %{
        work_order: formatted_wo,
        action: "updated"
      })
    end

    {:noreply, socket}
  end

  @impl true
  def handle_info(
        %WorkOrders.Events.RunCreated{run: run, project_id: _project_id},
        socket
      ) do
    # Need to check if run belongs to current workflow
    # Run doesn't have workflow_id, must check via work_order
    case WorkOrders.get(run.work_order_id, include: [:workflow]) do
      %{workflow_id: workflow_id}
      when workflow_id == socket.assigns.workflow_id ->
        formatted_run = format_run_for_history(run)

        push(socket, "history_updated", %{
          run: formatted_run,
          work_order_id: run.work_order_id,
          action: "run_created"
        })

      _ ->
        :ok
    end

    {:noreply, socket}
  end

  @impl true
  def handle_info(
        %WorkOrders.Events.RunUpdated{run: run},
        socket
      ) do
    # Similar to RunCreated
    case WorkOrders.get(run.work_order_id, include: [:workflow]) do
      %{workflow_id: workflow_id}
      when workflow_id == socket.assigns.workflow_id ->
        formatted_run = format_run_for_history(run)

        push(socket, "history_updated", %{
          run: formatted_run,
          work_order_id: run.work_order_id,
          action: "run_updated"
        })

      _ ->
        :ok
    end

    {:noreply, socket}
  end

  defp render_credentials(credentials) do
    {project_credentials, keychain_credentials} =
      credentials
      |> Enum.split_with(fn
        %ProjectCredential{} -> true
        %KeychainCredential{} -> false
      end)

    %{
      project_credentials:
        project_credentials
        |> Enum.map(fn %ProjectCredential{
                         credential: credential,
                         id: project_credential_id
                       } ->
          %{
            id: credential.id,
            project_credential_id: project_credential_id,
            name: credential.name,
            external_id: credential.external_id,
            schema: credential.schema,
            inserted_at: credential.inserted_at,
            updated_at: credential.updated_at
          }
        end),
      keychain_credentials:
        keychain_credentials
        |> Enum.map(fn %KeychainCredential{} = keychain_credential ->
          %{
            id: keychain_credential.id,
            name: keychain_credential.name,
            path: keychain_credential.path,
            default_credential_id: keychain_credential.default_credential_id,
            inserted_at: keychain_credential.inserted_at,
            updated_at: keychain_credential.updated_at
          }
        end)
    }
  end

  defp async_task(socket, event, task_fn) do
    channel_pid = self()
    socket_ref = socket_ref(socket)

    Task.start_link(fn ->
      try do
        result = task_fn.()

        send(
          channel_pid,
          {:async_reply, socket_ref, event, {:ok, result}}
        )
      rescue
        error ->
          Logger.error("Failed to handle #{event}: #{inspect(error)}")

          send(
            channel_pid,
            {:async_reply, socket_ref, event,
             {:error, %{reason: "failed to handle #{event}"}}}
          )
      end
    end)

    {:noreply, socket}
  end

  defp render_current_user(user) do
    %{
      id: user.id,
      email: user.email,
      first_name: user.first_name,
      last_name: user.last_name,
      inserted_at: user.inserted_at,
      updated_at: user.updated_at
    }
  end

  defp render_user_context(nil), do: nil

  defp render_user_context(user) do
    %{
      id: user.id,
      email: user.email,
      first_name: user.first_name,
      last_name: user.last_name,
      email_confirmed: !is_nil(user.confirmed_at),
      inserted_at: user.inserted_at
    }
  end

  defp render_project_context(nil), do: nil

  defp render_project_context(project) do
    %{
      id: project.id,
      name: project.name
    }
  end

  defp render_config_context do
    %{
      require_email_verification:
        Lightning.Config.check_flag?(:require_email_verification)
    }
  end

  defp render_permissions(user, project_user) do
    can_edit =
      Permissions.can?(
        :project_users,
        :edit_workflow,
        user,
        project_user
      )

    %{
      can_edit_workflow: can_edit
    }
  end

  # Private helper functions for save_workflow and reset_workflow

  defp workflow_error_reply(socket, {:error, %{type: type, message: message}}) do
    {:reply,
     {:error,
      %{
        errors: %{base: [message]},
        type: type
      }}, socket}
  end

  defp workflow_error_reply(socket, {:error, :workflow_deleted}) do
    {:reply,
     {:error,
      %{
        errors: %{base: ["This workflow has been deleted"]},
        type: "workflow_deleted"
      }}, socket}
  end

  defp workflow_error_reply(socket, {:error, :deserialization_failed}) do
    {:reply,
     {:error,
      %{
        errors: %{base: ["Failed to extract workflow data from editor"]},
        type: "deserialization_error"
      }}, socket}
  end

  defp workflow_error_reply(socket, {:error, :internal_error}) do
    {:reply,
     {:error,
      %{
        errors: %{base: ["An internal error occurred"]},
        type: "internal_error"
      }}, socket}
  end

  defp workflow_error_reply(socket, {:error, %Ecto.Changeset{} = changeset}) do
    {:reply,
     {:error,
      %{
        errors: format_changeset_errors(changeset),
        type: determine_error_type(changeset)
      }}, socket}
  end

  defp format_changeset_errors(changeset) do
    Ecto.Changeset.traverse_errors(changeset, fn {msg, opts} ->
      Enum.reduce(opts, msg, fn {key, value}, acc ->
        String.replace(acc, "%{#{key}}", to_string(value))
      end)
    end)
  end

  defp determine_error_type(changeset) do
    if changeset.errors[:lock_version] do
      "optimistic_lock_error"
    else
      "validation_error"
    end
  end

  # Authorizes edit operations on the workflow by checking current user permissions.
  #
  # This function refetches the project_user to get the latest role, ensuring
  # that permission changes made during an active session are enforced.
  #
  # Returns :ok if authorized, {:error, %{type: string, message: string}} if not.
  defp authorize_edit_workflow(socket) do
    user = socket.assigns.current_user
    project = socket.assigns.project

    project_user = Lightning.Projects.get_project_user(project, user)

    case Permissions.can(
           :project_users,
           :edit_workflow,
           user,
           project_user
         ) do
      :ok ->
        :ok

      {:error, :unauthorized} ->
        {:error,
         %{
           type: "unauthorized",
           message: "You don't have permission to edit this workflow"
         }}
    end
  end

  # Private helper functions for validate_workflow_name

  defp ensure_unique_name(params, project) do
    workflow_name =
      params["name"]
      |> to_string()
      |> String.trim()
      |> case do
        "" -> "Untitled workflow"
        name -> name
      end

    existing_workflows = Lightning.Projects.list_workflows(project)
    unique_name = generate_unique_name(workflow_name, existing_workflows)

    Map.put(params, "name", unique_name)
  end

  defp generate_unique_name(base_name, existing_workflows) do
    existing_names = MapSet.new(existing_workflows, & &1.name)

    if MapSet.member?(existing_names, base_name) do
      find_available_name(base_name, existing_names)
    else
      base_name
    end
  end

  defp find_available_name(base_name, existing_names) do
    1
    |> Stream.iterate(&(&1 + 1))
    |> Stream.map(&"#{base_name} #{&1}")
    |> Enum.find(&name_available?(&1, existing_names))
  end

  defp name_available?(name, existing_names) do
    not MapSet.member?(existing_names, name)
  end

  # Load workflow for "edit" action - fetch from database
  # Load workflow for "edit" action with optional version
  defp load_workflow("edit", workflow_id, project, user, version)
       when is_binary(version) do
    Logger.info("Loading workflow snapshot version: #{version}")

    # Parse version as integer
    case Integer.parse(version) do
      {lock_version, ""} ->
        # Load snapshot by version
        case Snapshot.get_by_version(workflow_id, lock_version) do
          nil ->
            {:error, "snapshot version #{version} not found"}

          snapshot ->
            # Convert snapshot to workflow struct format for Y.Doc initialization
            workflow = %Workflow{
              id: workflow_id,
              project_id: project.id,
              name: snapshot.name,
              lock_version: snapshot.lock_version,
              deleted_at: nil,
              jobs: Enum.map(snapshot.jobs, &Map.from_struct/1),
              edges: Enum.map(snapshot.edges, &Map.from_struct/1),
              triggers: Enum.map(snapshot.triggers, &Map.from_struct/1)
            }

            # Verify permissions
            case Permissions.can(
                   :workflows,
                   :access_read,
                   user,
                   project
                 ) do
              :ok ->
                {:ok, workflow}

              {:error, :unauthorized} ->
                {:error, "unauthorized"}
            end
        end

      _ ->
        {:error, "invalid version format"}
    end
  end

  # Load workflow for "edit" action without version (latest)
  defp load_workflow("edit", workflow_id, project, user, _version) do
    # IMPORTANT: Preload associations needed for Y.Doc initialization
    # When no persisted Y.Doc state exists, the workflow is serialized to Y.Doc
    # and needs jobs, edges, and triggers loaded to avoid empty workflow state
    case Lightning.Workflows.get_workflow(workflow_id,
           include: [:jobs, :edges, :triggers]
         ) do
      nil ->
        {:error, "workflow not found"}

      workflow ->
        # Verify project matches
        if workflow.project_id != project.id do
          {:error, "workflow does not belong to specified project"}
        else
          # Verify permissions
          case Permissions.can(
                 :workflows,
                 :access_read,
                 user,
                 project
               ) do
            :ok ->
              {:ok, workflow}

            {:error, :unauthorized} ->
              {:error, "unauthorized"}
          end
        end
    end
  end

  # Load workflow for "new" action - build workflow struct
  defp load_workflow("new", workflow_id, project, user, _version) do
    # Verify permissions on project
    case Permissions.can(
           :project_users,
           :create_workflow,
           user,
           project
         ) do
      :ok ->
        # Build minimal workflow struct for new workflow
        workflow = %Lightning.Workflows.Workflow{
          id: workflow_id,
          project_id: project.id,
          name: "Untitled workflow",
          jobs: [],
          edges: [],
          triggers: []
        }

        {:ok, workflow}

      {:error, :unauthorized} ->
        {:error, "unauthorized"}
    end
  end

  # Handle invalid action
  defp load_workflow(action, _workflow_id, _project, _user, _version) do
    {:error, "invalid action '#{action}', must be 'new' or 'edit'"}
  end

  defp get_workflow_run_history(workflow_id, includes_run_id) do
    Lightning.WorkOrders.get_workorders_with_runs(workflow_id, includes_run_id)
    |> Enum.map(fn worder ->
      %{
        id: worder.id,
        state: worder.state,
        last_activity: worder.last_activity,
        version: worder.snapshot.lock_version,
        runs:
          Enum.map(worder.runs, fn run ->
            %{
              id: run.id,
              state: run.state,
              error_type: run.error_type,
              started_at: run.started_at,
              finished_at: run.finished_at
            }
          end)
      }
    end)
  end

  defp format_work_order_for_history(wo) do
    # Preload if needed
    wo = Repo.preload(wo, [:snapshot, :runs])

    %{
      id: wo.id,
      state: wo.state,
      last_activity: wo.last_activity,
      version: wo.snapshot.lock_version,
      runs: Enum.map(wo.runs, &format_run_for_history/1)
    }
  end

  defp format_run_for_history(run) do
    %{
      id: run.id,
      state: run.state,
      error_type: run.error_type,
      started_at: run.started_at,
      finished_at: run.finished_at
    }
  end
end<|MERGE_RESOLUTION|>--- conflicted
+++ resolved
@@ -13,13 +13,10 @@
   alias Lightning.Credentials.KeychainCredential
   alias Lightning.Policies.Permissions
   alias Lightning.Projects.ProjectCredential
-<<<<<<< HEAD
   alias Lightning.Repo
   alias Lightning.WorkOrders
-=======
   alias Lightning.Workflows.Snapshot
   alias Lightning.Workflows.Workflow
->>>>>>> 7fc70584
 
   require Logger
 
@@ -39,45 +36,6 @@
         [wf_id] -> {wf_id, nil}
       end
 
-<<<<<<< HEAD
-      user ->
-        # Fetch project first
-        case Lightning.Projects.get_project(project_id) do
-          nil ->
-            {:error, %{reason: "project not found"}}
-
-          project ->
-            # Load or build workflow based on action
-            case load_workflow(action, workflow_id, project, user) do
-              {:ok, workflow} ->
-                # Start collaboration with workflow struct
-                {:ok, session_pid} =
-                  Collaborate.start(user: user, workflow: workflow)
-
-                project_user =
-                  Lightning.Projects.get_project_user(
-                    project,
-                    user
-                  )
-
-                # Subscribe to work order events for this workflow's project
-                WorkOrders.subscribe(project.id)
-
-                {:ok,
-                 assign(socket,
-                   workflow_id: workflow_id,
-                   collaboration_topic: topic,
-                   workflow: workflow,
-                   project: project,
-                   session_pid: session_pid,
-                   project_user: project_user
-                 )}
-
-              {:error, reason} ->
-                {:error, %{reason: reason}}
-            end
-        end
-=======
     with {:user, user} when not is_nil(user) <-
            {:user, socket.assigns[:current_user]},
          {:project, %_{} = project} <-
@@ -102,6 +60,9 @@
 
       project_user = Lightning.Projects.get_project_user(project, user)
 
+      # Subscribe to work order events for this workflow's project
+      WorkOrders.subscribe(project.id)
+
       {:ok,
        assign(socket,
          workflow_id: workflow_id,
@@ -115,7 +76,6 @@
       {:user, nil} -> {:error, %{reason: "unauthorized"}}
       {:project, nil} -> {:error, %{reason: "project not found"}}
       {:workflow, {:error, reason}} -> {:error, %{reason: reason}}
->>>>>>> 7fc70584
     end
   end
 
@@ -351,11 +311,11 @@
         reply(socket_ref, reply)
         {:noreply, socket}
 
-<<<<<<< HEAD
       "request_history" ->
-=======
+        reply(socket_ref, reply)
+        {:noreply, socket}
+
       "request_versions" ->
->>>>>>> 7fc70584
         reply(socket_ref, reply)
         {:noreply, socket}
 

--- conflicted
+++ resolved
@@ -210,10 +210,8 @@
         project_repo_connection: render_repo_connection(project_repo_connection),
         webhook_auth_methods: render_webhook_auth_methods(webhook_auth_methods),
         workflow_template: render_workflow_template(workflow_template),
-<<<<<<< HEAD
         has_read_ai_disclaimer:
-          Lightning.AiAssistant.user_has_read_disclaimer?(user)
-=======
+          Lightning.AiAssistant.user_has_read_disclaimer?(user),
         limits: render_limits(project.id)
       }
     end)
@@ -229,7 +227,6 @@
       %{
         action_type: action_type,
         limit: render_limit_result(limit_result)
->>>>>>> a40a980e
       }
     end)
   end

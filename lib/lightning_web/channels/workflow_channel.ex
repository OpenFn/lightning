defmodule LightningWeb.WorkflowChannel do
  @moduledoc """
  Phoenix Channel for handling binary Yjs collaboration messages.

  Unlike LiveView events, Phoenix Channels properly support binary data
  transmission without JSON serialization.
  """
  use LightningWeb, :channel

  alias Lightning.Collaborate
  alias Lightning.Collaboration.Session
  alias Lightning.Collaboration.Utils
  alias Lightning.Credentials.KeychainCredential
  alias Lightning.Policies.Permissions
  alias Lightning.Projects.ProjectCredential

  require Logger

  @impl true
  def join(
        "workflow:collaborate:" <> workflow_id = topic,
        %{"project_id" => project_id, "action" => action},
        socket
      ) do
    # Check if user is authenticated
    case socket.assigns[:current_user] do
      nil ->
        {:error, %{reason: "unauthorized"}}

      user ->
        # Fetch project first
        case Lightning.Projects.get_project(project_id) do
          nil ->
            {:error, %{reason: "project not found"}}

          project ->
            # Load or build workflow based on action
            case load_workflow(action, workflow_id, project, user) do
              {:ok, workflow} ->
                # Start collaboration with workflow struct
                {:ok, session_pid} =
                  Collaborate.start(user: user, workflow: workflow)

                project_user =
                  Lightning.Projects.get_project_user(
                    project,
                    user
                  )

                {:ok,
                 assign(socket,
                   workflow_id: workflow_id,
                   collaboration_topic: topic,
                   workflow: workflow,
                   project: project,
                   session_pid: session_pid,
                   project_user: project_user
                 )}

              {:error, reason} ->
                {:error, %{reason: reason}}
            end
        end
    end
  end

  # Handle missing params
  def join("workflow:collaborate:" <> _workflow_id, _params, _socket) do
    {:error, %{reason: "invalid parameters. project_id and action are required"}}
  end

  @impl true
  def handle_in("request_adaptors", _payload, socket) do
    async_task(socket, "request_adaptors", fn ->
      adaptors = Lightning.AdaptorRegistry.all()
      %{adaptors: adaptors}
    end)
  end

  @impl true
  def handle_in("request_credentials", _payload, socket) do
    project = socket.assigns.project

    async_task(socket, "request_credentials", fn ->
      credentials =
        Lightning.Projects.list_project_credentials(project)
        |> Enum.concat(
          Lightning.Credentials.list_keychain_credentials_for_project(project)
        )
        |> render_credentials()

      %{credentials: credentials}
    end)
  end

  @impl true
  def handle_in("request_current_user", _payload, socket) do
    user = socket.assigns[:current_user]

    async_task(socket, "request_current_user", fn ->
      current_user = render_current_user(user)
      %{current_user: current_user}
    end)
  end

  @impl true
  def handle_in("get_context", _payload, socket) do
    user = socket.assigns[:current_user]
    workflow = socket.assigns.workflow
    project = socket.assigns.project
    project_user = socket.assigns.project_user

    async_task(socket, "get_context", fn ->
      %{
        user: render_user_context(user),
        project: render_project_context(project),
        config: render_config_context(),
        permissions: render_permissions(user, project_user),
        latest_snapshot_lock_version: workflow.lock_version
      }
    end)
  end

  @impl true
  def handle_in("yjs_sync", {:binary, chunk}, socket) do
    Logger.debug("""
    WorkflowChannel: handle_in, yjs_sync
      from=#{inspect(self())}
      chunk=#{inspect(Utils.decipher_message(chunk))}
    """)

    Session.start_sync(socket.assigns.session_pid, chunk)
    {:noreply, socket}
  end

  def handle_in("yjs", {:binary, chunk}, socket) do
    Logger.debug("""
    WorkflowChannel: handle_in, yjs
      from=#{inspect(self())}
      chunk=#{inspect(Utils.decipher_message(chunk))}
    """)

    Session.send_yjs_message(socket.assigns.session_pid, chunk)
    {:noreply, socket}
  end

  @doc """
  Handles explicit workflow save requests from the collaborative editor.

  The save operation:
  1. Asks Session to extract and save the current Y.Doc state
  2. Session handles all Y.Doc interaction internally
  3. Returns success/error to the client

  Note: By the time this message is processed, all prior Y.js sync messages
  have been processed due to Phoenix Channel's synchronous per-socket handling.

  Success response: {:ok, %{saved_at: DateTime, lock_version: integer}}
  Error response: {:error, %{errors: map, type: string}}
  """
  @impl true
  def handle_in("save_workflow", _params, socket) do
    session_pid = socket.assigns.session_pid
    user = socket.assigns.current_user

    with :ok <- authorize_edit_workflow(socket),
         {:ok, workflow} <- Session.save_workflow(session_pid, user) do
      {:reply,
       {:ok,
        %{
          saved_at: workflow.updated_at,
          lock_version: workflow.lock_version
        }}, socket}
    else
      error -> workflow_error_reply(socket, error)
    end
  end

  @impl true
  def handle_in("reset_workflow", _params, socket) do
    session_pid = socket.assigns.session_pid
    user = socket.assigns.current_user

    with :ok <- authorize_edit_workflow(socket),
         {:ok, workflow} <- Session.reset_workflow(session_pid, user) do
      {:reply,
       {:ok,
        %{
          lock_version: workflow.lock_version,
          workflow_id: workflow.id
        }}, socket}
    else
      error -> workflow_error_reply(socket, error)
    end
  end

  @impl true
  def handle_in("validate_workflow_name", %{"workflow" => params}, socket) do
    project = socket.assigns.project

    # Apply name uniqueness logic
    validated_params = ensure_unique_name(params, project)

    {:reply, {:ok, %{workflow: validated_params}}, socket}
  end

  @impl true
  def handle_info({:yjs, chunk}, socket) do
    push(socket, "yjs", {:binary, chunk})
    {:noreply, socket}
  end

  @impl true
  def handle_info({:async_reply, socket_ref, event, reply}, socket) do
    case event do
      "request_adaptors" ->
        reply(socket_ref, reply)
        {:noreply, socket}

      "request_credentials" ->
        reply(socket_ref, reply)
        {:noreply, socket}

      "request_current_user" ->
        reply(socket_ref, reply)
        {:noreply, socket}

      "get_context" ->
        reply(socket_ref, reply)
        {:noreply, socket}

      _ ->
        Logger.warning("Unhandled async reply for event: #{event}")
        {:noreply, socket}
    end
  end

  @impl true
  def handle_info(%{event: "presence_diff", payload: _diff}, socket) do
    {:noreply, socket}
  end

  @impl true
  def handle_info(
        {:DOWN, _ref, :process, _pid, _reason},
        socket
      ) do
    {:stop, {:error, "remote process crash"}, socket}
  end

  defp render_credentials(credentials) do
    {project_credentials, keychain_credentials} =
      credentials
      |> Enum.split_with(fn
        %ProjectCredential{} -> true
        %KeychainCredential{} -> false
      end)

    %{
      project_credentials:
        project_credentials
        |> Enum.map(fn %ProjectCredential{
                         credential: credential,
                         id: project_credential_id
                       } ->
          %{
            id: credential.id,
            project_credential_id: project_credential_id,
            name: credential.name,
            external_id: credential.external_id,
            production: credential.production,
            schema: credential.schema,
            inserted_at: credential.inserted_at,
            updated_at: credential.updated_at
          }
        end),
      keychain_credentials:
        keychain_credentials
        |> Enum.map(fn %KeychainCredential{} = keychain_credential ->
          %{
            id: keychain_credential.id,
            name: keychain_credential.name,
            path: keychain_credential.path,
            default_credential_id: keychain_credential.default_credential_id,
            inserted_at: keychain_credential.inserted_at,
            updated_at: keychain_credential.updated_at
          }
        end)
    }
  end

  defp async_task(socket, event, task_fn) do
    channel_pid = self()
    socket_ref = socket_ref(socket)

    Task.start_link(fn ->
      try do
        result = task_fn.()

        send(
          channel_pid,
          {:async_reply, socket_ref, event, {:ok, result}}
        )
      rescue
        error ->
          Logger.error("Failed to handle #{event}: #{inspect(error)}")

          send(
            channel_pid,
            {:async_reply, socket_ref, event,
             {:error, %{reason: "failed to handle #{event}"}}}
          )
      end
    end)

    {:noreply, socket}
  end

  defp render_current_user(user) do
    %{
      id: user.id,
      email: user.email,
      first_name: user.first_name,
      last_name: user.last_name,
      inserted_at: user.inserted_at,
      updated_at: user.updated_at
    }
  end

  defp render_user_context(nil), do: nil

  defp render_user_context(user) do
    %{
      id: user.id,
      email: user.email,
      first_name: user.first_name,
      last_name: user.last_name,
      email_confirmed: !is_nil(user.confirmed_at),
      inserted_at: user.inserted_at
    }
  end

  defp render_project_context(nil), do: nil

  defp render_project_context(project) do
    %{
      id: project.id,
      name: project.name
    }
  end

  defp render_config_context do
    %{
      require_email_verification:
        Lightning.Config.check_flag?(:require_email_verification)
    }
  end

  defp render_permissions(user, project_user) do
    can_edit =
      Permissions.can?(
        :project_users,
        :edit_workflow,
        user,
        project_user
      )

    %{
      can_edit_workflow: can_edit
    }
  end

  # Private helper functions for save_workflow and reset_workflow

  defp workflow_error_reply(socket, {:error, %{type: type, message: message}}) do
    {:reply,
     {:error,
      %{
        errors: %{base: [message]},
        type: type
      }}, socket}
  end

  defp workflow_error_reply(socket, {:error, :workflow_deleted}) do
    {:reply,
     {:error,
      %{
        errors: %{base: ["This workflow has been deleted"]},
        type: "workflow_deleted"
      }}, socket}
  end

  defp workflow_error_reply(socket, {:error, :deserialization_failed}) do
    {:reply,
     {:error,
      %{
        errors: %{base: ["Failed to extract workflow data from editor"]},
        type: "deserialization_error"
      }}, socket}
  end

  defp workflow_error_reply(socket, {:error, :internal_error}) do
    {:reply,
     {:error,
      %{
        errors: %{base: ["An internal error occurred"]},
        type: "internal_error"
      }}, socket}
  end

  defp workflow_error_reply(socket, {:error, %Ecto.Changeset{} = changeset}) do
    {:reply,
     {:error,
      %{
        errors: format_changeset_errors(changeset),
        type: determine_error_type(changeset)
      }}, socket}
  end

  defp format_changeset_errors(changeset) do
    Ecto.Changeset.traverse_errors(changeset, fn {msg, opts} ->
      Enum.reduce(opts, msg, fn {key, value}, acc ->
        String.replace(acc, "%{#{key}}", to_string(value))
      end)
    end)
  end

  defp determine_error_type(changeset) do
    if changeset.errors[:lock_version] do
      "optimistic_lock_error"
    else
      "validation_error"
    end
  end

<<<<<<< HEAD
  # Authorizes edit operations on the workflow by checking current user permissions.
  #
  # This function refetches the project_user to get the latest role, ensuring
  # that permission changes made during an active session are enforced.
  #
  # Returns :ok if authorized, {:error, %{type: string, message: string}} if not.
  defp authorize_edit_workflow(socket) do
    user = socket.assigns.current_user
    project = socket.assigns.project

    project_user = Lightning.Projects.get_project_user(project, user)

    case Permissions.can(
           :project_users,
           :edit_workflow,
           user,
           project_user
         ) do
      :ok ->
        :ok

      {:error, :unauthorized} ->
        {:error,
         %{
           type: "unauthorized",
           message: "You don't have permission to edit this workflow"
         }}
    end
  end

=======
  # Private helper functions for validate_workflow_name

  defp ensure_unique_name(params, project) do
    workflow_name =
      params["name"]
      |> to_string()
      |> String.trim()
      |> case do
        "" -> "Untitled workflow"
        name -> name
      end

    existing_workflows = Lightning.Projects.list_workflows(project)
    unique_name = generate_unique_name(workflow_name, existing_workflows)

    Map.put(params, "name", unique_name)
  end

  defp generate_unique_name(base_name, existing_workflows) do
    existing_names = MapSet.new(existing_workflows, & &1.name)

    if MapSet.member?(existing_names, base_name) do
      find_available_name(base_name, existing_names)
    else
      base_name
    end
  end

  defp find_available_name(base_name, existing_names) do
    1
    |> Stream.iterate(&(&1 + 1))
    |> Stream.map(&"#{base_name} #{&1}")
    |> Enum.find(&name_available?(&1, existing_names))
  end

  defp name_available?(name, existing_names) do
    not MapSet.member?(existing_names, name)
  end

>>>>>>> 438c43fd
  # Load workflow for "edit" action - fetch from database
  defp load_workflow("edit", workflow_id, project, user) do
    case Lightning.Workflows.get_workflow(workflow_id) do
      nil ->
        {:error, "workflow not found"}

      workflow ->
        # Verify project matches
        if workflow.project_id != project.id do
          {:error, "workflow does not belong to specified project"}
        else
          # Verify permissions
          case Permissions.can(
                 :workflows,
                 :access_read,
                 user,
                 project
               ) do
            :ok ->
              {:ok, workflow}

            {:error, :unauthorized} ->
              {:error, "unauthorized"}
          end
        end
    end
  end

  # Load workflow for "new" action - build workflow struct
  defp load_workflow("new", workflow_id, project, user) do
    # Verify permissions on project
    case Permissions.can(
           :project_users,
           :create_workflow,
           user,
           project
         ) do
      :ok ->
        # Build minimal workflow struct for new workflow
        workflow = %Lightning.Workflows.Workflow{
          id: workflow_id,
          project_id: project.id,
          name: "Untitled workflow",
          jobs: [],
          edges: [],
          triggers: []
        }

        {:ok, workflow}

      {:error, :unauthorized} ->
        {:error, "unauthorized"}
    end
  end

  # Handle invalid action
  defp load_workflow(action, _workflow_id, _project, _user) do
    {:error, "invalid action '#{action}', must be 'new' or 'edit'"}
  end
end<|MERGE_RESOLUTION|>--- conflicted
+++ resolved
@@ -433,7 +433,6 @@
     end
   end
 
-<<<<<<< HEAD
   # Authorizes edit operations on the workflow by checking current user permissions.
   #
   # This function refetches the project_user to get the latest role, ensuring
@@ -464,7 +463,6 @@
     end
   end
 
-=======
   # Private helper functions for validate_workflow_name
 
   defp ensure_unique_name(params, project) do
@@ -503,8 +501,6 @@
   defp name_available?(name, existing_names) do
     not MapSet.member?(existing_names, name)
   end
-
->>>>>>> 438c43fd
   # Load workflow for "edit" action - fetch from database
   defp load_workflow("edit", workflow_id, project, user) do
     case Lightning.Workflows.get_workflow(workflow_id) do

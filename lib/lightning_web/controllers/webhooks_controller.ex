--- conflicted
+++ resolved
@@ -5,8 +5,11 @@
 
   # this gets hit when someone asks to run a workflow by API
   @spec create(Plug.Conn.t(), %{path: binary()}) :: Plug.Conn.t()
-<<<<<<< HEAD
   def create(conn, %{"path" => _path}) do
+  :telemetry.span(
+      [:lightning, :workorder, :webhook],
+      %{source_trigger_id: source_trigger_id},
+      fn ->
     conn.assigns[:trigger]
     |> Workflows.get_edge_by_trigger()
     |> case do
@@ -30,47 +33,6 @@
         conn
         |> json(resp)
     end
-=======
-  def create(conn, %{"path" => path}) do
-    source_trigger_id = path |> List.last()
-
-    :telemetry.span(
-      [:lightning, :workorder, :webhook],
-      %{source_trigger_id: source_trigger_id},
-      fn ->
-        result =
-          path
-          |> Enum.join("/")
-          |> Workflows.get_edge_by_webhook()
-          |> case do
-            nil ->
-              put_status(conn, :not_found)
-              |> json(%{})
-
-            %Workflows.Edge{target_job: %Jobs.Job{enabled: false}} ->
-              put_status(conn, :forbidden)
-              |> json(%{
-                message:
-                  "Unable to process request, trigger is disabled. Enable it on OpenFn to allow requests to this endpoint."
-              })
-
-            edge ->
-              {:ok, %{work_order: work_order, attempt_run: attempt_run}} =
-                WorkOrderService.create_webhook_workorder(edge, conn.body_params)
-
-              resp = %{
-                work_order_id: work_order.id,
-                run_id: attempt_run.run_id,
-                attempt_id: attempt_run.attempt_id
-              }
-
-              conn
-              |> json(resp)
-          end
-
-        {result, %{source_trigger_id: source_trigger_id}}
-      end
-    )
->>>>>>> 2a9ad6bd
+    end)
   end
 end
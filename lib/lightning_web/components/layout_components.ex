defmodule LightningWeb.LayoutComponents do
  @moduledoc false
  use LightningWeb, :html

  import PetalComponents.Dropdown
  import PetalComponents.Avatar

  alias LightningWeb.Components.Menu

  def menu_items(assigns) do
    assigns =
      assign(assigns,
        custom_menu_items: Application.get_env(:lightning, :menu_items)
      )

    ~H"""
    <%= if @custom_menu_items do %>
      {Phoenix.LiveView.TagEngine.component(
        @custom_menu_items.component,
        Map.take(assigns, @custom_menu_items.assigns_keys),
        {__ENV__.module, __ENV__.function, __ENV__.file, __ENV__.line}
      )}
    <% else %>
      <Common.combobox
        items={assigns[:projects] || []}
        selected_item={assigns[:project]}
        placeholder="Go to project"
        url_func={fn project -> ~p"/projects/#{project.id}/w" end}
      />
      <%= if assigns[:project] do %>
        <Menu.project_items
          project_id={@project.id}
          active_menu_item={@active_menu_item}
        />
      <% else %>
        <Menu.profile_items active_menu_item={@active_menu_item} />
      <% end %>
    <% end %>
    """
  end

  # https://play.tailwindcss.com/r7kBDT2cJY?layout=horizontal
  def page_content(assigns) do
    ~H"""
    <div class="flex h-full w-full flex-col">
<<<<<<< HEAD
      <%= if assigns[:banner] do %>
        <%= Phoenix.LiveView.TagEngine.component(
          @banner.function,
          @banner.attrs,
          {__ENV__.module, __ENV__.function, __ENV__.file, __ENV__.line}
        ) %>
      <% end %>
      <%= if assigns[:header], do: render_slot(@header) %>
=======
      {if assigns[:banner], do: render_slot(@banner)}
      {if assigns[:header], do: render_slot(@header)}
>>>>>>> fbf90b7c
      <div class="flex-auto bg-secondary-100 relative">
        <section
          id="inner_content"
          class="overflow-y-auto absolute top-0 bottom-0 left-0 right-0"
        >
          {render_slot(@inner_block)}
        </section>
      </div>
    </div>
    """
  end

  attr :current_user, Lightning.Accounts.User, default: nil
  attr :socket, Phoenix.LiveView.Socket
  attr :breadcrumbs, :list, default: []
  attr :project, :map, default: nil
  slot :title
  slot :period
  slot :description
  slot :inner_block

  def header(assigns) do
    # TODO - remove title_height once we confirm that :description is unused
    title_height =
      if Enum.any?(assigns[:description]) do
        "mt-4 h-10"
      else
        "h-20"
      end

    # description has the same title class except for height and font
    assigns =
      assign(assigns,
        title_class: "max-w-7xl mx-auto sm:px-6 lg:px-8",
        title_height: "py-6 flex items-center " <> title_height
      )

    ~H"""
    <LightningWeb.Components.Common.banner
      :if={
        Lightning.Config.check_flag?(:require_email_verification) && @current_user &&
          !@current_user.confirmed_at
      }
      id="account-confirmation-alert"
      type="danger"
      centered
      message={"Please confirm your account before #{@current_user.inserted_at |> DateTime.add(48, :hour) |> Timex.format!("%A, %d %B @ %H:%M UTC", :strftime)} to continue using OpenFn."}
      action={
        %{
          text: "Resend confirmation email",
          target: "/users/send-confirmation-email"
        }
      }
    />
    <div class="flex-none bg-white shadow-xs">
      <div class={[@title_class, @title_height]}>
        <%= if @current_user do %>
          <nav class="flex" aria-label="Breadcrumb">
            <ol role="list" class="flex items-center space-x-2">
              <li>
                <div>
                  <a href="/" class="text-gray-400 hover:text-gray-500">
                    <svg
                      class="h-5 w-5 flex-shrink-0"
                      viewBox="0 0 20 20"
                      fill="currentColor"
                      aria-hidden="true"
                    >
                      <path
                        fill-rule="evenodd"
                        d="M9.293 2.293a1 1 0 011.414 0l7 7A1 1 0 0117 11h-1v6a1 1 0 01-1 1h-2a1 1 0 01-1-1v-3a1 1 0 00-1-1H9a1 1 0 00-1 1v3a1 1 0 01-1 1H5a1 1 0 01-1-1v-6H3a1 1 0 01-.707-1.707l7-7z"
                        clip-rule="evenodd"
                      />
                    </svg>
                    <span class="sr-only">Home</span>
                  </a>
                </div>
              </li>

              <%!-- If a project is scoped, we automatically generate the base crumbs --%>
              <%= if @project do %>
                <.breadcrumb path="/projects">
                  <:label>Projects</:label>
                </.breadcrumb>
                <.breadcrumb path={"/projects/#{@project.id}/w"}>
                  <:label>{@project.name}</:label>
                </.breadcrumb>
              <% end %>

              <%!-- If breamcrumbs are passed manually, we generate those --%>
              <%= for {label, path} <- @breadcrumbs do %>
                <.breadcrumb path={path}>
                  <:label>{label}</:label>
                </.breadcrumb>
              <% end %>

              <%!-- And finally, we always show the page title --%>
              <.breadcrumb>
                <:label>
                  {if assigns[:title], do: render_slot(@title)}
                </:label>
              </.breadcrumb>
            </ol>
          </nav>
        <% else %>
          <h1 class="text-3xl font-bold text-secondary-900 flex items-center">
            {if assigns[:title], do: render_slot(@title)}
          </h1>
        <% end %>
        <div class="grow"></div>
        {if assigns[:inner_block], do: render_slot(@inner_block)}
        <%= if assigns[:current_user] do %>
          <div class="w-5" />
          <.dropdown js_lib="live_view_js">
            <:trigger_element>
              <div class="inline-flex items-center justify-center w-full align-middle focus:outline-none">
                <.avatar
                  size="sm"
                  name={
                    String.at(@current_user.first_name, 0) <>
                      if is_nil(@current_user.last_name),
                        do: "",
                        else: String.at(@current_user.last_name, 0)
                  }
                />
                <.icon
                  name="hero-chevron-down"
                  class="w-4 h-4 ml-1 -mr-1 text-secondary-400 dark:text-secondary-100"
                />
              </div>
            </:trigger_element>
            <.dropdown_menu_item link_type="live_redirect" to={~p"/profile"}>
              <.icon name="hero-user-circle" class="w-5 h-5 text-secondary-500" />
              User Profile
            </.dropdown_menu_item>
            <.dropdown_menu_item link_type="live_redirect" to={~p"/credentials"}>
              <.icon name="hero-key" class="w-5 h-5 text-secondary-500" />
              Credentials
            </.dropdown_menu_item>
            <.dropdown_menu_item link_type="live_redirect" to={~p"/profile/tokens"}>
              <.icon name="hero-key" class="w-5 h-5 text-secondary-500" /> API Tokens
            </.dropdown_menu_item>
            <.dropdown_menu_item link_type="live_redirect" to={~p"/users/log_out"}>
              <.icon
                name="hero-arrow-right-on-rectangle"
                class="w-5 h-5 text-secondary-500"
              /> Log out
            </.dropdown_menu_item>
          </.dropdown>
        <% end %>
      </div>
    </div>
    """
  end

  attr :class, :string, default: ""
  slot :inner_block, required: true

  def centered(assigns) do
    ~H"""
    <div class={["max-w-7xl mx-auto py-6 sm:px-6 lg:px-8", @class]}>
      {render_slot(@inner_block)}
    </div>
    """
  end

  def nav(assigns) do
    ~H"""
    <nav class="bg-secondary-800">
      <div class="max-w-7xl mx-auto px-4 sm:px-6 lg:px-8">
        <div class="flex items-center justify-between h-16">
          <div class="flex items-center">
            <div class="flex-shrink-0">
              <img
                class="h-8 w-8"
                src={Routes.static_path(@conn, "/images/square-logo.png")}
                alt="OpenFn"
              />
            </div>
          </div>
        </div>
      </div>
    </nav>
    """
  end

  attr :path, :string, default: nil
  slot :label

  def breadcrumb(assigns) do
    ~H"""
    <li>
      <div class="flex items-center">
        <svg
          class="h-5 w-5 flex-shrink-0 text-gray-400"
          viewBox="0 0 20 20"
          fill="currentColor"
          aria-hidden="true"
        >
          <path
            fill-rule="evenodd"
            d="M7.21 14.77a.75.75 0 01.02-1.06L11.168 10 7.23 6.29a.75.75 0 111.04-1.08l4.5 4.25a.75.75 0 010 1.08l-4.5 4.25a.75.75 0 01-1.06-.02z"
            clip-rule="evenodd"
          />
        </svg>
        <%= if @path do %>
          <.link
            patch={@path}
            class="flex ml-2 text-sm font-medium text-gray-500 hover:text-gray-700"
            aria-current="page"
          >
            {if assigns[:label], do: render_slot(@label)}
          </.link>
        <% else %>
          <span class="flex items-center ml-2 text-sm font-medium text-gray-500">
            {if assigns[:label], do: render_slot(@label)}
          </span>
        <% end %>
      </div>
    </li>
    """
  end
end<|MERGE_RESOLUTION|>--- conflicted
+++ resolved
@@ -43,7 +43,6 @@
   def page_content(assigns) do
     ~H"""
     <div class="flex h-full w-full flex-col">
-<<<<<<< HEAD
       <%= if assigns[:banner] do %>
         <%= Phoenix.LiveView.TagEngine.component(
           @banner.function,
@@ -51,11 +50,7 @@
           {__ENV__.module, __ENV__.function, __ENV__.file, __ENV__.line}
         ) %>
       <% end %>
-      <%= if assigns[:header], do: render_slot(@header) %>
-=======
-      {if assigns[:banner], do: render_slot(@banner)}
       {if assigns[:header], do: render_slot(@header)}
->>>>>>> fbf90b7c
       <div class="flex-auto bg-secondary-100 relative">
         <section
           id="inner_content"

defmodule LightningWeb.LayoutComponents do
  @moduledoc false
  use LightningWeb, :html

  import PetalComponents.Dropdown
  import PetalComponents.Avatar

  alias LightningWeb.Components.Menu

  def menu_items(assigns) do
    assigns =
      assign(assigns,
        custom_menu_items: Application.get_env(:lightning, :menu_items)
      )

    ~H"""
    <%= if @custom_menu_items do %>
      <%= Phoenix.LiveView.TagEngine.component(
        @custom_menu_items.component,
        Map.take(assigns, @custom_menu_items.assigns_keys),
        {__ENV__.module, __ENV__.function, __ENV__.file, __ENV__.line}
      ) %>
    <% else %>
      <Menu.projects_dropdown
        projects={assigns[:projects] || []}
        selected_project={assigns[:project]}
      />
      <%= if assigns[:project] do %>
        <Menu.project_items
          project_id={@project.id}
          active_menu_item={@active_menu_item}
        />
      <% else %>
        <Menu.profile_items active_menu_item={@active_menu_item} />
      <% end %>
    <% end %>
    """
  end

  # https://play.tailwindcss.com/r7kBDT2cJY?layout=horizontal
  def page_content(assigns) do
    ~H"""
    <div class="flex h-full w-full flex-col">
      <%= if assigns[:banner], do: render_slot(@banner) %>
      <%= if assigns[:header], do: render_slot(@header) %>
      <div class="flex-auto bg-secondary-100 relative">
        <section
          id="inner_content"
          class="overflow-y-auto absolute top-0 bottom-0 left-0 right-0"
        >
          <%= render_slot(@inner_block) %>
        </section>
      </div>
    </div>
    """
  end

  attr :current_user, Lightning.Accounts.User, default: nil
  attr :socket, Phoenix.LiveView.Socket
  attr :breadcrumbs, :list, default: []
  attr :project, :map, default: nil
  slot :title
  slot :period
  slot :description
  slot :inner_block

  def header(assigns) do
    # TODO - remove title_height once we confirm that :description is unused
    title_height =
      if Enum.any?(assigns[:description]) do
        "mt-4 h-10"
      else
        "h-20"
      end

    confirm_by_date =
      assigns.current_user.inserted_at
      |> Timex.shift(hours: 48)
      |> Timex.format!("%A, %d-%b @ %H:%M UTC", :strftime)

    # description has the same title class except for height and font
    assigns =
      assign(assigns,
        title_class: "max-w-7xl mx-auto sm:px-6 lg:px-8",
        title_height: "py-6 flex items-center " <> title_height,
        confirm_by_date: confirm_by_date
      )

    ~H"""
<<<<<<< HEAD
    <LightningWeb.Components.Common.banner
      :if={@current_user && !@current_user.confirmed_at}
      type="danger"
      message={"Please confirm your account before #{@confirm_by_date} to continue using OpenFn."}
      action={
        %{
          text: "Resend confirmation email",
          target: "/users/send-confirmation-email"
=======
    <div class="flex-none bg-white shadow-sm">
      <LightningWeb.Components.Common.alert
        :if={@current_user && !@current_user.confirmed_at}
        id="account-confirmation-alert"
        link_right={
          %{
            text: "Resend confirmation email",
            target: "/users/send-confirmation-email"
          }
>>>>>>> b8f21823
        }
      }
    />
    <div class="flex-none bg-white shadow-sm">
      <div class={[@title_class, @title_height]}>
        <%= if @current_user do %>
          <nav class="flex" aria-label="Breadcrumb">
            <ol role="list" class="flex items-center space-x-4">
              <li>
                <div>
                  <a href="/" class="text-gray-400 hover:text-gray-500">
                    <svg
                      class="h-5 w-5 flex-shrink-0"
                      viewBox="0 0 20 20"
                      fill="currentColor"
                      aria-hidden="true"
                    >
                      <path
                        fill-rule="evenodd"
                        d="M9.293 2.293a1 1 0 011.414 0l7 7A1 1 0 0117 11h-1v6a1 1 0 01-1 1h-2a1 1 0 01-1-1v-3a1 1 0 00-1-1H9a1 1 0 00-1 1v3a1 1 0 01-1 1H5a1 1 0 01-1-1v-6H3a1 1 0 01-.707-1.707l7-7z"
                        clip-rule="evenodd"
                      />
                    </svg>
                    <span class="sr-only">Home</span>
                  </a>
                </div>
              </li>

              <%!-- If a project is scoped, we automatically generate the base crumbs --%>
              <%= if @project do %>
                <.breadcrumb path="/projects">
                  <:label>Projects</:label>
                </.breadcrumb>
                <.breadcrumb path={"/projects/#{@project.id}/w"}>
                  <:label><%= @project.name %></:label>
                </.breadcrumb>
              <% end %>

              <%!-- If breamcrumbs are passed manually, we generate those --%>
              <%= for {label, path} <- @breadcrumbs do %>
                <.breadcrumb path={path}>
                  <:label><%= label %></:label>
                </.breadcrumb>
              <% end %>

              <%!-- And finally, we always show the page title --%>
              <.breadcrumb>
                <:label>
                  <%= if assigns[:title], do: render_slot(@title) %>
                </:label>
              </.breadcrumb>
            </ol>
          </nav>
        <% else %>
          <h1 class="text-3xl font-bold text-secondary-900 flex items-center">
            <%= if assigns[:title], do: render_slot(@title) %>
          </h1>
        <% end %>
        <div class="grow"></div>
        <%= if assigns[:inner_block], do: render_slot(@inner_block) %>
        <%= if assigns[:current_user] do %>
          <div class="w-5" />
          <.dropdown js_lib="live_view_js">
            <:trigger_element>
              <div class="inline-flex items-center justify-center w-full align-middle focus:outline-none">
                <.avatar
                  size="sm"
                  name={
                    String.at(@current_user.first_name, 0) <>
                      if is_nil(@current_user.last_name),
                        do: "",
                        else: String.at(@current_user.last_name, 0)
                  }
                />
                <Heroicons.chevron_down
                  solid
                  class="w-4 h-4 ml-1 -mr-1 text-secondary-400 dark:text-secondary-100"
                />
              </div>
            </:trigger_element>
            <.dropdown_menu_item link_type="live_redirect" to={~p"/profile"}>
              <Heroicons.user_circle class="w-5 h-5 text-secondary-500" />
              User Profile
            </.dropdown_menu_item>
            <.dropdown_menu_item link_type="live_redirect" to={~p"/credentials"}>
              <Heroicons.key class="w-5 h-5 text-secondary-500" /> Credentials
            </.dropdown_menu_item>
            <.dropdown_menu_item link_type="live_redirect" to={~p"/profile/tokens"}>
              <Heroicons.command_line class="w-5 h-5 text-secondary-500" />
              API Tokens
            </.dropdown_menu_item>
            <.dropdown_menu_item link_type="live_redirect" to={~p"/users/log_out"}>
              <Heroicons.arrow_right_on_rectangle class="w-5 h-5 text-secondary-500" />
              Log out
            </.dropdown_menu_item>
          </.dropdown>
        <% end %>
      </div>
    </div>
    """
  end

  attr :class, :string, default: ""
  slot :inner_block, required: true

  def centered(assigns) do
    ~H"""
    <div class={["max-w-7xl mx-auto py-6 sm:px-6 lg:px-8", @class]}>
      <%= render_slot(@inner_block) %>
    </div>
    """
  end

  def nav(assigns) do
    ~H"""
    <nav class="bg-secondary-800">
      <div class="max-w-7xl mx-auto px-4 sm:px-6 lg:px-8">
        <div class="flex items-center justify-between h-16">
          <div class="flex items-center">
            <div class="flex-shrink-0">
              <img
                class="h-8 w-8"
                src={Routes.static_path(@conn, "/images/square-logo.png")}
                alt="OpenFn"
              />
            </div>
          </div>
        </div>
      </div>
    </nav>
    """
  end

  attr :path, :string, default: nil
  slot :label

  def breadcrumb(assigns) do
    ~H"""
    <li>
      <div class="flex items-center">
        <svg
          class="h-5 w-5 flex-shrink-0 text-gray-400"
          viewBox="0 0 20 20"
          fill="currentColor"
          aria-hidden="true"
        >
          <path
            fill-rule="evenodd"
            d="M7.21 14.77a.75.75 0 01.02-1.06L11.168 10 7.23 6.29a.75.75 0 111.04-1.08l4.5 4.25a.75.75 0 010 1.08l-4.5 4.25a.75.75 0 01-1.06-.02z"
            clip-rule="evenodd"
          />
        </svg>
        <%= if @path do %>
          <.link
            patch={@path}
            class="flex ml-4 text-sm font-medium text-gray-500 hover:text-gray-700"
            aria-current="page"
          >
            <%= if assigns[:label], do: render_slot(@label) %>
          </.link>
        <% else %>
          <span class="flex ml-4 text-sm font-medium text-gray-500">
            <%= if assigns[:label], do: render_slot(@label) %>
          </span>
        <% end %>
      </div>
    </li>
    """
  end
end<|MERGE_RESOLUTION|>--- conflicted
+++ resolved
@@ -74,9 +74,12 @@
       end
 
     confirm_by_date =
-      assigns.current_user.inserted_at
-      |> Timex.shift(hours: 48)
-      |> Timex.format!("%A, %d-%b @ %H:%M UTC", :strftime)
+      if assigns.current_user,
+        do:
+          assigns.current_user.inserted_at
+          |> Timex.shift(hours: 48)
+          |> Timex.format!("%A, %d-%b @ %H:%M UTC", :strftime),
+        else: ""
 
     # description has the same title class except for height and font
     assigns =
@@ -87,26 +90,15 @@
       )
 
     ~H"""
-<<<<<<< HEAD
     <LightningWeb.Components.Common.banner
       :if={@current_user && !@current_user.confirmed_at}
       type="danger"
+      id="account-confirmation-alert"
       message={"Please confirm your account before #{@confirm_by_date} to continue using OpenFn."}
       action={
         %{
           text: "Resend confirmation email",
           target: "/users/send-confirmation-email"
-=======
-    <div class="flex-none bg-white shadow-sm">
-      <LightningWeb.Components.Common.alert
-        :if={@current_user && !@current_user.confirmed_at}
-        id="account-confirmation-alert"
-        link_right={
-          %{
-            text: "Resend confirmation email",
-            target: "/users/send-confirmation-email"
-          }
->>>>>>> b8f21823
         }
       }
     />

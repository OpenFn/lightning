--- conflicted
+++ resolved
@@ -296,14 +296,14 @@
     end
 
     @impl true
-<<<<<<< HEAD
     def max_dataclip_size_bytes do
       Application.get_env(:lightning, :max_dataclip_size_bytes, 10_000_000)
-=======
+    end
+
+    @impl true
     def external_metrics_module do
       Application.get_env(:lightning, Lightning.Extensions, [])
       |> Keyword.get(:external_metrics)
->>>>>>> 46827eb4
     end
   end
 
@@ -351,11 +351,8 @@
   @callback book_demo_openfn_workflow_url() :: String.t()
   @callback gdpr_banner() :: map() | false
   @callback gdpr_preferences() :: map() | false
-<<<<<<< HEAD
   @callback max_dataclip_size_bytes() :: integer()
-=======
   @callback external_metrics_module() :: module() | nil
->>>>>>> 46827eb4
 
   @doc """
   Returns the configuration for the `Lightning.AdaptorRegistry` service
@@ -554,13 +551,12 @@
     impl().gdpr_preferences()
   end
 
-<<<<<<< HEAD
   def max_dataclip_size_bytes do
     impl().max_dataclip_size_bytes()
-=======
+  end
+
   def external_metrics_module do
     impl().external_metrics_module()
->>>>>>> 46827eb4
   end
 
   defp impl do

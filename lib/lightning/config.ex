--- conflicted
+++ resolved
@@ -312,14 +312,14 @@
     end
 
     @impl true
-<<<<<<< HEAD
     def ai_assistant_modes do
       %{
         job: LightningWeb.Live.AiAssistant.Modes.JobCode,
         workflow: LightningWeb.Live.AiAssistant.Modes.WorkflowTemplate
       }
     end
-=======
+
+    @impl true
     def per_workflow_claim_limit do
       Application.get_env(:lightning, :per_workflow_claim_limit, 50)
     end
@@ -345,7 +345,6 @@
     end
 
     defp metrics_config, do: Application.get_env(:lightning, :metrics)
->>>>>>> 6f9b30da
   end
 
   @callback apollo(key :: atom() | nil) :: map()
@@ -399,11 +398,8 @@
   @callback gdpr_banner() :: map() | false
   @callback gdpr_preferences() :: map() | false
   @callback external_metrics_module() :: module() | nil
-<<<<<<< HEAD
   @callback ai_assistant_modes() :: %{atom() => module()}
-=======
   @callback per_workflow_claim_limit() :: pos_integer()
->>>>>>> 6f9b30da
 
   @doc """
   Returns the configuration for the `Lightning.AdaptorRegistry` service
@@ -614,10 +610,10 @@
     impl().external_metrics_module()
   end
 
-<<<<<<< HEAD
   def ai_assistant_modes do
     impl().ai_assistant_modes()
-=======
+  end
+  
   def metrics_run_performance_age_seconds do
     impl().metrics_run_performance_age_seconds()
   end
@@ -636,7 +632,6 @@
 
   def per_workflow_claim_limit do
     impl().per_workflow_claim_limit()
->>>>>>> 6f9b30da
   end
 
   defp impl do

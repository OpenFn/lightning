defmodule Lightning.Collaboration.Session do
  @moduledoc """
  Manages individual user sessions for collaborative workflow editing.

  A Session acts as a bridge between a parent process (typically a Phoenix
  channel) and a SharedDoc process that manages the Y.js CRDT document. Each
  user editing a workflow has their own Session process that handles:

  * User presence tracking via `Lightning.Workflows.Presence`
  * Bi-directional Y.js message routing between parent and SharedDoc
  * Connection management to existing SharedDoc processes via Registry lookup
  * Workflow document initialization with database data when needed
  * Cleanup when the parent process disconnects

  Sessions are temporary processes that monitor their parent and terminate
  when the parent disconnects, ensuring proper cleanup of presence tracking
  and SharedDoc observers.
  """
  use GenServer, restart: :temporary

  import LightningWeb.CoreComponents, only: [translate_error: 1]

  alias Lightning.Accounts.User
  alias Lightning.Collaboration.Registry
  alias Lightning.Collaboration.WorkflowSerializer
  alias Lightning.Workflows.Presence
  alias Yex.Sync.SharedDoc

  require Logger

  defstruct [
    :parent_pid,
    :parent_ref,
    :shared_doc_pid,
    :user,
    :workflow,
    :document_name
  ]

  @pg_scope :workflow_collaboration

  @type start_opts :: [
          workflow: Lightning.Workflows.Workflow.t(),
          user: User.t(),
          parent_pid: pid()
        ]

  @doc """
  Start a new session for a workflow.

  The session will be started as a child of the `Collaboration.Supervisor`.

  ## Options

  - `workflow` - The workflow struct to start the session for.
  - `user` - The user to start the session for.
  - `parent_pid` - The pid of the parent process.
     Defaults to the current process.
  """

  # @spec start(opts :: start_opts()) :: {:ok, pid()} | {:error, any()}
  # def start(opts) do
  #   opts = Keyword.put_new_lazy(opts, :parent_pid, fn -> self() end)

  #   Collaboration.Supervisor.start_child(child_spec(opts))
  # end

  def stop(session_pid) do
    GenServer.stop(session_pid)
  end

  def child_spec(opts) do
    {opts, args} =
      Keyword.put_new_lazy(opts, :session_id, fn -> Ecto.UUID.generate() end)
      |> Keyword.split_with(fn {k, _v} -> k in [:session_id, :name] end)

    {session_id, opts} = Keyword.pop!(opts, :session_id)

    %{
      id: {:session, session_id},
      start: {__MODULE__, :start_link, [args, opts]},
      restart: :temporary
    }
  end

  def start_link(args, opt \\ []) do
    GenServer.start_link(__MODULE__, args, opt)
  end

  @impl true
  def init(opts) do
    opts = Keyword.put_new_lazy(opts, :parent_pid, fn -> self() end)
    workflow = Keyword.fetch!(opts, :workflow)
    user = Keyword.fetch!(opts, :user)
    parent_pid = Keyword.fetch!(opts, :parent_pid)
    document_name = Keyword.fetch!(opts, :document_name)

    Logger.info("Starting session for document #{document_name}")

    parent_ref = Process.monitor(parent_pid)

    state = %__MODULE__{
      parent_pid: parent_pid,
      parent_ref: parent_ref,
      shared_doc_pid: nil,
      user: user,
      workflow: workflow,
      document_name: document_name
    }

    Registry.whereis({:shared_doc, document_name})
    |> case do
      nil ->
        {:stop, {:error, :shared_doc_not_found}}

      shared_doc_pid ->
        SharedDoc.observe(shared_doc_pid)
        Logger.info("Joined SharedDoc for #{document_name}")

        # We track the user presence here so the the original WorkflowLive.Edit
        # can be stopped from editing the workflow when someone else is editing it.
        # Note: Presence tracking uses workflow.id, not document_name, because
        # presence is about showing who is editing the workflow, not which version
        Presence.track_user_presence(
          user,
          workflow.id,
          self()
        )

        {:ok, %{state | shared_doc_pid: shared_doc_pid}}
    end
  end

  @impl true
  def terminate(_reason, %{shared_doc_pid: shared_doc_pid} = state) do
    if state.parent_ref do
      Process.demonitor(state.parent_ref)
    end

    if shared_doc_pid && Process.alive?(shared_doc_pid) do
      SharedDoc.unobserve(shared_doc_pid)
    end

    Presence.untrack_user_presence(
      state.user,
      state.workflow.id,
      self()
    )

    :ok
  end

  def lookup_shared_doc(document_name) do
    case :pg.get_members(@pg_scope, document_name) do
      [] -> nil
      [shared_doc_pid | _] -> shared_doc_pid
    end
  end

  @doc """
  Get the current document.
  """
  def get_doc(session_pid) do
    GenServer.call(session_pid, :get_doc)
  end

  def stop_shared_doc(session_pid) do
    GenServer.call(session_pid, :stop_shared_doc)
  end

  def update_doc(session_pid, fun) do
    GenServer.call(session_pid, {:update_doc, fun})
  end

  def start_sync(session_pid, chunk) do
    GenServer.call(session_pid, {:start_sync, chunk})
  end

  def send_yjs_message(session_pid, chunk) do
    GenServer.call(session_pid, {:send_yjs_message, chunk})
  end

  @doc """
  Saves the current workflow state from the Y.Doc to the database.

  This function:
  1. Extracts the current workflow data from the SharedDoc's Y.Doc
  2. Converts Y.js types to Elixir maps suitable for Ecto
  3. Calls Lightning.Workflows.save_workflow/3 for validation and persistence
  4. Returns the saved workflow

  Note: This assumes all Y.js updates have been processed before this call,
  which is guaranteed by Phoenix Channel's synchronous message handling.

  ## Parameters
  - `session_pid`: The Session process PID
  - `user`: The user performing the save (for authorization and auditing)

  ## Returns
  - `{:ok, workflow}` - Successfully saved
  - `{:error, :workflow_deleted}` - Workflow has been deleted
  - `{:error, changeset}` - Validation or persistence error

  ## Examples

      iex> Session.save_workflow(session_pid, user)
      {:ok, %Workflow{}}

      iex> Session.save_workflow(session_pid, user)
      {:error, %Ecto.Changeset{}}
  """
  @spec save_workflow(pid(), Lightning.Accounts.User.t()) ::
          {:ok, Lightning.Workflows.Workflow.t()}
          | {:error,
             :workflow_deleted
             | :deserialization_failed
             | :internal_error
             | Ecto.Changeset.t()}
  def save_workflow(session_pid, user) do
    GenServer.call(session_pid, {:save_workflow, user}, 10_000)
  end

  @doc """
  Resets the workflow document to the latest snapshot from the database.

  This operation:
  1. Fetches the latest workflow from the database
  2. Clears all Y.Doc collections (jobs, edges, triggers arrays)
  3. Re-serializes the workflow to the Y.Doc
  4. Broadcasts updates to all connected clients via SharedDoc

  All collaborative editing history in the Y.Doc is preserved (operation log),
  but the document content is replaced with the database state.

  ## Parameters
  - `session_pid`: The Session process PID
  - `user`: The user performing the reset (for authorization logging)

  ## Returns
  - `{:ok, workflow}` - Successfully reset with updated workflow
  - `{:error, :workflow_deleted}` - Workflow has been deleted from database
  - `{:error, :internal_error}` - SharedDoc not available

  ## Examples

      iex> Session.reset_workflow(session_pid, user)
      {:ok, %Workflow{lock_version: 5}}

      iex> Session.reset_workflow(session_pid, user)
      {:error, :workflow_deleted}
  """
  @spec reset_workflow(pid(), Lightning.Accounts.User.t()) ::
          {:ok, Lightning.Workflows.Workflow.t()}
          | {:error, :workflow_deleted | :internal_error}
  def reset_workflow(session_pid, user) do
    GenServer.call(session_pid, {:reset_workflow, user}, 10_000)
  end

  @impl true
  def handle_call(:get_doc, _from, %{shared_doc_pid: shared_doc_pid} = state) do
    {:reply, SharedDoc.get_doc(shared_doc_pid), state}
  end

  @impl true
  def handle_call(
        :stop_shared_doc,
        _from,
        %{shared_doc_pid: shared_doc_pid} = state
      ) do
    send(shared_doc_pid, {:DOWN, nil, :process, self(), nil})
    {:reply, :ok, %{state | shared_doc_pid: nil}}
  end

  @impl true
  def handle_call(
        {:update_doc, fun},
        _from,
        %{shared_doc_pid: shared_doc_pid} = state
      ) do
    SharedDoc.update_doc(shared_doc_pid, fun)
    {:reply, :ok, state}
  end

  @impl true
  def handle_call(
        {:send_yjs_message, chunk},
        _from,
        %{shared_doc_pid: shared_doc_pid} = state
      ) do
    SharedDoc.send_yjs_message(shared_doc_pid, chunk)
    {:reply, :ok, state}
  end

  @impl true
  def handle_call(
        {:start_sync, chunk},
        from,
        %{shared_doc_pid: shared_doc_pid} = state
      ) do
    Logger.debug({:start_sync, from} |> inspect)
    SharedDoc.start_sync(shared_doc_pid, chunk)
    {:reply, :ok, state}
  end

  @impl true
  def handle_call({:save_workflow, user}, _from, state) do
    Logger.info("Saving workflow #{state.workflow.id} for user #{user.id}")

    with {:ok, doc} <- get_document(state),
         {:ok, workflow_data} <- deserialize_workflow(doc, state.workflow.id),
         {:ok, workflow} <- fetch_workflow(state.workflow),
         changeset <-
           Lightning.Workflows.change_workflow(workflow, workflow_data),
         {:ok, saved_workflow} <-
           Lightning.Workflows.save_workflow(changeset, user,
             skip_reconcile: true
           ),
         :ok <- merge_saved_workflow_into_ydoc(state, saved_workflow) do
      Logger.info("Successfully saved workflow #{state.workflow.id}")
      {:reply, {:ok, saved_workflow}, %{state | workflow: saved_workflow}}
    else
      {:error, :no_shared_doc} ->
        Logger.error("Cannot save workflow #{state.workflow.id}: no shared doc")
        {:reply, {:error, :internal_error}, state}

      {:error, :deserialization_failed, reason} ->
        Logger.error(
          "Failed to deserialize workflow #{state.workflow.id}: #{inspect(reason)}"
        )

        {:reply, {:error, :deserialization_failed}, state}

      {:error, :workflow_deleted} ->
        Logger.warning(
          "Cannot save workflow #{state.workflow.id}: workflow deleted"
        )

        {:reply, {:error, :workflow_deleted}, state}

      {:error, %Ecto.Changeset{} = changeset} ->
        all_errors =
          Ecto.Changeset.traverse_errors(changeset, fn {msg, opts} ->
            Regex.replace(~r"%{(\w+)}", msg, fn _, key ->
              opts
              |> Keyword.get(String.to_existing_atom(key), key)
              |> to_string()
            end)
          end)

        Logger.warning(fn ->
          """
          Failed to save workflow #{state.workflow.id}
          Top-level errors: #{inspect(changeset.errors)}
          All validation errors: #{inspect(all_errors)}
          """
        end)

        # Write validation errors to Y.Doc
        write_validation_errors_to_ydoc(state, changeset)

        {:reply, {:error, changeset}, state}
    end
  end

  @impl true
  def handle_call({:reset_workflow, user}, _from, state) do
    Logger.info("Resetting workflow #{state.workflow.id} for user #{user.id}")

    with {:ok, workflow} <- fetch_workflow(state.workflow),
         :ok <- clear_and_reset_doc(state, workflow) do
      Logger.info("Successfully reset workflow #{state.workflow.id}")
      {:reply, {:ok, workflow}, state}
    else
      {:error, :workflow_deleted} ->
        Logger.warning(
          "Cannot reset workflow #{state.workflow.id}: workflow deleted"
        )

        {:reply, {:error, :workflow_deleted}, state}

      {:error, :no_shared_doc} ->
        Logger.error("Cannot reset workflow #{state.workflow.id}: no shared doc")
        {:reply, {:error, :internal_error}, state}
    end
  end

  @impl true
  def handle_info({:yjs, reply, shared_doc_pid}, state) do
    Logger.debug(
      {:yjs, reply, shared_doc_pid}
      |> inspect(
        label: "Session :yjs",
        pretty: true,
        syntax_colors: IO.ANSI.syntax_colors()
      )
    )

    Map.get(state, :parent_pid) |> send({:yjs, reply})
    {:noreply, state}
  end

  # TODO: we need to have a strategy for handling the shared doc process crashing.
  # What should we do? We can't have all the sessions try and create a new one all at once.
  # and we want the front end to be able to still work, but show there is a problem?
  @impl true
  def handle_info(
        {:DOWN, ref, :process, _pid, _reason},
        %{parent_ref: parent_ref, shared_doc_pid: shared_doc_pid} = state
      ) do
    if ref == parent_ref do
      Process.demonitor(parent_ref)

      if shared_doc_pid && Process.alive?(shared_doc_pid) do
        SharedDoc.unobserve(shared_doc_pid)
      end

      {:stop, :normal, %{state | parent_ref: nil, shared_doc_pid: nil}}
    else
      {:noreply, state}
    end
  end

  @impl true
  def handle_info(any, state) do
    Logger.debug("Session received unknown message: #{inspect(any)}")
    {:noreply, state}
  end

  def initialize_workflow_document(
        doc,
        %Lightning.Workflows.Workflow{} = workflow
      ) do
    Logger.debug("Initializing SharedDoc with workflow data for #{workflow.id}")
    workflow = Lightning.Repo.preload(workflow, [:jobs, :edges, :triggers])
    WorkflowSerializer.serialize_to_ydoc(doc, workflow)
  end

  defp get_document(%{shared_doc_pid: nil}), do: {:error, :no_shared_doc}

  defp get_document(%{shared_doc_pid: pid}) do
    {:ok, SharedDoc.get_doc(pid)}
  end

  defp deserialize_workflow(doc, workflow_id) do
    data = WorkflowSerializer.deserialize_from_ydoc(doc, workflow_id)
    {:ok, data}
  rescue
    e ->
      {:error, :deserialization_failed, Exception.message(e)}
  end

  defp fetch_workflow(
         %{__meta__: %{state: :built}, lock_version: lock_version} = workflow
       )
       when lock_version > 0 do
    case Lightning.Workflows.get_workflow(workflow.id,
           include: [:jobs, :edges, :triggers]
         ) do
      nil -> {:error, :workflow_deleted}
      workflow -> {:ok, workflow}
    end
  end

  defp fetch_workflow(%{__meta__: %{state: :built}} = workflow) do
    workflow =
      workflow
      |> Map.put(:edges, %Ecto.Association.NotLoaded{
        __cardinality__: :many,
        __field__: :edges,
        __owner__: Lightning.Workflows.Workflow
      })
      |> Map.put(:jobs, %Ecto.Association.NotLoaded{
        __cardinality__: :many,
        __field__: :jobs,
        __owner__: Lightning.Workflows.Workflow
      })
      |> Map.put(:triggers, %Ecto.Association.NotLoaded{
        __cardinality__: :many,
        __field__: :triggers,
        __owner__: Lightning.Workflows.Workflow
      })

    {:ok, workflow}
  end

  defp fetch_workflow(workflow) do
    case Lightning.Workflows.get_workflow(workflow.id,
           include: [:jobs, :edges, :triggers]
         ) do
      nil -> {:error, :workflow_deleted}
      workflow -> {:ok, workflow}
    end
  end

  defp merge_saved_workflow_into_ydoc(
         %{shared_doc_pid: shared_doc_pid},
         workflow
       ) do
    SharedDoc.update_doc(shared_doc_pid, fn doc ->
      workflow_map = Yex.Doc.get_map(doc, "workflow")
      errors_map = Yex.Doc.get_map(doc, "errors")

      Yex.Doc.transaction(doc, "merge_saved_workflow", fn ->
        # Update lock version
        Yex.Map.set(workflow_map, "lock_version", workflow.lock_version)

        # Clear all errors after successful save
        clear_map(errors_map)
      end)
    end)
  end

  defp clear_and_reset_doc(%{shared_doc_pid: nil}, _workflow),
    do: {:error, :no_shared_doc}

  defp clear_and_reset_doc(%{shared_doc_pid: shared_doc_pid}, workflow) do
    SharedDoc.update_doc(shared_doc_pid, fn doc ->
      jobs_array = Yex.Doc.get_array(doc, "jobs")
      edges_array = Yex.Doc.get_array(doc, "edges")
      triggers_array = Yex.Doc.get_array(doc, "triggers")
      positions_map = Yex.Doc.get_map(doc, "positions")
      errors_map = Yex.Doc.get_map(doc, "errors")

<<<<<<< HEAD
      # Transaction 1: Clear all arrays and errors
=======
>>>>>>> b8237f9f
      Yex.Doc.transaction(doc, "clear_workflow", fn ->
        clear_array(jobs_array)
        clear_array(edges_array)
        clear_array(triggers_array)
        clear_map(positions_map)
        clear_map(errors_map)
      end)

      WorkflowSerializer.serialize_to_ydoc(doc, workflow)
    end)

    :ok
  rescue
    error ->
      Logger.error("Error in clear_and_reset_doc: #{inspect(error)}")
      {:error, :internal_error}
  end

  defp clear_array(array) do
    length = Yex.Array.length(array)

    if length > 0 do
      Yex.Array.delete_range(array, 0, length)
    end
  end

  defp clear_map(map) do
    map
    |> Yex.Map.to_map()
    |> Enum.each(fn {key, _val} -> Yex.Map.delete(map, key) end)
  end

  # Write validation errors to Y.Doc errors map
  # This makes errors visible to all connected users
  defp write_validation_errors_to_ydoc(%{shared_doc_pid: nil}, _changeset) do
    Logger.warning("Cannot write errors: no shared doc")
    :ok
  end

  defp write_validation_errors_to_ydoc(
         %{shared_doc_pid: shared_doc_pid},
         changeset
       ) do
    # Format as plain maps (without Yex conversion yet)
    server_errors = format_changeset_errors_as_maps(changeset)

    Logger.debug(
      "write_validation_errors_to_ydoc: server_errors = #{inspect(server_errors)}"
    )

    SharedDoc.update_doc(shared_doc_pid, fn doc ->
      # Get errors map BEFORE transaction (avoid VM deadlock)
      errors_map = Yex.Doc.get_map(doc, "errors")

      # Read current errors to preserve client-side validation
      # Use to_json to get plain Elixir maps (to_map can return Yex.Map structs)
      current_errors = Yex.Map.to_json(errors_map)

      Logger.debug(
        "write_validation_errors_to_ydoc: current_errors = #{inspect(current_errors)}"
      )

      Yex.Doc.transaction(doc, "write_validation_errors", fn ->
        # Merge server errors with existing errors (both are plain maps)
        # Server errors take precedence over client errors for the same paths
        merged_errors = merge_server_errors(current_errors, server_errors)

        Logger.debug(
          "write_validation_errors_to_ydoc: merged_errors = #{inspect(merged_errors)}"
        )

        # Clear and rewrite with merged errors
        clear_map(errors_map)

        # Convert merged errors to Y.js compatible types before setting
        Enum.each(merged_errors, fn {field, value} ->
          yjs_value = convert_to_yjs_value(value)
          Yex.Map.set(errors_map, to_string(field), yjs_value)
        end)
      end)
    end)

    :ok
  rescue
    error ->
      Logger.error("Error writing validation errors to Y.Doc: #{inspect(error)}")

      :ok
  end

  # Merge server validation errors with existing errors (client-side)
  # Server errors take precedence for paths they validate
  defp merge_server_errors(current_errors, server_errors) do
    # Start with current errors (includes client errors)
    Map.merge(current_errors, server_errors, fn
      # For nested entity errors (jobs/triggers/edges), merge at entity and field level
      key, current_nested, server_nested
      when key in ["jobs", "triggers", "edges"] and is_map(current_nested) and
             is_map(server_nested) ->
        # Merge at entity ID level
        Map.merge(current_nested, server_nested, fn
          # For each entity ID, merge field errors
          _entity_id, current_fields, server_fields
          when is_map(current_fields) and is_map(server_fields) ->
            # Merge field-level errors: server wins for same field, both preserved for different fields
            Map.merge(current_fields, server_fields)

          # Server wins if types don't match (shouldn't happen in practice)
          _entity_id, _current_fields, server_fields ->
            server_fields
        end)

      # For workflow-level errors, merge field errors
      "workflow", current_workflow_errors, server_workflow_errors
      when is_map(current_workflow_errors) and is_map(server_workflow_errors) ->
        # Merge workflow field errors: server wins for same field
        Map.merge(current_workflow_errors, server_workflow_errors)

      # For simple values, server wins
      _key, _current, server ->
        server
    end)
  end

  # Format changeset errors as plain Elixir maps (for merging with client errors)
  # Does NOT convert to Yex types - that happens after merging
  defp format_changeset_errors_as_maps(changeset) do
    errors = extract_changeset_errors(changeset)

    # Separate workflow-level errors from entity errors
    {entity_errors, workflow_level_errors} =
      Map.split(errors, [:jobs, :triggers, :edges])

    # Nest workflow errors under 'workflow' key to match Y.Doc structure
    # Convert atom keys to strings for consistency with JSON representation
    result =
      if workflow_level_errors == %{} do
        entity_errors
      else
        Map.put(entity_errors, :workflow, workflow_level_errors)
      end

    # Convert atom keys to strings to match Y.Doc structure
    Map.new(result, fn {key, value} ->
      {to_string(key), atomize_map_keys_to_strings(value)}
    end)
  end

  # Helper to convert nested atom keys to strings
  defp atomize_map_keys_to_strings(value) when is_map(value) do
    Map.new(value, fn {k, v} ->
      {to_string(k), atomize_map_keys_to_strings(v)}
    end)
  end

  defp atomize_map_keys_to_strings(value), do: value

  defp extract_changeset_errors(changeset) do
    changeset.errors
    |> Enum.reverse()
    |> merge_keyword_keys()
    |> merge_related_keys(changeset)
  end

  defp merge_keyword_keys(keyword_list) do
    Enum.reduce(keyword_list, %{}, fn {key, val}, acc ->
      val = translate_error(val)
      Map.update(acc, key, [val], &[val | &1])
    end)
  end

  defp merge_related_keys(map, %Ecto.Changeset{
         changes: changes,
         data: %schema_module{}
       }) do
    fields =
      schema_module.__schema__(:associations) ++
        schema_module.__schema__(:embeds)

    Enum.reduce(fields, map, fn
      field, acc when field in [:jobs, :triggers, :edges] ->
        traverse_field_errors(acc, changes, field, fn
          field_changeset ->
            Ecto.Changeset.get_field(field_changeset, :id)
        end)

      field, acc ->
        traverse_field_errors(acc, changes, field, fn _ -> field end)
    end)
  end

  defp traverse_field_errors(acc, changes, field, child_name_func)
       when is_function(child_name_func, 1) do
    changesets =
      case Map.get(changes, field) do
        %{} = change ->
          [change]

        changes ->
          changes
      end

    if changesets do
      child = traverse_nested_changesets(changesets, child_name_func)

      if child == %{} do
        acc
      else
        Map.put(acc, field, child)
      end
    else
      acc
    end
  end

  defp traverse_nested_changesets(changesets, child_name_func) do
    Enum.reduce(changesets, %{}, fn changeset, acc ->
      child = extract_changeset_errors(changeset)

      if child == %{} do
        acc
      else
        child_name = changeset |> child_name_func.() |> to_string()
        Map.put(acc, child_name, child)
      end
    end)
  end

  # Recursively convert nested maps to Y.js compatible MapPrelim
  defp convert_to_yjs_value(value) when is_map(value) do
    Yex.MapPrelim.from(
      Map.new(value, fn {key, val} ->
        {to_string(key), convert_to_yjs_value(val)}
      end)
    )
  end

  # Convert lists to Y.js compatible ArrayPrelim
  defp convert_to_yjs_value(value) when is_list(value) do
    Yex.ArrayPrelim.from(Enum.map(value, &convert_to_yjs_value/1))
  end

  defp convert_to_yjs_value(value), do: value
end<|MERGE_RESOLUTION|>--- conflicted
+++ resolved
@@ -521,10 +521,7 @@
       positions_map = Yex.Doc.get_map(doc, "positions")
       errors_map = Yex.Doc.get_map(doc, "errors")
 
-<<<<<<< HEAD
       # Transaction 1: Clear all arrays and errors
-=======
->>>>>>> b8237f9f
       Yex.Doc.transaction(doc, "clear_workflow", fn ->
         clear_array(jobs_array)
         clear_array(edges_array)

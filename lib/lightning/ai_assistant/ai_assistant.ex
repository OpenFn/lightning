--- conflicted
+++ resolved
@@ -628,11 +628,8 @@
   @spec query(ChatSession.t(), String.t()) ::
           {:ok, ChatSession.t()} | {:error, String.t() | Ecto.Changeset.t()}
   def query(session, content) do
-<<<<<<< HEAD
     Logger.metadata(prompt_size: byte_size(content), session_id: session.id)
-=======
     pending_user_message = find_pending_user_message(session, content)
->>>>>>> 194fa9eb
 
     ApolloClient.query(
       content,
@@ -646,32 +643,6 @@
   @doc """
   Queries the AI service for workflow template generation.
 
-<<<<<<< HEAD
-  defp handle_apollo_resp(
-         {:ok, %Tesla.Env{status: status, body: body}},
-         _session
-       )
-       when status not in 200..299 do
-    error_message = body["message"]
-
-    Logger.error("AI query failed with status #{status}: #{error_message}")
-
-    {:error, error_message}
-  end
-
-  defp handle_apollo_resp({:error, :timeout}, _session) do
-    Logger.error("AI query timed out")
-    {:error, "Request timed out. Please try again."}
-  end
-
-  defp handle_apollo_resp({:error, :econnrefused}, _session) do
-    Logger.error("Connection to AI server refused")
-    {:error, "Unable to reach the AI server. Please try again later."}
-  end
-
-  defp handle_apollo_resp(unexpected_error, _session) do
-    Logger.error("Received an unexpected error: #{inspect(unexpected_error)}")
-=======
   Sends a request to generate or modify workflow templates based on user requirements.
   Can include validation errors from previous attempts to help the AI provide corrections.
 
@@ -752,7 +723,6 @@
         select: count(s.id)
       )
       |> Repo.one()
->>>>>>> 194fa9eb
 
     sessions =
       from(s in ChatSession,

--- conflicted
+++ resolved
@@ -257,11 +257,7 @@
     session =
       ChatSession
       |> Repo.get!(id)
-<<<<<<< HEAD
-      |> Repo.preload([:user, messages: {message_query, :user}])
-=======
-      |> Repo.preload(messages: {session_messages_query(), :user})
->>>>>>> df6def16
+      |> Repo.preload([:user, messages: {session_messages_query(), :user}])
 
     if session.session_type == "workflow_template" do
       Repo.preload(session, :project)
@@ -270,7 +266,7 @@
     end
   end
 
-  defp session_messages_query do
+  defp session_messages_query() do
     from(m in ChatMessage,
       where: m.status != :cancelled,
       order_by: [asc: :inserted_at]
@@ -535,13 +531,6 @@
     Logger.metadata(prompt_size: byte_size(content), session_id: session.id)
     pending_user_message = find_pending_user_message(session, content)
 
-<<<<<<< HEAD
-    ApolloClient.job_chat(
-      content,
-      context: %{expression: session.expression, adaptor: session.adaptor},
-      history: build_history(session),
-      meta: session.meta || %{}
-=======
     context =
       build_context(
         %{
@@ -552,12 +541,14 @@
         opts
       )
 
-    ApolloClient.query(
+    history = build_history(session)
+    meta = session.meta || %{}
+
+    ApolloClient.job_chat(
       content,
-      context,
-      build_history(session),
-      session.meta || %{}
->>>>>>> df6def16
+      context: context,
+      history: history,
+      meta: meta
     )
     |> handle_ai_response(session, pending_user_message, &build_job_message/1)
   end

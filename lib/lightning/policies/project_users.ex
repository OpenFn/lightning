--- conflicted
+++ resolved
@@ -74,11 +74,8 @@
              :edit_data_retention,
              :add_project_user,
              :remove_project_user,
-<<<<<<< HEAD
-             :edit_run_settings
-=======
+             :edit_run_settings,
              :create_collection
->>>>>>> 86f20c9f
            ],
       do: project_user.role in [:owner, :admin]
 

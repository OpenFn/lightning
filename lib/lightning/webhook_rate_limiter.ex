--- conflicted
+++ resolved
@@ -37,17 +37,20 @@
     capacity = Keyword.fetch!(opts, :capacity)
     refill = Keyword.fetch!(opts, :refill_per_second)
 
-<<<<<<< HEAD
-    {:ok, %{table: :ets.new(:table, [:set]), capacity: capacity, refill: refill}}
-=======
-    {:ok, %{table: :ets.new(:table, [:set]), capacity: capacity, refill_per_second: refill}}
->>>>>>> d072ec4d
+    {:ok,
+     %{
+       table: :ets.new(:table, [:set]),
+       capacity: capacity,
+       refill_per_second: refill
+     }}
   end
 
-  def check_rate(bucket, capacity \\ nil, refill \\ nil, name \\ __MODULE__) do
+  def check_rate(bucket, opts \\ []) do
+    name = Keyword.get(opts, :name, __MODULE__)
+
     name
     |> via_tuple()
-    |> GenServer.call({:check_rate, bucket, capacity, refill})
+    |> GenServer.call({:check_rate, bucket, opts})
   end
 
   def inspect_table(name \\ __MODULE__) do
@@ -57,13 +60,8 @@
   end
 
   @impl true
-<<<<<<< HEAD
-  def handle_call({:check_rate, bucket, cost}, _from, state) do
-    {:reply, do_check_rate(state, bucket, cost), state}
-=======
-  def handle_call({:check_rate, bucket, capacity, refill}, _from, state) do
-    {:reply, do_check_rate(state, bucket, capacity, refill), state}
->>>>>>> d072ec4d
+  def handle_call({:check_rate, bucket, opts}, _from, state) do
+    {:reply, do_check_rate(state, bucket, opts), state}
   end
 
   @impl true
@@ -83,21 +81,10 @@
     {:stop, :normal, state}
   end
 
-  def do_check_rate(
-<<<<<<< HEAD
-        %{table: table, capacity: capacity, refill: refill_per_sec},
-        bucket,
-        cost
-=======
-        %{table: table} = config,
-        bucket,
-        capacity,
-        refill_per_sec
->>>>>>> d072ec4d
-      ) do
+  def do_check_rate(%{table: table} = config, bucket, opts) do
     now = System.monotonic_time(:millisecond)
-    capacity = capacity || config[:capacity]
-    refill_per_sec = refill_per_sec || config[:refill_per_second]
+    capacity = opts[:capacity] || config[:capacity]
+    refill_per_sec = opts[:refill_per_second] || config[:refill_per_second]
 
     :ets.insert_new(table, {bucket, {capacity, now}})
     [{^bucket, {level, updated}}] = :ets.lookup(table, bucket)

defmodule Lightning.Workflows do
  @moduledoc """
  The Workflows context.
  """

  import Ecto.Query

  alias Ecto.Multi

  alias Lightning.KafkaTriggers
  alias Lightning.Projects.Project
  alias Lightning.Repo
  alias Lightning.Workflows.Audit
  alias Lightning.Workflows.Edge
  alias Lightning.Workflows.Events
  alias Lightning.Workflows.Job
  alias Lightning.Workflows.Query
  alias Lightning.Workflows.Snapshot
  alias Lightning.Workflows.Trigger
  alias Lightning.Workflows.Triggers
  alias Lightning.Workflows.Workflow

  defdelegate subscribe(project_id), to: Events
  require Logger

  @doc """
  Returns the list of workflows.

  ## Examples

      iex> list_workflows()
      [%Workflow{}, ...]

  """
  def list_workflows do
    Repo.all(Workflow)
  end

  @doc """
  Gets a single workflow.

  Raises `Ecto.NoResultsError` if the Workflow does not exist.

  ## Examples

      iex> get_workflow!(123)
      %Workflow{}

      iex> get_workflow!(456)
      ** (Ecto.NoResultsError)

  """
  def get_workflow!(id), do: Repo.get!(Workflow, id)

  def get_workflow(id), do: Repo.get(Workflow, id)

<<<<<<< HEAD
  @spec save_workflow(Ecto.Changeset.t(Workflow.t()) | map(), struct()) ::
          {:ok, Workflow.t()} | {:error, Ecto.Changeset.t(Workflow.t())}
  def save_workflow(%Ecto.Changeset{data: %Workflow{}} = changeset, actor) do
    Multi.new()
    |> Multi.put(:actor, actor)
=======
  @spec save_workflow(Ecto.Changeset.t(Workflow.t()) | map()) ::
          {:ok, Workflow.t()}
          | {:error, Ecto.Changeset.t(Workflow.t())}
          | {:error, :workflow_deleted}
  def save_workflow(%Ecto.Changeset{data: %Workflow{}} = changeset) do
    Multi.new()
    |> Multi.run(:validate, fn _repo, _changes ->
      if is_nil(changeset.data.deleted_at) do
        {:ok, true}
      else
        {:error, :workflow_deleted}
      end
    end)
>>>>>>> 13c29079
    |> Multi.insert_or_update(:workflow, changeset)
    |> then(fn multi ->
      if changeset.changes == %{} do
        multi
      else
        multi |> capture_snapshot()
      end
    end)
    |> Repo.transaction()
    |> case do
      {:ok, %{workflow: workflow}} ->
        publish_kafka_trigger_events(changeset)

        Events.workflow_updated(workflow)

        {:ok, workflow}

      {:error, :workflow, changeset, _changes} ->
        {:error, changeset}

      {:error, :snapshot, snapshot_changeset, %{workflow: workflow}} ->
        Logger.warning(fn ->
          """
          Failed to save snapshot for workflow: #{workflow.id}
          #{inspect(snapshot_changeset.errors)}
          """
        end)

        {:error, false}

      {:error, _action, reason, _changes} ->
        {:error, reason}
    end
  end

  def save_workflow(%{} = attrs, actor) do
    Workflow.changeset(%Workflow{}, attrs)
    |> save_workflow(actor)
  end

  @spec publish_kafka_trigger_events(Ecto.Changeset.t(Workflow.t())) :: :ok
  def publish_kafka_trigger_events(changeset) do
    changeset
    |> KafkaTriggers.get_kafka_triggers_being_updated()
    |> Enum.each(fn trigger_id ->
      Triggers.Events.kafka_trigger_updated(trigger_id)
    end)
  end

  @doc """
  Creates a snapshot from a multi.

  When the multi already has a `:workflow` change, it is assumed to be changed
  or inserted and will attempt to build and insert a new snapshot.

  When there isn't a `:workflow` change, it tries to find a dependant model
  like a Job, Trigger or Edge and uses the workflow associated with that
  model.

  In this case we assume that the workflow wasn't actually updated,
  `Workflow.touch()` is called to bump the `updated_at` and the `lock_version`
  of the workflow before a snapshot is captured.
  """
  def capture_snapshot(%Multi{} = multi) do
    multi
    |> Multi.merge(fn changes ->
      if changes[:workflow] do
        # TODO: can we tell if `optimistic_lock` was used?
        # if we can, then we can use `touch` here as well, filling in a few
        # gaps where we want to capture a snapshot because the workflow
        # doesn't have one yet.
        Multi.new()
      else
        dependent_change = find_dependent_change(multi)

        Multi.new()
        |> Multi.run(:workflow, fn repo, _changes ->
          workflow =
            changes[dependent_change]
            |> Ecto.assoc(:workflow)
            |> repo.one!()
            |> Workflow.touch()
            |> repo.update!()

          {:ok, workflow}
        end)
      end
    end)
    |> insert_snapshot()
  end

  defp find_dependent_change(multi) do
    multi
    |> Multi.to_list()
    |> Enum.find_value(fn
      {key, {_action, %Ecto.Changeset{data: %mod{}}, _}}
      when mod in [Job, Edge, Trigger] ->
        key

      _other ->
        false
    end)
  end

  defp insert_snapshot(multi) do
    multi
    |> Multi.insert(
      :snapshot,
      &(Map.get(&1, :workflow) |> Snapshot.build()),
      returning: false
    )
    |> Multi.insert(:audit, fn changes ->
      %{snapshot: %{id: snapshot_id}, workflow: %{id: workflow_id}} = changes

      Audit.snapshot_created(workflow_id, snapshot_id, changes.actor)
    end)
  end

  # Helper to preload associations only if they are present in the attributes
  defp maybe_preload(workflow, assoc, attrs) do
    List.wrap(assoc)
    |> Enum.filter(&Map.has_key?(attrs, &1))
    |> case do
      [] -> workflow
      assocs -> Repo.preload(workflow, assocs)
    end
  end

  @doc """
  Returns an `%Ecto.Changeset{}` for tracking workflow changes.

  ## Examples

      iex> change_workflow(workflow)
      %Ecto.Changeset{data: %Workflow{}}

  """
  def change_workflow(%Workflow{} = workflow, attrs \\ %{}) do
    workflow
    |> maybe_preload([:jobs, :triggers, :edges], attrs)
    |> Workflow.changeset(attrs)
  end

  @doc """
  Retrieves a list of active Workflows with their jobs and triggers preloaded.
  """
  @spec get_workflows_for(Project.t()) :: [Workflow.t()]
  def get_workflows_for(%Project{} = project) do
    from(w in Workflow,
      preload: [:triggers, :edges, jobs: [:workflow]],
      where: is_nil(w.deleted_at) and w.project_id == ^project.id,
      order_by: [asc: w.name]
    )
    |> Repo.all()
  end

  @spec to_project_space([Workflow.t()]) :: %{}
  def to_project_space(workflows) when is_list(workflows) do
    %{
      "jobs" =>
        workflows
        |> Enum.flat_map(fn w -> w.jobs end)
        |> Enum.map(fn job ->
          %{
            "id" => job.id,
            "name" => job.name,
            "adaptor" => job.adaptor,
            "workflowId" => job.workflow_id
            # "trigger" => trigger_for_project_space(job)
          }
        end),
      "workflows" =>
        workflows
        |> Enum.map(fn w -> %{"id" => w.id, "name" => w.name} end)
    }
  end

  @doc """
  Returns an `%Ecto.Changeset{}` for changing the workflow request_deletion.

  ## Examples

      iex> change_request_deletion(workflow)
      %Ecto.Changeset{data: %Workflow{}}

  """
  def mark_for_deletion(workflow, _attrs \\ %{}) do
    workflow_triggers_query =
      from(t in Lightning.Workflows.Trigger,
        where: t.workflow_id == ^workflow.id
      )

    Repo.transaction(fn ->
      Workflow.request_deletion_changeset(workflow, %{
        "deleted_at" => DateTime.utc_now()
      })
      |> Repo.update()

      Repo.update_all(workflow_triggers_query, set: [enabled: false])
    end)
    |> tap(fn result ->
      with {:ok, _} <- result do
        workflow
        |> Repo.preload([:triggers], force: true)
        |> tap(&notify_of_affected_kafka_triggers/1)
        |> Events.workflow_updated()
      end
    end)
  end

  defp notify_of_affected_kafka_triggers(%{triggers: triggers}) do
    triggers
    |> Enum.filter(&(&1.type == :kafka))
    |> Enum.each(&Triggers.Events.kafka_trigger_updated(&1.id))
  end

  @doc """
  Creates an edge
  """
  def create_edge(attrs, actor) do
    Multi.new()
    |> Multi.put(:actor, actor)
    |> Multi.insert(:edge, Edge.new(attrs))
    |> capture_snapshot()
    |> Repo.transaction()
    |> case do
      {:ok, %{edge: edge}} ->
        {:ok, edge}

      {:error, _run, changeset, _changes} ->
        {:error, changeset}
    end
  end

  @doc """
  Gets a Single Edge by it's webhook trigger.
  """
  def get_webhook_trigger(path, opts \\ []) when is_binary(path) do
    preloads = opts |> Keyword.get(:include, [])

    from(t in Trigger,
      where:
        fragment(
          "coalesce(?, ?)",
          t.custom_path,
          type(t.id, :string)
        ) == ^path,
      preload: ^preloads
    )
    |> Repo.one()
  end

  @doc """
  Gets a single `Trigger` by its `custom_path` or `id`.

  ## Parameters
  - `path`: A binary string representing the `custom_path` or `id` of the trigger.

  ## Returns
  - Returns a `Trigger` struct if a trigger is found.
  - Returns `nil` if no trigger is found for the given `path`.

  ## Examples

  ```
  Lightning.Workflows.get_trigger_by_webhook("some_path_or_id")
  # => %Trigger{id: 1, custom_path: "some_path_or_id", ...}

  Lightning.Workflows.get_trigger_by_webhook("non_existent_path_or_id")
  # => nil
  ```
  """
  def get_trigger_by_webhook(path) when is_binary(path) do
    from(t in Trigger,
      where:
        fragment("coalesce(?, ?)", t.custom_path, type(t.id, :string)) == ^path
    )
    |> Repo.one()
  end

  @doc """
  Gets an `Edge` by its associated `Trigger`.

  ## Parameters
  - `%Trigger{id: trigger_id}`: A `Trigger` struct from which the associated `Edge` is to be found.

  ## Returns
  - Returns an `Edge` struct preloaded with its `source_trigger` and `target_job` if found.
  - Returns `nil` if no `Edge` is associated with the given `Trigger`.

  ## Examples
  ```
  trigger = %Trigger{id: 1, ...}
  Lightning.Workflows.get_edge_by_trigger(trigger)
  # => %Edge{source_trigger: %Trigger{}, target_job: %Job{}, ...}

  non_existent_trigger = %Trigger{id: 999, ...}
  Lightning.Workflows.get_edge_by_trigger(non_existent_trigger)
  # => nil
  ```
  """
  def get_edge_by_trigger(%Trigger{id: trigger_id}) do
    from(e in Edge,
      join: j in Job,
      on: j.id == e.target_job_id,
      left_join: t in Trigger,
      on: e.source_trigger_id == t.id,
      where: t.id == ^trigger_id,
      preload: [:source_trigger, :target_job]
    )
    |> Repo.one()
  end

  @doc """
  Returns a list of edges with jobs to execute, given a current timestamp in Unix. This is
  used by the scheduler, which calls this function once every minute.
  """
  @spec get_edges_for_cron_execution(DateTime.t()) :: [Edge.t()]
  def get_edges_for_cron_execution(datetime) do
    cron_edges =
      Query.enabled_cron_jobs_by_edge()
      |> Repo.all()

    for e <- cron_edges,
        has_matching_trigger(e, datetime),
        do: e
  end

  defp has_matching_trigger(edge, datetime) do
    cron_expression = edge.source_trigger.cron_expression

    with {:ok, cron} <- Crontab.CronExpression.Parser.parse(cron_expression),
         true <- Crontab.DateChecker.matches_date?(cron, datetime) do
      edge
    else
      _other -> false
    end
  end

  @doc """
  Builds a Trigger
  """
  def build_trigger(attrs) do
    attrs
    |> Trigger.new()
    |> Repo.insert()
  end

  @doc """
  Updates a trigger
  """
  def update_trigger(trigger, attrs) do
    trigger
    |> Trigger.changeset(attrs)
    |> Repo.update()
  end

  @doc """
    Check if workflow exist
  """
  def workflow_exists?(project_id, workflow_name) do
    query =
      from w in Workflow,
        where: w.project_id == ^project_id and w.name == ^workflow_name

    Repo.exists?(query)
  end

  @doc """
  A way to ensure the consistency of nodes.
  This query orders jobs based on their `inserted_at` timestamps in ascending order
  """
  def jobs_ordered_subquery do
    from(j in Job, order_by: [asc: j.inserted_at])
  end

  def has_newer_version?(%Workflow{lock_version: version, id: id}) do
    from(w in Workflow, where: w.lock_version > ^version and w.id == ^id)
    |> Repo.exists?()
  end
end<|MERGE_RESOLUTION|>--- conflicted
+++ resolved
@@ -54,19 +54,13 @@
 
   def get_workflow(id), do: Repo.get(Workflow, id)
 
-<<<<<<< HEAD
   @spec save_workflow(Ecto.Changeset.t(Workflow.t()) | map(), struct()) ::
-          {:ok, Workflow.t()} | {:error, Ecto.Changeset.t(Workflow.t())}
+          {:ok, Workflow.t()}
+          | {:error, Ecto.Changeset.t(Workflow.t())}
+          | {:error, :workflow_deleted}
   def save_workflow(%Ecto.Changeset{data: %Workflow{}} = changeset, actor) do
     Multi.new()
     |> Multi.put(:actor, actor)
-=======
-  @spec save_workflow(Ecto.Changeset.t(Workflow.t()) | map()) ::
-          {:ok, Workflow.t()}
-          | {:error, Ecto.Changeset.t(Workflow.t())}
-          | {:error, :workflow_deleted}
-  def save_workflow(%Ecto.Changeset{data: %Workflow{}} = changeset) do
-    Multi.new()
     |> Multi.run(:validate, fn _repo, _changes ->
       if is_nil(changeset.data.deleted_at) do
         {:ok, true}
@@ -74,7 +68,6 @@
         {:error, :workflow_deleted}
       end
     end)
->>>>>>> 13c29079
     |> Multi.insert_or_update(:workflow, changeset)
     |> then(fn multi ->
       if changeset.changes == %{} do

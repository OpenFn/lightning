--- conflicted
+++ resolved
@@ -4,13 +4,8 @@
   def project do
     [
       app: :lightning,
-<<<<<<< HEAD
-      version: "2.14.0-pre",
+      version: "2.14.0-pre1",
       elixir: "~> 1.18",
-=======
-      version: "2.14.0-pre1",
-      elixir: "~> 1.17",
->>>>>>> ec647821
       elixirc_paths: elixirc_paths(Mix.env()),
       elixirc_options: [
         warnings_as_errors: true

--- conflicted
+++ resolved
@@ -150,15 +150,10 @@
       {:enacl, github: "aeternity/enacl", branch: "master"},
       {:earmark, "~> 1.4"},
       {:eventually, "~> 1.1", only: [:test]},
-<<<<<<< HEAD
       {:benchee, "~> 1.4.0", only: :dev},
-      {:statistics, "~> 0.6", only: :dev}
-=======
-      {:benchee, "~> 1.3.1", only: :dev},
       {:statistics, "~> 0.6", only: :dev},
       {:y_ex, "~> 0.8.0"},
       {:chameleon, "~> 2.5"}
->>>>>>> 81d36a9a
     ]
   end
 

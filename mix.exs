--- conflicted
+++ resolved
@@ -58,11 +58,7 @@
       {:bypass, "~> 2.1"},
       {:cachex, "~> 3.4"},
       {:cloak_ecto, "~> 1.2.0"},
-<<<<<<< HEAD
-      {:credo, "~> 1.6", only: [:test, :dev], runtime: false},
-=======
       {:credo, "~> 1.7.1", only: [:test, :dev]},
->>>>>>> a28f374e
       {:crontab, "~> 1.1"},
       {:dialyxir, "~> 1.4.2", only: [:test, :dev], runtime: false},
       {:ecto_enum, "~> 1.4"},

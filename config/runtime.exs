--- conflicted
+++ resolved
@@ -247,21 +247,10 @@
 end
 
 release =
-<<<<<<< HEAD
   case image_tag do
-    nil -> "mix-v#{elem(:application.get_key(:lightning, :vsn), 1)}"
+    nil -> "mix-v#{Application.spec(:lightning, :vsn)}"
     "edge" -> commit
     _other -> image_tag
-=======
-  case Application.get_env(:lightning, :image_info) do
-    [image_tag: image_tag, branch: _branch, commit: commit] ->
-      if Enum.member?(["edge", "latest"], image_tag),
-        do: commit,
-        else: image_tag
-
-    _other ->
-      "mix-v#{Application.spec(:lightning, :vsn)}"
->>>>>>> 3ee2486c
   end
 
 config :sentry,

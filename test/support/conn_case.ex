defmodule LightningWeb.ConnCase do
  @moduledoc """
  This module defines the test case to be used by
  tests that require setting up a connection.

  Such tests rely on `Phoenix.ConnTest` and also
  import other functionality to make it easier
  to build common data structures and query the data layer.

  Finally, if the test case interacts with the database,
  we enable the SQL sandbox, so changes done to the database
  are reverted at the end of every test. If you are using
  PostgreSQL, you can even run database tests asynchronously
  by setting `use LightningWeb.ConnCase, async: true`, although
  this option is not recommended for other databases.
  """

  use ExUnit.CaseTemplate

  using do
    quote do
      # The default endpoint for testing
      @endpoint LightningWeb.Endpoint

      use LightningWeb, :verified_routes

      # Import conveniences for testing with connections
      import Plug.Conn
      import Phoenix.ConnTest
      import LightningWeb.ConnCase

      alias Lightning.Projects.ProjectUser
      alias Lightning.Projects.ProjectUser
      alias LightningWeb.Router.Helpers, as: Routes

      import Lightning.ModelHelpers
      import Plug.HTML
    end
  end

  setup tags do
    pid =
      Ecto.Adapters.SQL.Sandbox.start_owner!(Lightning.Repo,
        shared: not tags[:async]
      )

    on_exit(fn -> Ecto.Adapters.SQL.Sandbox.stop_owner(pid) end)

    Map.get(tags, :create_initial_user, true)
    |> if do
      Lightning.AccountsFixtures.superuser_fixture()
    end

    {:ok, conn: Phoenix.ConnTest.build_conn()}
  end

  @doc """
  Setup helper that registers and logs in users.

      setup :register_and_log_in_user

  It stores an updated connection and a registered user in the
  test context.
  """
  def register_and_log_in_user(%{conn: conn}) do
    user = Lightning.AccountsFixtures.user_fixture()
    %{conn: log_in_user(conn, user), user: user}
  end

  def register_and_log_in_superuser(%{conn: conn}) do
    user = Lightning.AccountsFixtures.superuser_fixture()
    %{conn: log_in_user(conn, user), user: user}
  end

  @doc """
  Setup helper that registers and logs in users for token authentication.

      setup :assign_bearer_for_api

  It stores an updated connection and a registered user in the
  test context.
  """
  def assign_bearer_for_api(%{conn: conn}) do
    user = Lightning.AccountsFixtures.user_fixture()

    token = Lightning.Accounts.generate_api_token(user)
    conn = conn |> Plug.Conn.put_req_header("authorization", "Bearer #{token}")

    %{conn: conn, user: user}
  end

  @doc """
  Setup helper that adds the current user to a new project

      setup :register_and_login_user
      # ^ Must have a `:user` key in the context before calling
      setup :create_project_for_current_user

  It then adds the project (as `:project`) to the setup context
  """
  def create_project_for_current_user(%{user: user}) do
    project =
      Lightning.ProjectsFixtures.project_fixture(
        project_users: [%{user_id: user.id}]
      )

    %{project: project}
  end

  @doc """
  Setup helper that creates a user adds them as project user with a given role and logs them them in
  """
  def setup_project_user(conn, project, role) do
    user = Lightning.AccountsFixtures.user_fixture()

    project_users =
      project.project_users
      |> Enum.concat([
        %Lightning.Projects.ProjectUser{user_id: user.id, role: role}
      ])

    {:ok, _project} =
      Lightning.Projects.Project.changeset(project, %{})
      |> Ecto.Changeset.put_assoc(:project_users, project_users)
      |> Lightning.Repo.update()

<<<<<<< HEAD
    {log_in_user(conn, user), user}
=======
    log_in_user(conn, user)
>>>>>>> fb189c5d
  end

  @doc """
  Logs the given `user` into the `conn`.

  It returns an updated `conn`.
  """
  def log_in_user(conn, user) do
    token = Lightning.Accounts.generate_user_session_token(user)

    conn
    |> Phoenix.ConnTest.init_test_session(%{})
    |> Plug.Conn.put_session(:user_token, token)
  end

  @doc """
  Setup helper that creates a user adds them as project user with a given role and logs them them in
  """
  def setup_project_user(conn, project, user, role) do
    project_users =
      project.project_users
      |> Enum.concat([
        %Lightning.Projects.ProjectUser{user_id: user.id, role: role}
      ])

    {:ok, _project} =
      Lightning.Projects.Project.changeset(project, %{})
      |> Ecto.Changeset.put_assoc(:project_users, project_users)
      |> Lightning.Repo.update()

    log_in_user(conn, user)
  end
end<|MERGE_RESOLUTION|>--- conflicted
+++ resolved
@@ -124,11 +124,7 @@
       |> Ecto.Changeset.put_assoc(:project_users, project_users)
       |> Lightning.Repo.update()
 
-<<<<<<< HEAD
-    {log_in_user(conn, user), user}
-=======
     log_in_user(conn, user)
->>>>>>> fb189c5d
   end
 
   @doc """

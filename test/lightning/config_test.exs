--- conflicted
+++ resolved
@@ -54,7 +54,6 @@
       assert expected == actual
     end
 
-<<<<<<< HEAD
     test "returns configured AI modes" do
       modes = API.ai_assistant_modes()
 
@@ -62,7 +61,8 @@
 
       assert modes[:workflow] ==
                LightningWeb.Live.AiAssistant.Modes.WorkflowTemplate
-=======
+    end
+
     test "returns number of seconds that constitutes stalled run threshold" do
       expected =
         extract_from_config(
@@ -117,7 +117,6 @@
       actual = API.per_workflow_claim_limit()
 
       assert expected == actual
->>>>>>> 6f9b30da
     end
   end
 

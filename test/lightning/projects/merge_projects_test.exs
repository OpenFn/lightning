--- conflicted
+++ resolved
@@ -2592,272 +2592,6 @@
     end)
   end
 
-<<<<<<< HEAD
-  describe "edge cases" do
-    test "deep sandbox hierarchy - merging child when parent and grandparent both changed" do
-      # Test scenario:
-      # Root → Sandbox1 → Sandbox2
-      # Root adds job_root_new, Sandbox1 adds job_s1_new, Sandbox2 modifies original job
-      # Merge Sandbox2 → Sandbox1 → Root
-      # This tests that allow_stale works across hierarchy levels
-
-      # Create Root with initial workflow
-      root_project = insert(:project, name: "Root")
-
-      root_workflow =
-        insert(:workflow, project: root_project, name: "Main", lock_version: 0)
-
-      job_original =
-        insert(:job, workflow: root_workflow, name: "original", body: "v1()")
-
-      trigger = insert(:trigger, workflow: root_workflow, type: :webhook)
-
-      insert(:edge,
-        workflow: root_workflow,
-        source_trigger: trigger,
-        target_job: job_original
-      )
-
-      # Create Sandbox1 (child of Root)
-      sandbox1 = insert(:project, name: "Sandbox1", parent: root_project)
-
-      s1_workflow =
-        insert(:workflow,
-          project: sandbox1,
-          name: "Main",
-          lock_version: root_workflow.lock_version
-        )
-
-      s1_job_original =
-        insert(:job, workflow: s1_workflow, name: "original", body: "v1()")
-
-      s1_trigger = insert(:trigger, workflow: s1_workflow, type: :webhook)
-
-      insert(:edge,
-        workflow: s1_workflow,
-        source_trigger: s1_trigger,
-        target_job: s1_job_original
-      )
-
-      # Create Sandbox2 (child of Sandbox1)
-      sandbox2 = insert(:project, name: "Sandbox2", parent: sandbox1)
-
-      s2_workflow =
-        insert(:workflow,
-          project: sandbox2,
-          name: "Main",
-          lock_version: s1_workflow.lock_version
-        )
-
-      s2_job_original =
-        insert(:job,
-          workflow: s2_workflow,
-          name: "original",
-          body: "v2_modified()"
-        )
-
-      s2_trigger = insert(:trigger, workflow: s2_workflow, type: :webhook)
-
-      insert(:edge,
-        workflow: s2_workflow,
-        source_trigger: s2_trigger,
-        target_job: s2_job_original
-      )
-
-      # NOW: Root adds new job (simulating concurrent work at root level)
-      job_root_new =
-        insert(:job,
-          workflow: root_workflow,
-          name: "root_addition",
-          body: "root()"
-        )
-
-      insert(:edge,
-        workflow: root_workflow,
-        source_job: job_original,
-        target_job: job_root_new
-      )
-
-      # Root workflow lock_version increments
-      _root_workflow =
-        root_workflow
-        |> Ecto.Changeset.change()
-        |> Ecto.Changeset.optimistic_lock(:lock_version)
-        |> Repo.update!()
-
-      # Sandbox1 also adds new job
-      job_s1_new =
-        insert(:job, workflow: s1_workflow, name: "s1_addition", body: "s1()")
-
-      insert(:edge,
-        workflow: s1_workflow,
-        source_job: s1_job_original,
-        target_job: job_s1_new
-      )
-
-      _s1_workflow =
-        s1_workflow
-        |> Ecto.Changeset.change()
-        |> Ecto.Changeset.optimistic_lock(:lock_version)
-        |> Repo.update!()
-
-      user = insert(:user)
-
-      # Step 1: Merge Sandbox2 → Sandbox1 (with allow_stale)
-      s2_to_s1_merge =
-        Lightning.Projects.MergeProjects.merge_project(sandbox2, sandbox1)
-
-      assert {:ok, updated_s1} =
-               Lightning.Projects.Provisioner.import_document(
-                 sandbox1,
-                 user,
-                 s2_to_s1_merge,
-                 allow_stale: true
-               )
-
-      # Verify Sandbox1 now has Sandbox2's changes
-      s1_workflow_updated =
-        Repo.preload(updated_s1, workflows: :jobs).workflows |> hd()
-
-      s1_jobs = s1_workflow_updated.jobs
-
-      # Should have original job with v2 body, and s1_addition should be deleted
-      assert length(s1_jobs) == 1
-      updated_original = Enum.find(s1_jobs, &(&1.name == "original"))
-      assert updated_original.body == "v2_modified()"
-
-      # Step 2: Merge updated Sandbox1 → Root (with allow_stale)
-      s1_to_root_merge =
-        Lightning.Projects.MergeProjects.merge_project(
-          Repo.reload(sandbox1)
-          |> Repo.preload(workflows: [:jobs, :triggers, :edges]),
-          root_project
-        )
-
-      assert {:ok, updated_root} =
-               Lightning.Projects.Provisioner.import_document(
-                 root_project,
-                 user,
-                 s1_to_root_merge,
-                 allow_stale: true
-               )
-
-      # Verify Root now has the changes from Sandbox2 (via Sandbox1)
-      root_workflow_updated =
-        Repo.preload(updated_root, workflows: :jobs).workflows |> hd()
-
-      root_jobs = root_workflow_updated.jobs
-
-      # Should have original job with v2 body, root_addition should be deleted
-      assert length(root_jobs) == 1
-      final_original = Enum.find(root_jobs, &(&1.name == "original"))
-      assert final_original.body == "v2_modified()"
-    end
-
-    test "workflow name conflicts - parent adds workflow with same name as sandbox" do
-      # Test scenario:
-      # Root has workflow "Main"
-      # Sandbox created with workflow "Main"
-      # Parent adds NEW workflow also called "Main" (different UUID)
-      # Merge should map by name and overwrite
-
-      root_project = insert(:project, name: "Root")
-
-      # Original workflow in root
-      original_workflow =
-        insert(:workflow, project: root_project, name: "Main", lock_version: 0)
-
-      job1 =
-        insert(:job,
-          workflow: original_workflow,
-          name: "job1",
-          body: "original()"
-        )
-
-      trigger1 = insert(:trigger, workflow: original_workflow, type: :webhook)
-
-      insert(:edge,
-        workflow: original_workflow,
-        source_trigger: trigger1,
-        target_job: job1
-      )
-
-      # Create sandbox
-      sandbox = insert(:project, name: "Sandbox", parent: root_project)
-
-      sandbox_workflow =
-        insert(:workflow,
-          project: sandbox,
-          name: "Main",
-          lock_version: original_workflow.lock_version
-        )
-
-      s_job1 =
-        insert(:job,
-          workflow: sandbox_workflow,
-          name: "job1",
-          body: "modified()"
-        )
-
-      s_trigger1 = insert(:trigger, workflow: sandbox_workflow, type: :webhook)
-
-      insert(:edge,
-        workflow: sandbox_workflow,
-        source_trigger: s_trigger1,
-        target_job: s_job1
-      )
-
-      # Parent deletes original workflow and adds a NEW workflow with the same name
-      Repo.delete!(original_workflow)
-
-      new_main_workflow =
-        insert(:workflow, project: root_project, name: "Main", lock_version: 0)
-
-      job_new =
-        insert(:job,
-          workflow: new_main_workflow,
-          name: "different_job",
-          body: "new()"
-        )
-
-      trigger_new = insert(:trigger, workflow: new_main_workflow, type: :webhook)
-
-      insert(:edge,
-        workflow: new_main_workflow,
-        source_trigger: trigger_new,
-        target_job: job_new
-      )
-
-      user = insert(:user)
-
-      # Merge sandbox back to parent
-      merge_doc =
-        Lightning.Projects.MergeProjects.merge_project(sandbox, root_project)
-
-      assert {:ok, updated_root} =
-               Lightning.Projects.Provisioner.import_document(
-                 root_project,
-                 user,
-                 merge_doc,
-                 allow_stale: true
-               )
-
-      # The NEW workflow should be overwritten by sandbox changes
-      # Since merge maps by NAME, sandbox's "Main" should replace parent's new "Main"
-      updated_root = Repo.preload(updated_root, workflows: :jobs)
-      assert length(updated_root.workflows) == 1
-
-      result_workflow = hd(updated_root.workflows)
-      assert result_workflow.name == "Main"
-      # Should use the NEW workflow's UUID (target UUID)
-      assert result_workflow.id == new_main_workflow.id
-
-      # Should have sandbox's job content
-      assert length(result_workflow.jobs) == 1
-      result_job = hd(result_workflow.jobs)
-      assert result_job.name == "job1"
-      assert result_job.body == "modified()"
-=======
   describe "has_diverged?/2" do
     test "returns false when target workflow versions match sandbox versions" do
       target_project = insert(:project)
@@ -3282,7 +3016,273 @@
       # First job in chain should map (has trigger as parent)
       result_a = Enum.find(result_jobs, &(&1["name"] == "a"))
       assert result_a["id"] == target_job_x.id
->>>>>>> da4e90ac
+    end
+  end
+
+  describe "edge cases" do
+    test "deep sandbox hierarchy - merging child when parent and grandparent both changed" do
+      # Test scenario:
+      # Root → Sandbox1 → Sandbox2
+      # Root adds job_root_new, Sandbox1 adds job_s1_new, Sandbox2 modifies original job
+      # Merge Sandbox2 → Sandbox1 → Root
+      # This tests that allow_stale works across hierarchy levels
+
+      # Create Root with initial workflow
+      root_project = insert(:project, name: "Root")
+
+      root_workflow =
+        insert(:workflow, project: root_project, name: "Main", lock_version: 0)
+
+      job_original =
+        insert(:job, workflow: root_workflow, name: "original", body: "v1()")
+
+      trigger = insert(:trigger, workflow: root_workflow, type: :webhook)
+
+      insert(:edge,
+        workflow: root_workflow,
+        source_trigger: trigger,
+        target_job: job_original
+      )
+
+      # Create Sandbox1 (child of Root)
+      sandbox1 = insert(:project, name: "Sandbox1", parent: root_project)
+
+      s1_workflow =
+        insert(:workflow,
+          project: sandbox1,
+          name: "Main",
+          lock_version: root_workflow.lock_version
+        )
+
+      s1_job_original =
+        insert(:job, workflow: s1_workflow, name: "original", body: "v1()")
+
+      s1_trigger = insert(:trigger, workflow: s1_workflow, type: :webhook)
+
+      insert(:edge,
+        workflow: s1_workflow,
+        source_trigger: s1_trigger,
+        target_job: s1_job_original
+      )
+
+      # Create Sandbox2 (child of Sandbox1)
+      sandbox2 = insert(:project, name: "Sandbox2", parent: sandbox1)
+
+      s2_workflow =
+        insert(:workflow,
+          project: sandbox2,
+          name: "Main",
+          lock_version: s1_workflow.lock_version
+        )
+
+      s2_job_original =
+        insert(:job,
+          workflow: s2_workflow,
+          name: "original",
+          body: "v2_modified()"
+        )
+
+      s2_trigger = insert(:trigger, workflow: s2_workflow, type: :webhook)
+
+      insert(:edge,
+        workflow: s2_workflow,
+        source_trigger: s2_trigger,
+        target_job: s2_job_original
+      )
+
+      # NOW: Root adds new job (simulating concurrent work at root level)
+      job_root_new =
+        insert(:job,
+          workflow: root_workflow,
+          name: "root_addition",
+          body: "root()"
+        )
+
+      insert(:edge,
+        workflow: root_workflow,
+        source_job: job_original,
+        target_job: job_root_new
+      )
+
+      # Root workflow lock_version increments
+      _root_workflow =
+        root_workflow
+        |> Ecto.Changeset.change()
+        |> Ecto.Changeset.optimistic_lock(:lock_version)
+        |> Repo.update!()
+
+      # Sandbox1 also adds new job
+      job_s1_new =
+        insert(:job, workflow: s1_workflow, name: "s1_addition", body: "s1()")
+
+      insert(:edge,
+        workflow: s1_workflow,
+        source_job: s1_job_original,
+        target_job: job_s1_new
+      )
+
+      _s1_workflow =
+        s1_workflow
+        |> Ecto.Changeset.change()
+        |> Ecto.Changeset.optimistic_lock(:lock_version)
+        |> Repo.update!()
+
+      user = insert(:user)
+
+      # Step 1: Merge Sandbox2 → Sandbox1 (with allow_stale)
+      s2_to_s1_merge =
+        Lightning.Projects.MergeProjects.merge_project(sandbox2, sandbox1)
+
+      assert {:ok, updated_s1} =
+               Lightning.Projects.Provisioner.import_document(
+                 sandbox1,
+                 user,
+                 s2_to_s1_merge,
+                 allow_stale: true
+               )
+
+      # Verify Sandbox1 now has Sandbox2's changes
+      s1_workflow_updated =
+        Repo.preload(updated_s1, workflows: :jobs).workflows |> hd()
+
+      s1_jobs = s1_workflow_updated.jobs
+
+      # Should have original job with v2 body, and s1_addition should be deleted
+      assert length(s1_jobs) == 1
+      updated_original = Enum.find(s1_jobs, &(&1.name == "original"))
+      assert updated_original.body == "v2_modified()"
+
+      # Step 2: Merge updated Sandbox1 → Root (with allow_stale)
+      s1_to_root_merge =
+        Lightning.Projects.MergeProjects.merge_project(
+          Repo.reload(sandbox1)
+          |> Repo.preload(workflows: [:jobs, :triggers, :edges]),
+          root_project
+        )
+
+      assert {:ok, updated_root} =
+               Lightning.Projects.Provisioner.import_document(
+                 root_project,
+                 user,
+                 s1_to_root_merge,
+                 allow_stale: true
+               )
+
+      # Verify Root now has the changes from Sandbox2 (via Sandbox1)
+      root_workflow_updated =
+        Repo.preload(updated_root, workflows: :jobs).workflows |> hd()
+
+      root_jobs = root_workflow_updated.jobs
+
+      # Should have original job with v2 body, root_addition should be deleted
+      assert length(root_jobs) == 1
+      final_original = Enum.find(root_jobs, &(&1.name == "original"))
+      assert final_original.body == "v2_modified()"
+    end
+
+    test "workflow name conflicts - parent adds workflow with same name as sandbox" do
+      # Test scenario:
+      # Root has workflow "Main"
+      # Sandbox created with workflow "Main"
+      # Parent adds NEW workflow also called "Main" (different UUID)
+      # Merge should map by name and overwrite
+
+      root_project = insert(:project, name: "Root")
+
+      # Original workflow in root
+      original_workflow =
+        insert(:workflow, project: root_project, name: "Main", lock_version: 0)
+
+      job1 =
+        insert(:job,
+          workflow: original_workflow,
+          name: "job1",
+          body: "original()"
+        )
+
+      trigger1 = insert(:trigger, workflow: original_workflow, type: :webhook)
+
+      insert(:edge,
+        workflow: original_workflow,
+        source_trigger: trigger1,
+        target_job: job1
+      )
+
+      # Create sandbox
+      sandbox = insert(:project, name: "Sandbox", parent: root_project)
+
+      sandbox_workflow =
+        insert(:workflow,
+          project: sandbox,
+          name: "Main",
+          lock_version: original_workflow.lock_version
+        )
+
+      s_job1 =
+        insert(:job,
+          workflow: sandbox_workflow,
+          name: "job1",
+          body: "modified()"
+        )
+
+      s_trigger1 = insert(:trigger, workflow: sandbox_workflow, type: :webhook)
+
+      insert(:edge,
+        workflow: sandbox_workflow,
+        source_trigger: s_trigger1,
+        target_job: s_job1
+      )
+
+      # Parent deletes original workflow and adds a NEW workflow with the same name
+      Repo.delete!(original_workflow)
+
+      new_main_workflow =
+        insert(:workflow, project: root_project, name: "Main", lock_version: 0)
+
+      job_new =
+        insert(:job,
+          workflow: new_main_workflow,
+          name: "different_job",
+          body: "new()"
+        )
+
+      trigger_new = insert(:trigger, workflow: new_main_workflow, type: :webhook)
+
+      insert(:edge,
+        workflow: new_main_workflow,
+        source_trigger: trigger_new,
+        target_job: job_new
+      )
+
+      user = insert(:user)
+
+      # Merge sandbox back to parent
+      merge_doc =
+        Lightning.Projects.MergeProjects.merge_project(sandbox, root_project)
+
+      assert {:ok, updated_root} =
+               Lightning.Projects.Provisioner.import_document(
+                 root_project,
+                 user,
+                 merge_doc,
+                 allow_stale: true
+               )
+
+      # The NEW workflow should be overwritten by sandbox changes
+      # Since merge maps by NAME, sandbox's "Main" should replace parent's new "Main"
+      updated_root = Repo.preload(updated_root, workflows: :jobs)
+      assert length(updated_root.workflows) == 1
+
+      result_workflow = hd(updated_root.workflows)
+      assert result_workflow.name == "Main"
+      # Should use the NEW workflow's UUID (target UUID)
+      assert result_workflow.id == new_main_workflow.id
+
+      # Should have sandbox's job content
+      assert length(result_workflow.jobs) == 1
+      result_job = hd(result_workflow.jobs)
+      assert result_job.name == "job1"
+      assert result_job.body == "modified()"
     end
   end
 end
defmodule Lightning.AccountsTest do
  use Lightning.DataCase, async: true

  alias Lightning.Accounts.Events
  alias Lightning.Accounts.User
  alias Lightning.Accounts.UserBackupCode
  alias Lightning.Accounts.UserToken
  alias Lightning.Accounts.UserTOTP
  alias Lightning.Credentials
  alias Lightning.Jobs
  alias Lightning.JobsFixtures
  alias Lightning.CredentialsFixtures
  alias Lightning.Projects
  alias Lightning.Accounts
  alias Lightning.Projects.ProjectUser

  import Lightning.AccountsFixtures
  import Lightning.Factories

  test "has_activity_in_projects?/1 returns true if user has activity in a project (is associated with a run) and false otherwise." do
    user = insert(:user)
    another_user = insert(:user)

    workflow = insert(:workflow)
    trigger = insert(:trigger, workflow: workflow)
    dataclip = insert(:dataclip)

    work_order =
      insert(:workorder,
        workflow: workflow,
        trigger: trigger,
        dataclip: dataclip
      )

    _run =
      insert(:run,
        created_by: user,
        work_order: work_order,
        starting_trigger: trigger,
        dataclip: dataclip
      )

    assert Accounts.has_activity_in_projects?(user)
    refute Accounts.has_activity_in_projects?(another_user)
  end

  test "list_users/0 returns all users" do
    %{id: user_id} = insert(:user)
    assert [%{id: ^user_id}] = Accounts.list_users()
  end

  test "list_api_token/1 returns all user tokens" do
    user = insert(:user)

    tokens =
      for(_ <- 1..3, do: Accounts.generate_api_token(user))
      |> Enum.sort()

    assert Accounts.list_api_tokens(user) |> Enum.map(& &1.token) |> Enum.sort() ==
             tokens
  end

  describe "get_user_by_email/1" do
    test "does not return the user if the email does not exist" do
      refute Accounts.get_user_by_email("unknown@example.com")
    end

    test "returns the user if the email exists" do
      %{id: id} = user = insert(:user)
      assert %User{id: ^id} = Accounts.get_user_by_email(user.email)
    end
  end

  describe "get_user_by_email_and_password/2" do
    test "does not return the user if the email does not exist" do
      refute Accounts.get_user_by_email_and_password(
               "unknown@example.com",
               "hello world!"
             )
    end

    test "does not return the user if the password is not valid" do
      user = insert(:user)
      refute Accounts.get_user_by_email_and_password(user.email, "invalid")
    end

    test "returns the user if the email and password are valid" do
      %{id: id} = user = insert(:user)

      assert %User{id: ^id} =
               Accounts.get_user_by_email_and_password(
                 user.email,
                 valid_user_password()
               )
    end
  end

  describe "get_user!/1" do
    test "raises if id is invalid" do
      assert_raise Ecto.NoResultsError, fn ->
        Accounts.get_user!(Ecto.UUID.generate())
      end
    end

    test "returns the user with the given id" do
      %{id: id} = user = insert(:user)
      assert %User{id: ^id} = Accounts.get_user!(user.id)
    end
  end

  describe "get_token!/1" do
    test "raises if token is invalid" do
      assert_raise Ecto.NoResultsError, fn ->
        Accounts.get_token!(Ecto.UUID.generate())
      end
    end

    test "returns the token with the given id" do
      user = insert(:user)
      token = Accounts.generate_api_token(user)
      %{id: id} = user_token = Repo.get_by(UserToken, token: token)

      assert %UserToken{id: ^id} = Accounts.get_token!(user_token.id)
    end
  end

  describe "get_user_totp/1" do
    setup do
      user = insert(:user)
      [user: user]
    end

    test "returns nil if the User has no TOTP", %{user: user} do
      assert Accounts.get_user_totp(user) |> is_nil()
    end

    test "returns the TOTP of the user if present", %{user: user} do
      %{id: id} =
        Repo.insert!(%UserTOTP{user_id: user.id, secret: "some secret"})

      assert %UserTOTP{id: ^id} = Accounts.get_user_totp(user)
    end
  end

  describe "upsert_user_totp/2" do
    setup do
      user = insert(:user)
      [user: user]
    end

    test "errors if the provided code is invalid", %{user: user} do
      user_totp = %UserTOTP{secret: NimbleTOTP.secret(), user_id: user.id}
      valid_code = NimbleTOTP.verification_code(user_totp.secret)

      invalid_code =
        valid_code
        |> String.to_integer()
        |> Kernel.+(1)
        |> Integer.mod(999_999)
        |> Integer.to_string()
        |> String.pad_leading(6, "0")

      {:error, changeset} =
        Accounts.upsert_user_totp(user_totp, %{code: invalid_code})

      assert %{code: ["invalid code"]} = errors_on(changeset)
    end

    test "creates the UserTOTP successfully with a valid code", %{user: user} do
      user_totp = %UserTOTP{secret: NimbleTOTP.secret(), user_id: user.id}
      valid_code = NimbleTOTP.verification_code(user_totp.secret)
      refute user.mfa_enabled

      assert {:ok, _totp} =
               Accounts.upsert_user_totp(user_totp, %{code: valid_code})

      updated_user = Repo.get(User, user.id)
      assert updated_user.mfa_enabled
    end

    test "generates backup codes", %{user: user} do
      assert Repo.preload(user, [:backup_codes]).backup_codes == []

      user_totp = %UserTOTP{secret: NimbleTOTP.secret(), user_id: user.id}
      valid_code = NimbleTOTP.verification_code(user_totp.secret)

      assert {:ok, _totp} =
               Accounts.upsert_user_totp(user_totp, %{code: valid_code})

      assert Repo.preload(user, [:backup_codes]).backup_codes |> Enum.count() ==
               10
    end

    test "backup codes are not regenerated if there are existing ones" do
      user =
        insert(:user,
          mfa_enabled: true,
          user_totp: build(:user_totp),
          backup_codes: build_list(10, :backup_code)
        )

      user_totp = %{user.user_totp | secret: NimbleTOTP.secret()}
      valid_code = NimbleTOTP.verification_code(user_totp.secret)

      assert {:ok, _totp} =
               Accounts.upsert_user_totp(user_totp, %{code: valid_code})

      query = from b in UserBackupCode, where: b.user_id == ^user.id
      backup_codes = Repo.all(query)
      assert Enum.count(backup_codes) == 10

      for backup_code <- backup_codes do
        assert backup_code in user.backup_codes
      end
    end
  end

  describe "regenerate_user_backup_codes/1" do
    setup do
      user =
        insert(:user,
          mfa_enabled: true,
          user_totp: build(:user_totp),
          backup_codes: build_list(10, :backup_code)
        )

      %{user: user}
    end

    test "generates new user backup codes", %{user: user} do
      {:ok, updated_user} = Accounts.regenerate_user_backup_codes(user)
      assert Enum.count(updated_user.backup_codes) == 10

      query = from b in UserBackupCode, where: b.user_id == ^user.id
      updated_backup_codes = Repo.all(query)

      for backup_code <- user.backup_codes do
        refute backup_code in updated_backup_codes
      end
    end
  end

  describe "list_user_backup_codes/1" do
    setup do
      user =
        insert(:user,
          mfa_enabled: true,
          user_totp: build(:user_totp),
          backup_codes: build_list(8, :backup_code)
        )

      %{user: user}
    end

    test "lists all backup codes for the user", %{user: user} do
      backup_codes = Accounts.list_user_backup_codes(user)
      assert Enum.count(backup_codes) == Enum.count(user.backup_codes)
    end
  end

  describe "valid_user_totp?/2" do
    setup do
      user = insert(:user, mfa_enabled: true, user_totp: build(:user_totp))

      %{totp: Accounts.get_user_totp(user), user: user}
    end

    test "returns false if the code is not valid", %{user: user} do
      assert Accounts.valid_user_totp?(user, "invalid") == false
    end

    test "returns true for valid totp", %{user: user, totp: totp} do
      code = NimbleTOTP.verification_code(totp.secret)
      assert Accounts.valid_user_totp?(user, code) == true
    end
  end

  describe "valid_user_backup_code?/2" do
    setup do
      user =
        insert(:user,
          mfa_enabled: true,
          user_totp: build(:user_totp),
          backup_codes: build_list(10, :backup_code)
        )

      %{user: user}
    end

    test "returns false if the code is not valid", %{user: user} do
      assert Accounts.valid_user_backup_code?(user, "invalid") == false
    end

    test "returns true for valid code", %{user: user} do
      backup_code = Enum.random(user.backup_codes)
      assert Accounts.valid_user_backup_code?(user, backup_code.code) == true

      # backup code accanot be used again
      assert Accounts.valid_user_backup_code?(user, backup_code.code) == false

      for another_backup_code <- user.backup_codes -- [backup_code] do
        assert Accounts.valid_user_backup_code?(user, another_backup_code.code) ==
                 true
      end
    end
  end

  describe "delete_user_totp/1" do
    test "successfully deletes the given user TOTP and disables the mfa_flag" do
      user = insert(:user)
      user_totp = %UserTOTP{secret: NimbleTOTP.secret(), user_id: user.id}
      valid_code = NimbleTOTP.verification_code(user_totp.secret)
      {:ok, totp} = Accounts.upsert_user_totp(user_totp, %{code: valid_code})
      assert Repo.get(User, user.id).mfa_enabled
      {:ok, _} = Accounts.delete_user_totp(totp)
      refute Repo.get(User, user.id).mfa_enabled
    end
  end

  describe "register_user/1" do
    test "requires email and password to be set" do
      {:error, changeset} = Accounts.register_user(%{})

      assert %{
               password: ["can't be blank"],
               email: ["can't be blank"]
             } = errors_on(changeset)
    end

    test "requires terms and conditions to be accepted" do
      {:error, changeset} = Accounts.register_user(%{terms_accepted: false})

      assert %{
               terms_accepted: [
                 "Please accept the terms and conditions to register."
               ]
             } = errors_on(changeset)

      {:error, changeset} = Accounts.register_user(%{terms_accepted: true})

      assert %{} = errors_on(changeset)
    end

    test "validates email and password when given" do
      {:error, changeset} =
        Accounts.register_user(%{email: "not valid", password: "not valid"})

      assert %{
               email: ["must have the @ sign and no spaces"]
             } = errors_on(changeset)
    end

    test "validates maximum values for email and password for security" do
      too_long = String.duplicate("db@db.sn", 100)

      {:error, changeset} =
        Accounts.register_user(%{email: too_long, password: too_long})

      assert "should be at most 160 character(s)" in errors_on(changeset).email

      assert "should be at most 72 character(s)" in errors_on(changeset).password
    end

    test "validates email uniqueness" do
      %{email: email} = insert(:user)
      {:error, changeset} = Accounts.register_user(%{email: email})
      assert "has already been taken" in errors_on(changeset).email

      # Now try with the upper cased email too, to check that email case is ignored.
      {:error, changeset} =
        Accounts.register_user(%{email: String.upcase(email)})

      refute_receive %Events.UserRegistered{user: _user}

      assert "has already been taken" in errors_on(changeset).email
    end

    test "registers users with a hashed password and publishes event" do
      Events.subscribe()

      email = unique_user_email()

      assert {:ok, user} =
               Accounts.register_user(valid_user_attributes(email: email))

      assert user.contact_preference == :critical

      assert ^user = Repo.get!(User, user.id)
      assert_receive %Events.UserRegistered{user: ^user}

      assert user.email == email
      assert user.role == :user
      assert is_binary(user.hashed_password)
      assert is_nil(user.confirmed_at)
      assert is_nil(user.password)
    end

    test "user can choose to prefer any type of email" do
      assert {:ok, user} =
               Accounts.register_user(
                 valid_user_attributes(
                   email: unique_user_email(),
                   contact_preference: "any"
                 )
               )

      assert user.contact_preference == :any
    end
  end

  describe "register_superuser/1" do
    test "requires email and password to be set" do
      {:error, changeset} = Accounts.register_superuser(%{})

      assert %{
               password: ["can't be blank"],
               email: ["can't be blank"]
             } = errors_on(changeset)
    end

    test "validates email and password when given" do
      {:error, changeset} =
        Accounts.register_superuser(%{email: "not valid", password: "not valid"})

      assert %{
               email: ["must have the @ sign and no spaces"]
             } = errors_on(changeset)
    end

    test "validates maximum values for email and password for security" do
      too_long = String.duplicate("db@db.sn", 100)

      {:error, changeset} =
        Accounts.register_superuser(%{email: too_long, password: too_long})

      assert "should be at most 160 character(s)" in errors_on(changeset).email

      assert "should be at most 72 character(s)" in errors_on(changeset).password
    end

    test "registers users with a hashed password and sets role to :superuser" do
      email = unique_user_email()

      {:ok, user} =
        Accounts.register_superuser(%{
          email: email,
          first_name: "Sizwe",
          password: valid_user_password()
        })

      assert user.email == email
      assert is_binary(user.hashed_password)
      assert is_nil(user.confirmed_at)
      assert is_nil(user.password)
      assert user.role == :superuser
    end
  end

  describe "change_user_registration/2" do
    test "returns a changeset" do
      assert %Ecto.Changeset{} = changeset = Accounts.change_user_registration()

      assert changeset.required == [:password, :first_name, :last_name, :email]
    end

    test "allows fields to be set" do
      email = unique_user_email()
      password = valid_user_password()

      changeset =
        Accounts.change_user_registration(
          valid_user_attributes(email: email, password: password)
        )

      assert changeset.valid?
      assert get_change(changeset, :email) == email
      assert get_change(changeset, :password) == password
      assert is_nil(get_change(changeset, :hashed_password))
    end
  end

  describe "change_superuser_registration/2" do
    test "returns a changeset" do
      assert %Ecto.Changeset{} =
               changeset = Accounts.change_superuser_registration()

      assert changeset.required == [:password, :email]
    end

    test "allows fields to be set" do
      email = unique_user_email()
      password = valid_user_password()

      changeset =
        Accounts.change_superuser_registration(
          valid_user_attributes(email: email, password: password)
        )

      assert changeset.valid?
      assert get_change(changeset, :email) == email
      assert get_change(changeset, :password) == password
      assert is_nil(get_change(changeset, :hashed_password))
    end
  end

  describe "change_user_email/2" do
    test "returns a user changeset" do
      assert %Ecto.Changeset{} = changeset = Accounts.change_user_email(%User{})
      assert changeset.required == [:email]
    end
  end

  describe "change_scheduled_deletion/2" do
    test "returns a user changeset" do
      assert %Ecto.Changeset{} =
               changeset = Accounts.change_scheduled_deletion(%User{})

      assert changeset.required == []
    end
  end

  describe "purge user" do
    test "purging a user removes that user from projects they are members of and deletes them from the system" do
      %{project_users: [proj_user1]} =
        insert(:project,
          project_users: [%{user: build(:user), failure_alert: true}]
        )

      %{project_users: [proj_user2]} =
        insert(:project,
          project_users: [%{user: build(:user), failure_alert: true}]
        )

      assert Repo.get(ProjectUser, proj_user1.id)
      assert Repo.get(User, proj_user1.user_id)

      :ok = Accounts.purge_user(proj_user1.user_id)

      refute Repo.get(ProjectUser, proj_user1.id)
      refute Repo.get(User, proj_user1.user_id)

      assert Repo.get(ProjectUser, proj_user2.id)
      assert Repo.get(User, proj_user2.user_id)
    end

    test "purging a user sets all project credentials that use their credentials to nil" do
      user = insert(:user)
      project = Lightning.ProjectsFixtures.project_fixture()

      project_credential_1 =
        CredentialsFixtures.project_credential_fixture(
          project_id: project.id,
          user_id: user.id
        )

      project_credential_2 = CredentialsFixtures.project_credential_fixture()

      job_1 =
        JobsFixtures.job_fixture(project_credential_id: project_credential_1.id)

      job_2 =
        JobsFixtures.job_fixture(project_credential_id: project_credential_2.id)

      refute job_1.project_credential_id |> is_nil()
      refute job_2.project_credential_id |> is_nil()

      :ok = Accounts.purge_user(user.id)

      # job_1 project_credential_id is now set to nil
      assert Jobs.get_job!(job_1.id).project_credential_id |> is_nil()

      # while job_2 project_credential_id remain with a value
      refute Jobs.get_job!(job_2.id).project_credential_id |> is_nil()
    end

    test "purging user deletes all project credentials that involve this user's credentials" do
      user = insert(:user)

<<<<<<< HEAD
      CredentialsFixtures.project_credential_fixture(user_id: user.id, name: "1")
      CredentialsFixtures.project_credential_fixture(user_id: user.id, name: "2")
=======
      CredentialsFixtures.project_credential_fixture(user_id: user.id, name: "a")
      CredentialsFixtures.project_credential_fixture(user_id: user.id, name: "b")
>>>>>>> a4b86455
      CredentialsFixtures.project_credential_fixture()

      assert count_project_credentials_for_user(user) == 2

      :ok = Accounts.purge_user(user.id)

      assert count_project_credentials_for_user(user) == 0
    end

    test "purging a user deletes all of that user's credentials" do
      user_1 = insert(:user)
      user_2 = insert(:user)

<<<<<<< HEAD
      CredentialsFixtures.credential_fixture(user_id: user_1.id, name: "1")
      CredentialsFixtures.credential_fixture(user_id: user_1.id, name: "2")
      CredentialsFixtures.credential_fixture(user_id: user_2.id, name: "3")
=======
      CredentialsFixtures.credential_fixture(user_id: user_1.id, name: "a")
      CredentialsFixtures.credential_fixture(user_id: user_1.id, name: "b")
      CredentialsFixtures.credential_fixture(user_id: user_2.id, name: "a")
>>>>>>> a4b86455

      assert count_for(Credentials.Credential) == 3

      :ok = Accounts.purge_user(user_1.id)

      assert count_for(Credentials.Credential) == 1

      refute Repo.all(Credentials.Credential)
             |> Enum.any?(fn x -> x.user_id == user_1.id end)

      assert Repo.all(Credentials.Credential)
             |> Enum.any?(fn x -> x.user_id == user_2.id end)
    end
  end

  describe "The default Oban function Accounts.perform/1" do
    test "prevents users that are still linked to a run from being deleted" do
      user =
        user_fixture(
          scheduled_deletion: DateTime.utc_now() |> Timex.shift(seconds: -10)
        )

      workflow = insert(:workflow)
      trigger = insert(:trigger, workflow: workflow)
      dataclip = insert(:dataclip)

      work_order =
        insert(:workorder,
          workflow: workflow,
          trigger: trigger,
          dataclip: dataclip
        )

      _run =
        insert(:run,
          created_by: user,
          work_order: work_order,
          starting_trigger: trigger,
          dataclip: dataclip
        )

      assert count_for(User) >= 1

      {:ok, %{users_deleted: users_deleted}} =
        Accounts.perform(%Oban.Job{args: %{"type" => "purge_deleted"}})

      assert Repo.get(User, user.id)

      refute user.id in Enum.map(users_deleted, & &1.id)
    end

    test "removes all users past deletion date when called with type 'purge_deleted'" do
      %{id: id_of_deleted} =
        user_fixture(
          scheduled_deletion: DateTime.utc_now() |> Timex.shift(seconds: -10)
        )

      user_fixture(
        scheduled_deletion: DateTime.utc_now() |> Timex.shift(seconds: 10)
      )

      {:ok, %{users_deleted: [%{id: ^id_of_deleted}]}} =
        Accounts.perform(%Oban.Job{args: %{"type" => "purge_deleted"}})
    end

    test "removes user from project users before deleting them" do
      user_to_delete =
        user_fixture(
          scheduled_deletion: DateTime.utc_now() |> Timex.shift(seconds: -10)
        )

      another_user = insert(:user)

      project =
        Lightning.ProjectsFixtures.project_fixture(
          project_users: [
            %{user_id: user_to_delete.id},
            %{user_id: another_user.id}
          ]
        )

      {:ok, %{users_deleted: users_deleted}} =
        Accounts.perform(%Oban.Job{args: %{"type" => "purge_deleted"}})

      assert 1 == users_deleted |> Enum.count()

      assert user_to_delete.id == users_deleted |> Enum.at(0) |> Map.get(:id)

      project = Projects.get_project!(project.id) |> Repo.preload(:project_users)

      refute Enum.any?(project.project_users, fn project_user ->
               project_user.user_id == user_to_delete.id
             end)

      assert Enum.any?(project.project_users, fn project_user ->
               project_user.user_id == another_user.id
             end)
    end
  end

  describe "apply_user_email/3" do
    setup do
      %{user: insert(:user)}
    end

    test "requires email to change", %{user: user} do
      {:error, changeset} =
        Accounts.apply_user_email(user, valid_user_password(), %{})

      assert %{email: ["did not change"]} = errors_on(changeset)
    end

    test "validates email", %{user: user} do
      {:error, changeset} =
        Accounts.apply_user_email(user, valid_user_password(), %{
          email: "not valid"
        })

      assert %{email: ["must have the @ sign and no spaces"]} =
               errors_on(changeset)
    end

    test "validates maximum value for email for security", %{user: user} do
      too_long = String.duplicate("db", 100)

      {:error, changeset} =
        Accounts.apply_user_email(user, valid_user_password(), %{email: too_long})

      assert "should be at most 160 character(s)" in errors_on(changeset).email
    end

    test "validates email uniqueness", %{user: user} do
      %{email: email} = insert(:user)

      {:error, changeset} =
        Accounts.apply_user_email(user, valid_user_password(), %{email: email})

      assert "has already been taken" in errors_on(changeset).email
    end

    test "validates current password", %{user: user} do
      {:error, changeset} =
        Accounts.apply_user_email(user, "invalid", %{email: unique_user_email()})

      assert %{current_password: ["is not valid"]} = errors_on(changeset)
    end

    test "applies the email without persisting it", %{user: user} do
      email = unique_user_email()

      {:ok, user} =
        Accounts.apply_user_email(user, valid_user_password(), %{email: email})

      assert user.email == email
      assert Accounts.get_user!(user.id).email != email
    end
  end

  describe "deliver_update_email_instructions/3" do
    setup do
      %{user: insert(:user)}
    end

    test "sends token through notification", %{user: user} do
      token =
        extract_user_token(fn url ->
          Accounts.deliver_update_email_instructions(
            user,
            "current@example.com",
            url
          )
        end)

      {:ok, token} = Base.url_decode64(token, padding: false)

      assert user_token =
               Repo.get_by(UserToken, token: :crypto.hash(:sha256, token))

      assert user_token.user_id == user.id
      assert user_token.sent_to == "current@example.com"
      assert user_token.context == "change:#{user.email}"
    end
  end

  describe "update_user_email/2" do
    setup do
      user = insert(:user)
      # email = "current@example.com"
      email = unique_user_email()

      token =
        extract_user_token(fn url ->
          Accounts.deliver_update_email_instructions(
            user,
            email,
            url
          )
        end)

      %{user: user, token: token, email: email}
    end

    test "updates the email with a valid token", %{
      user: user,
      token: token,
      email: email
    } do
      now = DateTime.utc_now() |> DateTime.truncate(:second)

      assert {:ok, changed_user} = Accounts.update_user_email(user, token)

      assert changed_user.email != user.email
      assert changed_user.email == email
      assert changed_user.confirmed_at
      assert changed_user.confirmed_at >= now
      assert changed_user.confirmed_at != user.confirmed_at

      assert Accounts.update_user_email(user, token) == :error,
             "Trying to reuse the same token should return :error"

      refute Repo.get_by(UserToken, user_id: user.id),
             "The token should not exist after using it"
    end

    test "does not update email with invalid token", %{user: user} do
      assert Accounts.update_user_email(user, "oops") == :error
      assert Repo.get!(User, user.id).email == user.email
      assert Repo.get_by(UserToken, user_id: user.id)
    end

    test "does not update email if token expired", %{user: user, token: token} do
      {1, nil} =
        Repo.update_all(UserToken, set: [inserted_at: ~U[2020-01-01 00:00:00Z]])

      assert Accounts.update_user_email(user, token) == :error
      assert Repo.get!(User, user.id).email == user.email
      assert Repo.get_by(UserToken, user_id: user.id)
    end
  end

  describe "change_user_password/2" do
    test "returns a user changeset" do
      assert %Ecto.Changeset{} =
               changeset = Accounts.change_user_password(%User{})

      assert changeset.required == [:password]
    end

    test "allows fields to be set" do
      changeset =
        Accounts.change_user_password(%User{}, %{
          "password" => "new valid password"
        })

      assert changeset.valid?
      assert get_change(changeset, :password) == "new valid password"
      assert is_nil(get_change(changeset, :hashed_password))
    end
  end

  describe "update_user_password/3" do
    setup do
      %{user: insert(:user)}
    end

    test "validates password", %{user: user} do
      {:error, changeset} =
        Accounts.update_user_password(user, valid_user_password(), %{
          password: "not valid",
          password_confirmation: "another"
        })

      assert %{
               password_confirmation: ["does not match password"]
             } = errors_on(changeset)
    end

    test "validates maximum values for password for security", %{user: user} do
      too_long = String.duplicate("db", 100)

      {:error, changeset} =
        Accounts.update_user_password(user, valid_user_password(), %{
          password: too_long
        })

      assert "should be at most 72 character(s)" in errors_on(changeset).password
    end

    test "validates current password", %{user: user} do
      {:error, changeset} =
        Accounts.update_user_password(user, "invalid", %{
          password: valid_user_password()
        })

      assert %{current_password: ["is not valid"]} = errors_on(changeset)
    end

    test "updates the password", %{user: user} do
      {:ok, user} =
        Accounts.update_user_password(user, valid_user_password(), %{
          password: "new valid password"
        })

      assert Accounts.get_user_by_email_and_password(
               user.email,
               "new valid password"
             )
    end

    test "deletes all tokens for the given user", %{user: user} do
      _ = Accounts.generate_user_session_token(user)

      {:ok, _} =
        Accounts.update_user_password(user, valid_user_password(), %{
          password: "new valid password"
        })

      refute Repo.get_by(UserToken, user_id: user.id)
    end
  end

  describe "generate_user_session_token/1" do
    setup do
      %{user: insert(:user)}
    end

    test "generates a token", %{user: user} do
      token = Accounts.generate_user_session_token(user)
      assert user_token = Repo.get_by(UserToken, token: token)
      assert user_token.context == "session"

      # Creating the same token for another user should fail
      assert_raise Ecto.ConstraintError, fn ->
        Repo.insert!(%UserToken{
          token: user_token.token,
          user_id: insert(:user).id,
          context: "session"
        })
      end
    end
  end

  describe "generate_auth_token/1" do
    setup do
      %{user: insert(:user)}
    end

    test "generates a token", %{user: user} do
      token = Accounts.generate_auth_token(user)
      assert user_token = Repo.get_by(UserToken, token: token)
      assert user_token.context == "auth"

      # Creating the same token for another user should fail
      assert_raise Ecto.ConstraintError, fn ->
        Repo.insert!(%UserToken{
          token: user_token.token,
          user_id: insert(:user).id,
          context: "auth"
        })
      end
    end
  end

  describe "exchange_auth_token/1" do
    setup do
      user = insert(:user)
      token = Accounts.generate_auth_token(user)
      %{user: user, token: token}
    end

    test "returns a new session token", %{user: user, token: auth_token} do
      assert session_token = Accounts.exchange_auth_token(auth_token)
      assert session_user = Accounts.get_user_by_session_token(session_token)
      assert session_user.id == user.id

      refute Accounts.get_user_by_auth_token(auth_token)
    end

    test "does not return for an invalid token" do
      refute Accounts.exchange_auth_token("oops")
    end
  end

  describe "generate_api_token/1" do
    setup do
      %{user: insert(:user)}
    end

    test "generates a token", %{user: user} do
      token = Accounts.generate_api_token(user)
      assert user_token = Repo.get_by(UserToken, token: token)
      assert user_token.context == "api"

      Lightning.Accounts.UserToken.verify_and_validate!(token)

      # Creating the same token for another user should fail
      assert_raise Ecto.ConstraintError, fn ->
        Repo.insert!(%UserToken{
          token: user_token.token,
          user_id: insert(:user).id,
          context: "api"
        })
      end
    end
  end

  describe "get_user_by_api_token/1" do
    setup do
      user = insert(:user)
      token = Accounts.generate_api_token(user)

      user_token =
        token
        |> UserToken.token_and_context_query("api")
        |> Repo.one()

      %{user: user, token: token, user_token: user_token}
    end

    test "returns user by token", %{user: user, token: token} do
      assert auth_user = Accounts.get_user_by_api_token(token)
      assert auth_user.id == user.id
    end

    test "does not return user for invalid token" do
      refute Accounts.get_user_by_api_token("oops")
    end
  end

  describe "delete_token/1" do
    test "deletes the token" do
      user = insert(:user)
      token = Accounts.generate_api_token(user)
      %{id: id} = user_token = Repo.get_by(UserToken, token: token)

      assert {:ok, %UserToken{}} = Accounts.delete_token(user_token)
      assert_raise Ecto.NoResultsError, fn -> Accounts.get_token!(id) end
    end
  end

  describe "get_user_by_auth_token/1" do
    setup do
      user = insert(:user)
      token = Accounts.generate_auth_token(user)
      %{user: user, token: token}
    end

    test "returns user by token", %{user: user, token: token} do
      assert auth_user = Accounts.get_user_by_auth_token(token)
      assert auth_user.id == user.id
    end

    test "does not return user for invalid token" do
      refute Accounts.get_user_by_auth_token("oops")
    end

    test "does not return user for expired token", %{token: token} do
      {1, nil} =
        Repo.update_all(UserToken, set: [inserted_at: ~U[2020-01-01 00:00:00Z]])

      refute Accounts.get_user_by_auth_token(token)
    end
  end

  describe "delete_auth_token/1" do
    test "deletes the token" do
      user = insert(:user)
      token = Accounts.generate_auth_token(user)
      assert Accounts.delete_auth_token(token) == :ok
      refute Accounts.get_user_by_auth_token(token)
    end
  end

  describe "get_user_by_session_token/1" do
    setup do
      user = insert(:user)
      token = Accounts.generate_user_session_token(user)
      %{user: user, token: token}
    end

    test "returns user by token", %{user: user, token: token} do
      assert session_user = Accounts.get_user_by_session_token(token)
      assert session_user.id == user.id
    end

    test "does not return user for invalid token" do
      refute Accounts.get_user_by_session_token("oops")
    end

    test "does not return user for expired token", %{token: token} do
      {1, nil} =
        Repo.update_all(UserToken, set: [inserted_at: ~U[2020-01-01 00:00:00Z]])

      refute Accounts.get_user_by_session_token(token)
    end
  end

  describe "delete_session_token/1" do
    test "deletes the token" do
      user = insert(:user)
      token = Accounts.generate_user_session_token(user)
      assert Accounts.delete_session_token(token) == :ok
      refute Accounts.get_user_by_session_token(token)
    end
  end

  describe "deliver_user_confirmation_instructions/2" do
    setup do
      %{user: insert(:user)}
    end

    test "sends token through notification", %{user: user} do
      {:ok, email} = Accounts.deliver_user_confirmation_instructions(user)

      %{"token" => token} =
        Regex.named_captures(
          ~r/\/users\/confirm\/(?<token>\S+)/,
          email.text_body
        )

      {:ok, token} = Base.url_decode64(token, padding: false)

      assert user_token =
               Repo.get_by(UserToken, token: :crypto.hash(:sha256, token))

      assert user_token.user_id == user.id
      assert user_token.sent_to == user.email
      assert user_token.context == "confirm"
    end
  end

  describe "deliver_user_confirmation_instructions/3" do
    setup do
      %{superuser: insert(:user, role: :superuser), user: insert(:user)}
    end

    test "sends token through notification", %{superuser: superuser, user: user} do
      {:ok, email} =
        Accounts.deliver_user_confirmation_instructions(superuser, user)

      %{"token" => token} =
        Regex.named_captures(
          ~r/\/users\/confirm\/(?<token>\S+)/,
          email.text_body
        )

      {:ok, token} = Base.url_decode64(token, padding: false)

      assert user_token =
               Repo.get_by(UserToken, token: :crypto.hash(:sha256, token))

      assert user_token.user_id == user.id
      assert user_token.sent_to == user.email
      assert user_token.context == "confirm"
    end
  end

  describe "confirm_user/1" do
    setup do
      user = insert(:user)

      {:ok, email} = Accounts.deliver_user_confirmation_instructions(user)

      %{"token" => token} =
        Regex.named_captures(
          ~r/\/users\/confirm\/(?<token>\S+)/,
          email.text_body
        )

      %{user: user, token: token}
    end

    test "confirms the email with a valid token", %{user: user, token: token} do
      assert {:ok, confirmed_user} = Accounts.confirm_user(token)
      assert confirmed_user.confirmed_at
      assert confirmed_user.confirmed_at != user.confirmed_at
      assert Repo.get!(User, user.id).confirmed_at
      refute Repo.get_by(UserToken, user_id: user.id)
    end

    test "does not confirm with invalid token", %{user: user} do
      assert Accounts.confirm_user("oops") == :error
      refute Repo.get!(User, user.id).confirmed_at
      assert Repo.get_by(UserToken, user_id: user.id)
    end

    test "does not confirm email if token expired", %{user: user, token: token} do
      {1, nil} =
        Repo.update_all(UserToken, set: [inserted_at: ~U[2020-01-01 00:00:00Z]])

      assert Accounts.confirm_user(token) == :error
      refute Repo.get!(User, user.id).confirmed_at
      assert Repo.get_by(UserToken, user_id: user.id)
    end
  end

  describe "deliver_user_reset_password_instructions/2" do
    setup do
      %{user: insert(:user)}
    end

    test "sends token through notification", %{user: user} do
      token =
        extract_user_token(fn url ->
          Accounts.deliver_user_reset_password_instructions(user, url)
        end)

      {:ok, token} = Base.url_decode64(token, padding: false)

      assert user_token =
               Repo.get_by(UserToken, token: :crypto.hash(:sha256, token))

      assert user_token.user_id == user.id
      assert user_token.sent_to == user.email
      assert user_token.context == "reset_password"
    end
  end

  describe "get_user_by_reset_password_token/1" do
    setup do
      user = insert(:user)

      token =
        extract_user_token(fn url ->
          Accounts.deliver_user_reset_password_instructions(user, url)
        end)

      %{user: user, token: token}
    end

    test "returns the user with valid token", %{user: %{id: id}, token: token} do
      assert %User{id: ^id} = Accounts.get_user_by_reset_password_token(token)
      assert Repo.get_by(UserToken, user_id: id)
    end

    test "does not return the user with invalid token", %{user: user} do
      refute Accounts.get_user_by_reset_password_token("oops")
      assert Repo.get_by(UserToken, user_id: user.id)
    end

    test "does not return the user if token expired", %{user: user, token: token} do
      {1, nil} =
        Repo.update_all(UserToken, set: [inserted_at: ~U[2020-01-01 00:00:00Z]])

      refute Accounts.get_user_by_reset_password_token(token)
      assert Repo.get_by(UserToken, user_id: user.id)
    end
  end

  describe "reset_user_password/2" do
    setup do
      %{user: insert(:user)}
    end

    test "validates password", %{user: user} do
      {:error, changeset} =
        Accounts.reset_user_password(user, %{
          password: "not valid",
          password_confirmation: "another"
        })

      assert %{
               password_confirmation: ["does not match password"]
             } = errors_on(changeset)
    end

    test "validates maximum values for password for security", %{user: user} do
      too_long = String.duplicate("db", 100)

      {:error, changeset} =
        Accounts.reset_user_password(user, %{password: too_long})

      assert "should be at most 72 character(s)" in errors_on(changeset).password
    end

    test "updates the password", %{user: user} do
      {:ok, _updated_user} =
        Accounts.reset_user_password(user, %{password: "new valid password"})

      assert Accounts.get_user_by_email_and_password(
               user.email,
               "new valid password"
             )
    end

    test "deletes all tokens for the given user", %{user: user} do
      _ = Accounts.generate_user_session_token(user)

      {:ok, _} =
        Accounts.reset_user_password(user, %{password: "new valid password"})

      refute Repo.get_by(UserToken, user_id: user.id)
    end
  end

  describe "delete_user/1" do
    test "delete_user/1 deletes the user" do
      user = insert(:user)
      assert {:ok, %User{}} = Accounts.delete_user(user)
      assert_raise Ecto.NoResultsError, fn -> Accounts.get_user!(user.id) end
    end

    test "removes any associated Run and RunStep records" do
      user_1 = insert(:user)
      user_2 = insert(:user)

      run_1 = insert_run(user_1)
      run_2 = insert_run(user_1)
      run_3 = insert_run(user_2)

      _run_step_1_1 = insert_run_step(run_1)
      _run_step_1_2 = insert_run_step(run_1)
      _run_step_2_1 = insert_run_step(run_2)
      run_step_3_1 = insert_run_step(run_3)

      Accounts.delete_user(user_1)

      assert only_record_for_type?(run_3)

      assert only_record_for_type?(run_step_3_1)
    end

    test "removes any associated LogLine records" do
      user_1 = insert(:user)
      user_2 = insert(:user)

      insert_run(user_1, build_list(2, :log_line))
      insert_run(user_1, build_list(2, :log_line))

      run_3 = insert_run(user_2)
      log_line_3_1 = insert(:log_line, run: run_3)

      Accounts.delete_user(user_1)

      assert only_record_for_type?(log_line_3_1)
    end

    defp insert_run(user, log_lines \\ []) do
      insert(:run,
        created_by: user,
        work_order: build(:workorder),
        dataclip: build(:dataclip),
        starting_job: build(:job),
        log_lines: log_lines
      )
    end

    defp insert_run_step(run) do
      insert(:run_step, run: run, step: build(:step))
    end
  end

  describe "scheduling a user for deletion" do
    setup do
      Mox.stub(Lightning.MockConfig, :purge_deleted_after_days, fn -> 2 end)
      :ok
    end

    test "schedule_user_deletion/2 sets a date in the future according to the :purge_deleted_after_days env" do
      days = Lightning.Config.purge_deleted_after_days()

      user = insert(:user)
      assert user.scheduled_deletion == nil

      now = DateTime.utc_now() |> DateTime.truncate(:second)
      {:ok, user} = Accounts.schedule_user_deletion(user, user.email)

      assert user.scheduled_deletion != nil
      assert Timex.diff(user.scheduled_deletion, now, :days) == days
      assert user.disabled
    end
  end

  describe "SUDO mode" do
    setup do
      %{user: insert(:user)}
    end

    test "generates sudo session token", %{user: user} do
      token = Accounts.generate_sudo_session_token(user)

      assert user_token = Repo.get_by(UserToken, token: token)
      assert user_token.context == "sudo_session"

      assert_raise Ecto.ConstraintError, fn ->
        Repo.insert!(%UserToken{
          token: user_token.token,
          user_id: insert(:user).id,
          context: "sudo_session"
        })
      end
    end

    test "validates sudo session token", %{user: user} do
      token = Accounts.generate_sudo_session_token(user)
      assert Accounts.sudo_session_token_valid?(user, token)

      user2 = insert(:user)
      refute Accounts.sudo_session_token_valid?(user2, token)
      token_schema = Repo.get_by(UserToken, token: token)
      query = "update user_tokens set inserted_at=$1 where token=$2"

      Ecto.Adapters.SQL.query(Repo, query, [
        Timex.shift(token_schema.inserted_at, minutes: -5),
        token
      ])

      refute Accounts.sudo_session_token_valid?(user, token)
    end

    test "deletes sudo session token", %{user: user} do
      token = Accounts.generate_sudo_session_token(user)
      assert Repo.get_by(UserToken, token: token)
      Accounts.delete_sudo_session_token(token)
      refute Repo.get_by(UserToken, token: token)
    end
  end

  describe "inspect/2" do
    test "does not include password" do
      refute inspect(%User{password: "123456"}) =~ "password: \"123456\""
    end
  end

  test "has_one_superuser?/0" do
    refute Accounts.has_one_superuser?()

    insert(:user)
    refute Accounts.has_one_superuser?()

    insert(:user, role: :superuser)
    assert Accounts.has_one_superuser?()
  end

  defp count_project_credentials_for_user(user) do
    from(pc in Ecto.assoc(user, [:credentials, :project_credentials]))
    |> Repo.aggregate(:count, :id)
  end
end<|MERGE_RESOLUTION|>--- conflicted
+++ resolved
@@ -576,13 +576,9 @@
     test "purging user deletes all project credentials that involve this user's credentials" do
       user = insert(:user)
 
-<<<<<<< HEAD
-      CredentialsFixtures.project_credential_fixture(user_id: user.id, name: "1")
-      CredentialsFixtures.project_credential_fixture(user_id: user.id, name: "2")
-=======
       CredentialsFixtures.project_credential_fixture(user_id: user.id, name: "a")
       CredentialsFixtures.project_credential_fixture(user_id: user.id, name: "b")
->>>>>>> a4b86455
+
       CredentialsFixtures.project_credential_fixture()
 
       assert count_project_credentials_for_user(user) == 2
@@ -596,15 +592,9 @@
       user_1 = insert(:user)
       user_2 = insert(:user)
 
-<<<<<<< HEAD
-      CredentialsFixtures.credential_fixture(user_id: user_1.id, name: "1")
-      CredentialsFixtures.credential_fixture(user_id: user_1.id, name: "2")
-      CredentialsFixtures.credential_fixture(user_id: user_2.id, name: "3")
-=======
       CredentialsFixtures.credential_fixture(user_id: user_1.id, name: "a")
       CredentialsFixtures.credential_fixture(user_id: user_1.id, name: "b")
       CredentialsFixtures.credential_fixture(user_id: user_2.id, name: "a")
->>>>>>> a4b86455
 
       assert count_for(Credentials.Credential) == 3
 

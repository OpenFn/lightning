defmodule Lightning.AdaptorRegistryTest do
<<<<<<< HEAD
  use Lightning.DataCase, async: false

  use Mimic
=======
  use ExUnit.Case, async: false
>>>>>>> cd0792bd

  import Mox
  import Tesla.Test

  setup :set_mox_from_context
  setup :verify_on_exit!

  alias Lightning.AdaptorRegistry

  describe "start_link/1" do
    test "uses cache from a specific location" do
      file_path =
        Briefly.create!(extname: ".json")
        |> tap(fn path ->
          File.write!(path, ~S"""
          [{
            "latest": "3.0.5",
            "name": "@openfn/language-dhis2",
            "repo": "git+https://github.com/openfn/language-dhis2.git",
            "versions": []
          }]
          """)
        end)

      start_supervised!(
        {AdaptorRegistry, [name: :test_adaptor_registry, use_cache: file_path]}
      )

      results = AdaptorRegistry.all(:test_adaptor_registry)
      assert length(results) == 1
    end

    test "retrieves a list of adaptors when caching is disabled" do
      default_npm_response =
        File.read!("test/fixtures/language-common-npm.json") |> Jason.decode!()

      expect_tesla_call(
        times: 7,
        returns: fn env, [] ->
          case env.url do
            "https://registry.npmjs.org/-/user/openfn/package" ->
              {:ok,
               json(
                 %Tesla.Env{status: 200},
                 File.read!("test/fixtures/openfn-packages-npm.json")
                 |> Jason.decode!()
               )}

            "https://registry.npmjs.org/@openfn/" <> _adaptor ->
              {:ok, json(%Tesla.Env{status: 200}, default_npm_response)}
          end
        end
      )

      expected_adaptors = [
        "@openfn/language-asana",
        "@openfn/language-common",
        "@openfn/language-commcare",
        "@openfn/language-dhis2",
        "@openfn/language-http",
        "@openfn/language-salesforce"
      ]

      start_supervised!(
        {AdaptorRegistry, [name: :test_adaptor_registry, use_cache: false]}
      )

      results = AdaptorRegistry.all(:test_adaptor_registry)

      assert_received_tesla_call(env, [])

      assert_tesla_env(env, %Tesla.Env{
        method: :get,
        url: "https://registry.npmjs.org/-/user/openfn/package"
      })

      1..length(expected_adaptors)
      |> Enum.each(fn _ ->
        assert_received_tesla_call(env, [])

        assert %Tesla.Env{
                 method: :get,
                 url: "https://registry.npmjs.org/" <> adaptor
               } = env

        assert adaptor in expected_adaptors
      end)

      assert length(results) == 6

      versions = [
        %{version: "1.1.0"},
        %{version: "1.1.1"},
        %{version: "1.2.0"},
        %{version: "1.2.1"},
        %{version: "1.2.2"},
        %{version: "1.2.4"},
        %{version: "1.2.5"},
        %{version: "1.2.6"},
        %{version: "1.2.7"},
        %{version: "1.2.8"},
        %{version: "1.4.0"},
        %{version: "1.4.1"},
        %{version: "1.4.2"},
        %{version: "1.5.0"},
        %{version: "1.6.0"},
        %{version: "1.6.1"},
        %{version: "1.6.2"}
      ]

      assert %{
               name: "@openfn/language-common",
               repo: "git+https://github.com/OpenFn/language-common.git",
               latest: "1.6.2",
               versions: versions
             } in results

      assert AdaptorRegistry.versions_for(
               :test_adaptor_registry,
               "@openfn/language-common"
             ) ==
               versions

      assert AdaptorRegistry.versions_for(
               :test_adaptor_registry,
               "@openfn/language-foobar"
             ) ==
               nil
    end

    @tag :tmp_dir
    test "lists directory names of the when local_adaptors_repo is set", %{
      tmp_dir: tmp_dir,
      test: test
    } do
      expected_adaptors = ["foo", "bar", "baz"]

      Enum.each(expected_adaptors, fn adaptor ->
        [tmp_dir, "packages", adaptor] |> Path.join() |> File.mkdir_p!()
      end)

      start_supervised!(
        {AdaptorRegistry, [name: test, local_adaptors_repo: tmp_dir]}
      )

      results = AdaptorRegistry.all(test)

      for adaptor <- expected_adaptors do
        expected_result = %{
          name: "@openfn/language-#{adaptor}",
          repo: "file://" <> Path.join([tmp_dir, "packages", adaptor]),
          latest: "local",
          versions: []
        }

        assert expected_result in results
      end
    end
  end

  describe "resolve_package_name/1" do
    test "it can split an NPM style package name" do
      assert AdaptorRegistry.resolve_package_name("@openfn/language-foo@1.2.3") ==
               {"@openfn/language-foo", "1.2.3"}

      assert AdaptorRegistry.resolve_package_name(
               "@openfn/language-foo@1.2.3-pre"
             ) ==
               {"@openfn/language-foo", "1.2.3-pre"}

      assert AdaptorRegistry.resolve_package_name("@openfn/language-foo") ==
               {"@openfn/language-foo", nil}

      assert AdaptorRegistry.resolve_package_name("") ==
               {nil, nil}
    end

    @tag :tmp_dir
    test "returns local as the version when local_adaptors_repo config is set",
         %{tmp_dir: tmp_dir} do
      Mox.stub(Lightning.MockConfig, :adaptor_registry, fn ->
        [local_adaptors_repo: tmp_dir]
      end)

      assert AdaptorRegistry.resolve_package_name("@openfn/language-foo@1.2.3") ==
               {"@openfn/language-foo", "local"}

      assert AdaptorRegistry.resolve_package_name("@openfn/language-foo") ==
               {"@openfn/language-foo", "local"}

      assert AdaptorRegistry.resolve_package_name("") ==
               {nil, nil}
    end
  end
end<|MERGE_RESOLUTION|>--- conflicted
+++ resolved
@@ -1,11 +1,5 @@
 defmodule Lightning.AdaptorRegistryTest do
-<<<<<<< HEAD
   use Lightning.DataCase, async: false
-
-  use Mimic
-=======
-  use ExUnit.Case, async: false
->>>>>>> cd0792bd
 
   import Mox
   import Tesla.Test

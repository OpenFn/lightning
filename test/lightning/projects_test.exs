--- conflicted
+++ resolved
@@ -231,14 +231,6 @@
 
       %{subject: subject, body: body} = data_retention_email(updated_project)
 
-<<<<<<< HEAD
-      for admin <- admins do
-        assert_email_sent(
-          subject: subject,
-          to: [Swoosh.Email.Recipient.format(admin.user)],
-          text_body: body
-        )
-=======
       for %{user: user} <- admins do
         email = Swoosh.Email.Recipient.format(user)
 
@@ -248,7 +240,6 @@
                           to: [^email],
                           text_body: ^body
                         }}
->>>>>>> 1927154e
       end
 
       # editors and viewers do not receive any email

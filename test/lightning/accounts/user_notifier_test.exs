defmodule Lightning.Accounts.UserNotifierTest do
  use Lightning.DataCase, async: true
  use LightningWeb, :html

  import Swoosh.TestAssertions

  alias Lightning.Accounts.{UserNotifier, User}
  alias Lightning.DigestEmailWorker
  alias Lightning.Projects.Project
  alias Lightning.Credentials.Credential

  describe "Notification emails" do
    test "notify_project_deletion/2" do
      admin_email = Lightning.Config.instance_admin_email()

      user =
        Lightning.AccountsFixtures.user_fixture(
          email: "user@openfn.org",
          first_name: "User"
        )

      project = Lightning.ProjectsFixtures.project_fixture(name: "project-a")

      actual_deletion_date =
        Lightning.Config.purge_deleted_after_days()
        |> Lightning.Helpers.actual_deletion_date()
        |> Lightning.Helpers.format_date()

      UserNotifier.notify_project_deletion(user, project)

      assert_email_sent(
        subject: "Project scheduled for deletion",
        to: Swoosh.Email.Recipient.format(user),
        text_body: """
        Hi User,\n\nYour OpenFn project "project-a" has been scheduled for deletion.\n\nAll of the workflows in this project have been disabled, and it's associated resources will be deleted on #{actual_deletion_date}.\n\nIf you don't want this project deleted, please email #{admin_email} as soon as possible.\n\nOpenFn
        """
      )
    end

    test "deliver_project_addition_notification/2" do
      user = Lightning.AccountsFixtures.user_fixture(email: "user@openfn.org")

      project =
        Lightning.ProjectsFixtures.project_fixture(
          project_users: [%{user_id: user.id}]
        )

      url = LightningWeb.RouteHelpers.project_dashboard_url(project.id)

      UserNotifier.deliver_project_addition_notification(
        user,
        project
      )

      assert_email_sent(
        subject: "You now have access to \"#{project.name}\"",
        to: Swoosh.Email.Recipient.format(user),
        text_body: """
        Hi Anna,\n\nYou've been granted "editor" access to the "a-test-project" project on OpenFn.\n\nVisit the URL below to check it out:\n\n#{url}\n\nOpenFn
        """
      )
    end

    test "remind_account_confirmation/2" do
      token = "sometoken"

      UserNotifier.remind_account_confirmation(
        %User{
          email: "real@email.com",
          first_name: "Real"
        },
        token
      )

      url =
        LightningWeb.Router.Helpers.user_confirmation_url(
          LightningWeb.Endpoint,
          :edit,
          token
        )

      assert_email_sent(
        subject: "Confirm your OpenFn account",
        to: "real@email.com",
        text_body:
          "Hello Real,\n\nPlease confirm your OpenFn account by clicking on the URL below:\n\n#{url}\n\nIf you have not requested an account confirmation email, please ignore this.\n\nOpenFn\n"
      )
    end

    test "deliver_confirmation_instructions/2" do
      token = "sometoken"

      UserNotifier.deliver_confirmation_instructions(
        %User{
          email: "real@email.com"
        },
        token
      )

      url =
        LightningWeb.Router.Helpers.user_confirmation_url(
          LightningWeb.Endpoint,
          :edit,
          token
        )

      assert_email_sent(
        subject: "Confirm your OpenFn account",
        to: Swoosh.Email.Recipient.format(%User{email: "real@email.com"}),
        text_body:
          "Hi ,\n\nWelcome to OpenFn. Please confirm your account by visiting the URL below:\n\n#{url}\n\nIf you didn't create an account with us, please ignore this.\n\nOpenFn\n"
      )
    end

    test "deliver_confirmation_instructions/3" do
      token = "sometoken"

      sender = %User{first_name: "Sizwe", email: "super@email.com"}

      receiver = %User{
        first_name: "Joe",
        email: "real@email.com"
      }

      UserNotifier.deliver_confirmation_instructions(
<<<<<<< HEAD
        sender,
        receiver,
=======
        %User{first_name: "Sizwe", email: "super@email.com"},
        to_user = %User{
          first_name: "Joe",
          email: "real@email.com"
        },
>>>>>>> 1927154e
        token
      )

      url =
        LightningWeb.Router.Helpers.user_confirmation_url(
          LightningWeb.Endpoint,
          :edit,
          token
        )

      assert_email_sent(
        subject: "Confirm your OpenFn account",
<<<<<<< HEAD
        to: Swoosh.Email.Recipient.format(receiver),
=======
        to: Swoosh.Email.Recipient.format(to_user),
>>>>>>> 1927154e
        text_body: """
        Hi Joe,

        Sizwe has just created an OpenFn account for you. You can complete your registration by visiting the URL below:

        #{url}

        If you think this account was created by mistake, you can contact Sizwe (super@email.com) or ignore this email.

        OpenFn
        """
      )
    end

    test "send_deletion_notification_email/1" do
      UserNotifier.send_deletion_notification_email(
        to_user = %User{
          email: "real@email.com"
        }
      )

      assert_email_sent(
        subject: "Your account has been scheduled for deletion",
<<<<<<< HEAD
        to: Swoosh.Email.Recipient.format(%User{email: "real@email.com"})
=======
        to: Swoosh.Email.Recipient.format(to_user)
>>>>>>> 1927154e
      )
    end

    test "send_credential_deletion_notification_email/2" do
      UserNotifier.send_credential_deletion_notification_email(
        to_user = %User{
          email: "real@email.com"
        },
        %Credential{name: "Test"}
      )

      assert_email_sent(
        subject: "Your \"Test\" credential will be deleted",
<<<<<<< HEAD
        to:
          Swoosh.Email.Recipient.format(%User{
            email: "real@email.com"
          })
=======
        to: Swoosh.Email.Recipient.format(to_user)
>>>>>>> 1927154e
      )
    end

    test "build_digest_url/3" do
      workflow = Lightning.WorkflowsFixtures.workflow_fixture(name: "Workflow A")
      start_date = Timex.now()
      end_date = Timex.now() |> Timex.shift(days: 2)

      digest_url = UserNotifier.build_digest_url(workflow, start_date, end_date)

      assert digest_url
             |> URI.decode_query(%{}, :rfc3986)
             |> Map.get("filters[date_after]") ==
               start_date |> DateTime.to_string() |> String.replace(" ", "+")

      assert digest_url
             |> URI.decode_query(%{}, :rfc3986)
             |> Map.get("filters[date_before]") ==
               end_date |> DateTime.to_string() |> String.replace(" ", "+")

      assert digest_url
             |> URI.decode_query(%{}, :rfc3986)
             |> Map.get("filters[workflow_id]") == workflow.id

      assert digest_url |> URI.parse() |> Map.get(:path) ==
               "/projects/#{workflow.project_id}/history"
    end

    test "Daily project digest email" do
      user = %User{email: "real@email.com", first_name: "Elias"}
      project = %Project{name: "Real Project"}

      workflow_a =
        Lightning.WorkflowsFixtures.workflow_fixture(name: "Workflow A")

      workflow_b =
        Lightning.WorkflowsFixtures.workflow_fixture(name: "Workflow B")

      workflow_c =
        Lightning.WorkflowsFixtures.workflow_fixture(name: "Workflow C")

      data = [
        %{
          workflow: workflow_a,
          successful_workorders: 12,
          rerun_workorders: 6,
          failed_workorders: 3
        },
        %{
          workflow: workflow_b,
          successful_workorders: 10,
          rerun_workorders: 0,
          failed_workorders: 0
        },
        %{
          workflow: workflow_c,
          successful_workorders: 3,
          rerun_workorders: 0,
          failed_workorders: 7
        }
      ]

      start_date = DigestEmailWorker.digest_to_date(:daily)
      end_date = Timex.now()

      UserNotifier.deliver_project_digest(data, %{
        user: user,
        project: project,
        digest: :daily,
        start_date: start_date,
        end_date: end_date
      })

      assert_email_sent(
        subject: "Daily digest for project Real Project",
        to: Swoosh.Email.Recipient.format(user),
        text_body: """
        Hi Elias,

        Here's your daily project digest for "Real Project", covering activity from #{start_date |> Calendar.strftime("%a %B %d %Y at %H:%M %Z")} to #{end_date |> Calendar.strftime("%a %B %d %Y at %H:%M %Z")}.

        Workflow A:
        - 12 workorders correctly processed today
        - 3 work orders that failed, crashed or timed out
        Click the link below to view this in the history page:
        #{UserNotifier.build_digest_url(workflow_a, start_date, end_date)}

        Workflow B:
        - 10 workorders correctly processed today
        - 0 work orders that failed, crashed or timed out
        Click the link below to view this in the history page:
        #{UserNotifier.build_digest_url(workflow_b, start_date, end_date)}

        Workflow C:
        - 3 workorders correctly processed today
        - 7 work orders that failed, crashed or timed out
        Click the link below to view this in the history page:
        #{UserNotifier.build_digest_url(workflow_c, start_date, end_date)}



        OpenFn
        """
      )
    end

    test "weekly project digest email" do
      user = %User{email: "real@email.com", first_name: "Elias"}
      project = %Project{name: "Real Project"}

      workflow_a =
        Lightning.WorkflowsFixtures.workflow_fixture(name: "Workflow A")

      workflow_b =
        Lightning.WorkflowsFixtures.workflow_fixture(name: "Workflow B")

      workflow_c =
        Lightning.WorkflowsFixtures.workflow_fixture(name: "Workflow C")

      data = [
        %{
          workflow: workflow_a,
          successful_workorders: 12,
          rerun_workorders: 6,
          failed_workorders: 3
        },
        %{
          workflow: workflow_b,
          successful_workorders: 10,
          rerun_workorders: 0,
          failed_workorders: 0
        },
        %{
          workflow: workflow_c,
          successful_workorders: 3,
          rerun_workorders: 0,
          failed_workorders: 7
        }
      ]

      start_date = DigestEmailWorker.digest_to_date(:weekly)
      end_date = Timex.now()

      UserNotifier.deliver_project_digest(data, %{
        user: user,
        project: project,
        digest: :weekly,
        start_date: start_date,
        end_date: end_date
      })

      assert_email_sent(
        subject: "Weekly digest for project Real Project",
        to: Swoosh.Email.Recipient.format(user),
        text_body: """
        Hi Elias,

        Here's your weekly project digest for "Real Project", covering activity from #{start_date |> Calendar.strftime("%a %B %d %Y at %H:%M %Z")} to #{end_date |> Calendar.strftime("%a %B %d %Y at %H:%M %Z")}.

        Workflow A:
        - 12 workorders correctly processed this week
        - 3 work orders that failed, crashed or timed out
        Click the link below to view this in the history page:
        #{UserNotifier.build_digest_url(workflow_a, start_date, end_date)}

        Workflow B:
        - 10 workorders correctly processed this week
        - 0 work orders that failed, crashed or timed out
        Click the link below to view this in the history page:
        #{UserNotifier.build_digest_url(workflow_b, start_date, end_date)}

        Workflow C:
        - 3 workorders correctly processed this week
        - 7 work orders that failed, crashed or timed out
        Click the link below to view this in the history page:
        #{UserNotifier.build_digest_url(workflow_c, start_date, end_date)}



        OpenFn
        """
      )
    end

    test "Monthly project digest email" do
      user = %User{email: "real@email.com", first_name: "Elias"}
      project = %Project{name: "Real Project"}

      workflow_a =
        Lightning.WorkflowsFixtures.workflow_fixture(name: "Workflow A")

      workflow_b =
        Lightning.WorkflowsFixtures.workflow_fixture(name: "Workflow B")

      workflow_c =
        Lightning.WorkflowsFixtures.workflow_fixture(name: "Workflow C")

      data = [
        %{
          workflow: workflow_a,
          successful_workorders: 12,
          rerun_workorders: 6,
          failed_workorders: 3
        },
        %{
          workflow: workflow_b,
          successful_workorders: 10,
          rerun_workorders: 0,
          failed_workorders: 0
        },
        %{
          workflow: workflow_c,
          successful_workorders: 3,
          rerun_workorders: 0,
          failed_workorders: 7
        }
      ]

      digest_type = :monthly

      start_date = DigestEmailWorker.digest_to_date(digest_type)
      end_date = Timex.now()

      UserNotifier.deliver_project_digest(data, %{
        user: user,
        project: project,
        digest: digest_type,
        start_date: start_date,
        end_date: end_date
      })

      assert_email_sent(
        subject: "Monthly digest for project Real Project",
        to: Swoosh.Email.Recipient.format(user),
        text_body: """
        Hi Elias,

        Here's your monthly project digest for "Real Project", covering activity from #{start_date |> Calendar.strftime("%a %B %d %Y at %H:%M %Z")} to #{end_date |> Calendar.strftime("%a %B %d %Y at %H:%M %Z")}.

        Workflow A:
        - 12 workorders correctly processed this month
        - 3 work orders that failed, crashed or timed out
        Click the link below to view this in the history page:
        #{UserNotifier.build_digest_url(workflow_a, start_date, end_date)}

        Workflow B:
        - 10 workorders correctly processed this month
        - 0 work orders that failed, crashed or timed out
        Click the link below to view this in the history page:
        #{UserNotifier.build_digest_url(workflow_b, start_date, end_date)}

        Workflow C:
        - 3 workorders correctly processed this month
        - 7 work orders that failed, crashed or timed out
        Click the link below to view this in the history page:
        #{UserNotifier.build_digest_url(workflow_c, start_date, end_date)}



        OpenFn
        """
      )
    end
  end
end<|MERGE_RESOLUTION|>--- conflicted
+++ resolved
@@ -115,24 +115,16 @@
     test "deliver_confirmation_instructions/3" do
       token = "sometoken"
 
-      sender = %User{first_name: "Sizwe", email: "super@email.com"}
-
-      receiver = %User{
+      enroller = %User{first_name: "Sizwe", email: "super@email.com"}
+
+      user = %User{
         first_name: "Joe",
         email: "real@email.com"
       }
 
       UserNotifier.deliver_confirmation_instructions(
-<<<<<<< HEAD
-        sender,
-        receiver,
-=======
-        %User{first_name: "Sizwe", email: "super@email.com"},
-        to_user = %User{
-          first_name: "Joe",
-          email: "real@email.com"
-        },
->>>>>>> 1927154e
+        enroller,
+        user,
         token
       )
 
@@ -145,11 +137,7 @@
 
       assert_email_sent(
         subject: "Confirm your OpenFn account",
-<<<<<<< HEAD
-        to: Swoosh.Email.Recipient.format(receiver),
-=======
-        to: Swoosh.Email.Recipient.format(to_user),
->>>>>>> 1927154e
+        to: Swoosh.Email.Recipient.format(user),
         text_body: """
         Hi Joe,
 
@@ -165,40 +153,24 @@
     end
 
     test "send_deletion_notification_email/1" do
-      UserNotifier.send_deletion_notification_email(
-        to_user = %User{
-          email: "real@email.com"
-        }
-      )
+      user = build(:user)
+      UserNotifier.send_deletion_notification_email(user)
 
       assert_email_sent(
         subject: "Your account has been scheduled for deletion",
-<<<<<<< HEAD
-        to: Swoosh.Email.Recipient.format(%User{email: "real@email.com"})
-=======
-        to: Swoosh.Email.Recipient.format(to_user)
->>>>>>> 1927154e
+        to: Swoosh.Email.Recipient.format(user)
       )
     end
 
     test "send_credential_deletion_notification_email/2" do
       UserNotifier.send_credential_deletion_notification_email(
-        to_user = %User{
-          email: "real@email.com"
-        },
+        user = build(:user),
         %Credential{name: "Test"}
       )
 
       assert_email_sent(
         subject: "Your \"Test\" credential will be deleted",
-<<<<<<< HEAD
-        to:
-          Swoosh.Email.Recipient.format(%User{
-            email: "real@email.com"
-          })
-=======
-        to: Swoosh.Email.Recipient.format(to_user)
->>>>>>> 1927154e
+        to: Swoosh.Email.Recipient.format(user)
       )
     end
 

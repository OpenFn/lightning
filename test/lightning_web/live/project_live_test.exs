--- conflicted
+++ resolved
@@ -152,20 +152,12 @@
       project_name = String.replace(@create_attrs.raw_name, " ", "-")
 
       assert_email_sent(
-<<<<<<< HEAD
-        to: Swoosh.Email.Recipient.format(user_1),
-=======
         to: [Swoosh.Email.Recipient.format(user_1)],
->>>>>>> 1927154e
         subject: "You now have access to \"#{project_name}\""
       )
 
       assert_email_sent(
-<<<<<<< HEAD
-        to: Swoosh.Email.Recipient.format(user_2),
-=======
         to: [Swoosh.Email.Recipient.format(user_2)],
->>>>>>> 1927154e
         subject: "You now have access to \"#{project_name}\""
       )
     end
@@ -2114,11 +2106,7 @@
       )
 
       assert_email_sent(
-<<<<<<< HEAD
-        to: [{"nonexists@localtests.com", "Non Exists"}],
-=======
         to: [{"Non Exists", "nonexists@localtests.com"}],
->>>>>>> 1927154e
         subject: "Join my-project on OpenFn as a collaborator"
       )
     end

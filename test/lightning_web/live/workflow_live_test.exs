defmodule LightningWeb.WorkflowLiveTest do
  use LightningWeb.ConnCase, async: true

  import Phoenix.LiveViewTest
  import SweetXml

  setup :register_and_log_in_user
  setup :create_project_for_current_user

  import Lightning.JobsFixtures

  describe "show" do
    setup %{project: project} do
      %{job: job_fixture(project_id: project.id)}
    end

    test "renders the workflow diagram", %{
      conn: conn,
      project: project
    } do
      {:ok, view, html} =
        live(conn, Routes.project_workflow_path(conn, :show, project.id))

      assert html =~ project.name

      expected_encoded_project_space =
        Lightning.Workflows.get_workflows_for(project)
        |> Lightning.Workflows.to_project_space()
        |> Jason.encode!()
        |> Base.encode64()

      assert view
             |> element("div#hook-#{project.id}[phx-update=ignore]")
             |> render() =~ expected_encoded_project_space
    end
  end

  describe "edit_job" do
    setup %{project: project} do
      %{job: job_fixture(project_id: project.id)}
    end

    test "renders the job inspector", %{
      conn: conn,
      project: project,
      job: job
    } do
      {:ok, view, html} =
        live(
          conn,
          Routes.project_workflow_path(conn, :edit_job, project.id, job.id)
        )

      assert html =~ project.name

      assert has_element?(view, "##{job.id}")

      assert view
             |> form("#job-form", job_form: %{enabled: false, name: nil})
             |> render_change() =~ "can&#39;t be blank"
    end
  end

  describe "edit_workflow" do
    setup %{project: project} do
      %{job: job_fixture(project_id: project.id)}
    end

    test "renders the workflow inspector", %{
      conn: conn,
      project: project,
      job: job
    } do
      {:ok, view, html} =
        live(
          conn,
          Routes.project_workflow_path(
            conn,
            :edit_workflow,
            project.id,
            job.workflow_id
          )
        )

      assert html =~ project.name

      assert has_element?(view, "#workflow-#{job.workflow_id}")

      assert view
             |> form("#workflow-form", workflow: %{name: "my workflow"})
             |> render_change()

      view |> form("#workflow-form") |> render_submit()

      assert_patch(view, Routes.project_workflow_path(conn, :show, project.id))

      assert view |> encoded_project_space_matches(project)
    end
  end

  describe "new_job" do
    setup %{project: project} do
      %{upstream_job: job_fixture(project_id: project.id)}
    end

    test "renders the workflow inspector", %{
      conn: conn,
      project: project,
      upstream_job: upstream_job
    } do
      {:ok, view, html} =
        live(
          conn,
          Routes.project_workflow_path(
            conn,
            :new_job,
            project.id,
            %{"upstream_id" => upstream_job.id}
          )
        )

      assert html =~ project.name

      assert has_element?(view, "#job-form")

      assert view
             |> element(
               ~S{#job-form select#upstreamJob option[selected=selected]}
             )
             |> render() =~ upstream_job.id,
             "Should have the upstream job selected"

      view
      |> element("#adaptorField")
      |> render_change(%{adaptor_name: "@openfn/language-common"})

      view
      |> element("#editor-component")
      |> render_hook(:job_body_changed, %{source: "some body"})

      assert view
             |> form("#job-form",
               job_form: %{
                 enabled: true,
                 name: "some name",
                 trigger_type: "on_job_failure"
               }
             )
             |> render_submit()

      assert_patch(view, Routes.project_workflow_path(conn, :show, project.id))

      assert view |> encoded_project_space_matches(project)
    end
  end

  describe "cron_setup_component" do
    setup %{project: project} do
      %{job: job_fixture(project_id: project.id)}
    end

    test "get_cron_data/1" do
      assert LightningWeb.JobLive.CronSetupComponent.get_cron_data("5 0 * 8 *")
             |> Map.get(:frequency) == "custom"

      assert LightningWeb.JobLive.CronSetupComponent.get_cron_data("5 0 8 * *") ==
               %{
                 :frequency => "monthly",
                 :minute => "05",
                 :hour => "00",
                 :monthday => "08"
               }

      assert LightningWeb.JobLive.CronSetupComponent.get_cron_data("5 0 * * 6") ==
               %{
                 :frequency => "weekly",
                 :minute => "05",
                 :hour => "00",
                 :weekday => "06"
               }

      assert LightningWeb.JobLive.CronSetupComponent.get_cron_data("50 0 * * *") ==
               %{
                 :frequency => "daily",
                 :minute => "50",
                 :hour => "00"
               }

      assert LightningWeb.JobLive.CronSetupComponent.get_cron_data("50 * * * *") ==
               %{
                 :frequency => "hourly",
                 :minute => "50"
               }

      assert LightningWeb.JobLive.CronSetupComponent.get_cron_data(nil) == %{}
    end

    test "get_cron_expression/2" do
      assert LightningWeb.JobLive.CronSetupComponent.get_cron_expression(
               %{
                 frequency: "hourly",
                 hour: "00",
                 minute: "34",
                 monthday: "01",
                 weekday: "01"
               },
               "50 * * * *"
             ) == "34 * * * *"

      assert LightningWeb.JobLive.CronSetupComponent.get_cron_expression(
               %{
                 frequency: "daily",
                 hour: "00",
                 minute: "34",
                 monthday: "01",
                 weekday: "01"
               },
               "50 * * * *"
             ) == "34 00 * * *"

      assert LightningWeb.JobLive.CronSetupComponent.get_cron_expression(
               %{
                 frequency: "weekly",
                 hour: "00",
                 minute: "34",
                 monthday: "01",
                 weekday: "01"
               },
               "50 * * * *"
             ) == "34 00 * * 01"

      assert LightningWeb.JobLive.CronSetupComponent.get_cron_expression(
               %{
                 frequency: "monthly",
                 hour: "00",
                 minute: "34",
                 monthday: "01",
                 weekday: "01"
               },
               "50 * * * *"
             ) == "34 00 01 * *"

      assert LightningWeb.JobLive.CronSetupComponent.get_cron_expression(
               %{
                 frequency: "custom",
                 hour: "00",
                 minute: "34",
                 monthday: "01",
                 weekday: "01"
               },
               "50 * * * *"
             ) == "50 * * * *"
    end

    test "cron_setup_component can set trigger to an hourly cron", %{
      conn: conn,
      project: project,
      job: job
    } do
      {:ok, view, html} =
        live(
          conn,
          Routes.project_workflow_path(conn, :edit_job, project.id, job.id)
        )

      assert job.trigger.type == :webhook

      assert html =~ project.name

      assert has_element?(view, "#job-form")

      assert view
             |> form("#job-form",
               job_form: %{trigger_type: "cron"}
             )
             |> render_change()

      assert view
             |> element("#frequency")
             |> render()
             |> parse()
             |> xpath(~x"option/text()"l) == [
               'Every hour',
               'Every day',
               'Every week',
               'Every month',
               'Custom'
             ]

      assert view
             |> element("#frequency")
             |> render_change(%{cron_component: %{frequency: "monthly"}})

      assert view |> element("#minute") |> render() =~ "00"

      assert view
             |> element("#minute")
             |> render_change(%{cron_component: %{minute: "05"}})

      view |> form("#job-form") |> render_submit() =~ "Job updated successfully"

      job = Lightning.Jobs.get_job!(job.id)

      assert job.trigger.type == :cron
      assert job.trigger.cron_expression == "05 * * * *"
    end

    test "cron_setup_component can set trigger to a daily cron", %{
      conn: conn,
      project: project,
      job: job
    } do
      {:ok, view, html} =
        live(
          conn,
          Routes.project_workflow_path(
            conn,
            :edit_job,
            project.id,
            job.id
          )
        )

      assert job.trigger.type == :webhook

      assert html =~ project.name

      assert has_element?(view, "#job-form")

      assert view
             |> form("#job-form",
               job_form: %{trigger_type: "cron"}
             )
             |> render_change()

      assert view
             |> element("#frequency")
             |> render()
             |> parse()
             |> xpath(~x"option/text()"l) == [
               'Every hour',
               'Every day',
               'Every week',
               'Every month',
               'Custom'
             ]

      assert view
             |> element("#frequency")
             |> render_change(%{cron_component: %{frequency: "daily"}})

      assert view |> element("#minute") |> render() =~ "00"

      assert view |> element("#hour") |> render() =~ "00"

      assert view
             |> element("#minute")
             |> render_change(%{cron_component: %{minute: "05"}})

      assert view
             |> element("#hour")
             |> render_change(%{cron_component: %{hour: "05"}})

      view |> form("#job-form") |> render_submit() =~ "Job updated successfully"

      job = Lightning.Jobs.get_job!(job.id)

      assert job.trigger.type == :cron
      assert job.trigger.cron_expression == "05 05 * * *"
    end

    test "cron_setup_component can set trigger to an weekly cron", %{
      conn: conn,
      project: project,
      job: job
    } do
      {:ok, view, html} =
        live(
          conn,
          Routes.project_workflow_path(
            conn,
            :edit_job,
            project.id,
            job.id
          )
        )

      assert job.trigger.type == :webhook

      assert html =~ project.name

      assert has_element?(view, "#job-form")

      assert view
             |> form("#job-form",
               job_form: %{trigger_type: "cron"}
             )
             |> render_change()

      assert view
             |> element("#frequency")
             |> render()
             |> parse()
             |> xpath(~x"option/text()"l) == [
               'Every hour',
               'Every day',
               'Every week',
               'Every month',
               'Custom'
             ]

      assert view
             |> element("#frequency")
             |> render_change(%{cron_component: %{frequency: "weekly"}})

      assert view |> element("#minute") |> render() =~ "00"
      assert view |> element("#hour") |> render() =~ "00"
      assert view |> element("#weekday") |> render() =~ "01"

      assert view
             |> element("#minute")
             |> render_change(%{cron_component: %{minute: "05"}})

<<<<<<< HEAD
      assert view
             |> element("#hour")
             |> render_change(%{cron_component: %{hour: "05"}})

      assert view
             |> element("#weekday")
             |> render_change(%{cron_component: %{weekday: "05"}})

      view |> form("#job-form") |> render_submit() =~ "Job updated successfully"

      job = Lightning.Jobs.get_job!(job.id)

      assert job.trigger.type == :cron
      assert job.trigger.cron_expression == "05 05 * * 05"
=======
      view |> form("#job-form") |> render_submit()

      assert_patch(view, Routes.project_workflow_path(conn, :show, project.id))

      view
      |> render_patch(
        Routes.project_workflow_path(conn, :edit_job, project.id, job.id)
      )

      assert view
             |> has_element?("#frequency option[selected][value=monthly]"),
             "Should have the option that was previously selected"
>>>>>>> c3ef3837
    end

    test "cron_setup_component can set trigger to an monthly cron", %{
      conn: conn,
      project: project,
      job: job
    } do
      {:ok, view, html} =
        live(
          conn,
          Routes.project_workflow_path(
            conn,
            :edit_job,
            project.id,
            job.id
          )
        )

      assert job.trigger.type == :webhook

      assert html =~ project.name

      assert has_element?(view, "#job-form")

      assert view
             |> form("#job-form",
               job_form: %{trigger_type: "cron"}
             )
             |> render_change()

      assert view
             |> element("#frequency")
             |> render()
             |> parse()
             |> xpath(~x"option/text()"l) == [
               'Every hour',
               'Every day',
               'Every week',
               'Every month',
               'Custom'
             ]

      assert view
             |> element("#frequency")
             |> render_change(%{cron_component: %{frequency: "monthly"}})

      assert view |> element("#minute") |> render() =~ "00"
      assert view |> element("#hour") |> render() =~ "00"
      assert view |> element("#monthday") |> render() =~ "01"

      assert view
             |> element("#minute")
             |> render_change(%{cron_component: %{minute: "05"}})

      assert view
             |> element("#hour")
             |> render_change(%{cron_component: %{hour: "05"}})

      assert view
             |> element("#monthday")
             |> render_change(%{cron_component: %{monthday: "05"}})

      view |> form("#job-form") |> render_submit() =~ "Job updated successfully"

      job = Lightning.Jobs.get_job!(job.id)

      assert job.trigger.type == :cron
      assert job.trigger.cron_expression == "05 05 05 * *"
    end

    # test "cron_setup_component can set trigger to a custom cron", %{
    #   conn: conn,
    #   project: project,
    #   job: job
    # } do
    #   {:ok, view, html} =
    #     live(
    #       conn,
    #       Routes.project_workflow_path(
    #         conn,
    #         :edit_job,
    #         project.id,
    #         job.id
    #       )
    #     )

    #   assert job.trigger.type == :webhook

    #   assert html =~ project.name

    #   assert has_element?(view, "#job-form")

    #   assert view
    #          |> form("#job-form",
    #            job_form: %{trigger_type: "cron"}
    #          )
    #          |> render_change()

    #   assert view
    #          |> element("#frequency")
    #          |> render()
    #          |> parse()
    #          |> xpath(~x"option/text()"l) == [
    #            'Every hour',
    #            'Every day',
    #            'Every week',
    #            'Every month',
    #            'Custom'
    #          ]

    #   assert view
    #          |> element("#frequency")
    #          |> render_change(%{cron_component: %{frequency: "custom"}})

    #          assert view
    #          |> element("#job-form_trigger_cron_expression")
    #          |> render(%{job_form: %{trigger_cron_expressio: "* * * * *"}})

    #          view |> form("#job-form") |> render_submit() =~ "Job updated successfully"

    #   job = Lightning.Jobs.get_job!(job.id)

    #   assert job.trigger.type == :cron
    #   assert job.trigger.cron_expression == "05 05 05 * *"
    # end
  end

  defp extract_project_space(html) do
    [_, result] = Regex.run(~r/data-project-space="([[:alnum:]\=]+)"/, html)
    result
  end

  # Pull out the encoded ProjectSpace data from the html, turn it back into a
  # map and compare it to the current value.
  defp encoded_project_space_matches(view, project) do
    view
    |> element("div#hook-#{project.id}[phx-update=ignore]")
    |> render()
    |> extract_project_space()
    |> Base.decode64!()
    |> Jason.decode!() ==
      Lightning.Workflows.get_workflows_for(project)
      |> Lightning.Workflows.to_project_space()
      |> Jason.encode!()
      |> Jason.decode!()
  end
end<|MERGE_RESOLUTION|>--- conflicted
+++ resolved
@@ -289,7 +289,7 @@
 
       assert view
              |> element("#frequency")
-             |> render_change(%{cron_component: %{frequency: "monthly"}})
+             |> render_change(%{cron_component: %{frequency: "hourly"}})
 
       assert view |> element("#minute") |> render() =~ "00"
 
@@ -303,6 +303,19 @@
 
       assert job.trigger.type == :cron
       assert job.trigger.cron_expression == "05 * * * *"
+
+      # view |> form("#job-form") |> render_submit()
+
+      # assert_patch(view, Routes.project_workflow_path(conn, :show, project.id))
+
+      # view
+      # |> render_patch(
+      #   Routes.project_workflow_path(conn, :edit_job, project.id, job.id)
+      # )
+
+      # assert view
+      #        |> has_element?("#frequency option[selected][value=monthly]"),
+      #        "Should have the option that was previously selected"
     end
 
     test "cron_setup_component can set trigger to a daily cron", %{
@@ -421,7 +434,6 @@
              |> element("#minute")
              |> render_change(%{cron_component: %{minute: "05"}})
 
-<<<<<<< HEAD
       assert view
              |> element("#hour")
              |> render_change(%{cron_component: %{hour: "05"}})
@@ -436,20 +448,6 @@
 
       assert job.trigger.type == :cron
       assert job.trigger.cron_expression == "05 05 * * 05"
-=======
-      view |> form("#job-form") |> render_submit()
-
-      assert_patch(view, Routes.project_workflow_path(conn, :show, project.id))
-
-      view
-      |> render_patch(
-        Routes.project_workflow_path(conn, :edit_job, project.id, job.id)
-      )
-
-      assert view
-             |> has_element?("#frequency option[selected][value=monthly]"),
-             "Should have the option that was previously selected"
->>>>>>> c3ef3837
     end
 
     test "cron_setup_component can set trigger to an monthly cron", %{

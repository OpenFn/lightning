--- conflicted
+++ resolved
@@ -1677,7 +1677,6 @@
       assert html =~ "Invalid merge request"
     end
 
-<<<<<<< HEAD
     test "merges sandbox successfully when parent workflow was modified with new nodes/edges",
          %{
            conn: conn,
@@ -1805,38 +1804,37 @@
         Enum.find(updated_parent_workflow.jobs, &(&1.name == "Initial Job"))
 
       assert remaining_job.body == "job1_modified()"
-=======
-    test "checks for divergence when opening merge modal with default target", %{
-      conn: conn,
-      parent: parent,
-      sandbox: sandbox
-    } do
-      parent_workflow = insert(:workflow, project: parent, name: "Test Workflow")
-
-      insert(:workflow_version,
-        workflow: parent_workflow,
-        hash: "parent_hash",
-        source: "app"
-      )
-
-      sandbox_workflow =
-        insert(:workflow, project: sandbox, name: "Test Workflow")
-
-      insert(:workflow_version,
-        workflow: sandbox_workflow,
-        hash: "sandbox_hash",
-        source: "app"
-      )
-
-      {:ok, view, _} = live(conn, ~p"/projects/#{parent.id}/sandboxes")
-
-      view
-      |> element("#branch-rewire-sandbox-#{sandbox.id} button")
-      |> render_click()
-
-      assert view
-             |> element("#merge-divergence-alert")
-             |> has_element?()
+
+      test "checks for divergence when opening merge modal with default target",
+           %{
+             conn: conn,
+             parent: parent,
+             sandbox: sandbox
+           } do
+        parent_workflow =
+          insert(:workflow, project: parent, name: "Test Workflow")
+
+        insert(:workflow_version,
+          workflow: parent_workflow,
+          hash: "parent_hash",
+          source: "app"
+        )
+
+        sandbox_workflow =
+          insert(:workflow, project: sandbox, name: "Test Workflow")
+
+        insert(:workflow_version,
+          workflow: sandbox_workflow,
+          hash: "sandbox_hash",
+          source: "app"
+        )
+
+        {:ok, view, _} = live(conn, ~p"/projects/#{parent.id}/sandboxes")
+
+        assert view
+               |> element("#merge-divergence-alert")
+               |> has_element?()
+      end
     end
   end
 
@@ -1928,7 +1926,6 @@
       assert html =~ "main"
 
       assert has_element?(view, "#env-badge-#{root.id}")
->>>>>>> da4e90ac
     end
   end
 end
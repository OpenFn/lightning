defmodule LightningWeb.WorkflowLive.EditTest do
  use LightningWeb.ConnCase, async: true

  import Ecto.Query
  import Eventually
  import ExUnit.CaptureLog
  import Lightning.Factories
  import Lightning.JobsFixtures
  import Lightning.WorkflowLive.Helpers
  import Lightning.WorkflowsFixtures
  import Lightning.GithubHelpers
  import Phoenix.LiveViewTest
  import Mox

  alias Lightning.Auditing.Audit
  alias Lightning.Helpers
  alias Lightning.Repo
  alias Lightning.Workflows
  alias Lightning.Workflows.Presence
  alias Lightning.Workflows.Snapshot
  alias Lightning.Workflows.Workflow
  alias LightningWeb.CredentialLiveHelpers

  setup :register_and_log_in_user
  setup :create_project_for_current_user

  describe "New credential from project context " do
    setup %{project: project} do
      %{job: job} = workflow_job_fixture(project_id: project.id)
      workflow = Repo.get(Workflow, job.workflow_id)

      {:ok, snapshot} = Workflows.Snapshot.create(workflow)

      %{job: job, workflow: workflow, snapshot: snapshot}
    end

    test "open credential modal from the job inspector (edit_workflow)", %{
      conn: conn,
      project: project,
      job: job,
      workflow: workflow
    } do
      {:ok, view, _html} =
        live(
          conn,
          ~p"/projects/#{project.id}/w/#{job.workflow_id}?s=#{job.id}&v=#{workflow.lock_version}",
          on_error: :raise
        )

      assert has_element?(view, "#job-pane-#{job.id}")

      assert has_element?(view, "#credential-schema-picker")
      view |> CredentialLiveHelpers.select_credential_type("http")
      view |> CredentialLiveHelpers.click_continue()

      refute has_element?(view, "#project_list")
    end

    test "create new credential from job inspector and update the job form", %{
      conn: conn,
      project: project,
      job: job,
      workflow: workflow
    } do
      {:ok, view, _html} =
        live(
          conn,
          ~p"/projects/#{project.id}/w/#{job.workflow_id}?s=#{job.id}&v=#{workflow.lock_version}",
          on_error: :raise
        )

      view |> CredentialLiveHelpers.select_credential_type("raw")
      view |> CredentialLiveHelpers.click_continue()

      view
      |> form("#credential-form-new",
        credential: %{
          name: "newly created credential",
          body: Jason.encode!(%{"a" => 1})
        }
      )
      |> render_submit()

      refute has_element?(view, "#credential-form")

      assert view
             |> element(
               ~S{[name='workflow[jobs][0][project_credential_id]'] option[selected="selected"]}
             )
             |> render() =~ "newly created credential",
             "Should have the project credential selected"
    end
  end

  describe "new" do
    test "builds a new workflow", %{conn: conn, project: project} do
      {:ok, view, _html} =
        live(conn, ~p"/projects/#{project.id}/w/new", on_error: :raise)

      select_template(view, "base-webhook-template")

      # Naively add a job via the editor (calling the push-change event)
      assert view
             |> push_patches_to_view([add_job_patch()])

      # The server responds with a patch with any further changes
      assert_reply(
        view,
        %{
          patches: [
            %{op: "add", path: "/jobs/0/project_credential_id", value: nil},
            %{
              op: "add",
              path: "/jobs/0/errors",
              value: %{
                "body" => ["Code editor cannot be empty."],
                "name" => ["Job name can't be blank."]
              }
            },
            %{op: "add", path: "/jobs/0/body", value: ""},
            %{
              op: "add",
              path: "/jobs/0/adaptor",
              value: "@openfn/language-common@latest"
            },
            %{
              op: "add",
              path: "/errors/jobs",
              value: [
                %{
                  "body" => ["Code editor cannot be empty."],
                  "name" => ["Job name can't be blank."]
                }
              ]
            }
          ]
        }
      )
    end

    @tag role: :editor
    test "creating a new workflow", %{conn: conn, project: project} do
      Mox.verify_on_exit!()

      {:ok, view, _html} =
        live(conn, ~p"/projects/#{project.id}/w/new", on_error: :raise)

      select_template(view, "base-webhook-template")

      assert view |> push_patches_to_view(initial_workflow_patchset(project))

      workflow_name = view |> get_workflow_params() |> Map.get("name")

      assert workflow_name == ""

      # save button is not present
      refute view
             |> element("button[type='submit'][form='workflow-form'][disabled]")
             |> has_element?()

      refute view
             |> element("button[type='submit'][form='workflow-form']")
             |> has_element?()

      # settings panel is not preset
      refute has_element?(view, "#toggle-settings")

      # selecting a job doesn't open the panel
      {job, _, _} = select_first_job(view)
      path = assert_patch(view)

      # this v=0 is not actually what happens in the UI. The test helper select_first_job blindly
      # passes the workflow_version
      assert path == ~p"/projects/#{project.id}/w/new?s=#{job.id}&v=0"
      refute render(view) =~ "Job Name"
      refute has_element?(view, "input[name='workflow[jobs][0][name]']")

      # the panel for creating workflow appears
      html = render(view)
      assert html =~ "Describe your workflow"
      assert has_element?(view, "form#search-templates-form")
      assert has_element?(view, "form#choose-workflow-template-form")

      # click continue
      view |> element("button#create_workflow_btn") |> render_click()

      # now let's fill in the name
      workflow_name = "My Workflow"

      view
      |> form("#workflow-form")
      |> render_change(workflow: %{name: workflow_name})

      # the panel disappears
      html = render(view)
      refute html =~ "Describe your workflow"
      refute has_element?(view, "form#search-templates-form")
      refute has_element?(view, "form#choose-workflow-template-form")

      # save button is now present
      assert view
             |> element("button", "Save")
             |> has_element?()

      # toggle settings panel button is now preset
      assert has_element?(view, "#toggle-settings")

      # selecting a job now opens the panel
      {job, _, _} = select_first_job(view)
      path = assert_patch(view)
      assert path == ~p"/projects/#{project.id}/w/new?s=#{job.id}&v=0"
      assert render(view) =~ "Job Name"
      assert has_element?(view, "input[name='workflow[jobs][0][name]']")

      view |> fill_job_fields(job, %{name: "My Job"})

      # this has been inversed. ideally, it should not select latest by default
      # but given that @latest is set in the Job schema, it will alwasy get selected
      assert view |> selected_adaptor_version_element(job) |> render() =~
               ~r(value="@openfn/[a-z-]+@latest"),
             "should have @latest selected by default"

      view |> CredentialLiveHelpers.select_credential_type("dhis2")

      view |> CredentialLiveHelpers.click_continue()

      # Creating a new credential from the Job panel
      view
      |> CredentialLiveHelpers.fill_credential(%{
        name: "My Credential",
        body: %{username: "foo", password: "bar", hostUrl: "http://someurl"}
      })

      view |> CredentialLiveHelpers.click_save()

      assert view |> selected_credential(job) =~ "My Credential"

      # Editing the Jobs' body
      view |> click_edit(job)

      view |> change_editor_text("some body")

      close_job_edit_view(view, job)

      # By default, workflows are disabled to ensure a controlled setup.
      # Here, we enable the workflow to test the :too_many_workflows limit action
      view
      |> element("#toggle-control-workflow")
      |> render_click()

      refute view |> save_is_disabled?()

      assert view |> has_pending_changes()

      # Try saving with the limitter
      error_msg = "Oopsie Doopsie! An error occured"

      Mox.expect(
        Lightning.Extensions.MockUsageLimiter,
        :limit_action,
        1,
        fn %{type: :activate_workflow}, _context ->
          {:error, :too_many_workflows, %{text: error_msg}}
        end
      )

      html = click_save(view)

      assert html =~ error_msg

      # let return ok with the limitter
      Mox.expect(
        Lightning.Extensions.MockUsageLimiter,
        :limit_action,
        1,
        fn %{type: :activate_workflow}, _context ->
          :ok
        end
      )

      # subscribe to workflow events
      Lightning.Workflows.subscribe(project.id)

      click_save(view)

      assert %{id: workflow_id} =
               Lightning.Repo.one(
                 from(w in Workflow,
                   where:
                     w.project_id == ^project.id and w.name == ^workflow_name
                 )
               )

      assert_patched(
        view,
        ~p"/projects/#{project.id}/w/#{workflow_id}?#{[s: job.id]}"
      )

      assert render(view) =~ "Workflow saved"

      # workflow updated event is emitted
      assert_received %Lightning.Workflows.Events.WorkflowUpdated{
        workflow: %{id: ^workflow_id}
      }
    end

    @tag role: :editor
    test "creating a new workflow via template copies the name of the template",
         %{conn: conn, project: project} do
      {:ok, view, _html} =
        live(conn, ~p"/projects/#{project.id}/w/new", on_error: :raise)

      select_template(view, "base-webhook-template")

      # the panel for creating workflow is visible
      html = render(view)
      assert html =~ "Describe your workflow"
      assert has_element?(view, "form#search-templates-form")
      assert has_element?(view, "form#choose-workflow-template-form")

      # lets select the cron one
      template_id = "base-cron-template"
      cron_template_name = "Scheduled Workflow"

      view
      |> form("#choose-workflow-template-form", %{template_id: template_id})
      |> render_change()

      assert view
             |> element(
               "form#choose-workflow-template-form label[data-selected='true']"
             )
             |> render() =~ cron_template_name

      # lets dummy send the content or base template
      job_id = Ecto.UUID.generate()
      trigger_id = Ecto.UUID.generate()

      payload = %{
        "triggers" => [%{"id" => trigger_id, "type" => "webhook"}],
        "jobs" => [
          %{
            "id" => job_id,
            "name" => "random job",
            "body" => "// comment"
          }
        ],
        "edges" => [
          %{
            "id" => Ecto.UUID.generate(),
            "source_trigger_id" => trigger_id,
            "condition_type" => "always",
            "target_job_id" => job_id
          }
        ]
      }

      view
      |> with_target("#new-workflow-panel")
      |> render_click("template-parsed", %{"workflow" => payload})

      # click continue
      view |> element("button#create_workflow_btn") |> render_click()

      click_save(view)

      expected_workflow_name = "Untitled workflow"

      assert Lightning.Repo.exists?(
               from(w in Workflow,
                 where:
                   w.project_id == ^project.id and
                     w.name == ^expected_workflow_name
               )
             )
    end

    @tag role: :editor
    test "creating a new workflow via import handles empty name",
         %{conn: conn, project: project} do
      {:ok, view, _html} =
        live(conn, ~p"/projects/#{project.id}/w/new?method=import",
          on_error: :raise
        )

      # Generate IDs for the workflow components
      job_id = Ecto.UUID.generate()
      trigger_id = Ecto.UUID.generate()

      # Send workflow with empty name
      view
      |> with_target("#new-workflow-panel")
      |> render_click("workflow-parsed", %{
        "workflow" => %{
          "name" => "",
          "triggers" => [%{"id" => trigger_id, "type" => "webhook"}],
          "jobs" => [
            %{
              "id" => job_id,
              "name" => "random job",
              "body" => "// comment"
            }
          ],
          "edges" => [
            %{
              "id" => Ecto.UUID.generate(),
              "source_trigger_id" => trigger_id,
              "condition_type" => "always",
              "target_job_id" => job_id
            }
          ]
        }
      })

      # click continue
      view |> element("button#create_workflow_btn") |> render_click()

      click_save(view)

      expected_workflow_name = "Untitled workflow"

      assert Lightning.Repo.exists?(
               from(w in Workflow,
                 where:
                   w.project_id == ^project.id and
                     w.name == ^expected_workflow_name
               )
             )
    end

    @tag role: :editor
    test "creating a new workflow via import", %{conn: conn, project: project} do
      {:ok, view, _html} =
        conn
        |> live(~p"/projects/#{project}/w/new")

      assert view
             |> element("#import-workflow-btn")
             |> render_click() =~ "Paste your YAML content here"

      # Test with valid payload
      job_id = Ecto.UUID.generate()
      trigger_id = Ecto.UUID.generate()
      edge_id = Ecto.UUID.generate()

      valid_payload = %{
        "name" => "Test Workflow",
        "jobs" => [
          %{
            "id" => job_id,
            "name" => "Test Job",
            "adaptor" => "@openfn/language-common@latest",
            "body" => "fn(state => state)"
          }
        ],
        "triggers" => [
          %{
            "id" => trigger_id,
            "type" => "webhook",
            "enabled" => true
          }
        ],
        "edges" => [
          %{
            "id" => edge_id,
            "source_trigger_id" => trigger_id,
            "target_job_id" => job_id,
            "condition_type" => "always",
            "enabled" => true
          }
        ]
      }

      view
      |> with_target("#new-workflow-panel")
      |> render_click("workflow-parsed", %{"workflow" => valid_payload})

      refute view
             |> element("#create_workflow_btn")
             |> render() =~ "disabled=\"disabled\""

      # Test with invalid payload (missing required fields)
      invalid_payload = %{
        "jobs" => [
          %{
            "id" => Ecto.UUID.generate(),
            "name" => "Test Job"
          }
        ]
      }

      view |> render_click("choose-another-method", %{"method" => "import"})

      view
      |> with_target("#new-workflow-panel")
      |> render_click("workflow-parsed", %{"workflow" => invalid_payload})

      assert view
             |> element("#create_workflow_btn")
             |> render() =~ "disabled=\"disabled\""
    end

    @tag role: :editor
    test "auditing snapshot creation", %{
      conn: conn,
      project: project,
      user: %{id: user_id}
    } do
      {:ok, view, _html} =
        live(conn, ~p"/projects/#{project.id}/w/new")

      select_template(view, "base-cron-template")

      assert view |> push_patches_to_view(initial_workflow_patchset(project))

      # click continue
      view |> element("button#create_workflow_btn") |> render_click()

      workflow_name = "My Workflow"

      view
      |> form("#workflow-form")
      |> render_change(workflow: %{name: workflow_name})

      {job, _, _} = view |> select_first_job()

      view |> fill_job_fields(job, %{name: "My Job"})

      view |> CredentialLiveHelpers.select_credential_type("dhis2")

      view |> CredentialLiveHelpers.click_continue()

      # Creating a new credential from the Job panel
      view
      |> CredentialLiveHelpers.fill_credential(%{
        name: "My Credential",
        body: %{username: "foo", password: "bar", hostUrl: "http://someurl"}
      })

      view |> CredentialLiveHelpers.click_save()

      # Editing the Jobs' body
      view |> click_edit(job)

      view |> change_editor_text("some body")

      trigger_save(view)

      assert %{id: workflow_id} =
               Lightning.Repo.one(
                 from(w in Workflow,
                   where:
                     w.project_id == ^project.id and w.name == ^workflow_name
                 )
               )

      audit_query = from(a in Audit, where: a.event == "snapshot_created")

      audit_event = Lightning.Repo.one(audit_query)

      assert %{
               actor_id: ^user_id,
               item_id: ^workflow_id,
               item_type: "workflow"
             } = audit_event
    end

    @tag role: :viewer
    test "viewers can't create new workflows", %{conn: conn, project: project} do
      {:ok, _view, html} =
        live(conn, ~p"/projects/#{project.id}/w/new", on_error: :raise)
        |> follow_redirect(conn, ~p"/projects/#{project.id}/w")

      assert html =~ "You are not authorized to perform this action."
    end
  end

  describe "edit" do
    setup :create_workflow

    test "Editing tracks user presence", %{
      conn: conn,
      project: project,
      workflow: workflow,
      user: user
    } do
      assert [] = Presence.list_presences_for(workflow)
      refute Presence.has_any_presence?(workflow)

      {:ok, _view, _html} =
        live(conn, ~p"/projects/#{project.id}/w/#{workflow.id}",
          on_error: :raise
        )

      user = Map.put(user, :password, nil)

      assert [%Presence{user: ^user}] = Presence.list_presences_for(workflow)
      assert Presence.has_any_presence?(workflow)
    end

    test "Switching trigger types doesn't erase webhook URL input content", %{
      conn: conn,
      project: project,
      workflow: workflow
    } do
      {:ok, view, _html} =
        live(conn, ~p"/projects/#{project.id}/w/#{workflow.id}",
          on_error: :raise
        )

      select_trigger(view)

      trigger = List.first(workflow.triggers)
      webhook_url = url(LightningWeb.Endpoint, ~p"/i/#{trigger.id}")

      view
      |> form("#workflow-form", %{
        "workflow" => %{"triggers" => %{"0" => %{"type" => "cron"}}}
      })
      |> render_change()

      click_save(view)

      refute view |> has_element?("#webhookUrlInput[value='#{webhook_url}']")

      select_trigger(view)

      view
      |> form("#workflow-form", %{
        "workflow" => %{"triggers" => %{"0" => %{"type" => "webhook"}}}
      })
      |> render_change()

      click_save(view)

      assert view |> has_element?("#webhookUrlInput[value='#{webhook_url}']")
    end

    test "Switching between workflow versions maintains correct read-only and edit modes",
         %{
           conn: conn,
           project: project,
           snapshot: snapshot,
           workflow: workflow
         } do
      {:ok, view, _html} =
        live(
          conn,
          ~p"/projects/#{project.id}/w/#{workflow.id}?#{[v: workflow.lock_version]}",
          on_error: :raise
        )

      assert snapshot.lock_version == workflow.lock_version

      assert view
             |> has_element?(
               "[id='canvas-workflow-version'][aria-label='This is the latest version of this workflow']",
               "latest"
             )

      refute view
             |> has_element?(
               "[id='version-switcher-canvas-#{workflow.id}][data-version='latest']"
             )

      view |> fill_workflow_name("#{workflow.name} v2")

      workflow.jobs
      |> Enum.with_index()
      |> Enum.each(fn {job, idx} ->
        view |> select_node(job, workflow.lock_version)

        refute view
               |> has_element?("[id='workflow_jobs_#{idx}_name'][disabled]")

        refute view |> has_element?("[id='adaptor-name'][disabled]")
        refute view |> has_element?("[id='adaptor-version'][disabled]")

        refute view
               |> has_element?(
                 "[id='workflow_jobs_#{idx}_project_credential_id'][disabled]"
               )

        view |> click_edit(job)

        assert view
               |> has_element?(
                 "[id='inspector-workflow-version'][aria-label='This is the latest version of this workflow']",
                 "latest"
               )

        refute view
               |> has_element?("[id='manual_run_form_dataclip_id'][disabled]")

        refute view
               |> has_element?(
                 "[id='job-editor-#{job.id}'][data-disabled='true']"
               )

        refute view
               |> has_element?("[id='version-switcher-inspector-#{job.id}]")

        refute view
               |> has_element?(
                 "[type='submit'][form='workflow-form'][disabled]",
                 "Save"
               )
      end)

      workflow.edges
      |> Enum.with_index()
      |> Enum.each(fn {edge, idx} ->
        view |> select_node(edge, workflow.lock_version)

        refute view
               |> has_element?(
                 "[id='workflow_edges_#{idx}_condition_type'][disabled]"
               )
      end)

      workflow.triggers
      |> Enum.with_index()
      |> Enum.each(fn {trigger, idx} ->
        view |> select_node(trigger, workflow.lock_version)

        refute view
               |> has_element?("[id='triggerType'][disabled]")

        refute view
               |> has_element?(
                 "[id='workflow_triggers_#{idx}_enabled'][disabled]"
               )
      end)

      job_1 = List.first(workflow.jobs)

      view |> select_node(job_1, workflow.lock_version)

      view
      |> form("#workflow-form", %{
        "workflow" => %{
          "jobs" => %{
            "0" => %{
              "name" => "#{job_1.name} v2"
            }
          }
        }
      })
      |> render_change()

      view
      |> form("#workflow-form")
      |> render_submit()

      workflow = Repo.reload!(workflow)

      assert snapshot.lock_version < workflow.lock_version

      version = String.slice(snapshot.id, 0..6)

      view
      |> element(
        "a[href='/projects/#{project.id}/w'][data-phx-link='redirect']",
        "Workflows"
      )
      |> render_click()

      {:ok, view, _html} =
        live(
          conn,
          ~p"/projects/#{project.id}/w/#{workflow.id}?#{[v: snapshot.lock_version]}",
          on_error: :raise
        )

      assert view
             |> has_element?(
               "[id='canvas-workflow-version'][aria-label='You are viewing a snapshot of this workflow that was taken on #{Helpers.format_date(snapshot.inserted_at)}']",
               version
             )

      assert view
             |> has_element?(
               "[id='version-switcher-button-#{workflow.id}']",
               "Switch to latest version"
             )

      snapshot.jobs
      |> Enum.with_index()
      |> Enum.each(fn {job, idx} ->
        view |> select_node(job, workflow.lock_version)

        assert view
               |> has_element?(
                 "input[name='snapshot[jobs][#{idx}][name]'][disabled]"
               )

        assert view |> has_element?("[id='adaptor-name'][disabled]")
        assert view |> has_element?("[id='adaptor-version'][disabled]")

        assert view
               |> has_element?(
                 "select[name='snapshot[jobs][#{idx}][project_credential_id]'][disabled]"
               )

        view |> click_edit(job)

        assert view
               |> has_element?(
                 "[id='inspector-workflow-version'][aria-label='You are viewing a snapshot of this workflow that was taken on #{Helpers.format_date(snapshot.inserted_at)}']",
                 version
               )

        view
        |> has_element?("[id='manual_run_form_dataclip_id'][disabled]")

        # TODO: There is an issue with the new jsx approach, this attribute
        # is no longer present in the DOM. It looks like LiveView doesn't
        # render script tags while testing.
        # It should look a little bit like this when runnin the server:
        # <script id="JobEditor-1" type="application/json" ... data-react-name="JobEditor" phx-hook="ReactComponent">
        #   {..."disabled_message":"You can't edit while viewing a snapshot, switch to the latest version."}
        # </script>

        # assert view
        #        |> has_element?(
        #          "[id='job-editor-#{job.id}'][data-disabled='true'][data-disabled-message=\"You can't edit while viewing a snapshot, switch to the latest version.\""
        #        )

        assert view
               |> has_element?("[id='version-switcher-toggle-#{job.id}]")

        assert view |> save_is_disabled?()
      end)

      snapshot.edges
      |> Enum.with_index()
      |> Enum.each(fn {edge, idx} ->
        view |> select_node(edge, workflow.lock_version)

        assert view
               |> has_element?(
                 "select[name='snapshot[edges][#{idx}][condition_type]'][disabled]"
               )
      end)

      snapshot.triggers
      |> Enum.with_index()
      |> Enum.each(fn {trigger, idx} ->
        view |> select_node(trigger, workflow.lock_version)

        assert view
               |> has_element?("[id='triggerType'][disabled]")

        assert view
               |> has_element?(
                 "input[name='snapshot[triggers][#{idx}][enabled]'][disabled]"
               )
      end)

      last_job = List.last(snapshot.jobs)
      last_edge = List.last(snapshot.edges)

      assert force_event(view, :save) =~
               "Cannot save in snapshot mode, switch to the latest version."

      assert force_event(view, :delete_node, last_job) =~
               "Cannot delete a step in snapshot mode, switch to latest"

      view |> select_node(last_edge, snapshot.lock_version)

      assert force_event(view, :delete_edge, last_edge) =~
               "Cannot delete an edge in snapshot mode, switch to latest"

      assert force_event(view, :manual_run_submit, %{}) =~
               "Cannot run in snapshot mode, switch to latest."

      assert force_event(view, :rerun, nil, nil) =~
               "Cannot rerun in snapshot mode, switch to latest."

      assert view |> element("#edit-disabled-warning") |> render() =~
               "You cannot edit or run an old snapshot of a workflow"

      assert view
             |> element("#version-switcher-button-#{workflow.id}")
             |> has_element?()

      refute view |> element("[type='submit']", "Save") |> has_element?()

      view
      |> element("#version-switcher-button-#{workflow.id}")
      |> render_click()

      refute view |> has_element?("#edit-disabled-warning")

      refute render(view) =~
               "You cannot edit or run an old snapshot of a workflow"

      refute view
             |> element("#version-switcher-button-#{workflow.id}")
             |> has_element?()

      refute view |> save_is_disabled?()
    end

    test "Creating an audit event on rerun", %{
      conn: conn,
      project: project,
      snapshot: snapshot,
      user: %{id: user_id},
      workflow: %{id: workflow_id} = workflow
    } do
      {:ok, view, _html} =
        live(
          conn,
          ~p"/projects/#{project.id}/w/#{workflow.id}?#{[v: workflow.lock_version]}",
          on_error: :raise
        )

      view |> fill_workflow_name("#{workflow.name} v2")

      job_1 = List.first(workflow.jobs)

      view |> select_node(job_1, workflow.lock_version)

      view
      |> form("#workflow-form", %{
        "workflow" => %{
          "jobs" => %{
            "0" => %{
              "name" => "#{job_1.name} v2"
            }
          }
        }
      })
      |> render_change()

      view
      |> form("#workflow-form")
      |> render_submit()

      workflow = Repo.reload!(workflow)

      view
      |> element(
        "a[href='/projects/#{project.id}/w'][data-phx-link='redirect']",
        "Workflows"
      )
      |> render_click()

      {:ok, view, _html} =
        live(
          conn,
          ~p"/projects/#{project.id}/w/#{workflow.id}?#{[v: snapshot.lock_version]}",
          on_error: :raise
        )

      last_edge = List.last(snapshot.edges)

      existing_audit_ids = Audit |> Repo.all() |> Enum.map(& &1.id)
      existing_snapshot_ids = Snapshot |> Repo.all() |> Enum.map(& &1.id)

      view |> select_node(last_edge, snapshot.lock_version)

      force_event(view, :manual_run_submit, %{})

      force_event(view, :rerun, nil, nil)

      snapshots_query =
        from(s in Snapshot, where: s.id not in ^existing_snapshot_ids)

      [%{id: latest_snapshot_id}] = Lightning.Repo.all(snapshots_query)

      audit_query =
        from(a in Audit, where: a.id not in ^existing_audit_ids)

      [audit] = Lightning.Repo.all(audit_query)

      assert %{
               event: "snapshot_created",
               actor_id: ^user_id,
               item_id: ^workflow_id,
               item_type: "workflow",
               changes: %{
                 after: %{"snapshot_id" => ^latest_snapshot_id}
               }
             } = audit
    end

    test "Inspector renders run thru their snapshots and allows switching to the latest versions for editing",
         %{
           conn: conn,
           project: project,
           snapshot: earliest_snapshot,
           user: user,
           workflow: workflow
         } do
      run_1 =
        insert(:run,
          work_order: build(:workorder, workflow: workflow),
          starting_trigger: build(:trigger),
          dataclip: build(:dataclip),
          finished_at: build(:timestamp),
          snapshot: earliest_snapshot,
          state: :started
        )

      jobs_attrs =
        workflow.jobs
        |> Enum.with_index()
        |> Enum.map(fn {job, idx} ->
          %{
            id: job.id,
            name: "job-number-#{idx}",
            body:
              ~s[fn(state => { console.log("job body number #{idx}"); return state; })]
          }
        end)

      {:ok, workflow} =
        Workflows.change_workflow(workflow, %{jobs: jobs_attrs})
        |> Workflows.save_workflow(user)

      latest_snapshot = Snapshot.get_current_for(workflow)

      run_2 =
        insert(:run,
          work_order: build(:workorder, workflow: workflow),
          starting_trigger: build(:trigger),
          dataclip: build(:dataclip),
          finished_at: build(:timestamp),
          snapshot: latest_snapshot,
          state: :started
        )

      job_1 = List.last(run_1.snapshot.jobs)

      {:ok, view, _html} =
        live(
          conn,
          ~p"/projects/#{project}/w/#{workflow}?#{[a: run_1, s: job_1, m: "expand", v: run_1.snapshot.lock_version]}",
          on_error: :raise
        )

      run_1_version = String.slice(run_1.snapshot.id, 0..6)

      assert view
             |> has_element?(
               "[id='inspector-workflow-version'][aria-label='You are viewing a snapshot of this workflow that was taken on #{Helpers.format_date(run_1.snapshot.inserted_at)}']",
               run_1_version
             )

      assert view
             |> has_element?(
               "#job-editor-panel-panel-header-title",
               "Editor (read-only)"
             )

      # See: line 563
      # assert view
      #        |> has_element?(
      #          "[id='job-editor-#{job_1.id}'][data-disabled='true'][data-source='#{job_1.body}'][data-disabled-message=\"You can't edit while viewing a snapshot, switch to the latest version.\"]"
      #        )

      assert view |> has_element?("div", job_1.name)

      view |> element("#version-switcher-toggle-#{job_1.id}") |> render_click()

      job_2 = List.last(run_2.snapshot.jobs)

      assert view
             |> has_element?(
               "[id='inspector-workflow-version'][aria-label='This is the latest version of this workflow']",
               "latest"
             )

      assert view
             |> has_element?(
               "#job-editor-panel-panel-header-title",
               "Editor"
             )

      # See: line 563
      # assert view
      #        |> has_element?(
      #          "[id='job-editor-#{job_1.id}'][data-disabled-message=''][data-disabled='false'][data-source='#{job_2.body}']"
      #        )

      refute view
             |> has_element?("select[name='manual[dataclip_id]'][disabled]")

      assert view |> has_element?("div", job_2.name)
    end

    test "Can't switch to the latest version from a deleted step", %{
      conn: conn,
      project: project,
      snapshot: snapshot,
      user: user,
      workflow: workflow
    } do
      run =
        insert(:run,
          work_order: build(:workorder, workflow: workflow),
          starting_trigger: build(:trigger),
          dataclip: build(:dataclip),
          finished_at: build(:timestamp),
          snapshot: snapshot,
          state: :started
        )

      jobs_attrs =
        workflow.jobs
        |> Enum.with_index()
        |> Enum.map(fn {job, idx} ->
          %{
            id: job.id,
            name: "job-number-#{idx}",
            body:
              ~s[fn(state => { console.log("job body number #{idx}"); return state; })]
          }
        end)

      {:ok, workflow} =
        Workflows.change_workflow(workflow, %{jobs: jobs_attrs})
        |> Workflows.save_workflow(user)

      latest_snapshot = Snapshot.get_current_for(workflow)

      insert(:run,
        work_order: build(:workorder, workflow: workflow),
        starting_trigger: build(:trigger),
        dataclip: build(:dataclip),
        finished_at: build(:timestamp),
        snapshot: latest_snapshot,
        state: :started
      )

      job_to_delete = workflow.jobs |> List.last() |> Repo.delete!()

      workflow = Repo.reload(workflow) |> Repo.preload(:jobs)

      {:ok, view, _html} =
        live(
          conn,
          ~p"/projects/#{project}/w/#{workflow}?#{[a: run, s: job_to_delete, m: "expand", v: run.snapshot.lock_version]}",
          on_error: :raise
        )

      assert view
             |> has_element?(
               "[id='version-switcher-toggle-#{job_to_delete.id}'][disabled]"
             )

      assert view
             |> render_click("switch-version", %{"type" => "toggle"}) =~
               "Can&#39;t switch to the latest version, the job has been deleted from the workflow."
    end

    test "click on pencil icon activates workflow name edit mode", %{
      conn: conn,
      project: project,
      workflow: workflow
    } do
      another_workflow =
        workflow_fixture(name: "A random workflow", project_id: project.id)

      {:ok, view, _html} =
        live(
          conn,
          ~p"/projects/#{project.id}/w/#{workflow.id}?#{[v: workflow.lock_version, m: "settings"]}",
          on_error: :raise
        )

      assert view |> has_element?(~s(input[name="workflow[name]"]))

      assert view
             |> form("#workflow-form", %{"workflow" => %{"name" => ""}})
             |> render_change() =~ "can&#39;t be blank"

      html =
        view
        |> form("#workflow-form", %{
          "workflow" => %{"name" => another_workflow.name}
        })
        |> render_submit()

      assert html =~ "a workflow with this name already exists in this project."
      assert html =~ "Workflow could not be saved"

      assert view
             |> form("#workflow-form", %{
               "workflow" => %{"name" => "some new name"}
             })
             |> render_submit() =~ "Workflow saved"
    end

    test "using the settings panel", %{
      conn: conn,
      project: project,
      workflow: workflow
    } do
      {:ok, view, _html} =
        live(
          conn,
          ~p"/projects/#{project.id}/w/#{workflow.id}",
          on_error: :raise
        )

      refute has_element?(view, "#workflow-settings-#{workflow.id}")

      view
      |> element("#toggle-settings")
      |> render_click()

      path = assert_patch(view)
      assert path == ~p"/projects/#{project.id}/w/#{workflow.id}?m=settings"

      assert has_element?(view, "#workflow-settings-#{workflow.id}")
      html = render(view)
      assert html =~ "Workflow settings"
      assert html =~ "Unlimited (up to max available)"

      assert view
             |> form("#workflow-form", %{"workflow" => %{"concurrency" => "0"}})
             |> render_change() =~ "must be greater than or equal to 1"

      assert view |> element("#workflow-form") |> render_submit() =~
               "Workflow could not be saved"

      assert view
             |> form("#workflow-form", %{"workflow" => %{"concurrency" => "1"}})
             |> render_change() =~ "No more than one run at a time"

      assert view
             |> form("#workflow-form", %{"workflow" => %{"concurrency" => "5"}})
             |> render_change() =~ "No more than 5 runs at a time"

      assert view |> element("#workflow-form") |> render_submit() =~
               "Workflow saved"

      assert assert_patch(view) =~
               ~p"/projects/#{project.id}/w/#{workflow.id}?m=settings"

      assert view
             |> form("#workflow-form", %{"workflow" => %{"concurrency" => ""}})
             |> render_change() =~ "Unlimited"

      view |> element("#toggle-settings") |> render()

      view
      |> element("#toggle-settings")
      |> render_click()

      refute has_element?(view, "#workflow-settings-#{workflow.id}")

      assert assert_patch(view) == ~p"/projects/#{project.id}/w/#{workflow.id}"

      # bring the settings panel back, so we can test that selecting something
      # else will close it
      view
      |> element("#toggle-settings")
      |> render_click()

      assert_patch(view)

      job = workflow.jobs |> Enum.at(1)

      view |> select_node(job)

      assert assert_patch(view) ==
               ~p"/projects/#{project.id}/w/#{workflow.id}?s=#{job.id}"

      refute has_element?(view, "#workflow-settings-#{workflow.id}"),
             "should not have settings panel present"

      # bring it back again to test the close button
      view
      |> element("#toggle-settings")
      |> render_click()

      refute has_element?(view, "#job-pane-#{job.id}"),
             "should not have job pane anymore"

      assert assert_patch(view) ==
               ~p"/projects/#{project.id}/w/#{workflow.id}?m=settings"

      view
      |> element("#close-panel")
      |> render_click()

      refute has_element?(view, "#workflow-settings-#{workflow.id}")

      assert assert_patch(view) == ~p"/projects/#{project.id}/w/#{workflow.id}"
    end

    test "toggling run log settings in the settings panel", %{
      conn: conn,
      project: project,
      workflow: workflow
    } do
      for {conn, _user} <- setup_project_users(conn, project, [:viewer, :editor]) do
        {:ok, view, _html} =
          live(
            conn,
            ~p"/projects/#{project.id}/w/#{workflow.id}",
            on_error: :raise
          )

        view
        |> element("#toggle-settings")
        |> render_click()

        assert view
               |> element("#toggle-control-toggle-workflow-logs-btn")
               |> render() =~ "opacity-50 cursor-not-allowed"

        assert has_element?(
                 view,
                 "#toggle-workflow-logs-btn"
               )

        assert_raise ArgumentError,
                     ~r/cannot click element "#toggle-workflow-logs-btn" because it is disabled/,
                     fn ->
                       view
                       |> element("#toggle-workflow-logs-btn")
                       |> render_click()
                     end

        GenServer.stop(view.pid)
      end

      for {conn, _user} <- setup_project_users(conn, project, [:admin, :owner]) do
        workflow =
          workflow
          |> Repo.reload()
          |> Ecto.Changeset.change(%{enable_job_logs: true})
          |> Repo.update!()

        {:ok, view, _html} =
          live(
            conn,
            ~p"/projects/#{project.id}/w/#{workflow.id}",
            on_error: :raise
          )

        view
        |> element("#toggle-settings")
        |> render_click()

        refute view
               |> element("#toggle-control-toggle-workflow-logs-btn")
               |> render() =~ "opacity-50 cursor-not-allowed"

        assert has_element?(
                 view,
                 "#toggle-workflow-logs-btn"
               )

        view
        |> form("#workflow-form")
        |> render_change(workflow: %{enable_job_logs: "false"})

        assert workflow.enable_job_logs == true

        # submit the form
        view |> element("#workflow-form") |> render_submit()

        assert assert_patch(view) =~
                 ~p"/projects/#{project.id}/w/#{workflow.id}?m=settings"

        assert Repo.reload(workflow).enable_job_logs == false

        GenServer.stop(view.pid)
      end
    end

    test "users can view workflow as code", %{
      conn: conn,
      project: project,
      workflow: workflow
    } do
      for {conn, _user} <-
            setup_project_users(conn, project, [:viewer, :editor, :admin, :owner]) do
        {:ok, view, _html} =
          live(
            conn,
            ~p"/projects/#{project.id}/w/#{workflow.id}",
            on_error: :raise
          )

        view
        |> element("#toggle-settings")
        |> render_click()

        assert assert_patch(view) =~
                 ~p"/projects/#{project.id}/w/#{workflow.id}?m=settings"

        view |> element("a#view-workflow-as-yaml-link") |> render_click()

        assert assert_patch(view) =~
                 ~p"/projects/#{project.id}/w/#{workflow.id}?m=code"

        expected_download_name =
          String.replace(workflow.name, " ", "-") <> ".yaml"

        assert has_element?(
                 view,
                 "#download-workflow-code-btn[data-file-name='#{expected_download_name}']"
               )

        assert has_element?(view, "#copy-workflow-code-btn")

        GenServer.stop(view.pid)
      end
    end

    test "renders error message when a job has an empty body", %{
      conn: conn,
      project: project,
      workflow: workflow
    } do
      {:ok, view, _html} =
        live(
          conn,
          ~p"/projects/#{project.id}/w/#{workflow.id}?#{[v: workflow.lock_version]}",
          on_error: :raise
        )

      job = workflow.jobs |> Enum.at(1)

      view |> select_node(job, workflow.lock_version)

      view |> click_edit(job)

      view |> change_editor_text("some body")

      refute view |> render() =~
               "Code editor cannot be empty."

      view |> change_editor_text("")

      assert view |> render() =~
               "Code editor cannot be empty."
    end

    test "allows editing job name", %{
      conn: conn,
      project: project,
      workflow: workflow
    } do
      {:ok, view, _html} =
        live(
          conn,
          ~p"/projects/#{project.id}/w/#{workflow.id}?#{[v: workflow.lock_version]}",
          on_error: :raise
        )

      assert view |> page_title() =~ workflow.name

      view |> fill_workflow_name("")

      job_2 = workflow.jobs |> Enum.at(1)

      view |> select_node(job_2, workflow.lock_version)
      view |> fill_job_fields(job_2, %{name: ""})

      assert view |> job_form_has_error(job_2, "name", "can't be blank")
      assert view |> save_is_disabled?()

      new_job_name = "My Other Job"

      assert view |> fill_job_fields(job_2, %{name: new_job_name}) =~
               new_job_name

      assert view |> save_is_disabled?()
    end

    test "renders the job form correctly when local_adaptors_repo is NOT set", %{
      conn: conn,
      project: project,
      workflow: workflow
    } do
      {:ok, view, _html} =
        live(
          conn,
          ~p"/projects/#{project.id}/w/#{workflow.id}?#{[v: workflow.lock_version]}",
          on_error: :raise
        )

      job_1 = hd(workflow.jobs)

      view |> select_node(job_1, workflow.lock_version)

      adaptor_name_label =
        view |> element("label[for='adaptor-name']") |> render()

      assert adaptor_name_label =~ "Adaptor"
      refute adaptor_name_label =~ "Adaptor (local)"

      # adapter version picker is available
      assert has_element?(view, "#adaptor-version")
    end

    @tag :tmp_dir
    test "renders the job form correctly when local_adaptors_repo is set", %{
      conn: conn,
      project: project,
      workflow: workflow,
      tmp_dir: tmp_dir
    } do
      Mox.stub(Lightning.MockConfig, :adaptor_registry, fn ->
        [local_adaptors_repo: tmp_dir]
      end)

      expected_adaptors = ["foo", "bar", "baz"]

      Enum.each(expected_adaptors, fn adaptor ->
        [tmp_dir, "packages", adaptor] |> Path.join() |> File.mkdir_p!()
      end)

      {:ok, view, _html} =
        live(
          conn,
          ~p"/projects/#{project.id}/w/#{workflow.id}?#{[v: workflow.lock_version]}",
          on_error: :raise
        )

      job_1 = hd(workflow.jobs)

      view |> select_node(job_1, workflow.lock_version)

      adaptor_name_label =
        view |> element("label[for='adaptor-name']") |> render()

      assert adaptor_name_label =~ "Adaptor (local)"

      # version picker is not present
      refute has_element?(view, "#adaptor-version")
    end

    test "Save button is disabled when workflow is deleted", %{
      conn: conn,
      project: project,
      workflow: workflow
    } do
      workflow
      |> Ecto.Changeset.change(%{
        deleted_at: DateTime.utc_now() |> DateTime.truncate(:second)
      })
      |> Lightning.Repo.update!()

      {:ok, view, _html} =
        live(
          conn,
          ~p"/projects/#{project.id}/w/#{workflow.id}?#{[v: workflow.lock_version]}",
          on_error: :raise
        )

      assert view |> page_title() =~ workflow.name

      assert view |> save_is_disabled?()

      # try changing the workflow name anyway
      assert render_click(view, "save", %{name: "updatename"}) =~
               "Oops! You cannot modify a deleted workflow"
    end

    test "opens edge Path form and saves the JS expression", %{
      conn: conn,
      project: project,
      workflow: workflow
    } do
      {:ok, view, _html} =
        live(
          conn,
          ~p"/projects/#{project.id}/w/#{workflow.id}?#{[v: workflow.lock_version]}",
          on_error: :raise
        )

      form_html =
        view |> select_node(Enum.at(workflow.jobs, 0), workflow.lock_version)

      assert form_html =~ "Job Name"
      refute form_html =~ "Path"

      form_html =
        view |> select_node(Enum.at(workflow.edges, 0), workflow.lock_version)

      assert form_html =~ "Path"

      assert form_html =~ "Label"

      assert form_html =~
               ~S[<option selected="selected" value="always">Always</option><option value="js_expression">Matches a Javascript Expression</option></select>]

      edge_on_edit = Enum.at(workflow.edges, 1)
      form_html = view |> select_node(edge_on_edit, workflow.lock_version)

      assert form_html =~
               ~S[<option selected="selected" value="on_job_success">On Success</option>]

      form_html =
        view
        |> form("#workflow-form", %{
          "workflow" => %{
            "edges" => %{"1" => %{"condition_type" => "js_expression"}}
          }
        })
        |> render_change()

      assert form_html =~ "Label"

      assert form_html =~
               ~S[<option selected="selected" value="js_expression">Matches a Javascript Expression</option>]

      view
      |> form("#workflow-form", %{
        "workflow" => %{
          "edges" => %{
            "1" => %{
              "condition_label" => "My JS Expression",
              "condition_expression" => "state.data.field === 33"
            }
          }
        }
      })
      |> render_change()

      view
      |> form("#workflow-form")
      |> render_submit()

      assert Map.delete(Repo.reload!(edge_on_edit), :updated_at) ==
               Map.delete(
                 Map.merge(edge_on_edit, %{
                   condition_type: :js_expression,
                   condition_label: "My JS Expression",
                   condition_expression: "state.data.field === 33"
                 }),
                 :updated_at
               )
    end

    @tag role: :editor
    test "can delete a job", %{conn: conn, project: project, workflow: workflow} do
      {:ok, view, _html} =
        live(
          conn,
          ~p"/projects/#{project}/w/#{workflow}?#{[v: workflow.lock_version]}",
          on_error: :raise
        )

      [job_1, job_2] = workflow.jobs
      view |> select_node(job_1, workflow.lock_version)

      assert view |> delete_job_button_is_disabled?(job_1)

      # Test that the delete event doesn't work even if the button is disabled.
      assert view |> force_event(:delete_node, job_1) =~
               "Delete all descendant steps first."

      view |> select_node(job_2, workflow.lock_version)

      assert_patched(
        view,
        ~p"/projects/#{project}/w/#{workflow}?s=#{job_2}&v=#{workflow.lock_version}"
      )

      refute view |> delete_job_button_is_disabled?(job_2)

      view |> click_delete_job(job_2)

      assert_push_event(view, "patches-applied", %{
        patches: [
          %{op: "remove", path: "/jobs/1"},
          %{op: "remove", path: "/edges/1"}
        ]
      })
    end

    @tag role: :editor
    test "cannot delete an edge between a trigger and a job", %{
      conn: conn,
      project: project,
      workflow: workflow
    } do
      {:ok, view, _html} =
        live(
          conn,
          ~p"/projects/#{project}/w/#{workflow}?#{[v: workflow.lock_version]}",
          on_error: :raise
        )

      [trigger_edge, other_edge] = workflow.edges

      assert view |> select_node(other_edge, workflow.lock_version) =~
               "Delete Path"

      refute view |> select_node(trigger_edge, workflow.lock_version) =~
               "Delete Path"

      assert view |> force_event(:delete_edge, trigger_edge) =~
               "You cannot remove the first edge in a workflow."
    end

    @tag role: :editor
    test "can delete an edge between two jobs", %{
      conn: conn,
      project: project,
      workflow: workflow
    } do
      {:ok, view, _html} =
        live(
          conn,
          ~p"/projects/#{project}/w/#{workflow}?#{[v: workflow.lock_version]}",
          on_error: :raise
        )

      [_trigger_edge, other_edge] = workflow.edges

      assert view |> select_node(other_edge, workflow.lock_version) =~
               "Delete Path"

      view |> select_node(other_edge, workflow.lock_version)

      assert_patched(
        view,
        ~p"/projects/#{project}/w/#{workflow}?s=#{other_edge}&v=#{workflow.lock_version}"
      )

      view |> click_delete_edge(other_edge)

      assert_push_event(view, "patches-applied", %{
        patches: [
          %{op: "remove", path: "/edges/1"}
        ]
      })
    end

    @tag role: :viewer
    test "cannot delete edges", %{
      conn: conn,
      project: project,
      workflow: workflow
    } do
      {:ok, view, _html} =
        live(
          conn,
          ~p"/projects/#{project}/w/#{workflow}?#{[v: workflow.lock_version]}",
          on_error: :raise
        )

      [_trigger_edge, other_edge] = workflow.edges

      assert view |> select_node(other_edge, workflow.lock_version) =~
               "Delete Path"

      view |> select_node(other_edge, workflow.lock_version)

      assert_patched(
        view,
        ~p"/projects/#{project}/w/#{workflow}?s=#{other_edge}&v=#{workflow.lock_version}"
      )

      assert view |> delete_edge_button_is_disabled?(other_edge)

      assert view |> force_event(:delete_edge, other_edge) =~
               "You are not authorized to delete edges."
    end

    @tag role: :editor
    test "can't delete the first step in a workflow", %{
      conn: conn,
      project: project
    } do
      trigger = build(:trigger, type: :webhook)

      job =
        build(:job,
          body: ~s[fn(state => { return {...state, extra: "data"} })],
          name: "First Job"
        )

      workflow =
        build(:workflow, project: project)
        |> with_job(job)
        |> with_trigger(trigger)
        |> with_edge({trigger, job})
        |> insert()
        |> with_snapshot()

      {:ok, view, _html} =
        live(
          conn,
          ~p"/projects/#{project}/w/#{workflow}?#{[v: workflow.lock_version]}",
          on_error: :raise
        )

      view |> select_node(job, workflow.lock_version)

      assert view |> delete_job_button_is_disabled?(job)

      assert view |> force_event(:delete_node, job) =~
               "You can&#39;t delete the first step in a workflow."
    end

    @tag role: :editor
    test "can delete a step that has already been ran", %{
      conn: conn,
      project: project
    } do
      trigger = build(:trigger, type: :webhook)

      [job_a, job_b] = insert_list(2, :job)

      workflow =
        build(:workflow)
        |> with_job(job_a)
        |> with_job(job_b)
        |> with_trigger(trigger)
        |> with_edge({trigger, job_a})
        |> with_edge({job_a, job_b})
        |> insert()
        |> with_snapshot()

      insert(:step, job: job_b)

      {:ok, view, _html} =
        live(
          conn,
          ~p"/projects/#{project}/w/#{workflow}?#{[v: workflow.lock_version]}",
          on_error: :raise
        )

      view |> select_node(job_b, workflow.lock_version)

      assert_patched(
        view,
        ~p"/projects/#{project}/w/#{workflow}?s=#{job_b}&v=#{workflow.lock_version}"
      )

      refute view |> delete_job_button_is_disabled?(job_b)

      view |> click_delete_job(job_b)

      project_id = project.id

      assert_push_event(view, "patches-applied", %{
        patches: [
          %{value: ^project_id, path: "/project_id", op: "replace"},
          %{op: "remove", path: "/jobs/1"},
          %{op: "remove", path: "/edges/1"}
        ]
      })
    end

    @tag role: :editor
    test "can't delete any job that has downstream jobs",
         %{
           conn: conn,
           project: project
         } do
      trigger = build(:trigger, type: :webhook)

      [job_a, job_b, job_c] = build_list(3, :job)

      workflow =
        build(:workflow)
        |> with_job(job_a)
        |> with_job(job_b)
        |> with_job(job_c)
        |> with_trigger(trigger)
        |> with_edge({trigger, job_a})
        |> with_edge({job_a, job_b})
        |> with_edge({job_b, job_c})
        |> insert()
        |> with_snapshot()

      {:ok, view, html} =
        live(
          conn,
          ~p"/projects/#{project}/w/#{workflow}?s=#{job_a}&v=#{workflow.lock_version}",
          on_error: :raise
        )

      assert view |> delete_job_button_is_disabled?(job_a)

      assert html =~
               "You can&#39;t delete a step that other downstream steps depend on"

      assert view |> force_event(:delete_node, job_a) =~
               "Delete all descendant steps first"

      {:ok, view, html} =
        live(
          conn,
          ~p"/projects/#{project}/w/#{workflow}?s=#{job_b}&v=#{workflow.lock_version}",
          on_error: :raise
        )

      assert view |> delete_job_button_is_disabled?(job_b)

      assert html =~
               "You can&#39;t delete a step that other downstream steps depend on"

      assert view |> force_event(:delete_node, job_a) =~
               "Delete all descendant steps first"
    end

    @tag role: :viewer
    test "viewers can't edit existing jobs", %{
      conn: conn,
      project: project,
      workflow: workflow
    } do
      {:ok, view, _html} =
        live(
          conn,
          ~p"/projects/#{project.id}/w/#{workflow.id}?#{[v: workflow.lock_version]}",
          on_error: :raise
        )

      view |> select_node(workflow.triggers |> Enum.at(0), workflow.lock_version)

      assert view |> input_is_disabled?("[name='workflow[triggers][0][type]']")

      view |> select_node(workflow.edges |> Enum.at(0), workflow.lock_version)

      assert view
             |> input_is_disabled?("[name='workflow[edges][0][condition_type]']")

      assert view |> save_is_disabled?()
      job_1 = workflow.jobs |> Enum.at(0)

      view |> select_node(job_1, workflow.lock_version)

      assert view |> input_is_disabled?(job_1, "name")

      assert view |> input_is_disabled?("[name='adaptor_picker[adaptor_name]']")
      assert view |> input_is_disabled?(job_1, "adaptor")
      assert view |> input_is_disabled?(job_1, "project_credential_id")

      assert view |> delete_job_button_is_disabled?(job_1)

      # Test that the delete event doesn't work even if the button is disabled.
      assert view |> force_event(:delete_node, job_1) =~
               "You are not authorized to perform this action."

      assert view |> save_is_disabled?()

      view |> click_close_error_flash()

      assert view |> force_event(:save) =~
               "You are not authorized to perform this action."

      view |> click_close_error_flash()

      assert view |> force_event(:form_changed) =~
               "You are not authorized to perform this action."

      view |> click_close_error_flash()

      assert view |> force_event(:validate) =~
               "You are not authorized to perform this action."
    end

    test "can enable/disable any edge between two jobs", %{
      conn: conn,
      project: project,
      workflow: workflow
    } do
      edge =
        Enum.find(workflow.edges, fn edge -> edge.source_job_id != nil end)

      assert edge.enabled

      {:ok, view, html} =
        live(
          conn,
          ~p"/projects/#{project.id}/w/#{workflow.id}?s=#{edge.id}&v=#{workflow.lock_version}",
          on_error: :raise
        )

      idx = get_index_of_edge(view, edge)

      assert html =~ "Enabled"

      assert view
             |> element("input[name='workflow[edges][#{idx}][enabled]']")
             |> has_element?()

      view
      |> form("#workflow-form", %{
        "workflow" => %{"edges" => %{to_string(idx) => %{"enabled" => false}}}
      })
      |> render_change()

      view
      |> form("#workflow-form")
      |> render_submit()

      edge = Repo.reload!(edge)

      refute edge.enabled

      refute view
             |> element(
               "input[name='workflow[edges][#{idx}][enabled]'][checked]"
             )
             |> has_element?()
    end

    test "does not call the limiter when the trigger is not enabled", %{
      conn: conn,
      project: project,
      workflow: workflow
    } do
      Mox.verify_on_exit!()

      {:ok, view, _html} =
        live(
          conn,
          ~p"/projects/#{project.id}/w/#{workflow.id}?#{[v: workflow.lock_version]}",
          on_error: :raise
        )

      # We expect zero calls
      Mox.expect(
        Lightning.Extensions.MockUsageLimiter,
        :limit_action,
        0,
        fn %{type: :activate_workflow}, _context ->
          {:error, :too_many_workflows, %{text: "some error message"}}
        end
      )

      job_2 = workflow.jobs |> Enum.at(1)

      view |> select_node(job_2, workflow.lock_version)

      new_job_name = "My Other Job"

      assert view |> fill_job_fields(job_2, %{name: new_job_name}) =~
               new_job_name

      click_save(view)

      assert Lightning.Repo.reload(job_2).name == new_job_name
    end

    test "calls the limiter when the trigger is enabled", %{
      conn: conn,
      project: project,
      workflow: workflow
    } do
      Mox.verify_on_exit!()

      workflow.triggers
      |> hd()
      |> Ecto.Changeset.change(%{enabled: false})
      |> Lightning.Repo.update!()

      {:ok, view, _html} =
        live(
          conn,
          ~p"/projects/#{project.id}/w/#{workflow.id}?#{[v: workflow.lock_version]}",
          on_error: :raise
        )

      # We expect 1 call
      error_msg = "Oopsie Doopsie! An error occured"

      Mox.expect(
        Lightning.Extensions.MockUsageLimiter,
        :limit_action,
        1,
        fn %{type: :activate_workflow}, _context ->
          {:error, :too_many_workflows, %{text: error_msg}}
        end
      )

      select_trigger(view)

      view
      |> form("#workflow-form", %{
        "workflow" => %{"triggers" => %{"0" => %{"enabled" => true}}}
      })
      |> render_change()

      html = click_save(view)

      assert html =~ error_msg
    end

    test "workflows are disabled by default", %{
      conn: conn,
      user: user
    } do
      project = insert(:project, project_users: [%{user: user, role: :editor}])

      {:ok, view, _html} =
        live(conn, ~p"/projects/#{project}/w/new", on_error: :raise)

      select_template(view, "base-webhook-template")

      push_patches_to_view(view, initial_workflow_patchset(project))

      # click continue
      view |> element("button#create_workflow_btn") |> render_click()

      view
      |> form("#workflow-form")
      |> render_change(workflow: %{name: "My Workflow"})

      {job, _, _} = select_first_job(view)

      fill_job_fields(view, job, %{name: "My Job"})

      click_edit(view, job)

      change_editor_text(view, "some body")

      # html = click_save(view)
      html = trigger_save(view)

      assert html =~
               "Workflow saved successfully. Remember to enable your workflow to run it automatically."

      refute Workflows.get_workflows_for(project)
             |> List.first()
             |> Map.get(:triggers)
             |> List.first()
             |> Map.get(:enabled)
    end

    test "when workflow is enabled, reminder flash message is not displayed for the first save",
         %{
           conn: conn,
           user: user
         } do
      project = insert(:project, project_users: [%{user: user, role: :editor}])

      {:ok, view, _html} =
        live(conn, ~p"/projects/#{project}/w/new", on_error: :raise)

      select_template(view, "base-webhook-template")

      push_patches_to_view(view, initial_workflow_patchset(project))

      # click continue
      view |> element("button#create_workflow_btn") |> render_click()

      view
      |> form("#workflow-form")
      |> render_change(workflow: %{name: "My Workflow"})

      {job, _, _} = select_first_job(view)

      fill_job_fields(view, job, %{name: "My Job"})

      click_edit(view, job)

      change_editor_text(view, "some body")

      close_job_edit_view(view, job)

      view
      |> element("#toggle-control-workflow")
      |> render_click()

      html = click_save(view)

      refute html =~
               "Workflow saved successfully. Remember to enable your workflow to run it automatically."

      assert html =~
               "Workflow saved successfully."

      assert Workflows.get_workflows_for(project)
             |> List.first()
             |> Map.get(:triggers)
             |> List.first()
             |> Map.get(:enabled)
    end

    test "clicking on the toggle disables all the triggers of a workflow", %{
      conn: conn,
      project: project,
      workflow: workflow
    } do
      {:ok, view, _html} =
        live(
          conn,
          ~p"/projects/#{project.id}/w/#{workflow.id}",
          on_error: :raise
        )

      assert workflow.triggers |> Enum.all?(& &1.enabled)

      view
      |> element("#toggle-control-workflow")
      |> render_click()

      click_save(view)

      workflow = Workflows.get_workflow(workflow.id, include: [:triggers])

      refute workflow.triggers |> Enum.any?(& &1.enabled)
    end

    test "workflow can still be disabled / enabled from the trigger form", %{
      conn: conn,
      project: project,
      workflow: workflow
    } do
      {:ok, view, _html} =
        live(
          conn,
          ~p"/projects/#{project.id}/w/#{workflow.id}",
          on_error: :raise
        )

      assert workflow.triggers |> Enum.all?(& &1.enabled)

      select_trigger(view)

      view
      |> form("#workflow-form", %{
        "workflow" => %{"triggers" => %{"0" => %{"enabled" => "false"}}}
      })
      |> render_change()

      click_save(view)

      workflow = Workflows.get_workflow(workflow.id, include: [:triggers])

      refute workflow.triggers |> Enum.any?(& &1.enabled)
    end

    test "workflow state toggle tooltip messages vary by trigger type", %{
      conn: conn,
      project: project
    } do
      cron_trigger = build(:trigger, type: :cron, enabled: false)
      webhook_trigger = build(:trigger, type: :webhook, enabled: true)

      job_1 = build(:job)
      job_2 = build(:job)

      cron_workflow =
        build(:workflow)
        |> with_job(job_1)
        |> with_trigger(cron_trigger)
        |> with_edge({cron_trigger, job_1})
        |> insert()

      webhook_workflow =
        build(:workflow)
        |> with_job(job_2)
        |> with_trigger(webhook_trigger)
        |> with_edge({webhook_trigger, job_2})
        |> insert()

      Lightning.Workflows.Snapshot.create(cron_workflow)

      Lightning.Workflows.Snapshot.create(webhook_workflow)

      {:ok, view, _html} =
        live(
          conn,
          ~p"/projects/#{project.id}/w/#{cron_workflow.id}",
          on_error: :raise
        )

      assert view
             |> has_element?(
               "#toggle-container-workflow[aria-label='This workflow is inactive (manual runs only)']"
             )

      view
      |> element("#toggle-control-workflow")
      |> render_click()

      assert view
             |> has_element?(
               "#toggle-container-workflow[aria-label='This workflow is active (cron trigger enabled)']"
             )

      {:ok, view, _html} =
        live(
          conn,
          ~p"/projects/#{project.id}/w/#{webhook_workflow.id}",
          on_error: :raise
        )

      assert view
             |> has_element?(
               "#toggle-container-workflow[aria-label='This workflow is active (webhook trigger enabled)']"
             )
    end

    @tag skip: "component moved to react"
    test "manual run form body remains unchanged even after save workflow form is submitted",
         %{conn: conn, project: project, test: test} do
      %{jobs: [job_1, job_2 | _rest]} =
        workflow = insert(:complex_workflow, project: project)

      Lightning.Workflows.Snapshot.create(workflow)

      {:ok, view, _html} =
        live(
          conn,
          ~p"/projects/#{project}/w/#{workflow}?#{[s: job_1, m: "expand"]}",
          on_error: :raise
        )

      body = Jason.encode!(%{test: test})

      body_part = to_string(test)

      refute view |> element("#manual_run_form") |> render() =~ body_part

      assert view
             |> form("#manual_run_form")
             |> render_change(manual: %{body: body}) =~ body_part

      view |> close_job_edit_view(job_1)

      # submit workflow form
      view |> form("#workflow-form") |> render_submit()

      view
      |> render_patch(
        ~p"/projects/#{project}/w/#{workflow}?#{[m: "expand", s: job_1.id]}"
      )

      # manual run form still has the body
      assert view |> element("#manual_run_form") |> render() =~ body_part

      # select another job
      select_node(view, %{id: job_2.id})
      click_edit(view, %{id: job_2.id})

      # manual run form body is cleared
      refute view |> element("#manual_run_form") |> render() =~ body_part
    end
  end

  describe "Tracking Workflow editor metrics" do
    setup :create_workflow

    setup context do
      Mox.stub(Lightning.MockConfig, :ui_metrics_tracking_enabled?, fn ->
        true
      end)

      current_log_level = Logger.level()
      Logger.configure(level: :info)

      on_exit(fn ->
        Logger.configure(level: current_log_level)
      end)

      context
      |> Map.merge(%{
        metrics: [
          %{
            "event" => "foo-bar-event",
            "start" => 1_737_635_739_914,
            "end" => 1_737_635_808_890
          }
        ]
      })
    end

    test "logs the metrics", %{
      conn: conn,
      metrics: metrics,
      project: project,
      workflow: %{id: workflow_id} = workflow
    } do
      assert [] = Presence.list_presences_for(workflow)
      refute Presence.has_any_presence?(workflow)

      {:ok, view, _html} =
        live(conn, ~p"/projects/#{project.id}/w/#{workflow.id}",
          on_error: :raise
        )

      fun = fn ->
        view
        |> editor_element()
        |> render_hook("workflow_editor_metrics_report", %{"metrics" => metrics})
      end

      assert capture_log(fun) =~ ~r/foo-bar-event/
      assert capture_log(fun) =~ ~r/#{workflow_id}/
    end
  end

  describe "Save and Sync to Github" do
    setup :verify_on_exit!
    setup :create_workflow

    setup %{project: project} do
      repo_connection =
        insert(:project_repo_connection,
          project: project,
          repo: "someaccount/somerepo",
          branch: "somebranch",
          github_installation_id: "1234",
          access_token: "someaccesstoken"
        )

      %{repo_connection: repo_connection}
    end

    @tag role: :editor
    test "is not available when project isn't connected to github", %{
      conn: conn,
      project: project,
      workflow: workflow,
      repo_connection: repo_connection
    } do
      Repo.delete!(repo_connection)

      {:ok, view, _html} =
        live(conn, ~p"/projects/#{project.id}/w/#{workflow.id}",
          on_error: :raise
        )

      refute view |> has_element?("button[phx-click='toggle_github_sync_modal']")
    end

    @tag role: :editor
    test "can be done when creating a new workflow", %{
      conn: conn,
      project: project,
      repo_connection: repo_connection
    } do
      {:ok, view, _html} =
        live(conn, ~p"/projects/#{project.id}/w/new", on_error: :raise)

      select_template(view, "base-webhook-template")

      assert view |> push_patches_to_view(initial_workflow_patchset(project))

      # click continue
      view |> element("button#create_workflow_btn") |> render_click()

      workflow_name = "My Workflow"

      view
      |> form("#workflow-form")
      |> render_change(workflow: %{name: workflow_name})

      {job, _, _} = view |> select_first_job()

      view |> fill_job_fields(job, %{name: "My Job"})

      # Editing the Jobs' body
      view |> click_edit(job)

      view |> change_editor_text("some body")

      refute view |> save_is_disabled?()

      assert view |> has_pending_changes()

      # let return ok with the limitter
      stub(
        Lightning.Extensions.MockUsageLimiter,
        :limit_action,
        fn _action, _context ->
          :ok
        end
      )

      # button to sync to github exists
      assert view |> has_element?("button[phx-click='toggle_github_sync_modal']")

      # verify connection
      repo_name = repo_connection.repo
      branch_name = repo_connection.branch
      installation_id = repo_connection.github_installation_id

      expected_default_branch = "main"

      expected_deploy_yml_path =
        ".github/workflows/openfn-#{repo_connection.project_id}-deploy.yml"

      expected_config_json_path =
        "openfn-#{repo_connection.project_id}-config.json"

      expected_secret_name =
        "OPENFN_#{String.replace(repo_connection.project_id, "-", "_")}_API_KEY"

      expect(Lightning.Tesla.Mock, :call, 6, fn
        # get installation access token.
        %{
          url:
            "https://api.github.com/app/installations/" <>
                ^installation_id <> "/access_tokens"
        },
        _opts ->
          {:ok,
           %Tesla.Env{
             status: 201,
             body: %{"token" => "some-token"}
           }}

        # get repo content
        %{url: "https://api.github.com/repos/" <> ^repo_name}, _opts ->
          {:ok,
           %Tesla.Env{
             status: 200,
             body: %{"default_branch" => expected_default_branch}
           }}

        # check if pull yml exists in the default branch
        %{
          method: :get,
          query: [{:ref, "heads/" <> ^expected_default_branch}],
          url:
            "https://api.github.com/repos/" <>
                ^repo_name <> "/contents/.github/workflows/openfn-pull.yml"
        },
        _opts ->
          {:ok, %Tesla.Env{status: 200, body: %{"sha" => "somesha"}}}

        # check if deploy yml exists in the target branch
        %{
          method: :get,
          query: [{:ref, "heads/" <> ^branch_name}],
          url:
            "https://api.github.com/repos/" <>
                ^repo_name <> "/contents/" <> ^expected_deploy_yml_path
        },
        _opts ->
          {:ok, %Tesla.Env{status: 200, body: %{"sha" => "somesha"}}}

        # check if config.json exists in the target branch
        %{
          method: :get,
          query: [{:ref, "heads/" <> ^branch_name}],
          url:
            "https://api.github.com/repos/" <>
                ^repo_name <> "/contents/" <> ^expected_config_json_path
        },
        _opts ->
          {:ok, %Tesla.Env{status: 200, body: %{"sha" => "somesha"}}}

        # check if api key secret exists
        %{
          method: :get,
          url:
            "https://api.github.com/repos/" <>
                ^repo_name <> "/actions/secrets/" <> ^expected_secret_name
        },
        _opts ->
          {:ok, %Tesla.Env{status: 200, body: %{}}}
      end)

      # click to open the github sync modal
      refute has_element?(view, "#github-sync-modal")
      render_hook(view, "toggle_github_sync_modal")
      assert has_element?(view, "#github-sync-modal")
      # modal form exists
      assert view |> has_element?("form#github-sync-modal-form")
      assert render_async(view) =~ "Save and sync changes to GitHub"

      expect_create_installation_token(repo_connection.github_installation_id)
      expect_get_repo(repo_connection.repo)
      expect_create_workflow_dispatch(repo_connection.repo, "openfn-pull.yml")

      # submit form
      view
      |> form("#github-sync-modal-form")
      |> render_submit(%{
        "github_sync" => %{"commit_message" => "some message"}
      })

      assert workflow =
               Lightning.Repo.one(
                 from(w in Workflow,
                   where:
                     w.project_id == ^project.id and w.name == ^workflow_name
                 )
               )

      assert_patched(
        view,
        ~p"/projects/#{project.id}/w/#{workflow.id}?#{[m: "expand", s: job.id]}"
      )

      assert render(view) =~ "Workflow saved and sync requested. Check the"

      link_to_actions =
        "https://www.github.com/" <> repo_connection.repo <> "/actions"

      assert has_element?(
               view,
               ~s{div[data-flash-kind='info'] [href="#{link_to_actions}"][target="_blank"]},
               "Github actions"
             )

      refute has_element?(view, "#github-sync-modal")
    end

    test "does not close the github modal when Github sync fails", %{
      conn: conn,
      project: project,
      workflow: workflow
    } do
      {:ok, view, _html} =
        live(
          conn,
          ~p"/projects/#{project.id}/w/#{workflow.id}?#{[v: workflow.lock_version]}",
          on_error: :raise
        )

      assert view |> page_title() =~ workflow.name

      job_2 = workflow.jobs |> Enum.at(1)

      view |> select_node(job_2, workflow.lock_version)

      new_job_name = "My Other Job"

      assert view |> fill_job_fields(job_2, %{name: new_job_name}) =~
               new_job_name

      refute view |> save_is_disabled?()

      # let return ok with the limitter
      stub(
        Lightning.Extensions.MockUsageLimiter,
        :limit_action,
        fn _action, _context ->
          :ok
        end
      )

      # return error for Github
      stub(Lightning.Tesla.Mock, :call, fn
        %{url: "https://api.github.com/app/installations" <> _rest}, _opts ->
          {:ok,
           %Tesla.Env{
             status: 404,
             body: %{"error" => "some-error"}
           }}

        %{url: "https://api.github.com/" <> _rest}, _opts ->
          {:ok,
           %Tesla.Env{
             status: 400,
             body: %{"error" => "some-error"}
           }}
      end)

      # click to open the github sync modal
      refute has_element?(view, "#github-sync-modal")
      render_click(view, "toggle_github_sync_modal")
      assert has_element?(view, "#github-sync-modal")

      # submit form
      view
      |> form("#github-sync-modal-form")
      |> render_submit(%{"github_sync" => %{"commit_message" => "some message"}})

      assert_patched(
        view,
        ~p"/projects/#{project.id}/w/#{workflow.id}?#{[s: job_2.id]}"
      )

      assert render(view) =~
               "Workflow saved but not synced to GitHub. Check the project GitHub connection settings"

      # modal is still present
      assert has_element?(view, "#github-sync-modal")
    end

    test "save and sync button on the modal is disabled when verification is still going on",
         %{
           conn: conn,
           project: project,
           workflow: workflow
         } do
      {:ok, view, _html} =
        live(
          conn,
          ~p"/projects/#{project.id}/w/#{workflow.id}?#{[v: workflow.lock_version]}",
          on_error: :raise
        )

      assert view |> page_title() =~ workflow.name

      job_2 = workflow.jobs |> Enum.at(1)

      view |> select_node(job_2, workflow.lock_version)

      new_job_name = "My Other Job"

      assert view |> fill_job_fields(job_2, %{name: new_job_name}) =~
               new_job_name

      refute view |> save_is_disabled?()

      # let return ok with the limitter
      stub(
        Lightning.Extensions.MockUsageLimiter,
        :limit_action,
        fn _action, _context ->
          :ok
        end
      )

      stub(Lightning.Tesla.Mock, :call, fn
        %{url: "https://api.github.com/app/installations" <> _rest}, _opts ->
          # sleep to block the async task
          Process.sleep(5000)

          {:ok,
           %Tesla.Env{
             status: 201,
             body: %{"token" => "some-token"}
           }}
      end)

      # click to open the github sync modal
      refute has_element?(view, "#github-sync-modal")
      render_click(view, "toggle_github_sync_modal")
      assert has_element?(view, "#github-sync-modal")

      assert view
             |> element("button#submit-btn-github-sync-modal")
             |> render() =~ "disabled=\"disabled\""
    end
  end

  describe "Allow low priority access users to retry steps and create workorders" do
    setup do
      project = insert(:project)

      high_priority_user =
        insert(:user,
          email: "amy@openfn.org",
          first_name: "Amy",
          last_name: "Ly"
        )

      low_priority_user =
        insert(:user,
          email: "ana@openfn.org",
          first_name: "Ana",
          last_name: "Ba"
        )

      insert(:project_user,
        project: project,
        user: high_priority_user,
        role: :admin
      )

      insert(:project_user,
        project: project,
        user: low_priority_user,
        role: :admin
      )

      workflow = insert(:simple_workflow, project: project)

      {:ok, snapshot} = Snapshot.create(workflow)

      %{jobs: [job], triggers: [trigger]} = workflow

      [input_dataclip, output_dataclip] =
        insert_list(2, :dataclip,
          body: %{player: "sadio mane"},
          project: workflow.project
        )

      %{runs: [run]} =
        insert(:workorder,
          trigger: trigger,
          dataclip: input_dataclip,
          workflow: workflow,
          snapshot: snapshot,
          state: :success,
          runs: [
            build(:run,
              starting_trigger: trigger,
              dataclip: input_dataclip,
              steps: [
                build(:step,
                  input_dataclip: input_dataclip,
                  output_dataclip: output_dataclip,
                  job: job,
                  inserted_at: Timex.now() |> Timex.shift(seconds: -10),
                  started_at: Timex.now() |> Timex.shift(seconds: -10),
                  snapshot: snapshot
                )
              ],
              inserted_at: Timex.now() |> Timex.shift(seconds: -12),
              snapshot: snapshot,
              state: :success
            )
          ]
        )

      %{
        project: project,
        high_priority_user: high_priority_user,
        low_priority_user: low_priority_user,
        workflow: workflow,
        snapshot: snapshot,
        run: run,
        job: job
      }
    end

    test "Users with low priority access to the workflow canvas will automatically be locked in a snapshot when the high prior uses saves the workflow",
         %{
           conn: conn,
           project: project,
           workflow: workflow,
           snapshot: snapshot,
           run: run,
           job: job,
           high_priority_user: high_priority_user,
           low_priority_user: low_priority_user
         } do
      {high_priority_view, low_priority_view} =
        access_views(
          conn,
          project,
          workflow,
          run,
          job,
          high_priority_user,
          low_priority_user
        )

      assert high_priority_view
             |> has_element?("#inspector-workflow-version", "latest")

      assert low_priority_view
             |> has_element?("#inspector-workflow-version", "latest")

      high_priority_view |> select_node(%{id: job.id})

      high_priority_view |> click_edit(%{id: job.id})

      high_priority_view |> change_editor_text("Job expression 1")

      trigger_save(high_priority_view)

      assert high_priority_view
             |> has_element?("#inspector-workflow-version", "latest")

      refute_eventually(
        low_priority_view
        |> has_element?("#inspector-workflow-version", "latest"),
        30_000
      )

      assert low_priority_view
             |> has_element?(
               "#inspector-workflow-version",
               "#{String.slice(snapshot.id, 0..6)}"
             )

      assert low_priority_view |> render() =~
               "This workflow has been updated. You&#39;re no longer on the latest version."

      workflow = Repo.reload(workflow)

      assert workflow.lock_version == snapshot.lock_version + 1
    end
  end

  describe "run viewer" do
    test "user can toggle their preferred log levels", %{
      conn: conn,
      project: project,
      user: user
    } do
      %{triggers: [trigger], jobs: [job_1 | _rest]} =
        workflow = insert(:simple_workflow, project: project) |> with_snapshot()

      workflow = Lightning.Repo.reload(workflow)

      snapshot = Lightning.Workflows.Snapshot.get_current_for(workflow)

      dataclip = build(:http_request_dataclip, project: project)

      work_order =
        insert(:workorder,
          workflow: workflow,
          snapshot: snapshot,
          dataclip: dataclip
        )

      run =
        insert(:run,
          work_order: work_order,
          starting_trigger: trigger,
          state: "failed",
          error_type: "CompileError",
          dataclip: dataclip,
          steps: [
            build(:step,
              job: job_1,
              snapshot: snapshot,
              input_dataclip: dataclip,
              exit_reason: "fail",
              error_type: "CompileError",
              started_at: DateTime.utc_now(),
              finished_at: DateTime.utc_now()
            )
          ]
        )

      insert(:log_line, run: run)
      insert(:log_line, run: run, step: hd(run.steps))

      {:ok, view, _html} =
        live(
          conn,
          ~p"/projects/#{project.id}/w/#{workflow.id}?#{%{a: run.id, m: "expand", s: job_1.id}}",
          on_error: :raise
        )

      run_view = find_live_child(view, "run-viewer-#{run.id}")

      render_async(run_view)

      assert run_view
             |> render()
             |> Floki.parse_fragment!()
             |> Floki.find("span.hero-adjustments-vertical + span")
             |> Floki.text() ==
               "info"

      # when the user has not set their preference, we assume they want info
      assert user.preferences["desired_log_level"] |> is_nil()
      log_viewer = run_view |> element("#run-log-#{run.id}")

      # info log level is set in the viewer element
      assert log_viewer_selected_level(log_viewer) == "info"

      # try choosing another level
      for log_level <- ["debug", "info", "error", "warn"] do
        run_view
        |> element("#run-log-#{run.id}-filter-dropdown-#{log_level}-option")
        |> render_click(%{})

        # selected level is set in the viewer
        assert log_viewer_selected_level(log_viewer) == log_level

        # the preference is saved with expected levels
        updated_user = Repo.reload(user)
        assert updated_user.preferences["desired_log_level"] == log_level
      end
    end
  end

  describe "new manual run" do
    test "gets latest selectable dataclips",
         %{conn: conn, project: project} do
      %{jobs: [job | _rest]} =
        workflow = insert(:complex_workflow, project: project)

      Lightning.Workflows.Snapshot.create(workflow)

      {:ok, view, _html} =
        live(
          conn,
          ~p"/projects/#{project}/w/#{workflow}?#{[s: job, m: "expand"]}",
          on_error: :raise
        )

      limit = 4
      search_text = ""

      dataclips =
        Enum.map(1..5, fn i ->
          insert(:dataclip,
            body: %{"body-field" => "body-value#{i}"},
            request: %{"headers" => "list"},
            type: :http_request,
            inserted_at: DateTime.add(DateTime.utc_now(), i, :millisecond)
          )
          |> tap(&insert(:step, input_dataclip: &1, job: job))
          |> then(fn %{body: body, request: request} = dataclip ->
            dataclip
            |> Repo.reload!()
            |> restore_listed(body, request)
            |> then(&%{&1 | body: nil})
          end)
        end)
        |> Enum.sort_by(& &1.inserted_at, :desc)
        |> Enum.take(limit)

      render_hook(view, "search-selectable-dataclips", %{
        "job_id" => job.id,
        "search_text" => search_text,
        "limit" => limit
      })

      assert_reply(view, %{dataclips: ^dataclips})
    end

    test "searches for dataclips by uuid",
         %{conn: conn, project: project} do
      %{jobs: [job | _rest]} =
        workflow = insert(:complex_workflow, project: project)

      Lightning.Workflows.Snapshot.create(workflow)

      {:ok, view, _html} =
        live(
          conn,
          ~p"/projects/#{project}/w/#{workflow}?#{[s: job, m: "expand"]}",
          on_error: :raise
        )

      dataclip =
        insert(:dataclip,
          body: %{"body-field" => "body-value"},
          request: %{"headers" => "list"},
          type: :step_result
        )
        |> tap(&insert(:step, input_dataclip: &1, job: job))
        |> then(fn %{body: body, request: request} = dataclip ->
          dataclip
          |> Repo.reload!()
          |> restore_listed(body, request)
          |> then(&%{&1 | body: nil})
        end)

      render_hook(
        view,
        "search-selectable-dataclips",
        %{
          "job_id" => job.id,
          "search_text" => "query=#{Ecto.UUID.generate()}",
          "limit" => 5
        }
      )

      assert_reply(view, %{dataclips: []})

      render_hook(
        view,
        "search-selectable-dataclips",
        %{
          "job_id" => job.id,
          "search_text" => "query=#{dataclip.id}",
          "limit" => 5
        }
      )

      assert_reply(view, %{dataclips: [^dataclip]})
    end

    test "searches for dataclips by uuid prefix",
         %{conn: conn, project: project} do
      %{jobs: [job | _rest]} =
        workflow = insert(:complex_workflow, project: project)

      Lightning.Workflows.Snapshot.create(workflow)

      {:ok, view, _html} =
        live(
          conn,
          ~p"/projects/#{project}/w/#{workflow}?#{[s: job, m: "expand"]}",
          on_error: :raise
        )

      dataclip =
        insert(:dataclip,
          body: %{"body-field" => "body-value"},
          request: %{"headers" => "list"},
          type: :step_result
        )
        |> tap(&insert(:step, input_dataclip: &1, job: job))
        |> then(fn %{body: body, request: request} = dataclip ->
          dataclip
          |> Repo.reload!()
          |> restore_listed(body, request)
          |> then(&%{&1 | body: nil})
        end)

      render_hook(
        view,
        "search-selectable-dataclips",
        %{
          "job_id" => job.id,
          "search_text" => "query=#{Ecto.UUID.generate()}",
          "limit" => 5
        }
      )

      assert_reply(view, %{dataclips: []})

      render_hook(
        view,
        "search-selectable-dataclips",
        %{
          "job_id" => job.id,
          "search_text" => "query=#{String.slice(dataclip.id, 0..3)}",
          "limit" => 5
        }
      )

      assert_reply(view, %{dataclips: [^dataclip]})

      render_hook(
        view,
        "search-selectable-dataclips",
        %{
          "job_id" => job.id,
          "search_text" => "query=#{String.slice(dataclip.id, 0..3)}",
          "limit" => 5
        }
      )

      assert_reply(view, %{dataclips: [^dataclip]})

      render_hook(
        view,
        "search-selectable-dataclips",
        %{
          "job_id" => job.id,
          "search_text" =>
            "query=#{String.slice(dataclip.id, 0..1)}&type=step_result",
          "limit" => 5
        }
      )

      assert_reply(view, %{dataclips: [^dataclip]})
    end

    test "searches for dataclips by type",
         %{conn: conn, project: project} do
      %{jobs: [job | _rest]} =
        workflow = insert(:complex_workflow, project: project)

      Lightning.Workflows.Snapshot.create(workflow)

      {:ok, view, _html} =
        live(
          conn,
          ~p"/projects/#{project}/w/#{workflow}?#{[s: job, m: "expand"]}",
          on_error: :raise
        )

      insert(:dataclip,
        body: %{"body-field" => "body-value"},
        request: %{"headers" => "list"},
        type: :step_result
      )
      |> tap(&insert(:step, input_dataclip: &1, job: job))

      limit = 3

      dataclips =
        Enum.map(1..5, fn i ->
          insert(:dataclip,
            body: %{"body-field" => "body-value#{i}"},
            request: %{"headers" => "list"},
            type: :http_request
          )
          |> tap(&insert(:step, input_dataclip: &1, job: job))
          |> then(fn %{body: body, request: request} = dataclip ->
            dataclip
            |> Repo.reload!()
            |> restore_listed(body, request)
            |> then(&%{&1 | body: nil})
          end)
        end)
        |> Enum.sort_by(& &1.inserted_at, :desc)
        |> Enum.take(limit)

      render_hook(
        view,
        "search-selectable-dataclips",
        %{
          "job_id" => job.id,
          "search_text" => "type=http_request",
          "limit" => limit
        }
      )

      assert_reply(view, %{dataclips: ^dataclips})
    end

    test "searches for dataclips created after a datetime",
         %{conn: conn, project: project} do
      %{jobs: [job | _rest]} =
        workflow = insert(:complex_workflow, project: project)

      Lightning.Workflows.Snapshot.create(workflow)

      {:ok, view, _html} =
        live(
          conn,
          ~p"/projects/#{project}/w/#{workflow}?#{[s: job, m: "expand"]}",
          on_error: :raise
        )

      datetime_param = DateTime.utc_now()

      dataclips =
        Enum.map(-1..5, fn i ->
          type = if rem(i, 2) == 0, do: :http_request, else: :step_result
          request = if type == :http_request, do: %{"headers" => "list"}

          insert(:dataclip,
            body: %{"body-field" => "body-value#{i}"},
            request: request,
            type: type,
            inserted_at: DateTime.add(datetime_param, i, :minute)
          )
          |> tap(&insert(:step, input_dataclip: &1, job: job))
          |> then(fn %{body: body, request: request} = dataclip ->
            dataclip
            |> Repo.reload!()
            |> restore_listed(body, request)
            |> then(&%{&1 | body: nil})
          end)
        end)
        |> Enum.sort_by(& &1.inserted_at, :desc)
        |> Enum.take(5)

      search_text =
        %{
          "after" =>
            DateTime.to_iso8601(datetime_param |> DateTime.add(1, :minute))
            |> String.slice(0..15)
        }
        |> URI.encode_query()

      render_hook(
        view,
        "search-selectable-dataclips",
        %{
          "job_id" => job.id,
          "search_text" => search_text,
          "limit" => 10
        }
      )

      assert_reply(view, %{dataclips: ^dataclips})
    end

    test "searches for dataclips created after a date",
         %{conn: conn, project: project} do
      %{jobs: [job | _rest]} =
        workflow = insert(:complex_workflow, project: project)

      Lightning.Workflows.Snapshot.create(workflow)

      {:ok, view, _html} =
        live(
          conn,
          ~p"/projects/#{project}/w/#{workflow}?#{[s: job, m: "expand"]}",
          on_error: :raise
        )

      starting_datetime = ~N[2025-05-15 00:00:00]

      dataclips =
        Enum.map(-1..5, fn i ->
          type = if rem(i, 2) == 0, do: :http_request, else: :step_result
          request = if type == :http_request, do: %{"headers" => "list"}

          insert(:dataclip,
            body: %{"body-field" => "body-value#{i}"},
            request: request,
            type: type,
            inserted_at: NaiveDateTime.add(starting_datetime, i * 5, :minute)
          )
          |> tap(&insert(:step, input_dataclip: &1, job: job))
          |> then(fn %{body: body, request: request} = dataclip ->
            dataclip
            |> Repo.reload!()
            |> restore_listed(body, request)
            |> then(&%{&1 | body: nil})
          end)
        end)
        |> Enum.drop(1)
        |> Enum.sort_by(& &1.inserted_at, :desc)

      search_text =
        %{
          "after" =>
            starting_datetime
            |> NaiveDateTime.to_iso8601()
            |> String.slice(0..15)
        }
        |> URI.encode_query()

      render_hook(
        view,
        "search-selectable-dataclips",
        %{
          "job_id" => job.id,
          "search_text" => search_text,
          "limit" => 10
        }
      )

      assert_reply(view, %{dataclips: ^dataclips})
    end

    test "searches for dataclips from one type created after a date",
         %{conn: conn, project: project} do
      %{jobs: [job | _rest]} =
        workflow = insert(:complex_workflow, project: project)

      Lightning.Workflows.Snapshot.create(workflow)

      {:ok, view, _html} =
        live(
          conn,
          ~p"/projects/#{project}/w/#{workflow}?#{[s: job, m: "expand"]}",
          on_error: :raise
        )

      starting_datetime = ~N[2025-05-15 00:00:00]

      dataclips =
        Enum.map(-1..5, fn i ->
          type = if rem(i, 2) == 0, do: :http_request, else: :step_result
          request = if type == :http_request, do: %{"headers" => "list"}

          insert(:dataclip,
            body: %{"body-field" => "body-value#{i}"},
            request: request,
            type: type,
            inserted_at: NaiveDateTime.add(starting_datetime, i * 5, :minute)
          )
          |> tap(&insert(:step, input_dataclip: &1, job: job))
          |> then(fn %{body: body, request: request} = dataclip ->
            dataclip
            |> Repo.reload!()
            |> restore_listed(body, request)
            |> then(&%{&1 | body: nil})
          end)
        end)
        |> Enum.drop(1)
        |> Enum.sort_by(& &1.inserted_at, :desc)
        |> Enum.filter(&(&1.type == :step_result))

      search_text =
        %{
          "after" =>
            NaiveDateTime.to_iso8601(starting_datetime)
            |> String.slice(0..15),
          "type" => "step_result"
        }
        |> URI.encode_query()

      render_hook(
        view,
        "search-selectable-dataclips",
        %{
          "job_id" => job.id,
          "search_text" => search_text,
          "limit" => 10
        }
      )

      assert_reply(view, %{dataclips: ^dataclips})
    end

<<<<<<< HEAD
    test "creates run from start job", %{
      conn: conn,
      project: project,
      test: test
    } do
      %{jobs: [job_1, _job_2 | _rest]} =
=======
    test "gets run input dataclip",
         %{conn: conn, project: project} do
      %{jobs: [job | _rest]} =
>>>>>>> ba75162e
        workflow = insert(:complex_workflow, project: project)

      Lightning.Workflows.Snapshot.create(workflow)

      {:ok, view, _html} =
        live(
          conn,
<<<<<<< HEAD
          ~p"/projects/#{project}/w/#{workflow}",
          on_error: :raise
        )

      body = Jason.encode!(%{test: test})

      refute Lightning.Repo.get_by(Lightning.Run, starting_job_id: job_1.id)

      render_click(view, "manual_run_submit", %{
        manual: %{body: body},
        from_start: true
      })

      assert created_run =
               Lightning.Repo.get_by(Lightning.Run, starting_job_id: job_1.id)

      assert_redirected(view, ~p"/projects/#{project}/runs/#{created_run}")
=======
          ~p"/projects/#{project}/w/#{workflow}?#{[s: job, m: "expand"]}",
          on_error: :raise
        )

      # Create a dataclip
      dataclip =
        insert(:dataclip,
          body: %{"input-field" => "input-value"},
          request: %{"headers" => "list"},
          type: :http_request
        )

      work_order = insert(:workorder, workflow: workflow, dataclip: dataclip)

      # Create run with step in one go using the factory pattern
      run =
        insert(:run,
          workflow: workflow,
          starting_job: job,
          dataclip: dataclip,
          work_order: work_order,
          steps: [
            build(:step, job: job, input_dataclip: dataclip)
          ]
        )

      expected_dataclip =
        dataclip
        |> Repo.reload!()
        |> restore_listed(%{"input-field" => "input-value"}, %{
          "headers" => "list"
        })
        |> then(&%{&1 | body: nil})

      render_hook(view, "get-run-input-dataclip", %{
        "run_id" => run.id,
        "job_id" => job.id
      })

      assert_reply(view, %{dataclip: ^expected_dataclip})
    end

    test "returns nil when no dataclip found for run and job",
         %{conn: conn, project: project} do
      %{jobs: [job | _rest]} =
        workflow = insert(:complex_workflow, project: project)

      Lightning.Workflows.Snapshot.create(workflow)

      {:ok, view, _html} =
        live(
          conn,
          ~p"/projects/#{project}/w/#{workflow}?#{[s: job, m: "expand"]}",
          on_error: :raise
        )

      # Create a dataclip for the run (required by schema)
      dataclip = insert(:dataclip, body: %{"some" => "data"})

      # Create a run with a dataclip but no step for the specific job
      work_order = insert(:workorder, workflow: workflow, dataclip: dataclip)

      run =
        insert(:run,
          workflow: workflow,
          starting_job: job,
          dataclip: dataclip,
          work_order: work_order
        )

      # Intentionally not creating any step for this job to test the nil case

      render_hook(view, "get-run-input-dataclip", %{
        "run_id" => run.id,
        "job_id" => job.id
      })

      assert_reply(view, %{dataclip: nil})
>>>>>>> ba75162e
    end
  end

  defp log_viewer_selected_level(log_viewer) do
    log_viewer
    |> render()
    |> Floki.parse_fragment!()
    |> Floki.attribute("data-log-level")
    |> hd()
  end

  defp access_views(
         conn,
         project,
         workflow,
         run,
         job,
         high_priority_user,
         low_priority_user
       ) do
    {:ok, high_priority_view, _html} =
      live(
        log_in_user(conn, high_priority_user),
        ~p"/projects/#{project}/w/#{workflow}?#{[a: run, s: job, m: "expand"]}",
        on_error: :raise
      )

    {:ok, low_priority_view, _html} =
      live(
        log_in_user(conn, low_priority_user),
        ~p"/projects/#{project}/w/#{workflow}?#{[a: run, s: job, m: "expand"]}",
        on_error: :raise
      )

    {high_priority_view, low_priority_view}
  end

  defp restore_listed(%{type: :http_request} = dataclip, body, request) do
    dataclip
    |> Map.put(:body, %{"data" => body, "request" => request})
    |> Map.put(:request, nil)
  end

  defp restore_listed(dataclip, body, _request) do
    dataclip
    |> Map.put(:body, body)
    |> Map.put(:request, nil)
  end
end<|MERGE_RESOLUTION|>--- conflicted
+++ resolved
@@ -3377,18 +3377,9 @@
       assert_reply(view, %{dataclips: ^dataclips})
     end
 
-<<<<<<< HEAD
-    test "creates run from start job", %{
-      conn: conn,
-      project: project,
-      test: test
-    } do
-      %{jobs: [job_1, _job_2 | _rest]} =
-=======
     test "gets run input dataclip",
          %{conn: conn, project: project} do
       %{jobs: [job | _rest]} =
->>>>>>> ba75162e
         workflow = insert(:complex_workflow, project: project)
 
       Lightning.Workflows.Snapshot.create(workflow)
@@ -3396,25 +3387,6 @@
       {:ok, view, _html} =
         live(
           conn,
-<<<<<<< HEAD
-          ~p"/projects/#{project}/w/#{workflow}",
-          on_error: :raise
-        )
-
-      body = Jason.encode!(%{test: test})
-
-      refute Lightning.Repo.get_by(Lightning.Run, starting_job_id: job_1.id)
-
-      render_click(view, "manual_run_submit", %{
-        manual: %{body: body},
-        from_start: true
-      })
-
-      assert created_run =
-               Lightning.Repo.get_by(Lightning.Run, starting_job_id: job_1.id)
-
-      assert_redirected(view, ~p"/projects/#{project}/runs/#{created_run}")
-=======
           ~p"/projects/#{project}/w/#{workflow}?#{[s: job, m: "expand"]}",
           on_error: :raise
         )
@@ -3493,7 +3465,38 @@
       })
 
       assert_reply(view, %{dataclip: nil})
->>>>>>> ba75162e
+    end
+
+    test "creates run from start job", %{
+      conn: conn,
+      project: project,
+      test: test
+    } do
+      %{jobs: [job_1, _job_2 | _rest]} =
+        workflow = insert(:complex_workflow, project: project)
+
+      Lightning.Workflows.Snapshot.create(workflow)
+
+      {:ok, view, _html} =
+        live(
+          conn,
+          ~p"/projects/#{project}/w/#{workflow}",
+          on_error: :raise
+        )
+
+      body = Jason.encode!(%{test: test})
+
+      refute Lightning.Repo.get_by(Lightning.Run, starting_job_id: job_1.id)
+
+      render_click(view, "manual_run_submit", %{
+        manual: %{body: body},
+        from_start: true
+      })
+
+      assert created_run =
+               Lightning.Repo.get_by(Lightning.Run, starting_job_id: job_1.id)
+
+      assert_redirected(view, ~p"/projects/#{project}/runs/#{created_run}")
     end
   end
 

defmodule LightningWeb.WorkflowChannelTest do
  use LightningWeb.ChannelCase

  import Lightning.CollaborationHelpers
  import Lightning.Factories
  import Mox
  import ExUnit.CaptureLog

  setup :verify_on_exit!

  setup do
    Mox.stub(Lightning.MockConfig, :check_flag?, fn
      :require_email_verification -> true
      _flag -> nil
    end)

    # Set global mode for the mock to allow cross-process calls
    Mox.set_mox_global(LightningMock)
    # Stub the broadcast calls that save_workflow makes
    Mox.stub(LightningMock, :broadcast, fn _topic, _message -> :ok end)

    user = insert(:user)
    project = insert(:project, project_users: [%{user: user, role: :owner}])
    workflow = insert(:workflow, project: project)

    {:ok, _, socket} =
      LightningWeb.UserSocket
      |> socket("user_#{user.id}", %{current_user: user})
      |> subscribe_and_join(
        LightningWeb.WorkflowChannel,
        "workflow:collaborate:#{workflow.id}",
        %{"project_id" => project.id, "action" => "edit"}
      )

    on_exit(fn ->
      ensure_doc_supervisor_stopped(socket.assigns.workflow.id)
    end)

    %{socket: socket, user: user, project: project, workflow: workflow}
  end

  describe "join authorization" do
    test "rejects unauthorized users", %{workflow: workflow, project: project} do
      unauthorized_user = insert(:user)

      assert {:error, %{reason: "unauthorized"}} =
               LightningWeb.UserSocket
               |> socket("user_#{unauthorized_user.id}", %{
                 current_user: unauthorized_user
               })
               |> subscribe_and_join(
                 LightningWeb.WorkflowChannel,
                 "workflow:collaborate:#{workflow.id}",
                 %{"project_id" => project.id, "action" => "edit"}
               )
    end

    test "rejects join with non-existent workflow_id", %{
      project: project,
      user: user
    } do
      non_existent_workflow_id = Ecto.UUID.generate()

      assert {:error, %{reason: "workflow not found"}} =
               LightningWeb.UserSocket
               |> socket("user_#{user.id}", %{current_user: user})
               |> subscribe_and_join(
                 LightningWeb.WorkflowChannel,
                 "workflow:collaborate:#{non_existent_workflow_id}",
                 %{"project_id" => project.id, "action" => "edit"}
               )
    end

    test "accepts authorized users with proper assigns", %{
      socket: socket,
      workflow: workflow,
      project: project
    } do
      assert %{workflow: socket_workflow} = socket.assigns
      assert socket_workflow.id == workflow.id
      assert %{workflow_id: workflow_id} = socket.assigns
      assert workflow_id == workflow.id
      assert %{project: socket_project} = socket.assigns
      assert socket_project.id == project.id
      assert %{session_pid: session_pid} = socket.assigns
      assert is_pid(session_pid)
    end
  end

  describe "request_adaptors and request_credentials" do
    test "handles multiple concurrent requests independently", %{
      socket: socket
    } do
      ref_adaptors = push(socket, "request_adaptors", %{})
      ref_credentials = push(socket, "request_credentials", %{})

      assert_reply ref_adaptors, :ok, %{adaptors: _}
      assert_reply ref_credentials, :ok, %{credentials: credentials}

      assert Map.has_key?(credentials, :project_credentials)
      assert Map.has_key?(credentials, :keychain_credentials)
      assert is_list(credentials.project_credentials)
      assert is_list(credentials.keychain_credentials)
    end

    test "returns project-specific adaptors", %{socket: socket, project: project} do
      # Create jobs with specific adaptors in this project
      workflow = insert(:workflow, project: project)

      insert(:job,
        workflow: workflow,
        adaptor: "@openfn/language-salesforce@latest"
      )

      insert(:job, workflow: workflow, adaptor: "@openfn/language-http@2.0.0")

      ref = push(socket, "request_project_adaptors", %{})

      assert_reply ref, :ok, %{
        project_adaptors: project_adaptors,
        all_adaptors: all_adaptors
      }

      assert is_list(project_adaptors)
      assert is_list(all_adaptors)

      # Verify project_adaptors contains only adaptors used in the project
      project_adaptor_names = Enum.map(project_adaptors, & &1.name)
      assert "@openfn/language-salesforce" in project_adaptor_names
      assert "@openfn/language-http" in project_adaptor_names

      # Verify all_adaptors contains the full registry
      assert length(all_adaptors) > 0
    end

    test "returns empty project_adaptors for project with no jobs", %{
      socket: socket
    } do
      ref = push(socket, "request_project_adaptors", %{})

      assert_reply ref, :ok, %{
        project_adaptors: project_adaptors,
        all_adaptors: all_adaptors
      }

      assert project_adaptors == []
      assert is_list(all_adaptors)
      assert length(all_adaptors) > 0
    end

    test "handles duplicate adaptors in project", %{
      socket: socket,
      project: project
    } do
      workflow = insert(:workflow, project: project)

      # Create multiple jobs with the same adaptor
      insert(:job,
        workflow: workflow,
        adaptor: "@openfn/language-common@latest"
      )

      insert(:job, workflow: workflow, adaptor: "@openfn/language-common@1.0.0")

      ref = push(socket, "request_project_adaptors", %{})

      assert_reply ref, :ok, %{project_adaptors: project_adaptors}

      # Should only appear once in project_adaptors
      common_adaptors =
        Enum.filter(project_adaptors, &(&1.name == "@openfn/language-common"))

      assert length(common_adaptors) <= 1
    end

    test "returns correctly structured project credentials", %{
      socket: socket,
      project: project
    } do
      # Create a credential with project association
      credential =
        insert(:credential,
          name: "Test Credential",
          schema: "raw",
          external_id: "ext_123"
        )

      insert(:project_credential, project: project, credential: credential)

      ref = push(socket, "request_credentials", %{})

      assert_reply ref, :ok, %{credentials: credentials}

      # Verify credential structure and values using pattern matching
      assert [
               %{
                 id: _,
                 project_credential_id: _,
                 name: "Test Credential",
                 external_id: "ext_123",
                 schema: "raw",
                 inserted_at: _,
                 updated_at: _
               }
               | _
             ] = credentials.project_credentials
    end
  end

  describe "get_context" do
    test "returns complete context with all required fields", %{
      socket: socket,
      user: user,
      project: project,
      workflow: workflow
    } do
      ref = push(socket, "get_context", %{})

      assert_reply ref, :ok, response

      # User data
      assert %{user: user_data} = response
      assert user_data.id == user.id
      assert user_data.first_name == user.first_name
      assert user_data.last_name == user.last_name
      assert user_data.email == user.email
      assert is_boolean(user_data.email_confirmed)
      assert user_data.inserted_at == user.inserted_at

      # Project data
      assert %{project: project_data} = response
      assert project_data.id == project.id
      assert project_data.name == project.name

      # Config data
      assert %{config: config_data} = response
      assert config_data.require_email_verification == true

      # Permissions data
      assert %{permissions: permissions_data} = response
      assert permissions_data.can_edit_workflow == true

      # Latest snapshot lock version
      assert %{latest_snapshot_lock_version: lock_version} = response
      assert lock_version == workflow.lock_version
    end

    test "returns config with require_email_verification false when flag disabled",
         %{socket: socket} do
      Mox.stub(Lightning.MockConfig, :check_flag?, fn
        :require_email_verification -> false
        _flag -> nil
      end)

      ref = push(socket, "get_context", %{})

      assert_reply ref, :ok, response
      assert %{config: config_data} = response
      assert config_data.require_email_verification == false
    end

    test "returns can_edit_workflow false for viewer role", %{
      project: project,
      workflow: workflow
    } do
      viewer_user = insert(:user)
      insert(:project_user, project: project, user: viewer_user, role: :viewer)

      {:ok, _, socket} =
        LightningWeb.UserSocket
        |> socket("user_#{viewer_user.id}", %{current_user: viewer_user})
        |> subscribe_and_join(
          LightningWeb.WorkflowChannel,
          "workflow:collaborate:#{workflow.id}",
          %{project_id: project.id, action: "edit"}
        )

      ref = push(socket, "get_context", %{})

      assert_reply ref, :ok, response
      assert %{permissions: permissions_data} = response
      assert permissions_data.can_edit_workflow == false
    end

    test "returns actual latest lock_version when viewing old snapshot", %{
      project: project,
      workflow: workflow,
      user: user
    } do
      # Create initial snapshot so v0 is available for viewing
      {:ok, _snapshot_v0} = Lightning.Workflows.Snapshot.create(workflow)

      # Update workflow to create v1
      workflow_changeset =
        workflow
        |> Lightning.Repo.preload([:jobs, :edges, :triggers])
        |> Lightning.Workflows.Workflow.changeset(%{name: "Version 1"})

      {:ok, updated_workflow_v1} =
        Lightning.Workflows.save_workflow(workflow_changeset, user)

      # Update workflow again to create v2 (the latest)
      v2_changeset =
        updated_workflow_v1
        |> Lightning.Repo.reload!()
        |> Lightning.Repo.preload([:jobs, :edges, :triggers])
        |> Lightning.Workflows.Workflow.changeset(%{name: "Version 2"})

      {:ok, updated_workflow_v2} =
        Lightning.Workflows.save_workflow(v2_changeset, user)

      # Join viewing old snapshot (v0 - the original workflow)
      topic_with_version = "workflow:collaborate:#{workflow.id}:v0"

      {:ok, _, snapshot_socket} =
        LightningWeb.UserSocket
        |> socket("user_#{user.id}", %{current_user: user})
        |> subscribe_and_join(
          LightningWeb.WorkflowChannel,
          topic_with_version,
          %{project_id: project.id, action: "edit"}
        )

      ref = push(snapshot_socket, "get_context", %{})

      assert_reply ref, :ok, response

      # CRITICAL: Even though we're viewing v0 (lock_version: 0),
      # latest_snapshot_lock_version should be 2 (the actual latest in DB)
      assert %{latest_snapshot_lock_version: latest_lock_version} = response
      assert latest_lock_version == updated_workflow_v2.lock_version
      assert latest_lock_version == 2
      # Verify socket is viewing old version
      assert snapshot_socket.assigns.workflow.lock_version == 0
      assert snapshot_socket.assigns.workflow.name == workflow.name
    end

<<<<<<< HEAD
    test "returns nil latest_snapshot_lock_version for unsaved workflow", %{
      user: user,
      project: project
    } do
      # Join with action="new" to simulate unsaved workflow
      workflow_id = Ecto.UUID.generate()

      {:ok, _, socket} =
=======
    test "returns workflow lock_version when fresh_workflow is nil (new unsaved workflow)",
         %{
           project: project,
           user: user
         } do
      # Create a new workflow ID that doesn't exist in DB yet (simulating new workflow)
      new_workflow_id = Ecto.UUID.generate()

      # Join with action "new" to simulate creating a new workflow
      {:ok, _, new_socket} =
>>>>>>> 44fa909c
        LightningWeb.UserSocket
        |> socket("user_#{user.id}", %{current_user: user})
        |> subscribe_and_join(
          LightningWeb.WorkflowChannel,
<<<<<<< HEAD
          "workflow:collaborate:#{workflow_id}",
          %{"project_id" => project.id, "action" => "new"}
        )

      on_exit(fn ->
        ensure_doc_supervisor_stopped(workflow_id)
      end)

      ref = push(socket, "get_context", %{})

      assert_reply ref, :ok, response

      # For unsaved workflows, latest_snapshot_lock_version should be nil
      assert %{latest_snapshot_lock_version: nil} = response
=======
          "workflow:collaborate:#{new_workflow_id}",
          %{"project_id" => project.id, "action" => "new"}
        )

      ref = push(new_socket, "get_context", %{})

      assert_reply ref, :ok, response

      # CRITICAL: For new unsaved workflows, fresh_workflow will be nil
      # so latest_snapshot_lock_version should fall back to workflow.lock_version
      assert %{latest_snapshot_lock_version: latest_lock_version} = response
      # New workflows start at lock_version 0 (or nil, which should be handled)
      assert latest_lock_version == 0
      assert new_socket.assigns.workflow.lock_version == 0
      # Verify we're in a new workflow context
      assert new_socket.assigns.workflow.name == "Untitled workflow"
>>>>>>> 44fa909c
    end
  end

  describe "save_workflow" do
    test "successfully saves workflow", %{socket: socket, workflow: workflow} do
      # Modify the workflow name in Y.Doc
      session_pid = socket.assigns.session_pid
      doc = Lightning.Collaboration.Session.get_doc(session_pid)

      # Get shared types BEFORE transaction to avoid deadlock
      workflow_map = Yex.Doc.get_map(doc, "workflow")

      Yex.Doc.transaction(doc, "test_update", fn ->
        Yex.Map.set(workflow_map, "name", "Updated via Channel")
      end)

      # Push save request
      ref = push(socket, "save_workflow", %{})

      assert_reply ref, :ok, %{
        saved_at: saved_at,
        lock_version: lock_version
      }

      assert %DateTime{} = saved_at
      assert lock_version == workflow.lock_version + 1

      # Verify workflow was actually saved to database
      saved = Lightning.Workflows.get_workflow!(workflow.id)
      assert saved.name == "Updated via Channel"
      assert saved.lock_version == lock_version
    end

    test "returns validation errors", %{socket: socket} do
      # Set invalid data in Y.Doc (blank name)
      session_pid = socket.assigns.session_pid
      doc = Lightning.Collaboration.Session.get_doc(session_pid)

      # Get shared types BEFORE transaction
      workflow_map = Yex.Doc.get_map(doc, "workflow")

      Yex.Doc.transaction(doc, "test_update", fn ->
        Yex.Map.set(workflow_map, "name", "")
      end)

      ref = push(socket, "save_workflow", %{})

      assert_reply ref, :error, %{
        errors: errors,
        type: "validation_error"
      }

      assert is_map(errors)
      assert errors["name"]
    end

    test "handles optimistic lock conflicts", %{
      socket: socket,
      workflow: workflow,
      user: user
    } do
      # Another user saves first (simulate concurrent edit)
      {:ok, _} =
        Lightning.Workflows.save_workflow(
          Lightning.Workflows.change_workflow(workflow, %{name: "Concurrent"}),
          user
        )

      # Modify Y.Doc with stale data
      session_pid = socket.assigns.session_pid
      doc = Lightning.Collaboration.Session.get_doc(session_pid)

      # Get shared types BEFORE transaction
      workflow_map = Yex.Doc.get_map(doc, "workflow")

      Yex.Doc.transaction(doc, "test_update", fn ->
        Yex.Map.set(workflow_map, "name", "My Change")
      end)

      ref = push(socket, "save_workflow", %{})

      # May get lock error depending on Y.Doc state
      assert_reply ref, reply_type, response

      assert reply_type in [:ok, :error]

      if reply_type == :error do
        assert response.type in ["optimistic_lock_error", "validation_error"]
      end
    end

    test "handles deleted workflow", %{socket: socket, workflow: workflow} do
      # Delete the workflow
      Lightning.Repo.update!(
        Ecto.Changeset.change(workflow,
          deleted_at: DateTime.utc_now() |> DateTime.truncate(:second)
        )
      )

      ref = push(socket, "save_workflow", %{})

      assert_reply ref, :error, %{
        errors: %{base: ["This workflow has been deleted"]},
        type: "workflow_deleted"
      }
    end

    test "requires authentication" do
      # Try to join channel without authentication (no token)
      # This should fail at the socket connect level
      assert_raise FunctionClauseError, fn ->
        connect(LightningWeb.UserSocket, %{})
      end
    end

    test "blocks viewers from saving", %{project: project, workflow: workflow} do
      viewer_user = insert(:user)
      insert(:project_user, project: project, user: viewer_user, role: :viewer)

      {:ok, _, socket} =
        LightningWeb.UserSocket
        |> socket("user_#{viewer_user.id}", %{current_user: viewer_user})
        |> subscribe_and_join(
          LightningWeb.WorkflowChannel,
          "workflow:collaborate:#{workflow.id}",
          %{"project_id" => project.id, "action" => "edit"}
        )

      # Viewers can join (only requires :access_read) but cannot save
      ref = push(socket, "save_workflow", %{})

      assert_reply ref, :error, %{
        errors: %{base: [message]},
        type: "unauthorized"
      }

      assert message =~ "don't have permission to edit"
    end

    test "allows editors to save", %{project: project, workflow: workflow} do
      editor_user = insert(:user)
      insert(:project_user, project: project, user: editor_user, role: :editor)

      {:ok, _, socket} =
        LightningWeb.UserSocket
        |> socket("user_#{editor_user.id}", %{current_user: editor_user})
        |> subscribe_and_join(
          LightningWeb.WorkflowChannel,
          "workflow:collaborate:#{workflow.id}",
          %{"project_id" => project.id, "action" => "edit"}
        )

      # Modify workflow
      session_pid = socket.assigns.session_pid
      doc = Lightning.Collaboration.Session.get_doc(session_pid)
      workflow_map = Yex.Doc.get_map(doc, "workflow")

      Yex.Doc.transaction(doc, "test_update", fn ->
        Yex.Map.set(workflow_map, "name", "Editor's Change")
      end)

      ref = push(socket, "save_workflow", %{})

      assert_reply ref, :ok, %{
        saved_at: _,
        lock_version: _
      }
    end

    test "blocks save after user demoted to viewer mid-session", %{
      project: project,
      workflow: workflow
    } do
      editor_user = insert(:user)

      project_user =
        insert(:project_user, project: project, user: editor_user, role: :editor)

      {:ok, _, socket} =
        LightningWeb.UserSocket
        |> socket("user_#{editor_user.id}", %{current_user: editor_user})
        |> subscribe_and_join(
          LightningWeb.WorkflowChannel,
          "workflow:collaborate:#{workflow.id}",
          %{"project_id" => project.id, "action" => "edit"}
        )

      # Verify editor can save initially
      session_pid = socket.assigns.session_pid
      doc = Lightning.Collaboration.Session.get_doc(session_pid)
      workflow_map = Yex.Doc.get_map(doc, "workflow")

      Yex.Doc.transaction(doc, "test_update", fn ->
        Yex.Map.set(workflow_map, "name", "Before Demotion")
      end)

      ref1 = push(socket, "save_workflow", %{})
      assert_reply ref1, :ok, %{saved_at: _, lock_version: _}

      # Demote user to viewer
      {:ok, _updated_project_user} =
        Lightning.Projects.update_project_user(project_user, %{role: :viewer})

      # Attempt to save after demotion should fail
      Yex.Doc.transaction(doc, "test_update", fn ->
        Yex.Map.set(workflow_map, "name", "After Demotion")
      end)

      ref2 = push(socket, "save_workflow", %{})

      assert_reply ref2, :error, %{
        errors: %{base: [message]},
        type: "unauthorized"
      }

      assert message =~ "don't have permission to edit"
    end
  end

  describe "save_workflow with validation errors" do
    setup %{socket: socket, workflow: workflow} do
      session_pid = socket.assigns.session_pid
      doc = Lightning.Collaboration.Session.get_doc(session_pid)

      %{socket: socket, workflow: workflow, session_pid: session_pid, doc: doc}
    end

    test "returns validation errors and writes to Y.Doc for blank workflow name",
         %{socket: socket, doc: doc} do
      # Set blank name in Y.Doc
      workflow_map = Yex.Doc.get_map(doc, "workflow")

      Yex.Doc.transaction(doc, "test_blank_name", fn ->
        Yex.Map.set(workflow_map, "name", "")
      end)

      # Attempt save
      ref = push(socket, "save_workflow", %{})

      # Should return validation error
      assert_reply ref, :error, %{
        errors: errors,
        type: "validation_error"
      }

      assert errors["name"]
      assert errors["name"] |> List.first() =~ "can't be blank"

      # Verify error was written to Y.Doc
      errors_map = Yex.Doc.get_map(doc, "errors")
      ydoc_errors = Yex.Map.to_json(errors_map)
      workflow_errors = ydoc_errors["workflow"]
      assert is_list(workflow_errors["name"])
      assert "This field can't be blank." in workflow_errors["name"]
    end

    test "clears Y.Doc errors after successful save",
         %{socket: socket, doc: doc} do
      # Manually add error to Y.Doc
      errors_map = Yex.Doc.get_map(doc, "errors")

      Yex.Doc.transaction(doc, "test_add_error", fn ->
        Yex.Map.set(errors_map, "name", "some error")
      end)

      # Set valid unique name
      workflow_map = Yex.Doc.get_map(doc, "workflow")
      unique_name = "Valid Workflow #{System.unique_integer()}"

      Yex.Doc.transaction(doc, "test_valid_name", fn ->
        Yex.Map.set(workflow_map, "name", unique_name)
      end)

      # Save should succeed
      ref = push(socket, "save_workflow", %{})
      assert_reply ref, :ok, response

      assert response[:saved_at]
      assert response[:lock_version]

      # Verify errors were cleared from Y.Doc
      ydoc_errors = Yex.Map.to_json(errors_map)
      assert ydoc_errors == %{}
    end

    test "writes nested job validation errors to Y.Doc",
         %{socket: socket, doc: doc} do
      # Add job with blank name to Y.Doc
      jobs_array = Yex.Doc.get_array(doc, "jobs")
      job_id = Ecto.UUID.generate()

      job_map =
        Yex.MapPrelim.from(%{
          "id" => job_id,
          "name" => "",
          "body" => Yex.TextPrelim.from(""),
          "adaptor" => "@openfn/language-common@1.0.0",
          "project_credential_id" => nil,
          "keychain_credential_id" => nil
        })

      Yex.Doc.transaction(doc, "test_add_invalid_job", fn ->
        Yex.Array.push(jobs_array, job_map)
      end)

      # Attempt save
      ref = push(socket, "save_workflow", %{})
      assert_reply ref, :error, %{type: "validation_error"}

      # Check job error in Y.Doc with nested structure
      errors_map = Yex.Doc.get_map(doc, "errors")
      ydoc_errors = Yex.Map.to_json(errors_map)

      # Errors should be nested: %{jobs: %{job-id: %{name: ["error"]}}}
      assert Map.has_key?(ydoc_errors, "jobs")
      assert is_map(ydoc_errors["jobs"])
      assert Map.has_key?(ydoc_errors["jobs"], job_id)
      assert is_map(ydoc_errors["jobs"][job_id])
      assert is_list(ydoc_errors["jobs"][job_id]["name"])

      assert Enum.any?(
               ydoc_errors["jobs"][job_id]["name"],
               &String.contains?(&1, "can't be blank")
             )
    end

    test "flattens trigger validation errors for channel response",
         %{socket: socket, doc: doc} do
      # Add invalid trigger to Y.Doc
      triggers_array = Yex.Doc.get_array(doc, "triggers")

      trigger_map =
        Yex.MapPrelim.from(%{
          "id" => Ecto.UUID.generate(),
          # Invalid - type is required
          "type" => nil
        })

      Yex.Doc.transaction(doc, "test_add_invalid_trigger", fn ->
        Yex.Array.push(triggers_array, trigger_map)
      end)

      # Attempt save
      ref = push(socket, "save_workflow", %{})

      assert_reply ref, :error, %{
        errors: errors,
        type: "validation_error"
      }

      # Verify errors are flattened for channel response
      assert Map.has_key?(errors, "triggers[0].type")
      assert errors["triggers[0].type"] == ["can't be blank"]
    end

    test "flattens multiple trigger validation errors",
         %{socket: socket, doc: doc} do
      triggers_array = Yex.Doc.get_array(doc, "triggers")

      # Add two invalid triggers
      Yex.Doc.transaction(doc, "test_add_invalid_triggers", fn ->
        Yex.Array.push(
          triggers_array,
          Yex.MapPrelim.from(%{
            "id" => Ecto.UUID.generate(),
            "type" => nil
          })
        )

        Yex.Array.push(
          triggers_array,
          Yex.MapPrelim.from(%{
            "id" => Ecto.UUID.generate(),
            "type" => "cron",
            "cron_expression" => "invalid"
          })
        )
      end)

      # Attempt save
      ref = push(socket, "save_workflow", %{})

      assert_reply ref, :error, %{
        errors: errors,
        type: "validation_error"
      }

      # Verify both errors are flattened with correct indices
      assert Map.has_key?(errors, "triggers[0].type")
      assert errors["triggers[0].type"] == ["can't be blank"]

      assert Map.has_key?(errors, "triggers[1].cron_expression")
      assert List.first(errors["triggers[1].cron_expression"]) =~ "Can't parse"
    end

    test "flattens job validation errors for channel response",
         %{socket: socket, doc: doc} do
      # Add job with missing required fields
      jobs_array = Yex.Doc.get_array(doc, "jobs")

      Yex.Doc.transaction(doc, "add_invalid_job", fn ->
        job_map =
          Yex.MapPrelim.from(%{
            "id" => Ecto.UUID.generate(),
            "name" => "",
            # Missing required: body, adaptor
            "body" => Yex.TextPrelim.from(""),
            "adaptor" => nil
          })

        Yex.Array.push(jobs_array, job_map)
      end)

      # Attempt save
      ref = push(socket, "save_workflow", %{})

      assert_reply ref, :error, %{
        errors: errors,
        type: "validation_error"
      }

      # Verify job errors are flattened with index notation
      assert Map.has_key?(errors, "jobs[0].name")
      assert Map.has_key?(errors, "jobs[0].body")
      assert Map.has_key?(errors, "jobs[0].adaptor")
    end

    test "flattens edge validation errors for channel response",
         %{socket: socket, doc: doc} do
      # Add edge with missing required fields
      edges_array = Yex.Doc.get_array(doc, "edges")

      Yex.Doc.transaction(doc, "add_invalid_edge", fn ->
        edge_map =
          Yex.MapPrelim.from(%{
            "id" => Ecto.UUID.generate(),
            # Missing required: condition_type
            "source_trigger_id" => nil,
            "source_job_id" => nil,
            "target_job_id" => Ecto.UUID.generate(),
            "enabled" => true
          })

        Yex.Array.push(edges_array, edge_map)
      end)

      # Attempt save
      ref = push(socket, "save_workflow", %{})

      assert_reply ref, :error, %{
        errors: errors,
        type: "validation_error"
      }

      # Verify edge errors are flattened with index notation
      assert Map.has_key?(errors, "edges[0].condition_type")
      assert errors["edges[0].condition_type"] == ["can't be blank"]
    end

    test "handles duplicate workflow name validation",
         %{socket: socket, doc: doc, project: project} do
      # Create another workflow with a specific name
      insert(:workflow, project: project, name: "Existing Workflow")

      # Try to set current workflow to same name
      workflow_map = Yex.Doc.get_map(doc, "workflow")

      Yex.Doc.transaction(doc, "test_duplicate_name", fn ->
        Yex.Map.set(workflow_map, "name", "Existing Workflow")
      end)

      # Attempt save
      ref = push(socket, "save_workflow", %{})

      assert_reply ref, :error, %{
        errors: errors,
        type: "validation_error"
      }

      assert errors["name"]
      assert errors["name"] |> List.first() =~ "already exists"

      # Verify error in Y.Doc
      errors_map = Yex.Doc.get_map(doc, "errors")
      ydoc_errors = Yex.Map.to_json(errors_map)
      workflow_errors = ydoc_errors["workflow"]
      assert is_list(workflow_errors["name"])

      assert Enum.any?(
               workflow_errors["name"],
               &String.contains?(&1, "already exists")
             )
    end
  end

  describe "reset_workflow" do
    test "blocks viewers from resetting", %{
      project: project,
      workflow: workflow
    } do
      viewer_user = insert(:user)
      insert(:project_user, project: project, user: viewer_user, role: :viewer)

      {:ok, _, socket} =
        LightningWeb.UserSocket
        |> socket("user_#{viewer_user.id}", %{current_user: viewer_user})
        |> subscribe_and_join(
          LightningWeb.WorkflowChannel,
          "workflow:collaborate:#{workflow.id}",
          %{"project_id" => project.id, "action" => "edit"}
        )

      ref = push(socket, "reset_workflow", %{})

      assert_reply ref, :error, %{
        errors: %{base: [message]},
        type: "unauthorized"
      }

      assert message =~ "don't have permission to edit"
    end

    test "allows editors to reset", %{project: project, workflow: workflow} do
      editor_user = insert(:user)
      insert(:project_user, project: project, user: editor_user, role: :editor)

      {:ok, _, socket} =
        LightningWeb.UserSocket
        |> socket("user_#{editor_user.id}", %{current_user: editor_user})
        |> subscribe_and_join(
          LightningWeb.WorkflowChannel,
          "workflow:collaborate:#{workflow.id}",
          %{"project_id" => project.id, "action" => "edit"}
        )

      ref = push(socket, "reset_workflow", %{})

      assert_reply ref, :ok, %{
        lock_version: _,
        workflow_id: _
      }
    end

    test "blocks reset after user demoted mid-session", %{
      project: project,
      workflow: workflow
    } do
      editor_user = insert(:user)

      project_user =
        insert(:project_user, project: project, user: editor_user, role: :editor)

      {:ok, _, socket} =
        LightningWeb.UserSocket
        |> socket("user_#{editor_user.id}", %{current_user: editor_user})
        |> subscribe_and_join(
          LightningWeb.WorkflowChannel,
          "workflow:collaborate:#{workflow.id}",
          %{"project_id" => project.id, "action" => "edit"}
        )

      # Verify editor can reset initially
      ref1 = push(socket, "reset_workflow", %{})
      assert_reply ref1, :ok, %{lock_version: _, workflow_id: _}

      # Demote user to viewer
      {:ok, _} =
        Lightning.Projects.update_project_user(project_user, %{role: :viewer})

      # Attempt to reset after demotion should fail
      ref2 = push(socket, "reset_workflow", %{})

      assert_reply ref2, :error, %{
        errors: %{base: [message]},
        type: "unauthorized"
      }

      assert message =~ "don't have permission to edit"
    end
  end

  describe "save_and_sync" do
    test "requires commit message", %{socket: socket} do
      ref = push(socket, "save_and_sync", %{})

      assert_reply ref, :error, %{
        errors: errors,
        type: "validation_error"
      }

      assert is_map(errors)
    end

    test "returns validation errors when workflow data is invalid", %{
      socket: socket
    } do
      # Set invalid data in Y.Doc (blank name)
      session_pid = socket.assigns.session_pid
      doc = Lightning.Collaboration.Session.get_doc(session_pid)

      # Get shared types BEFORE transaction
      workflow_map = Yex.Doc.get_map(doc, "workflow")

      Yex.Doc.transaction(doc, "test_update", fn ->
        Yex.Map.set(workflow_map, "name", "")
      end)

      # Set up GitHub repo connection
      insert(:project_repo_connection,
        project: socket.assigns.project,
        repo: "openfn/demo",
        branch: "main"
      )

      ref =
        push(socket, "save_and_sync", %{
          "commit_message" => "Valid commit message"
        })

      assert_reply ref, :error, %{
        errors: errors,
        type: "validation_error"
      }

      assert is_map(errors)
      assert errors["name"]
    end

    test "requires GitHub repo connection to be configured", %{socket: socket} do
      # No GitHub repo connection exists for this project

      # Modify workflow
      session_pid = socket.assigns.session_pid
      doc = Lightning.Collaboration.Session.get_doc(session_pid)
      workflow_map = Yex.Doc.get_map(doc, "workflow")

      Yex.Doc.transaction(doc, "test_update", fn ->
        Yex.Map.set(workflow_map, "name", "Test")
      end)

      ref =
        push(socket, "save_and_sync", %{"commit_message" => "Test commit"})

      assert_reply ref, :error, %{
        errors: errors,
        type: error_type
      }

      assert is_map(errors)
      # Should indicate GitHub connection is missing
      assert error_type == "github_sync_error"
    end

    test "blocks viewers from saving and syncing", %{
      project: project,
      workflow: workflow
    } do
      viewer_user = insert(:user)
      insert(:project_user, project: project, user: viewer_user, role: :viewer)

      # Set up GitHub repo connection
      insert(:project_repo_connection,
        project: project,
        repo: "openfn/demo",
        branch: "main"
      )

      {:ok, _, socket} =
        LightningWeb.UserSocket
        |> socket("user_#{viewer_user.id}", %{current_user: viewer_user})
        |> subscribe_and_join(
          LightningWeb.WorkflowChannel,
          "workflow:collaborate:#{workflow.id}",
          %{"project_id" => project.id, "action" => "edit"}
        )

      # Viewers can join but cannot save and sync
      ref =
        push(socket, "save_and_sync", %{"commit_message" => "Test commit"})

      assert_reply ref, :error, %{
        errors: %{base: [message]},
        type: "unauthorized"
      }

      assert message =~ "don't have permission to edit"
    end

    test "handles deleted workflow", %{socket: socket, workflow: workflow} do
      # Set up GitHub repo connection
      insert(:project_repo_connection,
        project: socket.assigns.project,
        repo: "openfn/demo",
        branch: "main"
      )

      # Delete the workflow
      Lightning.Repo.update!(
        Ecto.Changeset.change(workflow,
          deleted_at: DateTime.utc_now() |> DateTime.truncate(:second)
        )
      )

      ref =
        push(socket, "save_and_sync", %{"commit_message" => "Test commit"})

      assert_reply ref, :error, %{
        errors: %{base: ["This workflow has been deleted"]},
        type: "workflow_deleted"
      }
    end
  end

  describe "validate_workflow_name" do
    setup %{socket: socket} do
      project = socket.assigns.project

      # Create some existing workflows
      workflow1 = insert(:workflow, project: project, name: "My Workflow")
      workflow2 = insert(:workflow, project: project, name: "My Workflow 1")
      workflow3 = insert(:workflow, project: project, name: "Test Workflow")

      %{
        socket: socket,
        project: project,
        existing_workflows: [workflow1, workflow2, workflow3]
      }
    end

    test "returns original name when unique", %{socket: socket} do
      ref =
        push(socket, "validate_workflow_name", %{
          "workflow" => %{"name" => "Unique Workflow"}
        })

      assert_reply ref, :ok, %{workflow: validated}
      assert validated["name"] == "Unique Workflow"
    end

    test "appends '2' when name and name 1 exist", %{socket: socket} do
      ref =
        push(socket, "validate_workflow_name", %{
          "workflow" => %{"name" => "My Workflow"}
        })

      assert_reply ref, :ok, %{workflow: validated}
      assert validated["name"] == "My Workflow 2"
    end

    test "appends number to already-numbered name", %{socket: socket} do
      ref =
        push(socket, "validate_workflow_name", %{
          "workflow" => %{"name" => "My Workflow 1"}
        })

      assert_reply ref, :ok, %{workflow: validated}
      assert validated["name"] == "My Workflow 1 1"
    end

    test "defaults empty name to 'Untitled workflow'", %{socket: socket} do
      ref =
        push(socket, "validate_workflow_name", %{
          "workflow" => %{"name" => ""}
        })

      assert_reply ref, :ok, %{workflow: validated}
      assert validated["name"] == "Untitled workflow"
    end

    test "defaults whitespace-only name to 'Untitled workflow'", %{
      socket: socket
    } do
      ref =
        push(socket, "validate_workflow_name", %{
          "workflow" => %{"name" => "   "}
        })

      assert_reply ref, :ok, %{workflow: validated}
      assert validated["name"] == "Untitled workflow"
    end

    test "ensures 'Untitled workflow' is unique", %{socket: socket} do
      # Create an existing "Untitled workflow"
      insert(:workflow,
        project: socket.assigns.project,
        name: "Untitled workflow"
      )

      ref =
        push(socket, "validate_workflow_name", %{
          "workflow" => %{"name" => ""}
        })

      assert_reply ref, :ok, %{workflow: validated}
      assert validated["name"] == "Untitled workflow 1"
    end

    test "preserves other params unchanged", %{socket: socket} do
      ref =
        push(socket, "validate_workflow_name", %{
          "workflow" => %{
            "name" => "Test Workflow",
            "other_field" => "value"
          }
        })

      assert_reply ref, :ok, %{workflow: validated}
      assert validated["name"] == "Test Workflow 1"
      assert validated["other_field"] == "value"
    end

    test "sequential numbering skips gaps", %{socket: socket} do
      # Create workflows with gaps: "Gap Test", "Gap Test 1", "Gap Test 3"
      insert(:workflow,
        project: socket.assigns.project,
        name: "Gap Test"
      )

      insert(:workflow,
        project: socket.assigns.project,
        name: "Gap Test 1"
      )

      insert(:workflow,
        project: socket.assigns.project,
        name: "Gap Test 3"
      )

      ref =
        push(socket, "validate_workflow_name", %{
          "workflow" => %{"name" => "Gap Test"}
        })

      # Algorithm doesn't fill gaps, it continues from highest
      assert_reply ref, :ok, %{workflow: validated}
      assert validated["name"] == "Gap Test 2"
    end
  end

  describe "PubSub subscription and credential broadcasting" do
    test "receives and forwards credentials_updated broadcast to channel", %{
      socket: socket,
      workflow: workflow,
      project: project
    } do
      # Create some test credentials
      user = socket.assigns.current_user

      credential =
        insert(:credential,
          name: "Broadcast Test",
          schema: "raw",
          user: user
        )

      insert(:project_credential, project: project, credential: credential)

      # Fetch and render credentials
      credentials =
        Lightning.Projects.list_project_credentials(project)
        |> Enum.concat(
          Lightning.Credentials.list_keychain_credentials_for_project(project)
        )

      # This matches the render_credentials function in workflow_channel.ex
      rendered_credentials = %{
        project_credentials:
          credentials
          |> Enum.filter(&match?(%Lightning.Projects.ProjectCredential{}, &1))
          |> Enum.map(fn pc ->
            %{
              id: pc.credential.id,
              project_credential_id: pc.id,
              name: pc.credential.name,
              external_id: pc.credential.external_id,
              schema: pc.credential.schema,
              owner: %{
                id: pc.credential.user.id,
                name:
                  "#{pc.credential.user.first_name} #{pc.credential.user.last_name}",
                email: pc.credential.user.email
              },
              oauth_client_name: nil,
              inserted_at: pc.credential.inserted_at,
              updated_at: pc.credential.updated_at
            }
          end),
        keychain_credentials: []
      }

      # Broadcast credentials_updated message
      Phoenix.PubSub.broadcast(
        Lightning.PubSub,
        "workflow:collaborate:#{workflow.id}",
        %{event: "credentials_updated", payload: rendered_credentials}
      )

      # Verify channel pushed the message to the client
      assert_push "credentials_updated", pushed_credentials

      assert %{
               project_credentials: [cred | _],
               keychain_credentials: []
             } = pushed_credentials

      assert cred.name == "Broadcast Test"
      assert cred.schema == "raw"
    end

    test "forwards keychain credentials in broadcast", %{
      socket: socket,
      workflow: workflow,
      project: project
    } do
      user = socket.assigns.current_user

      # Create a keychain credential
      keychain_cred =
        insert(:keychain_credential,
          name: "Keychain Broadcast",
          path: "$.secret",
          project: project,
          created_by: user
        )

      # Simulate broadcast with keychain credential
      rendered_credentials = %{
        project_credentials: [],
        keychain_credentials: [
          %{
            id: keychain_cred.id,
            name: keychain_cred.name,
            path: keychain_cred.path,
            default_credential_id: keychain_cred.default_credential_id,
            inserted_at: keychain_cred.inserted_at,
            updated_at: keychain_cred.updated_at
          }
        ]
      }

      Phoenix.PubSub.broadcast(
        Lightning.PubSub,
        "workflow:collaborate:#{workflow.id}",
        %{event: "credentials_updated", payload: rendered_credentials}
      )

      assert_push "credentials_updated", pushed_credentials

      assert %{
               project_credentials: [],
               keychain_credentials: [keychain | _]
             } = pushed_credentials

      assert keychain.name == "Keychain Broadcast"
      assert keychain.path == "$.secret"
    end

    test "broadcasts to all subscribed channels", %{workflow: workflow} do
      # Broadcast empty credentials update
      rendered_credentials = %{
        project_credentials: [],
        keychain_credentials: []
      }

      Phoenix.PubSub.broadcast(
        Lightning.PubSub,
        "workflow:collaborate:#{workflow.id}",
        %{event: "credentials_updated", payload: rendered_credentials}
      )

      # Socket should receive the push
      assert_push "credentials_updated", pushed_credentials

      assert %{
               project_credentials: [],
               keychain_credentials: []
             } = pushed_credentials
    end

    test "handles presence_diff without errors", %{
      socket: socket,
      workflow: workflow
    } do
      # Send a presence_diff message (already handled by channel)
      Phoenix.PubSub.broadcast(
        Lightning.PubSub,
        "workflow:collaborate:#{workflow.id}",
        %{event: "presence_diff", payload: %{}}
      )

      # Should not push credentials_updated
      refute_push "credentials_updated", _

      # Socket should still be functional
      ref = push(socket, "request_credentials", %{})
      assert_reply ref, :ok, %{credentials: _}
    end

    test "handles credentials with all optional fields", %{
      socket: socket,
      workflow: workflow,
      project: project
    } do
      user = socket.assigns.current_user

      oauth_client = insert(:oauth_client, name: "Google OAuth")

      credential =
        insert(:credential,
          name: "Full Featured Credential",
          schema: "oauth",
          user: user,
          external_id: "ext_456",
          oauth_client: oauth_client
        )

      project_credential =
        insert(:project_credential, project: project, credential: credential)

      # Render with all fields populated
      rendered_credentials = %{
        project_credentials: [
          %{
            id: credential.id,
            project_credential_id: project_credential.id,
            name: credential.name,
            external_id: credential.external_id,
            schema: credential.schema,
            owner: %{
              id: user.id,
              name: "#{user.first_name} #{user.last_name}",
              email: user.email
            },
            oauth_client_name: oauth_client.name,
            inserted_at: credential.inserted_at,
            updated_at: credential.updated_at
          }
        ],
        keychain_credentials: []
      }

      Phoenix.PubSub.broadcast(
        Lightning.PubSub,
        "workflow:collaborate:#{workflow.id}",
        %{event: "credentials_updated", payload: rendered_credentials}
      )

      assert_push "credentials_updated", pushed_credentials

      assert [
               %{
                 name: "Full Featured Credential",
                 schema: "oauth",
                 external_id: "ext_456",
                 oauth_client_name: "Google OAuth",
                 owner: %{
                   id: owner_id,
                   name: owner_name,
                   email: owner_email
                 }
               }
             ] = pushed_credentials.project_credentials

      assert owner_id == user.id
      assert owner_name == "#{user.first_name} #{user.last_name}"
      assert owner_email == user.email
    end

    test "request_credentials renders owner and oauth_client_name correctly", %{
      socket: socket,
      project: project
    } do
      user = socket.assigns.current_user

      oauth_client = insert(:oauth_client, name: "Salesforce OAuth")

      credential =
        insert(:credential,
          name: "OAuth Test Credential",
          schema: "oauth",
          user: user,
          external_id: "ext_789",
          oauth_client: oauth_client
        )

      insert(:project_credential, project: project, credential: credential)

      # Request credentials through the channel (goes through render_credentials)
      ref = push(socket, "request_credentials", %{})

      assert_reply ref, :ok, %{credentials: credentials}

      # Verify render_owner was called and returned correct data
      assert [cred | _] = credentials.project_credentials

      assert cred.owner == %{
               id: user.id,
               name: "#{user.first_name} #{user.last_name}",
               email: user.email
             }

      # Verify render_oauth_client_name was called
      assert cred.oauth_client_name == "Salesforce OAuth"
      assert cred.name == "OAuth Test Credential"
      assert cred.external_id == "ext_789"
    end

    test "request_credentials handles nil owner and oauth_client", %{
      socket: socket,
      project: project
    } do
      # Create credential without user association (edge case)
      credential =
        insert(:credential,
          name: "No Owner Credential",
          schema: "raw",
          user: nil,
          oauth_client: nil
        )

      insert(:project_credential, project: project, credential: credential)

      ref = push(socket, "request_credentials", %{})

      assert_reply ref, :ok, %{credentials: credentials}

      # Verify render_owner returns nil for nil user
      assert [cred | _] = credentials.project_credentials
      assert cred.owner == nil
      assert cred.oauth_client_name == nil
    end
  end

  describe "request_history" do
    test "returns work orders with runs for workflow", %{
      socket: socket,
      workflow: workflow,
      project: project
    } do
      # Create snapshot for workflow (required for work orders)
      workflow = with_snapshot(workflow)

      # Create trigger and work orders using the proper create_for method
      trigger = insert(:trigger, type: :webhook, workflow: workflow)
      dataclip_1 = insert(:dataclip, project: project)

      {:ok, _work_order_1} =
        Lightning.WorkOrders.create_for(trigger,
          dataclip: dataclip_1,
          workflow: workflow
        )

      dataclip_2 = insert(:dataclip, project: project)

      {:ok, _work_order_2} =
        Lightning.WorkOrders.create_for(trigger,
          dataclip: dataclip_2,
          workflow: workflow
        )

      ref = push(socket, "request_history", %{})

      assert_reply ref, :ok, %{history: history}
      assert is_list(history)
      assert length(history) == 2

      # Verify structure matches expected JSON format
      [first_wo | _] = history
      assert Map.has_key?(first_wo, :id)
      assert Map.has_key?(first_wo, :state)
      assert Map.has_key?(first_wo, :last_activity)
      assert Map.has_key?(first_wo, :version)
      assert Map.has_key?(first_wo, :runs)
      assert is_list(first_wo.runs)

      # Verify run structure
      [first_run | _] = first_wo.runs
      assert Map.has_key?(first_run, :id)
      assert Map.has_key?(first_run, :state)
      assert Map.has_key?(first_run, :error_type)
      assert Map.has_key?(first_run, :started_at)
      assert Map.has_key?(first_run, :finished_at)
    end

    test "returns empty list when workflow has no work orders", %{socket: socket} do
      ref = push(socket, "request_history", %{})

      assert_reply ref, :ok, %{history: history}
      assert history == []
    end

    test "includes specific run's work order when run_id provided", %{
      socket: socket,
      workflow: workflow,
      project: project
    } do
      # Create snapshot for workflow (required for work orders)
      workflow = with_snapshot(workflow)

      # Create an old work order
      trigger = insert(:trigger, type: :webhook, workflow: workflow)
      dataclip = insert(:dataclip, project: project)

      {:ok, old_work_order} =
        Lightning.WorkOrders.create_for(trigger,
          dataclip: dataclip,
          workflow: workflow
        )

      old_run = hd(old_work_order.runs)

      # Create multiple newer work orders
      for _ <- 1..5 do
        dataclip = insert(:dataclip, project: project)

        Lightning.WorkOrders.create_for(trigger,
          dataclip: dataclip,
          workflow: workflow
        )
      end

      ref = push(socket, "request_history", %{"run_id" => old_run.id})

      assert_reply ref, :ok, %{history: history}
      assert is_list(history)

      # Verify the specific work order is included
      work_order_ids = Enum.map(history, & &1.id)
      assert old_work_order.id in work_order_ids
    end
  end

  describe "request_run_steps" do
    test "returns step data for valid run_id", %{
      socket: socket,
      workflow: workflow,
      project: project
    } do
      # Create jobs and steps for the workflow
      job1 = insert(:job, workflow: workflow)
      job2 = insert(:job, workflow: workflow)
      workflow = with_snapshot(workflow)

      dataclip = insert(:dataclip, project: project)
      work_order = insert(:workorder, workflow: workflow)

      run =
        insert(:run,
          work_order: work_order,
          starting_job: job1,
          dataclip: dataclip
        )

      _step1 =
        insert(:step,
          runs: [run],
          job: job1,
          exit_reason: "success"
        )

      _step2 =
        insert(:step,
          runs: [run],
          job: job2,
          exit_reason: "fail",
          error_type: "RuntimeError"
        )

      ref = push(socket, "request_run_steps", %{"run_id" => run.id})

      assert_reply ref, :ok, response

      assert %{run_id: run_id, steps: steps, metadata: metadata} = response
      assert run_id == run.id
      assert length(steps) == 2

      assert Enum.any?(steps, fn s ->
               s.job_id == job1.id && s.exit_reason == "success"
             end)

      assert Enum.any?(steps, fn s ->
               s.job_id == job2.id && s.exit_reason == "fail" &&
                 s.error_type == "RuntimeError"
             end)

      assert metadata.starting_job_id == job1.id
    end

    test "returns error for non-existent run", %{socket: socket} do
      ref =
        push(socket, "request_run_steps", %{"run_id" => Ecto.UUID.generate()})

      assert_reply ref, :error, %{reason: "run_not_found"}
    end

    test "returns error for run from different project", %{socket: socket} do
      other_project = insert(:project)
      other_workflow = insert(:workflow, project: other_project)
      job = insert(:job, workflow: other_workflow)
      other_workflow = with_snapshot(other_workflow)

      dataclip = insert(:dataclip, project: other_project)
      work_order = insert(:workorder, workflow: other_workflow)

      run =
        insert(:run,
          work_order: work_order,
          starting_job: job,
          dataclip: dataclip
        )

      ref = push(socket, "request_run_steps", %{"run_id" => run.id})
      assert_reply ref, :error, %{reason: "unauthorized"}
    end
  end

  describe "real-time history updates" do
    test "handles WorkOrderCreated event for current workflow", %{
      socket: socket,
      workflow: workflow,
      project: project
    } do
      # Create snapshot and work order
      workflow = with_snapshot(workflow)
      trigger = insert(:trigger, type: :webhook, workflow: workflow)
      dataclip = insert(:dataclip, project: project)

      {:ok, work_order} =
        Lightning.WorkOrders.create_for(trigger,
          dataclip: dataclip,
          workflow: workflow
        )

      # Send the event directly to handle_info
      event = %Lightning.WorkOrders.Events.WorkOrderCreated{
        work_order: work_order,
        project_id: project.id
      }

      # Should not crash and should push a message
      assert {:noreply, ^socket} =
               LightningWeb.WorkflowChannel.handle_info(event, socket)

      # Verify message was pushed (check mailbox)
      assert_push "history_updated", %{action: "created", work_order: wo}
      assert wo.id == work_order.id
    end

    test "ignores WorkOrderCreated event for different workflow", %{
      socket: socket,
      project: project
    } do
      # Create a different workflow
      other_workflow = insert(:workflow, project: project)
      other_workflow = with_snapshot(other_workflow)

      trigger = insert(:trigger, type: :webhook, workflow: other_workflow)
      dataclip = insert(:dataclip, project: project)

      {:ok, work_order} =
        Lightning.WorkOrders.create_for(trigger,
          dataclip: dataclip,
          workflow: other_workflow
        )

      event = %Lightning.WorkOrders.Events.WorkOrderCreated{
        work_order: work_order,
        project_id: project.id
      }

      # Should not crash
      assert {:noreply, ^socket} =
               LightningWeb.WorkflowChannel.handle_info(event, socket)

      # Should not push any message
      refute_push "history_updated", _payload
    end

    test "handles WorkOrderUpdated event for current workflow", %{
      socket: socket,
      workflow: workflow,
      project: project
    } do
      # Create snapshot and work order
      workflow = with_snapshot(workflow)
      trigger = insert(:trigger, type: :webhook, workflow: workflow)
      dataclip = insert(:dataclip, project: project)

      {:ok, work_order} =
        Lightning.WorkOrders.create_for(trigger,
          dataclip: dataclip,
          workflow: workflow
        )

      {:ok, updated_work_order} =
        Lightning.Repo.update(Ecto.Changeset.change(work_order, state: :success))

      event = %Lightning.WorkOrders.Events.WorkOrderUpdated{
        work_order: updated_work_order
      }

      # Should not crash and should push a message
      assert {:noreply, ^socket} =
               LightningWeb.WorkflowChannel.handle_info(event, socket)

      assert_push "history_updated", %{action: "updated", work_order: wo}
      assert wo.id == updated_work_order.id
    end

    test "handles RunCreated event for current workflow", %{
      socket: socket,
      workflow: workflow,
      project: project
    } do
      # Create a job for the workflow first
      job = insert(:job, workflow: workflow)

      # Create snapshot and work order
      workflow = with_snapshot(workflow)
      trigger = insert(:trigger, type: :webhook, workflow: workflow)
      dataclip = insert(:dataclip, project: project)

      {:ok, work_order} =
        Lightning.WorkOrders.create_for(trigger,
          dataclip: dataclip,
          workflow: workflow
        )

      {:ok, run} =
        Lightning.Repo.insert(%Lightning.Run{
          work_order_id: work_order.id,
          starting_trigger_id: trigger.id,
          starting_job_id: job.id,
          dataclip_id: dataclip.id,
          state: :available
        })

      event = %Lightning.WorkOrders.Events.RunCreated{
        run: run,
        project_id: project.id
      }

      # Should not crash and should push a message
      assert {:noreply, ^socket} =
               LightningWeb.WorkflowChannel.handle_info(event, socket)

      assert_push "history_updated", %{
        action: "run_created",
        run: pushed_run,
        work_order_id: wo_id
      }

      assert pushed_run.id == run.id
      assert wo_id == work_order.id
    end

    test "handles RunUpdated event for current workflow", %{
      socket: socket,
      workflow: workflow,
      project: project
    } do
      # Create snapshot and work order
      workflow = with_snapshot(workflow)
      trigger = insert(:trigger, type: :webhook, workflow: workflow)
      dataclip = insert(:dataclip, project: project)

      {:ok, work_order} =
        Lightning.WorkOrders.create_for(trigger,
          dataclip: dataclip,
          workflow: workflow
        )

      run = hd(work_order.runs)

      {:ok, updated_run} =
        Lightning.Repo.update(Ecto.Changeset.change(run, state: :success))

      event = %Lightning.WorkOrders.Events.RunUpdated{run: updated_run}

      # Should not crash and should push a message
      assert {:noreply, ^socket} =
               LightningWeb.WorkflowChannel.handle_info(event, socket)

      assert_push "history_updated", %{
        action: "run_updated",
        run: pushed_run,
        work_order_id: wo_id
      }

      assert pushed_run.id == updated_run.id
      assert wo_id == work_order.id
    end

    test "ignores RunUpdated event for different workflow", %{
      socket: socket,
      project: project
    } do
      # Create a different workflow
      other_workflow = insert(:workflow, project: project)
      other_workflow = with_snapshot(other_workflow)

      trigger = insert(:trigger, type: :webhook, workflow: other_workflow)
      dataclip = insert(:dataclip, project: project)

      {:ok, work_order} =
        Lightning.WorkOrders.create_for(trigger,
          dataclip: dataclip,
          workflow: other_workflow
        )

      run = hd(work_order.runs)

      {:ok, updated_run} =
        Lightning.Repo.update(Ecto.Changeset.change(run, state: :success))

      event = %Lightning.WorkOrders.Events.RunUpdated{run: updated_run}

      # Should not crash
      assert {:noreply, ^socket} =
               LightningWeb.WorkflowChannel.handle_info(event, socket)

      # Should not push any message
      refute_push "history_updated", _payload
    end
  end

  describe "webhook authentication methods" do
    test "request_trigger_auth_methods returns auth methods for a trigger", %{
      socket: socket,
      workflow: workflow,
      project: project
    } do
      # Create a trigger with webhook auth methods
      trigger = insert(:trigger, workflow: workflow, type: :webhook)

      auth_method1 =
        insert(:webhook_auth_method,
          project: project,
          name: "API Key Auth",
          auth_type: :api
        )

      auth_method2 =
        insert(:webhook_auth_method,
          project: project,
          name: "Basic Auth",
          auth_type: :basic
        )

      # Associate auth methods with trigger
      Lightning.WebhookAuthMethods.update_trigger_auth_methods(
        trigger,
        [auth_method1, auth_method2],
        actor: socket.assigns.current_user
      )

      ref =
        push(socket, "request_trigger_auth_methods", %{
          "trigger_id" => trigger.id
        })

      assert_reply ref, :ok, %{
        trigger_id: returned_trigger_id,
        webhook_auth_methods: methods
      }

      assert returned_trigger_id == trigger.id
      assert length(methods) == 2

      assert Enum.any?(methods, fn m ->
               m.id == auth_method1.id && m.name == "API Key Auth" &&
                 m.auth_type == :api
             end)

      assert Enum.any?(methods, fn m ->
               m.id == auth_method2.id && m.name == "Basic Auth" &&
                 m.auth_type == :basic
             end)
    end

    test "request_trigger_auth_methods excludes deleted auth methods", %{
      socket: socket,
      workflow: workflow,
      project: project
    } do
      trigger = insert(:trigger, workflow: workflow, type: :webhook)

      active_method =
        insert(:webhook_auth_method,
          project: project,
          name: "Active Auth",
          auth_type: :api
        )

      deleted_method =
        insert(:webhook_auth_method,
          project: project,
          name: "Deleted Auth",
          auth_type: :basic,
          scheduled_deletion: DateTime.utc_now()
        )

      Lightning.WebhookAuthMethods.update_trigger_auth_methods(
        trigger,
        [active_method, deleted_method],
        actor: socket.assigns.current_user
      )

      ref =
        push(socket, "request_trigger_auth_methods", %{
          "trigger_id" => trigger.id
        })

      assert_reply ref, :ok, %{webhook_auth_methods: methods}

      # Should only include active method
      assert length(methods) == 1
      assert hd(methods).id == active_method.id
    end

    test "request_trigger_auth_methods returns empty list for trigger without auth",
         %{
           socket: socket,
           workflow: workflow
         } do
      trigger = insert(:trigger, workflow: workflow, type: :webhook)

      ref =
        push(socket, "request_trigger_auth_methods", %{
          "trigger_id" => trigger.id
        })

      assert_reply ref, :ok, %{
        trigger_id: returned_trigger_id,
        webhook_auth_methods: methods
      }

      assert returned_trigger_id == trigger.id
      assert methods == []
    end

    test "request_trigger_auth_methods logs debug message", %{
      socket: socket,
      workflow: workflow
    } do
      trigger = insert(:trigger, workflow: workflow, type: :webhook)

      original_level = Logger.level()
      Logger.configure(level: :debug)

      log =
        capture_log(fn ->
          ref =
            push(socket, "request_trigger_auth_methods", %{
              "trigger_id" => trigger.id
            })

          assert_reply ref, :ok, %{}
        end)

      Logger.configure(level: original_level)

      assert log =~ "WorkflowChannel: request_trigger_auth_methods"
      assert log =~ trigger.id
    end

    test "update_trigger_auth_methods associates auth methods with trigger", %{
      socket: socket,
      workflow: workflow,
      project: project
    } do
      trigger = insert(:trigger, workflow: workflow, type: :webhook)

      auth_method1 =
        insert(:webhook_auth_method,
          project: project,
          name: "Method 1",
          auth_type: :api
        )

      auth_method2 =
        insert(:webhook_auth_method,
          project: project,
          name: "Method 2",
          auth_type: :basic
        )

      ref =
        push(socket, "update_trigger_auth_methods", %{
          "trigger_id" => trigger.id,
          "auth_method_ids" => [auth_method1.id, auth_method2.id]
        })

      assert_reply ref, :ok, %{success: true}

      # Verify broadcast was sent to all collaborators
      assert_broadcast "trigger_auth_methods_updated", %{
        trigger_id: broadcasted_trigger_id,
        webhook_auth_methods: broadcasted_methods
      }

      assert broadcasted_trigger_id == trigger.id
      assert length(broadcasted_methods) == 2
    end

    test "update_trigger_auth_methods logs debug message", %{
      socket: socket,
      workflow: workflow,
      project: project
    } do
      trigger = insert(:trigger, workflow: workflow, type: :webhook)

      auth_method =
        insert(:webhook_auth_method,
          project: project,
          name: "Test Method",
          auth_type: :api
        )

      original_level = Logger.level()
      Logger.configure(level: :debug)

      log =
        capture_log(fn ->
          ref =
            push(socket, "update_trigger_auth_methods", %{
              "trigger_id" => trigger.id,
              "auth_method_ids" => [auth_method.id]
            })

          assert_reply ref, :ok, %{success: true}
        end)

      Logger.configure(level: original_level)

      assert log =~ "WorkflowChannel: update_trigger_auth_methods"
      assert log =~ trigger.id
      assert log =~ auth_method.id
    end

    test "update_trigger_auth_methods can clear all auth methods", %{
      socket: socket,
      workflow: workflow,
      project: project
    } do
      trigger = insert(:trigger, workflow: workflow, type: :webhook)

      auth_method =
        insert(:webhook_auth_method,
          project: project,
          name: "Method to Remove",
          auth_type: :api
        )

      # First associate
      Lightning.WebhookAuthMethods.update_trigger_auth_methods(
        trigger,
        [auth_method],
        actor: socket.assigns.current_user
      )

      # Then clear
      ref =
        push(socket, "update_trigger_auth_methods", %{
          "trigger_id" => trigger.id,
          "auth_method_ids" => []
        })

      assert_reply ref, :ok, %{success: true}

      assert_broadcast "trigger_auth_methods_updated", %{
        trigger_id: _,
        webhook_auth_methods: methods
      }

      assert methods == []
    end

    test "update_trigger_auth_methods rejects unauthorized user", %{
      workflow: workflow,
      project: project
    } do
      # Create a user without edit permissions
      viewer = insert(:user)
      insert(:project_user, project: project, user: viewer, role: :viewer)

      {:ok, _, viewer_socket} =
        LightningWeb.UserSocket
        |> socket("user_#{viewer.id}", %{current_user: viewer})
        |> subscribe_and_join(
          LightningWeb.WorkflowChannel,
          "workflow:collaborate:#{workflow.id}",
          %{"project_id" => project.id, "action" => "edit"}
        )

      trigger = insert(:trigger, workflow: workflow, type: :webhook)

      auth_method =
        insert(:webhook_auth_method,
          project: project,
          name: "Test Method",
          auth_type: :api
        )

      ref =
        push(viewer_socket, "update_trigger_auth_methods", %{
          "trigger_id" => trigger.id,
          "auth_method_ids" => [auth_method.id]
        })

      assert_reply ref, :error, %{reason: reason}
      assert reason =~ "permission"
    end

    test "update_trigger_auth_methods rejects trigger from different workflow",
         %{
           socket: socket,
           project: project
         } do
      # Create a different workflow
      other_workflow = insert(:workflow, project: project)
      other_trigger = insert(:trigger, workflow: other_workflow, type: :webhook)

      auth_method =
        insert(:webhook_auth_method,
          project: project,
          name: "Test Method",
          auth_type: :api
        )

      ref =
        push(socket, "update_trigger_auth_methods", %{
          "trigger_id" => other_trigger.id,
          "auth_method_ids" => [auth_method.id]
        })

      assert_reply ref, :error, %{reason: reason}
      assert reason =~ "does not belong"
    end

    test "update_trigger_auth_methods filters out non-existent auth method IDs",
         %{
           socket: socket,
           workflow: workflow,
           project: project
         } do
      trigger = insert(:trigger, workflow: workflow, type: :webhook)

      valid_method =
        insert(:webhook_auth_method,
          project: project,
          name: "Valid Method",
          auth_type: :api
        )

      # Include a non-existent UUID
      fake_uuid = Ecto.UUID.generate()

      ref =
        push(socket, "update_trigger_auth_methods", %{
          "trigger_id" => trigger.id,
          "auth_method_ids" => [valid_method.id, fake_uuid]
        })

      assert_reply ref, :ok, %{success: true}

      assert_broadcast "trigger_auth_methods_updated", %{
        webhook_auth_methods: methods
      }

      # Should only include the valid method
      assert length(methods) == 1
      assert hd(methods).id == valid_method.id
    end

    test "get_context includes webhook_auth_methods", %{
      socket: socket,
      project: project
    } do
      # Create webhook auth methods for the project
      auth_method1 =
        insert(:webhook_auth_method,
          project: project,
          name: "API Key Auth",
          auth_type: :api
        )

      auth_method2 =
        insert(:webhook_auth_method,
          project: project,
          name: "Basic Auth",
          auth_type: :basic
        )

      ref = push(socket, "get_context", %{})

      assert_reply ref, :ok, context

      assert %{webhook_auth_methods: methods} = context
      assert length(methods) == 2

      assert Enum.any?(methods, fn m ->
               m.id == auth_method1.id && m.name == "API Key Auth" &&
                 m.auth_type == :api
             end)

      assert Enum.any?(methods, fn m ->
               m.id == auth_method2.id && m.name == "Basic Auth" &&
                 m.auth_type == :basic
             end)
    end

    test "get_context excludes deleted webhook_auth_methods", %{
      socket: socket,
      project: project
    } do
      # Create active and deleted auth methods
      insert(:webhook_auth_method,
        project: project,
        name: "Active Method",
        auth_type: :api
      )

      insert(:webhook_auth_method,
        project: project,
        name: "Deleted Method",
        auth_type: :basic,
        scheduled_deletion: DateTime.utc_now()
      )

      ref = push(socket, "get_context", %{})

      assert_reply ref, :ok, context

      assert %{webhook_auth_methods: methods} = context
      # Should only include active method
      assert length(methods) == 1
      assert hd(methods).name == "Active Method"
    end

    test "handle_info for webhook_auth_methods_updated pushes to channel", %{
      socket: socket,
      project: project
    } do
      auth_method =
        insert(:webhook_auth_method,
          project: project,
          name: "Test Method",
          auth_type: :api
        )

      webhook_auth_methods = [
        %{
          id: auth_method.id,
          name: auth_method.name,
          auth_type: auth_method.auth_type
        }
      ]

      # Send the handle_info message directly
      send(socket.channel_pid, %{
        event: "webhook_auth_methods_updated",
        payload: webhook_auth_methods,
        socket: socket
      })

      # Verify the push was sent to the client
      assert_push "webhook_auth_methods_updated", ^webhook_auth_methods
    end

    test "update_trigger_auth_methods with nil auth_method_ids returns empty list",
         %{
           socket: socket,
           workflow: workflow
         } do
      trigger =
        insert(:trigger,
          type: :webhook,
          workflow: workflow,
          enabled: true
        )

      ref =
        push(socket, "update_trigger_auth_methods", %{
          "trigger_id" => trigger.id,
          "auth_method_ids" => nil
        })

      # Should succeed even with nil auth_method_ids (fetch_auth_methods returns [])
      assert_reply ref, :ok, %{success: true}

      # Should broadcast with empty webhook_auth_methods
      trigger_id = trigger.id

      assert_broadcast "trigger_auth_methods_updated", %{
        trigger_id: ^trigger_id,
        webhook_auth_methods: []
      }
    end

    test "webhook_auth_methods_updated broadcast is received by all collaborators",
         %{
           workflow: workflow,
           project: project
         } do
      # Create two users
      user1 = insert(:user)
      user2 = insert(:user)

      insert(:project_user, project: project, user: user1, role: :editor)
      insert(:project_user, project: project, user: user2, role: :editor)

      # Both join the channel
      {:ok, _, socket1} =
        LightningWeb.UserSocket
        |> socket("user_#{user1.id}", %{current_user: user1})
        |> subscribe_and_join(
          LightningWeb.WorkflowChannel,
          "workflow:collaborate:#{workflow.id}",
          %{"project_id" => project.id, "action" => "edit"}
        )

      {:ok, _, _socket2} =
        LightningWeb.UserSocket
        |> socket("user_#{user2.id}", %{current_user: user2})
        |> subscribe_and_join(
          LightningWeb.WorkflowChannel,
          "workflow:collaborate:#{workflow.id}",
          %{"project_id" => project.id, "action" => "edit"}
        )

      trigger = insert(:trigger, workflow: workflow, type: :webhook)

      auth_method =
        insert(:webhook_auth_method,
          project: project,
          name: "Shared Method",
          auth_type: :api
        )

      # User 1 updates auth methods
      push(socket1, "update_trigger_auth_methods", %{
        "trigger_id" => trigger.id,
        "auth_method_ids" => [auth_method.id]
      })

      # Both sockets should receive the broadcast
      assert_broadcast "trigger_auth_methods_updated", %{
        trigger_id: _,
        webhook_auth_methods: _
      }
    end
  end

  describe "publish_template" do
    test "successfully publishes new template as superuser", %{
      workflow: workflow,
      project: project
    } do
      # Create a superuser
      superuser = insert(:user, support_user: true)
      insert(:project_user, project: project, user: superuser, role: :editor)

      {:ok, _, socket} =
        LightningWeb.UserSocket
        |> socket("user_#{superuser.id}", %{current_user: superuser})
        |> subscribe_and_join(
          LightningWeb.WorkflowChannel,
          "workflow:collaborate:#{workflow.id}",
          %{"project_id" => project.id, "action" => "edit"}
        )

      ref =
        push(socket, "publish_template", %{
          "name" => "Test Template",
          "description" => "A test template description",
          "tags" => ["test", "demo"],
          "code" => "workflow:\n  name: Test",
          "positions" => %{"job1" => %{"x" => 100, "y" => 200}}
        })

      assert_reply ref, :ok, %{
        template: template
      }

      assert %{
               name: "Test Template",
               description: "A test template description",
               tags: ["test", "demo"],
               workflow_id: workflow_id
             } = template

      assert workflow_id == workflow.id

      # Verify template was saved to database
      saved_template =
        Lightning.WorkflowTemplates.get_template_by_workflow_id(workflow.id)

      assert saved_template.name == "Test Template"
      assert saved_template.code == "workflow:\n  name: Test"

      # Verify broadcast was sent
      assert_broadcast "template_updated", %{
        workflow_template: broadcast_template
      }

      assert broadcast_template.name == "Test Template"
    end

    test "successfully updates existing template as support user", %{
      workflow: workflow,
      project: project
    } do
      # Create a support user
      superuser = insert(:user, support_user: true)
      insert(:project_user, project: project, user: superuser, role: :editor)

      {:ok, _, socket} =
        LightningWeb.UserSocket
        |> socket("user_#{superuser.id}", %{current_user: superuser})
        |> subscribe_and_join(
          LightningWeb.WorkflowChannel,
          "workflow:collaborate:#{workflow.id}",
          %{"project_id" => project.id, "action" => "edit"}
        )

      # Create initial template
      {:ok, _initial_template} =
        Lightning.WorkflowTemplates.create_template(%{
          "name" => "Initial Name",
          "description" => "Initial description",
          "tags" => ["initial"],
          "code" => "initial code",
          "positions" => %{},
          "workflow_id" => workflow.id
        })

      # Update the template
      ref =
        push(socket, "publish_template", %{
          "name" => "Updated Template",
          "description" => "Updated description",
          "tags" => ["updated"],
          "code" => "updated code",
          "positions" => %{"job1" => %{"x" => 100, "y" => 200}}
        })

      assert_reply ref, :ok, %{
        template: template
      }

      assert template.name == "Updated Template"

      # Verify only one template exists for the workflow
      templates =
        Lightning.WorkflowTemplates.list_workflow_templates(workflow)

      assert length(templates) == 1
      assert hd(templates).name == "Updated Template"
    end

    test "rejects unauthorized user (non-superuser)", %{socket: socket} do
      # Default test user is not a superuser
      ref =
        push(socket, "publish_template", %{
          "name" => "Test Template",
          "tags" => ["test"],
          "code" => "workflow code",
          "positions" => %{}
        })

      assert_reply ref, :error, %{
        errors: %{base: ["You don't have permission to publish templates"]},
        type: "unauthorized"
      }

      # Verify no template was created
      template =
        Lightning.WorkflowTemplates.get_template_by_workflow_id(
          socket.assigns.workflow.id
        )

      assert is_nil(template)
    end

    test "returns validation error for missing name", %{
      workflow: workflow,
      project: project
    } do
      # Create a superuser
      superuser = insert(:user, support_user: true)
      insert(:project_user, project: project, user: superuser, role: :editor)

      {:ok, _, socket} =
        LightningWeb.UserSocket
        |> socket("user_#{superuser.id}", %{current_user: superuser})
        |> subscribe_and_join(
          LightningWeb.WorkflowChannel,
          "workflow:collaborate:#{workflow.id}",
          %{"project_id" => project.id, "action" => "edit"}
        )

      ref =
        push(socket, "publish_template", %{
          "name" => "",
          "tags" => ["test"],
          "code" => "workflow code",
          "positions" => %{}
        })

      assert_reply ref, :error, %{
        errors: errors,
        type: "validation_error"
      }

      assert is_map(errors)
      assert Map.has_key?(errors, "name")
    end

    test "allows empty tags array", %{
      workflow: workflow,
      project: project
    } do
      # Create a superuser
      superuser = insert(:user, support_user: true)
      insert(:project_user, project: project, user: superuser, role: :editor)

      {:ok, _, socket} =
        LightningWeb.UserSocket
        |> socket("user_#{superuser.id}", %{current_user: superuser})
        |> subscribe_and_join(
          LightningWeb.WorkflowChannel,
          "workflow:collaborate:#{workflow.id}",
          %{"project_id" => project.id, "action" => "edit"}
        )

      ref =
        push(socket, "publish_template", %{
          "name" => "Test Template",
          "code" => "workflow code",
          "positions" => %{},
          "tags" => []
        })

      assert_reply ref, :ok, %{
        template: template
      }

      assert template.name == "Test Template"
      assert template.tags == []
    end

    test "returns validation error for name exceeding max length", %{
      workflow: workflow,
      project: project
    } do
      # Create a superuser
      superuser = insert(:user, support_user: true)
      insert(:project_user, project: project, user: superuser, role: :editor)

      {:ok, _, socket} =
        LightningWeb.UserSocket
        |> socket("user_#{superuser.id}", %{current_user: superuser})
        |> subscribe_and_join(
          LightningWeb.WorkflowChannel,
          "workflow:collaborate:#{workflow.id}",
          %{"project_id" => project.id, "action" => "edit"}
        )

      long_name = String.duplicate("a", 256)

      ref =
        push(socket, "publish_template", %{
          "name" => long_name,
          "tags" => ["test"],
          "code" => "workflow code",
          "positions" => %{}
        })

      assert_reply ref, :error, %{
        errors: errors,
        type: "validation_error"
      }

      assert is_map(errors)
      assert Map.has_key?(errors, "name")
    end

    test "broadcasts template update to all connected clients", %{
      workflow: workflow,
      project: project
    } do
      # Create a superuser
      superuser = insert(:user, support_user: true)
      insert(:project_user, project: project, user: superuser, role: :editor)

      # Create a second socket for another collaborator
      {:ok, _, socket1} =
        LightningWeb.UserSocket
        |> socket("user_#{superuser.id}_1", %{current_user: superuser})
        |> subscribe_and_join(
          LightningWeb.WorkflowChannel,
          "workflow:collaborate:#{workflow.id}",
          %{"project_id" => project.id, "action" => "edit"}
        )

      {:ok, _, _socket2} =
        LightningWeb.UserSocket
        |> socket("user_#{superuser.id}_2", %{current_user: superuser})
        |> subscribe_and_join(
          LightningWeb.WorkflowChannel,
          "workflow:collaborate:#{workflow.id}",
          %{"project_id" => project.id, "action" => "edit"}
        )

      # User 1 publishes template
      push(socket1, "publish_template", %{
        "name" => "Collaborative Template",
        "description" => "Published by user 1",
        "tags" => ["collab"],
        "code" => "workflow code",
        "positions" => %{}
      })

      # Both sockets should receive the broadcast
      assert_broadcast "template_updated", %{workflow_template: template}
      assert template.name == "Collaborative Template"
    end
  end

  describe "get_context with workflow_template" do
    test "includes null workflow_template when none exists", %{socket: socket} do
      ref = push(socket, "get_context", %{})

      assert_reply ref, :ok, response

      assert %{workflow_template: nil} = response
    end

    test "includes workflow_template when one exists", %{
      socket: socket,
      workflow: workflow
    } do
      # Create a template for this workflow
      {:ok, template} =
        Lightning.WorkflowTemplates.create_template(%{
          "name" => "Existing Template",
          "description" => "Template description",
          "tags" => ["existing"],
          "code" => "workflow code",
          "positions" => %{},
          "workflow_id" => workflow.id
        })

      ref = push(socket, "get_context", %{})

      assert_reply ref, :ok, response

      assert %{
               workflow_template: %{
                 id: template_id,
                 name: "Existing Template",
                 description: "Template description",
                 tags: ["existing"],
                 workflow_id: workflow_id
               }
             } = response

      assert template_id == template.id
      assert workflow_id == workflow.id
    end
  end

  describe "request_versions" do
    test "returns versions for saved workflow", %{
      socket: socket,
      workflow: workflow,
      user: user
    } do
      # Create some snapshots
      {:ok, _snapshot_v0} = Lightning.Workflows.Snapshot.create(workflow)

      # Update workflow to create v1
      workflow_changeset =
        workflow
        |> Lightning.Repo.preload([:jobs, :edges, :triggers])
        |> Lightning.Workflows.Workflow.changeset(%{name: "Version 1"})

      {:ok, _updated_workflow_v1} =
        Lightning.Workflows.save_workflow(workflow_changeset, user)

      ref = push(socket, "request_versions", %{})

      assert_reply ref, :ok, %{versions: versions}

      assert is_list(versions)
      assert length(versions) >= 1

      # Verify version structure
      [first_version | _] = versions
      assert Map.has_key?(first_version, :lock_version)
      assert Map.has_key?(first_version, :inserted_at)
      assert Map.has_key?(first_version, :is_latest)
    end

    test "returns empty versions list for unsaved workflow", %{
      user: user,
      project: project
    } do
      # Join with action="new" to simulate unsaved workflow
      # First create a workflow struct but don't persist it (use temporary ID)
      workflow_id = Ecto.UUID.generate()

      {:ok, _, socket} =
        LightningWeb.UserSocket
        |> socket("user_#{user.id}", %{current_user: user})
        |> subscribe_and_join(
          LightningWeb.WorkflowChannel,
          "workflow:collaborate:#{workflow_id}",
          %{"project_id" => project.id, "action" => "new"}
        )

      on_exit(fn ->
        ensure_doc_supervisor_stopped(workflow_id)
      end)

      # Verify the workflow in socket has nil lock_version
      assert is_nil(socket.assigns.workflow.lock_version)

      ref = push(socket, "request_versions", %{})

      assert_reply ref, :ok, %{versions: versions}

      assert versions == []
    end

    test "marks latest version correctly", %{
      socket: socket,
      workflow: workflow,
      user: user
    } do
      # Create initial snapshot
      {:ok, _snapshot_v0} = Lightning.Workflows.Snapshot.create(workflow)

      # Update workflow multiple times to create more snapshots
      workflow_v1 =
        workflow
        |> Lightning.Repo.preload([:jobs, :edges, :triggers])
        |> Lightning.Workflows.Workflow.changeset(%{name: "Version 1"})

      {:ok, updated_v1} = Lightning.Workflows.save_workflow(workflow_v1, user)

      workflow_v2 =
        updated_v1
        |> Lightning.Repo.reload!()
        |> Lightning.Repo.preload([:jobs, :edges, :triggers])
        |> Lightning.Workflows.Workflow.changeset(%{name: "Version 2"})

      {:ok, _updated_v2} = Lightning.Workflows.save_workflow(workflow_v2, user)

      ref = push(socket, "request_versions", %{})

      assert_reply ref, :ok, %{versions: versions}

      # Find the version marked as latest
      latest_versions = Enum.filter(versions, & &1.is_latest)
      assert length(latest_versions) == 1

      # The latest should have the highest lock_version
      latest = hd(latest_versions)
      max_lock_version = versions |> Enum.map(& &1.lock_version) |> Enum.max()
      assert latest.lock_version == max_lock_version
    end
  end

  describe "list_templates" do
    test "returns all templates", %{socket: socket} do
      _template1 =
        insert(:workflow_template,
          name: "Template 1",
          description: "First template"
        )

      _template2 =
        insert(:workflow_template,
          name: "Template 2",
          description: "Second template"
        )

      ref = push(socket, "list_templates", %{})

      assert_reply ref, :ok, %{templates: templates}

      assert length(templates) == 2

      template_names = Enum.map(templates, & &1.name)
      assert "Template 1" in template_names
      assert "Template 2" in template_names

      # Verify template structure
      assert Enum.all?(templates, fn t ->
               Map.has_key?(t, :id) and
                 Map.has_key?(t, :name) and
                 Map.has_key?(t, :description) and
                 Map.has_key?(t, :code) and
                 Map.has_key?(t, :positions) and
                 Map.has_key?(t, :tags) and
                 Map.has_key?(t, :workflow_id)
             end)
    end

    test "returns empty list when no templates exist", %{socket: socket} do
      ref = push(socket, "list_templates", %{})

      assert_reply ref, :ok, %{templates: []}
    end

    test "returns templates sorted by name", %{socket: socket} do
      insert(:workflow_template, name: "Zebra Template")
      insert(:workflow_template, name: "Alpha Template")
      insert(:workflow_template, name: "Middle Template")

      ref = push(socket, "list_templates", %{})

      assert_reply ref, :ok, %{templates: templates}

      template_names = Enum.map(templates, & &1.name)

      assert template_names == [
               "Alpha Template",
               "Middle Template",
               "Zebra Template"
             ]
    end
  end
end<|MERGE_RESOLUTION|>--- conflicted
+++ resolved
@@ -335,16 +335,6 @@
       assert snapshot_socket.assigns.workflow.name == workflow.name
     end
 
-<<<<<<< HEAD
-    test "returns nil latest_snapshot_lock_version for unsaved workflow", %{
-      user: user,
-      project: project
-    } do
-      # Join with action="new" to simulate unsaved workflow
-      workflow_id = Ecto.UUID.generate()
-
-      {:ok, _, socket} =
-=======
     test "returns workflow lock_version when fresh_workflow is nil (new unsaved workflow)",
          %{
            project: project,
@@ -355,30 +345,17 @@
 
       # Join with action "new" to simulate creating a new workflow
       {:ok, _, new_socket} =
->>>>>>> 44fa909c
         LightningWeb.UserSocket
         |> socket("user_#{user.id}", %{current_user: user})
         |> subscribe_and_join(
           LightningWeb.WorkflowChannel,
-<<<<<<< HEAD
-          "workflow:collaborate:#{workflow_id}",
-          %{"project_id" => project.id, "action" => "new"}
-        )
-
-      on_exit(fn ->
-        ensure_doc_supervisor_stopped(workflow_id)
-      end)
-
-      ref = push(socket, "get_context", %{})
-
-      assert_reply ref, :ok, response
-
-      # For unsaved workflows, latest_snapshot_lock_version should be nil
-      assert %{latest_snapshot_lock_version: nil} = response
-=======
           "workflow:collaborate:#{new_workflow_id}",
           %{"project_id" => project.id, "action" => "new"}
         )
+
+      on_exit(fn ->
+        ensure_doc_supervisor_stopped(new_workflow_id)
+      end)
 
       ref = push(new_socket, "get_context", %{})
 
@@ -392,7 +369,6 @@
       assert new_socket.assigns.workflow.lock_version == 0
       # Verify we're in a new workflow context
       assert new_socket.assigns.workflow.name == "Untitled workflow"
->>>>>>> 44fa909c
     end
   end
 

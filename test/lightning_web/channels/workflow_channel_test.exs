defmodule LightningWeb.WorkflowChannelTest do
  use LightningWeb.ChannelCase

  import Lightning.CollaborationHelpers
  import Lightning.Factories
  import Mox

  setup :verify_on_exit!

  setup do
    Mox.stub(Lightning.MockConfig, :check_flag?, fn
      :require_email_verification -> true
      _flag -> nil
    end)

    # Set global mode for the mock to allow cross-process calls
    Mox.set_mox_global(LightningMock)
    # Stub the broadcast calls that save_workflow makes
    Mox.stub(LightningMock, :broadcast, fn _topic, _message -> :ok end)

    user = insert(:user)
    project = insert(:project, project_users: [%{user: user, role: :owner}])
    workflow = insert(:workflow, project: project)

    {:ok, _, socket} =
      LightningWeb.UserSocket
      |> socket("user_#{user.id}", %{current_user: user})
      |> subscribe_and_join(
        LightningWeb.WorkflowChannel,
        "workflow:collaborate:#{workflow.id}",
        %{"project_id" => project.id, "action" => "edit"}
      )

    on_exit(fn ->
      ensure_doc_supervisor_stopped(socket.assigns.workflow.id)
    end)

    %{socket: socket, user: user, project: project, workflow: workflow}
  end

  describe "join authorization" do
    test "rejects unauthorized users", %{workflow: workflow, project: project} do
      unauthorized_user = insert(:user)

      assert {:error, %{reason: "unauthorized"}} =
               LightningWeb.UserSocket
               |> socket("user_#{unauthorized_user.id}", %{
                 current_user: unauthorized_user
               })
               |> subscribe_and_join(
                 LightningWeb.WorkflowChannel,
                 "workflow:collaborate:#{workflow.id}",
                 %{"project_id" => project.id, "action" => "edit"}
               )
    end

    test "accepts authorized users with proper assigns", %{
      socket: socket,
      workflow: workflow,
      project: project
    } do
      assert %{workflow: socket_workflow} = socket.assigns
      assert socket_workflow.id == workflow.id
      assert %{workflow_id: workflow_id} = socket.assigns
      assert workflow_id == workflow.id
      assert %{project: socket_project} = socket.assigns
      assert socket_project.id == project.id
      assert %{session_pid: session_pid} = socket.assigns
      assert is_pid(session_pid)
    end
  end

  describe "request_adaptors and request_credentials" do
    test "handles multiple concurrent requests independently", %{
      socket: socket
    } do
      ref_adaptors = push(socket, "request_adaptors", %{})
      ref_credentials = push(socket, "request_credentials", %{})

      assert_reply ref_adaptors, :ok, %{adaptors: _}
      assert_reply ref_credentials, :ok, %{credentials: credentials}

      assert Map.has_key?(credentials, :project_credentials)
      assert Map.has_key?(credentials, :keychain_credentials)
      assert is_list(credentials.project_credentials)
      assert is_list(credentials.keychain_credentials)
    end

    test "returns project-specific adaptors", %{socket: socket, project: project} do
      # Create jobs with specific adaptors in this project
      workflow = insert(:workflow, project: project)

      insert(:job,
        workflow: workflow,
        adaptor: "@openfn/language-salesforce@latest"
      )

      insert(:job, workflow: workflow, adaptor: "@openfn/language-http@2.0.0")

      ref = push(socket, "request_project_adaptors", %{})

      assert_reply ref, :ok, %{
        project_adaptors: project_adaptors,
        all_adaptors: all_adaptors
      }

      assert is_list(project_adaptors)
      assert is_list(all_adaptors)

      # Verify project_adaptors contains only adaptors used in the project
      project_adaptor_names = Enum.map(project_adaptors, & &1.name)
      assert "@openfn/language-salesforce" in project_adaptor_names
      assert "@openfn/language-http" in project_adaptor_names

      # Verify all_adaptors contains the full registry
      assert length(all_adaptors) > 0
    end

    test "returns empty project_adaptors for project with no jobs", %{
      socket: socket
    } do
      ref = push(socket, "request_project_adaptors", %{})

      assert_reply ref, :ok, %{
        project_adaptors: project_adaptors,
        all_adaptors: all_adaptors
      }

      assert project_adaptors == []
      assert is_list(all_adaptors)
      assert length(all_adaptors) > 0
    end

    test "handles duplicate adaptors in project", %{
      socket: socket,
      project: project
    } do
      workflow = insert(:workflow, project: project)

      # Create multiple jobs with the same adaptor
      insert(:job,
        workflow: workflow,
        adaptor: "@openfn/language-common@latest"
      )

      insert(:job, workflow: workflow, adaptor: "@openfn/language-common@1.0.0")

      ref = push(socket, "request_project_adaptors", %{})

      assert_reply ref, :ok, %{project_adaptors: project_adaptors}

      # Should only appear once in project_adaptors
      common_adaptors =
        Enum.filter(project_adaptors, &(&1.name == "@openfn/language-common"))

      assert length(common_adaptors) <= 1
    end

    test "returns correctly structured project credentials", %{
      socket: socket,
      project: project
    } do
      # Create a credential with project association
      credential =
        insert(:credential,
          name: "Test Credential",
          schema: "raw",
          external_id: "ext_123"
        )

      insert(:project_credential, project: project, credential: credential)

      ref = push(socket, "request_credentials", %{})

      assert_reply ref, :ok, %{credentials: credentials}

      # Verify credential structure and values using pattern matching
      assert [
               %{
                 id: _,
                 project_credential_id: _,
                 name: "Test Credential",
                 external_id: "ext_123",
                 schema: "raw",
                 inserted_at: _,
                 updated_at: _
               }
               | _
             ] = credentials.project_credentials
    end
  end

  describe "get_context" do
    test "returns complete context with all required fields", %{
      socket: socket,
      user: user,
      project: project,
      workflow: workflow
    } do
      ref = push(socket, "get_context", %{})

      assert_reply ref, :ok, response

      # User data
      assert %{user: user_data} = response
      assert user_data.id == user.id
      assert user_data.first_name == user.first_name
      assert user_data.last_name == user.last_name
      assert user_data.email == user.email
      assert is_boolean(user_data.email_confirmed)
      assert user_data.inserted_at == user.inserted_at

      # Project data
      assert %{project: project_data} = response
      assert project_data.id == project.id
      assert project_data.name == project.name

      # Config data
      assert %{config: config_data} = response
      assert config_data.require_email_verification == true

      # Permissions data
      assert %{permissions: permissions_data} = response
      assert permissions_data.can_edit_workflow == true

      # Latest snapshot lock version
      assert %{latest_snapshot_lock_version: lock_version} = response
      assert lock_version == workflow.lock_version
    end

    test "returns config with require_email_verification false when flag disabled",
         %{socket: socket} do
      Mox.stub(Lightning.MockConfig, :check_flag?, fn
        :require_email_verification -> false
        _flag -> nil
      end)

      ref = push(socket, "get_context", %{})

      assert_reply ref, :ok, response
      assert %{config: config_data} = response
      assert config_data.require_email_verification == false
    end

    test "returns can_edit_workflow false for viewer role", %{
      project: project,
      workflow: workflow
    } do
      viewer_user = insert(:user)
      insert(:project_user, project: project, user: viewer_user, role: :viewer)

      {:ok, _, socket} =
        LightningWeb.UserSocket
        |> socket("user_#{viewer_user.id}", %{current_user: viewer_user})
        |> subscribe_and_join(
          LightningWeb.WorkflowChannel,
          "workflow:collaborate:#{workflow.id}",
          %{project_id: project.id, action: "edit"}
        )

      ref = push(socket, "get_context", %{})

      assert_reply ref, :ok, response
      assert %{permissions: permissions_data} = response
      assert permissions_data.can_edit_workflow == false
    end

    test "returns actual latest lock_version when viewing old snapshot", %{
      project: project,
      workflow: workflow,
      user: user
    } do
      # Create initial snapshot so v0 is available for viewing
      {:ok, _snapshot_v0} = Lightning.Workflows.Snapshot.create(workflow)

      # Update workflow to create v1
      workflow_changeset =
        workflow
        |> Lightning.Repo.preload([:jobs, :edges, :triggers])
        |> Lightning.Workflows.Workflow.changeset(%{name: "Version 1"})

      {:ok, updated_workflow_v1} =
        Lightning.Workflows.save_workflow(workflow_changeset, user)

      # Update workflow again to create v2 (the latest)
      v2_changeset =
        updated_workflow_v1
        |> Lightning.Repo.reload!()
        |> Lightning.Repo.preload([:jobs, :edges, :triggers])
        |> Lightning.Workflows.Workflow.changeset(%{name: "Version 2"})

      {:ok, updated_workflow_v2} =
        Lightning.Workflows.save_workflow(v2_changeset, user)

      # Join viewing old snapshot (v0 - the original workflow)
      topic_with_version = "workflow:collaborate:#{workflow.id}:v0"

      {:ok, _, snapshot_socket} =
        LightningWeb.UserSocket
        |> socket("user_#{user.id}", %{current_user: user})
        |> subscribe_and_join(
          LightningWeb.WorkflowChannel,
          topic_with_version,
          %{project_id: project.id, action: "edit"}
        )

      ref = push(snapshot_socket, "get_context", %{})

      assert_reply ref, :ok, response

      # CRITICAL: Even though we're viewing v0 (lock_version: 0),
      # latest_snapshot_lock_version should be 2 (the actual latest in DB)
      assert %{latest_snapshot_lock_version: latest_lock_version} = response
      assert latest_lock_version == updated_workflow_v2.lock_version
      assert latest_lock_version == 2
      # Verify socket is viewing old version
      assert snapshot_socket.assigns.workflow.lock_version == 0
      assert snapshot_socket.assigns.workflow.name == workflow.name
    end
  end

  describe "save_workflow" do
    test "successfully saves workflow", %{socket: socket, workflow: workflow} do
      # Modify the workflow name in Y.Doc
      session_pid = socket.assigns.session_pid
      doc = Lightning.Collaboration.Session.get_doc(session_pid)

      # Get shared types BEFORE transaction to avoid deadlock
      workflow_map = Yex.Doc.get_map(doc, "workflow")

      Yex.Doc.transaction(doc, "test_update", fn ->
        Yex.Map.set(workflow_map, "name", "Updated via Channel")
      end)

      # Push save request
      ref = push(socket, "save_workflow", %{})

      assert_reply ref, :ok, %{
        saved_at: saved_at,
        lock_version: lock_version
      }

      assert %DateTime{} = saved_at
      assert lock_version == workflow.lock_version + 1

      # Verify workflow was actually saved to database
      saved = Lightning.Workflows.get_workflow!(workflow.id)
      assert saved.name == "Updated via Channel"
      assert saved.lock_version == lock_version
    end

    test "returns validation errors", %{socket: socket} do
      # Set invalid data in Y.Doc (blank name)
      session_pid = socket.assigns.session_pid
      doc = Lightning.Collaboration.Session.get_doc(session_pid)

      # Get shared types BEFORE transaction
      workflow_map = Yex.Doc.get_map(doc, "workflow")

      Yex.Doc.transaction(doc, "test_update", fn ->
        Yex.Map.set(workflow_map, "name", "")
      end)

      ref = push(socket, "save_workflow", %{})

      assert_reply ref, :error, %{
        errors: errors,
        type: "validation_error"
      }

      assert is_map(errors)
      assert errors[:name]
    end

    test "handles optimistic lock conflicts", %{
      socket: socket,
      workflow: workflow,
      user: user
    } do
      # Another user saves first (simulate concurrent edit)
      {:ok, _} =
        Lightning.Workflows.save_workflow(
          Lightning.Workflows.change_workflow(workflow, %{name: "Concurrent"}),
          user
        )

      # Modify Y.Doc with stale data
      session_pid = socket.assigns.session_pid
      doc = Lightning.Collaboration.Session.get_doc(session_pid)

      # Get shared types BEFORE transaction
      workflow_map = Yex.Doc.get_map(doc, "workflow")

      Yex.Doc.transaction(doc, "test_update", fn ->
        Yex.Map.set(workflow_map, "name", "My Change")
      end)

      ref = push(socket, "save_workflow", %{})

      # May get lock error depending on Y.Doc state
      assert_reply ref, reply_type, response

      assert reply_type in [:ok, :error]

      if reply_type == :error do
        assert response.type in ["optimistic_lock_error", "validation_error"]
      end
    end

    test "handles deleted workflow", %{socket: socket, workflow: workflow} do
      # Delete the workflow
      Lightning.Repo.update!(
        Ecto.Changeset.change(workflow,
          deleted_at: DateTime.utc_now() |> DateTime.truncate(:second)
        )
      )

      ref = push(socket, "save_workflow", %{})

      assert_reply ref, :error, %{
        errors: %{base: ["This workflow has been deleted"]},
        type: "workflow_deleted"
      }
    end

    test "requires authentication" do
      # Try to join channel without authentication (no token)
      # This should fail at the socket connect level
      assert_raise FunctionClauseError, fn ->
        connect(LightningWeb.UserSocket, %{})
      end
    end

    test "blocks viewers from saving", %{project: project, workflow: workflow} do
      viewer_user = insert(:user)
      insert(:project_user, project: project, user: viewer_user, role: :viewer)

      {:ok, _, socket} =
        LightningWeb.UserSocket
        |> socket("user_#{viewer_user.id}", %{current_user: viewer_user})
        |> subscribe_and_join(
          LightningWeb.WorkflowChannel,
          "workflow:collaborate:#{workflow.id}",
          %{"project_id" => project.id, "action" => "edit"}
        )

      # Viewers can join (only requires :access_read) but cannot save
      ref = push(socket, "save_workflow", %{})

      assert_reply ref, :error, %{
        errors: %{base: [message]},
        type: "unauthorized"
      }

      assert message =~ "don't have permission to edit"
    end

    test "allows editors to save", %{project: project, workflow: workflow} do
      editor_user = insert(:user)
      insert(:project_user, project: project, user: editor_user, role: :editor)

      {:ok, _, socket} =
        LightningWeb.UserSocket
        |> socket("user_#{editor_user.id}", %{current_user: editor_user})
        |> subscribe_and_join(
          LightningWeb.WorkflowChannel,
          "workflow:collaborate:#{workflow.id}",
          %{"project_id" => project.id, "action" => "edit"}
        )

      # Modify workflow
      session_pid = socket.assigns.session_pid
      doc = Lightning.Collaboration.Session.get_doc(session_pid)
      workflow_map = Yex.Doc.get_map(doc, "workflow")

      Yex.Doc.transaction(doc, "test_update", fn ->
        Yex.Map.set(workflow_map, "name", "Editor's Change")
      end)

      ref = push(socket, "save_workflow", %{})

      assert_reply ref, :ok, %{
        saved_at: _,
        lock_version: _
      }
    end

    test "blocks save after user demoted to viewer mid-session", %{
      project: project,
      workflow: workflow
    } do
      editor_user = insert(:user)

      project_user =
        insert(:project_user, project: project, user: editor_user, role: :editor)

      {:ok, _, socket} =
        LightningWeb.UserSocket
        |> socket("user_#{editor_user.id}", %{current_user: editor_user})
        |> subscribe_and_join(
          LightningWeb.WorkflowChannel,
          "workflow:collaborate:#{workflow.id}",
          %{"project_id" => project.id, "action" => "edit"}
        )

      # Verify editor can save initially
      session_pid = socket.assigns.session_pid
      doc = Lightning.Collaboration.Session.get_doc(session_pid)
      workflow_map = Yex.Doc.get_map(doc, "workflow")

      Yex.Doc.transaction(doc, "test_update", fn ->
        Yex.Map.set(workflow_map, "name", "Before Demotion")
      end)

      ref1 = push(socket, "save_workflow", %{})
      assert_reply ref1, :ok, %{saved_at: _, lock_version: _}

      # Demote user to viewer
      {:ok, _updated_project_user} =
        Lightning.Projects.update_project_user(project_user, %{role: :viewer})

      # Attempt to save after demotion should fail
      Yex.Doc.transaction(doc, "test_update", fn ->
        Yex.Map.set(workflow_map, "name", "After Demotion")
      end)

      ref2 = push(socket, "save_workflow", %{})

      assert_reply ref2, :error, %{
        errors: %{base: [message]},
        type: "unauthorized"
      }

      assert message =~ "don't have permission to edit"
    end
  end

  describe "save_workflow with validation errors" do
    setup %{socket: socket, workflow: workflow} do
      session_pid = socket.assigns.session_pid
      doc = Lightning.Collaboration.Session.get_doc(session_pid)

      %{socket: socket, workflow: workflow, session_pid: session_pid, doc: doc}
    end

    test "returns validation errors and writes to Y.Doc for blank workflow name",
         %{socket: socket, doc: doc} do
      # Set blank name in Y.Doc
      workflow_map = Yex.Doc.get_map(doc, "workflow")

      Yex.Doc.transaction(doc, "test_blank_name", fn ->
        Yex.Map.set(workflow_map, "name", "")
      end)

      # Attempt save
      ref = push(socket, "save_workflow", %{})

      # Should return validation error
      assert_reply ref, :error, %{
        errors: errors,
        type: "validation_error"
      }

      assert errors[:name]
      assert errors[:name] |> List.first() =~ "can't be blank"

      # Verify error was written to Y.Doc
      errors_map = Yex.Doc.get_map(doc, "errors")
      ydoc_errors = Yex.Map.to_json(errors_map)
      workflow_errors = ydoc_errors["workflow"]
      assert is_list(workflow_errors["name"])
      assert "This field can't be blank." in workflow_errors["name"]
    end

    test "clears Y.Doc errors after successful save",
         %{socket: socket, doc: doc} do
      # Manually add error to Y.Doc
      errors_map = Yex.Doc.get_map(doc, "errors")

      Yex.Doc.transaction(doc, "test_add_error", fn ->
        Yex.Map.set(errors_map, "name", "some error")
      end)

      # Set valid unique name
      workflow_map = Yex.Doc.get_map(doc, "workflow")
      unique_name = "Valid Workflow #{System.unique_integer()}"

      Yex.Doc.transaction(doc, "test_valid_name", fn ->
        Yex.Map.set(workflow_map, "name", unique_name)
      end)

      # Save should succeed
      ref = push(socket, "save_workflow", %{})
      assert_reply ref, :ok, response

      assert response[:saved_at]
      assert response[:lock_version]

      # Verify errors were cleared from Y.Doc
      ydoc_errors = Yex.Map.to_json(errors_map)
      assert ydoc_errors == %{}
    end

    test "writes nested job validation errors to Y.Doc",
         %{socket: socket, doc: doc} do
      # Add job with blank name to Y.Doc
      jobs_array = Yex.Doc.get_array(doc, "jobs")
      job_id = Ecto.UUID.generate()

      job_map =
        Yex.MapPrelim.from(%{
          "id" => job_id,
          "name" => "",
          "body" => Yex.TextPrelim.from(""),
          "adaptor" => "@openfn/language-common@1.0.0",
          "project_credential_id" => nil,
          "keychain_credential_id" => nil
        })

      Yex.Doc.transaction(doc, "test_add_invalid_job", fn ->
        Yex.Array.push(jobs_array, job_map)
      end)

      # Attempt save
      ref = push(socket, "save_workflow", %{})
      assert_reply ref, :error, %{type: "validation_error"}

      # Check job error in Y.Doc with nested structure
      errors_map = Yex.Doc.get_map(doc, "errors")
      ydoc_errors = Yex.Map.to_json(errors_map)

      # Errors should be nested: %{jobs: %{job-id: %{name: ["error"]}}}
      assert Map.has_key?(ydoc_errors, "jobs")
      assert is_map(ydoc_errors["jobs"])
      assert Map.has_key?(ydoc_errors["jobs"], job_id)
      assert is_map(ydoc_errors["jobs"][job_id])
      assert is_list(ydoc_errors["jobs"][job_id]["name"])

      assert Enum.any?(
               ydoc_errors["jobs"][job_id]["name"],
               &String.contains?(&1, "can't be blank")
             )
    end

    test "handles duplicate workflow name validation",
         %{socket: socket, doc: doc, project: project} do
      # Create another workflow with a specific name
      insert(:workflow, project: project, name: "Existing Workflow")

      # Try to set current workflow to same name
      workflow_map = Yex.Doc.get_map(doc, "workflow")

      Yex.Doc.transaction(doc, "test_duplicate_name", fn ->
        Yex.Map.set(workflow_map, "name", "Existing Workflow")
      end)

      # Attempt save
      ref = push(socket, "save_workflow", %{})

      assert_reply ref, :error, %{
        errors: errors,
        type: "validation_error"
      }

      assert errors[:name]
      assert errors[:name] |> List.first() =~ "already exists"

      # Verify error in Y.Doc
      errors_map = Yex.Doc.get_map(doc, "errors")
      ydoc_errors = Yex.Map.to_json(errors_map)
      workflow_errors = ydoc_errors["workflow"]
      assert is_list(workflow_errors["name"])

      assert Enum.any?(
               workflow_errors["name"],
               &String.contains?(&1, "already exists")
             )
    end
  end

  describe "reset_workflow" do
    test "blocks viewers from resetting", %{
      project: project,
      workflow: workflow
    } do
      viewer_user = insert(:user)
      insert(:project_user, project: project, user: viewer_user, role: :viewer)

      {:ok, _, socket} =
        LightningWeb.UserSocket
        |> socket("user_#{viewer_user.id}", %{current_user: viewer_user})
        |> subscribe_and_join(
          LightningWeb.WorkflowChannel,
          "workflow:collaborate:#{workflow.id}",
          %{"project_id" => project.id, "action" => "edit"}
        )

      ref = push(socket, "reset_workflow", %{})

      assert_reply ref, :error, %{
        errors: %{base: [message]},
        type: "unauthorized"
      }

      assert message =~ "don't have permission to edit"
    end

    test "allows editors to reset", %{project: project, workflow: workflow} do
      editor_user = insert(:user)
      insert(:project_user, project: project, user: editor_user, role: :editor)

      {:ok, _, socket} =
        LightningWeb.UserSocket
        |> socket("user_#{editor_user.id}", %{current_user: editor_user})
        |> subscribe_and_join(
          LightningWeb.WorkflowChannel,
          "workflow:collaborate:#{workflow.id}",
          %{"project_id" => project.id, "action" => "edit"}
        )

      ref = push(socket, "reset_workflow", %{})

      assert_reply ref, :ok, %{
        lock_version: _,
        workflow_id: _
      }
    end

    test "blocks reset after user demoted mid-session", %{
      project: project,
      workflow: workflow
    } do
      editor_user = insert(:user)

      project_user =
        insert(:project_user, project: project, user: editor_user, role: :editor)

      {:ok, _, socket} =
        LightningWeb.UserSocket
        |> socket("user_#{editor_user.id}", %{current_user: editor_user})
        |> subscribe_and_join(
          LightningWeb.WorkflowChannel,
          "workflow:collaborate:#{workflow.id}",
          %{"project_id" => project.id, "action" => "edit"}
        )

      # Verify editor can reset initially
      ref1 = push(socket, "reset_workflow", %{})
      assert_reply ref1, :ok, %{lock_version: _, workflow_id: _}

      # Demote user to viewer
      {:ok, _} =
        Lightning.Projects.update_project_user(project_user, %{role: :viewer})

      # Attempt to reset after demotion should fail
      ref2 = push(socket, "reset_workflow", %{})

      assert_reply ref2, :error, %{
        errors: %{base: [message]},
        type: "unauthorized"
      }

      assert message =~ "don't have permission to edit"
    end
  end

  describe "save_and_sync" do
    test "requires commit message", %{socket: socket} do
      ref = push(socket, "save_and_sync", %{})

      assert_reply ref, :error, %{
        errors: errors,
        type: "validation_error"
      }

      assert is_map(errors)
    end

    test "returns validation errors when workflow data is invalid", %{
      socket: socket
    } do
      # Set invalid data in Y.Doc (blank name)
      session_pid = socket.assigns.session_pid
      doc = Lightning.Collaboration.Session.get_doc(session_pid)

      # Get shared types BEFORE transaction
      workflow_map = Yex.Doc.get_map(doc, "workflow")

      Yex.Doc.transaction(doc, "test_update", fn ->
        Yex.Map.set(workflow_map, "name", "")
      end)

      # Set up GitHub repo connection
      insert(:project_repo_connection,
        project: socket.assigns.project,
        repo: "openfn/demo",
        branch: "main"
      )

      ref =
        push(socket, "save_and_sync", %{
          "commit_message" => "Valid commit message"
        })

      assert_reply ref, :error, %{
        errors: errors,
        type: "validation_error"
      }

      assert is_map(errors)
      assert errors[:name]
    end

    test "requires GitHub repo connection to be configured", %{socket: socket} do
      # No GitHub repo connection exists for this project

      # Modify workflow
      session_pid = socket.assigns.session_pid
      doc = Lightning.Collaboration.Session.get_doc(session_pid)
      workflow_map = Yex.Doc.get_map(doc, "workflow")

      Yex.Doc.transaction(doc, "test_update", fn ->
        Yex.Map.set(workflow_map, "name", "Test")
      end)

      ref =
        push(socket, "save_and_sync", %{"commit_message" => "Test commit"})

      assert_reply ref, :error, %{
        errors: errors,
        type: error_type
      }

      assert is_map(errors)
      # Should indicate GitHub connection is missing
      assert error_type == "github_sync_error"
    end

    test "blocks viewers from saving and syncing", %{
      project: project,
      workflow: workflow
    } do
      viewer_user = insert(:user)
      insert(:project_user, project: project, user: viewer_user, role: :viewer)

      # Set up GitHub repo connection
      insert(:project_repo_connection,
        project: project,
        repo: "openfn/demo",
        branch: "main"
      )

      {:ok, _, socket} =
        LightningWeb.UserSocket
        |> socket("user_#{viewer_user.id}", %{current_user: viewer_user})
        |> subscribe_and_join(
          LightningWeb.WorkflowChannel,
          "workflow:collaborate:#{workflow.id}",
          %{"project_id" => project.id, "action" => "edit"}
        )

      # Viewers can join but cannot save and sync
      ref =
        push(socket, "save_and_sync", %{"commit_message" => "Test commit"})

      assert_reply ref, :error, %{
        errors: %{base: [message]},
        type: "unauthorized"
      }

      assert message =~ "don't have permission to edit"
    end

    test "handles deleted workflow", %{socket: socket, workflow: workflow} do
      # Set up GitHub repo connection
      insert(:project_repo_connection,
        project: socket.assigns.project,
        repo: "openfn/demo",
        branch: "main"
      )

      # Delete the workflow
      Lightning.Repo.update!(
        Ecto.Changeset.change(workflow,
          deleted_at: DateTime.utc_now() |> DateTime.truncate(:second)
        )
      )

      ref =
        push(socket, "save_and_sync", %{"commit_message" => "Test commit"})

      assert_reply ref, :error, %{
        errors: %{base: ["This workflow has been deleted"]},
        type: "workflow_deleted"
      }
    end
  end

  describe "validate_workflow_name" do
    setup %{socket: socket} do
      project = socket.assigns.project

      # Create some existing workflows
      workflow1 = insert(:workflow, project: project, name: "My Workflow")
      workflow2 = insert(:workflow, project: project, name: "My Workflow 1")
      workflow3 = insert(:workflow, project: project, name: "Test Workflow")

      %{
        socket: socket,
        project: project,
        existing_workflows: [workflow1, workflow2, workflow3]
      }
    end

    test "returns original name when unique", %{socket: socket} do
      ref =
        push(socket, "validate_workflow_name", %{
          "workflow" => %{"name" => "Unique Workflow"}
        })

      assert_reply ref, :ok, %{workflow: validated}
      assert validated["name"] == "Unique Workflow"
    end

    test "appends '2' when name and name 1 exist", %{socket: socket} do
      ref =
        push(socket, "validate_workflow_name", %{
          "workflow" => %{"name" => "My Workflow"}
        })

      assert_reply ref, :ok, %{workflow: validated}
      assert validated["name"] == "My Workflow 2"
    end

    test "appends number to already-numbered name", %{socket: socket} do
      ref =
        push(socket, "validate_workflow_name", %{
          "workflow" => %{"name" => "My Workflow 1"}
        })

      assert_reply ref, :ok, %{workflow: validated}
      assert validated["name"] == "My Workflow 1 1"
    end

    test "defaults empty name to 'Untitled workflow'", %{socket: socket} do
      ref =
        push(socket, "validate_workflow_name", %{
          "workflow" => %{"name" => ""}
        })

      assert_reply ref, :ok, %{workflow: validated}
      assert validated["name"] == "Untitled workflow"
    end

    test "defaults whitespace-only name to 'Untitled workflow'", %{
      socket: socket
    } do
      ref =
        push(socket, "validate_workflow_name", %{
          "workflow" => %{"name" => "   "}
        })

      assert_reply ref, :ok, %{workflow: validated}
      assert validated["name"] == "Untitled workflow"
    end

    test "ensures 'Untitled workflow' is unique", %{socket: socket} do
      # Create an existing "Untitled workflow"
      insert(:workflow,
        project: socket.assigns.project,
        name: "Untitled workflow"
      )

      ref =
        push(socket, "validate_workflow_name", %{
          "workflow" => %{"name" => ""}
        })

      assert_reply ref, :ok, %{workflow: validated}
      assert validated["name"] == "Untitled workflow 1"
    end

    test "preserves other params unchanged", %{socket: socket} do
      ref =
        push(socket, "validate_workflow_name", %{
          "workflow" => %{
            "name" => "Test Workflow",
            "other_field" => "value"
          }
        })

      assert_reply ref, :ok, %{workflow: validated}
      assert validated["name"] == "Test Workflow 1"
      assert validated["other_field"] == "value"
    end

    test "sequential numbering skips gaps", %{socket: socket} do
      # Create workflows with gaps: "Gap Test", "Gap Test 1", "Gap Test 3"
      insert(:workflow,
        project: socket.assigns.project,
        name: "Gap Test"
      )

      insert(:workflow,
        project: socket.assigns.project,
        name: "Gap Test 1"
      )

      insert(:workflow,
        project: socket.assigns.project,
        name: "Gap Test 3"
      )

      ref =
        push(socket, "validate_workflow_name", %{
          "workflow" => %{"name" => "Gap Test"}
        })

      # Algorithm doesn't fill gaps, it continues from highest
      assert_reply ref, :ok, %{workflow: validated}
      assert validated["name"] == "Gap Test 2"
    end
  end

  describe "PubSub subscription and credential broadcasting" do
    test "receives and forwards credentials_updated broadcast to channel", %{
      socket: socket,
      workflow: workflow,
      project: project
    } do
      # Create some test credentials
      user = socket.assigns.current_user

      credential =
        insert(:credential,
          name: "Broadcast Test",
          schema: "raw",
          user: user
        )

      insert(:project_credential, project: project, credential: credential)

      # Fetch and render credentials
      credentials =
        Lightning.Projects.list_project_credentials(project)
        |> Enum.concat(
          Lightning.Credentials.list_keychain_credentials_for_project(project)
        )

      # This matches the render_credentials function in workflow_channel.ex
      rendered_credentials = %{
        project_credentials:
          credentials
          |> Enum.filter(&match?(%Lightning.Projects.ProjectCredential{}, &1))
          |> Enum.map(fn pc ->
            %{
              id: pc.credential.id,
              project_credential_id: pc.id,
              name: pc.credential.name,
              external_id: pc.credential.external_id,
              schema: pc.credential.schema,
              owner: %{
                id: pc.credential.user.id,
                name:
                  "#{pc.credential.user.first_name} #{pc.credential.user.last_name}",
                email: pc.credential.user.email
              },
              oauth_client_name: nil,
              inserted_at: pc.credential.inserted_at,
              updated_at: pc.credential.updated_at
            }
          end),
        keychain_credentials: []
      }

      # Broadcast credentials_updated message
      Phoenix.PubSub.broadcast(
        Lightning.PubSub,
        "workflow:collaborate:#{workflow.id}",
        %{event: "credentials_updated", payload: rendered_credentials}
      )

      # Verify channel pushed the message to the client
      assert_push "credentials_updated", pushed_credentials

      assert %{
               project_credentials: [cred | _],
               keychain_credentials: []
             } = pushed_credentials

      assert cred.name == "Broadcast Test"
      assert cred.schema == "raw"
    end

    test "forwards keychain credentials in broadcast", %{
      socket: socket,
      workflow: workflow,
      project: project
    } do
      user = socket.assigns.current_user

      # Create a keychain credential
      keychain_cred =
        insert(:keychain_credential,
          name: "Keychain Broadcast",
          path: "$.secret",
          project: project,
          created_by: user
        )

      # Simulate broadcast with keychain credential
      rendered_credentials = %{
        project_credentials: [],
        keychain_credentials: [
          %{
            id: keychain_cred.id,
            name: keychain_cred.name,
            path: keychain_cred.path,
            default_credential_id: keychain_cred.default_credential_id,
            inserted_at: keychain_cred.inserted_at,
            updated_at: keychain_cred.updated_at
          }
        ]
      }

      Phoenix.PubSub.broadcast(
        Lightning.PubSub,
        "workflow:collaborate:#{workflow.id}",
        %{event: "credentials_updated", payload: rendered_credentials}
      )

      assert_push "credentials_updated", pushed_credentials

      assert %{
               project_credentials: [],
               keychain_credentials: [keychain | _]
             } = pushed_credentials

      assert keychain.name == "Keychain Broadcast"
      assert keychain.path == "$.secret"
    end

    test "broadcasts to all subscribed channels", %{workflow: workflow} do
      # Broadcast empty credentials update
      rendered_credentials = %{
        project_credentials: [],
        keychain_credentials: []
      }

      Phoenix.PubSub.broadcast(
        Lightning.PubSub,
        "workflow:collaborate:#{workflow.id}",
        %{event: "credentials_updated", payload: rendered_credentials}
      )

      # Socket should receive the push
      assert_push "credentials_updated", pushed_credentials

      assert %{
               project_credentials: [],
               keychain_credentials: []
             } = pushed_credentials
    end

    test "handles presence_diff without errors", %{
      socket: socket,
      workflow: workflow
    } do
      # Send a presence_diff message (already handled by channel)
      Phoenix.PubSub.broadcast(
        Lightning.PubSub,
        "workflow:collaborate:#{workflow.id}",
        %{event: "presence_diff", payload: %{}}
      )

      # Should not push credentials_updated
      refute_push "credentials_updated", _

      # Socket should still be functional
      ref = push(socket, "request_credentials", %{})
      assert_reply ref, :ok, %{credentials: _}
    end

    test "handles credentials with all optional fields", %{
      socket: socket,
      workflow: workflow,
      project: project
    } do
      user = socket.assigns.current_user

      oauth_client = insert(:oauth_client, name: "Google OAuth")

      credential =
        insert(:credential,
          name: "Full Featured Credential",
          schema: "oauth",
          user: user,
          external_id: "ext_456",
          oauth_client: oauth_client
        )

      project_credential =
        insert(:project_credential, project: project, credential: credential)

      # Render with all fields populated
      rendered_credentials = %{
        project_credentials: [
          %{
            id: credential.id,
            project_credential_id: project_credential.id,
            name: credential.name,
            external_id: credential.external_id,
            schema: credential.schema,
            owner: %{
              id: user.id,
              name: "#{user.first_name} #{user.last_name}",
              email: user.email
            },
            oauth_client_name: oauth_client.name,
            inserted_at: credential.inserted_at,
            updated_at: credential.updated_at
          }
        ],
        keychain_credentials: []
      }

      Phoenix.PubSub.broadcast(
        Lightning.PubSub,
        "workflow:collaborate:#{workflow.id}",
        %{event: "credentials_updated", payload: rendered_credentials}
      )

      assert_push "credentials_updated", pushed_credentials

      assert [
               %{
                 name: "Full Featured Credential",
                 schema: "oauth",
                 external_id: "ext_456",
                 oauth_client_name: "Google OAuth",
                 owner: %{
                   id: owner_id,
                   name: owner_name,
                   email: owner_email
                 }
               }
             ] = pushed_credentials.project_credentials

      assert owner_id == user.id
      assert owner_name == "#{user.first_name} #{user.last_name}"
      assert owner_email == user.email
    end

    test "request_credentials renders owner and oauth_client_name correctly", %{
      socket: socket,
      project: project
    } do
      user = socket.assigns.current_user

      oauth_client = insert(:oauth_client, name: "Salesforce OAuth")

      credential =
        insert(:credential,
          name: "OAuth Test Credential",
          schema: "oauth",
          user: user,
          external_id: "ext_789",
          oauth_client: oauth_client
        )

      insert(:project_credential, project: project, credential: credential)

      # Request credentials through the channel (goes through render_credentials)
      ref = push(socket, "request_credentials", %{})

      assert_reply ref, :ok, %{credentials: credentials}

      # Verify render_owner was called and returned correct data
      assert [cred | _] = credentials.project_credentials

      assert cred.owner == %{
               id: user.id,
               name: "#{user.first_name} #{user.last_name}",
               email: user.email
             }

      # Verify render_oauth_client_name was called
      assert cred.oauth_client_name == "Salesforce OAuth"
      assert cred.name == "OAuth Test Credential"
      assert cred.external_id == "ext_789"
    end

    test "request_credentials handles nil owner and oauth_client", %{
      socket: socket,
      project: project
    } do
      # Create credential without user association (edge case)
      credential =
        insert(:credential,
          name: "No Owner Credential",
          schema: "raw",
          user: nil,
          oauth_client: nil
        )

      insert(:project_credential, project: project, credential: credential)

      ref = push(socket, "request_credentials", %{})

      assert_reply ref, :ok, %{credentials: credentials}

      # Verify render_owner returns nil for nil user
      assert [cred | _] = credentials.project_credentials
      assert cred.owner == nil
      assert cred.oauth_client_name == nil
    end
  end

<<<<<<< HEAD
  describe "webhook authentication methods" do
    test "request_trigger_auth_methods returns auth methods for a trigger", %{
=======
  describe "request_history" do
    test "returns work orders with runs for workflow", %{
>>>>>>> dc68669d
      socket: socket,
      workflow: workflow,
      project: project
    } do
<<<<<<< HEAD
      # Create a trigger with webhook auth methods
      trigger = insert(:trigger, workflow: workflow, type: :webhook)

      auth_method1 =
        insert(:webhook_auth_method,
          project: project,
          name: "API Key Auth",
          auth_type: :api
        )

      auth_method2 =
        insert(:webhook_auth_method,
          project: project,
          name: "Basic Auth",
          auth_type: :basic
        )

      # Associate auth methods with trigger
      Lightning.WebhookAuthMethods.update_trigger_auth_methods(
        trigger,
        [auth_method1, auth_method2],
        actor: socket.assigns.current_user
      )

      ref =
        push(socket, "request_trigger_auth_methods", %{
          "trigger_id" => trigger.id
        })

      assert_reply ref, :ok, %{
        trigger_id: returned_trigger_id,
        webhook_auth_methods: methods
      }

      assert returned_trigger_id == trigger.id
      assert length(methods) == 2

      assert Enum.any?(methods, fn m ->
               m.id == auth_method1.id && m.name == "API Key Auth" &&
                 m.auth_type == :api
             end)

      assert Enum.any?(methods, fn m ->
               m.id == auth_method2.id && m.name == "Basic Auth" &&
                 m.auth_type == :basic
             end)
    end

    test "request_trigger_auth_methods excludes deleted auth methods", %{
=======
      # Create snapshot for workflow (required for work orders)
      workflow = with_snapshot(workflow)

      # Create trigger and work orders using the proper create_for method
      trigger = insert(:trigger, type: :webhook, workflow: workflow)
      dataclip_1 = insert(:dataclip, project: project)

      {:ok, _work_order_1} =
        Lightning.WorkOrders.create_for(trigger,
          dataclip: dataclip_1,
          workflow: workflow
        )

      dataclip_2 = insert(:dataclip, project: project)

      {:ok, _work_order_2} =
        Lightning.WorkOrders.create_for(trigger,
          dataclip: dataclip_2,
          workflow: workflow
        )

      ref = push(socket, "request_history", %{})

      assert_reply ref, :ok, %{history: history}
      assert is_list(history)
      assert length(history) == 2

      # Verify structure matches expected JSON format
      [first_wo | _] = history
      assert Map.has_key?(first_wo, :id)
      assert Map.has_key?(first_wo, :state)
      assert Map.has_key?(first_wo, :last_activity)
      assert Map.has_key?(first_wo, :version)
      assert Map.has_key?(first_wo, :runs)
      assert is_list(first_wo.runs)

      # Verify run structure
      [first_run | _] = first_wo.runs
      assert Map.has_key?(first_run, :id)
      assert Map.has_key?(first_run, :state)
      assert Map.has_key?(first_run, :error_type)
      assert Map.has_key?(first_run, :started_at)
      assert Map.has_key?(first_run, :finished_at)
    end

    test "returns empty list when workflow has no work orders", %{socket: socket} do
      ref = push(socket, "request_history", %{})

      assert_reply ref, :ok, %{history: history}
      assert history == []
    end

    test "includes specific run's work order when run_id provided", %{
>>>>>>> dc68669d
      socket: socket,
      workflow: workflow,
      project: project
    } do
<<<<<<< HEAD
      trigger = insert(:trigger, workflow: workflow, type: :webhook)

      active_method =
        insert(:webhook_auth_method,
          project: project,
          name: "Active Auth",
          auth_type: :api
        )

      deleted_method =
        insert(:webhook_auth_method,
          project: project,
          name: "Deleted Auth",
          auth_type: :basic,
          scheduled_deletion: DateTime.utc_now()
        )

      Lightning.WebhookAuthMethods.update_trigger_auth_methods(
        trigger,
        [active_method, deleted_method],
        actor: socket.assigns.current_user
      )

      ref =
        push(socket, "request_trigger_auth_methods", %{
          "trigger_id" => trigger.id
        })

      assert_reply ref, :ok, %{webhook_auth_methods: methods}

      # Should only include active method
      assert length(methods) == 1
      assert hd(methods).id == active_method.id
    end

    test "request_trigger_auth_methods returns empty list for trigger without auth",
         %{
           socket: socket,
           workflow: workflow
         } do
      trigger = insert(:trigger, workflow: workflow, type: :webhook)

      ref =
        push(socket, "request_trigger_auth_methods", %{
          "trigger_id" => trigger.id
        })

      assert_reply ref, :ok, %{
        trigger_id: returned_trigger_id,
        webhook_auth_methods: methods
      }

      assert returned_trigger_id == trigger.id
      assert methods == []
    end

    test "update_trigger_auth_methods associates auth methods with trigger", %{
=======
      # Create snapshot for workflow (required for work orders)
      workflow = with_snapshot(workflow)

      # Create an old work order
      trigger = insert(:trigger, type: :webhook, workflow: workflow)
      dataclip = insert(:dataclip, project: project)

      {:ok, old_work_order} =
        Lightning.WorkOrders.create_for(trigger,
          dataclip: dataclip,
          workflow: workflow
        )

      old_run = hd(old_work_order.runs)

      # Create multiple newer work orders
      for _ <- 1..5 do
        dataclip = insert(:dataclip, project: project)

        Lightning.WorkOrders.create_for(trigger,
          dataclip: dataclip,
          workflow: workflow
        )
      end

      ref = push(socket, "request_history", %{"run_id" => old_run.id})

      assert_reply ref, :ok, %{history: history}
      assert is_list(history)

      # Verify the specific work order is included
      work_order_ids = Enum.map(history, & &1.id)
      assert old_work_order.id in work_order_ids
    end
  end

  describe "request_run_steps" do
    test "returns step data for valid run_id", %{
>>>>>>> dc68669d
      socket: socket,
      workflow: workflow,
      project: project
    } do
<<<<<<< HEAD
      trigger = insert(:trigger, workflow: workflow, type: :webhook)

      auth_method1 =
        insert(:webhook_auth_method,
          project: project,
          name: "Method 1",
          auth_type: :api
        )

      auth_method2 =
        insert(:webhook_auth_method,
          project: project,
          name: "Method 2",
          auth_type: :basic
        )

      ref =
        push(socket, "update_trigger_auth_methods", %{
          "trigger_id" => trigger.id,
          "auth_method_ids" => [auth_method1.id, auth_method2.id]
        })

      assert_reply ref, :ok, %{success: true}

      # Verify broadcast was sent to all collaborators
      assert_broadcast "trigger_auth_methods_updated", %{
        trigger_id: broadcasted_trigger_id,
        webhook_auth_methods: broadcasted_methods
      }

      assert broadcasted_trigger_id == trigger.id
      assert length(broadcasted_methods) == 2
    end

    test "update_trigger_auth_methods can clear all auth methods", %{
      socket: socket,
      workflow: workflow,
      project: project
    } do
      trigger = insert(:trigger, workflow: workflow, type: :webhook)

      auth_method =
        insert(:webhook_auth_method,
          project: project,
          name: "Method to Remove",
          auth_type: :api
        )

      # First associate
      Lightning.WebhookAuthMethods.update_trigger_auth_methods(
        trigger,
        [auth_method],
        actor: socket.assigns.current_user
      )

      # Then clear
      ref =
        push(socket, "update_trigger_auth_methods", %{
          "trigger_id" => trigger.id,
          "auth_method_ids" => []
        })

      assert_reply ref, :ok, %{success: true}

      assert_broadcast "trigger_auth_methods_updated", %{
        trigger_id: _,
        webhook_auth_methods: methods
      }

      assert methods == []
    end

    test "update_trigger_auth_methods rejects unauthorized user", %{
      workflow: workflow,
      project: project
    } do
      # Create a user without edit permissions
      viewer = insert(:user)
      insert(:project_user, project: project, user: viewer, role: :viewer)

      {:ok, _, viewer_socket} =
        LightningWeb.UserSocket
        |> socket("user_#{viewer.id}", %{current_user: viewer})
        |> subscribe_and_join(
          LightningWeb.WorkflowChannel,
          "workflow:collaborate:#{workflow.id}",
          %{"project_id" => project.id, "action" => "edit"}
        )

      trigger = insert(:trigger, workflow: workflow, type: :webhook)

      auth_method =
        insert(:webhook_auth_method,
          project: project,
          name: "Test Method",
          auth_type: :api
        )

      ref =
        push(viewer_socket, "update_trigger_auth_methods", %{
          "trigger_id" => trigger.id,
          "auth_method_ids" => [auth_method.id]
        })

      assert_reply ref, :error, %{reason: reason}
      assert reason =~ "permission"
    end

    test "update_trigger_auth_methods rejects trigger from different workflow",
         %{
           socket: socket,
           project: project
         } do
      # Create a different workflow
      other_workflow = insert(:workflow, project: project)
      other_trigger = insert(:trigger, workflow: other_workflow, type: :webhook)

      auth_method =
        insert(:webhook_auth_method,
          project: project,
          name: "Test Method",
          auth_type: :api
        )

      ref =
        push(socket, "update_trigger_auth_methods", %{
          "trigger_id" => other_trigger.id,
          "auth_method_ids" => [auth_method.id]
        })

      assert_reply ref, :error, %{reason: reason}
      assert reason =~ "does not belong"
    end

    test "update_trigger_auth_methods filters out non-existent auth method IDs",
         %{
           socket: socket,
           workflow: workflow,
           project: project
         } do
      trigger = insert(:trigger, workflow: workflow, type: :webhook)

      valid_method =
        insert(:webhook_auth_method,
          project: project,
          name: "Valid Method",
          auth_type: :api
        )

      # Include a non-existent UUID
      fake_uuid = Ecto.UUID.generate()

      ref =
        push(socket, "update_trigger_auth_methods", %{
          "trigger_id" => trigger.id,
          "auth_method_ids" => [valid_method.id, fake_uuid]
        })

      assert_reply ref, :ok, %{success: true}

      assert_broadcast "trigger_auth_methods_updated", %{
        webhook_auth_methods: methods
      }

      # Should only include the valid method
      assert length(methods) == 1
      assert hd(methods).id == valid_method.id
    end

    test "get_context includes webhook_auth_methods", %{
      socket: socket,
      project: project
    } do
      # Create webhook auth methods for the project
      auth_method1 =
        insert(:webhook_auth_method,
          project: project,
          name: "API Key Auth",
          auth_type: :api
        )

      auth_method2 =
        insert(:webhook_auth_method,
          project: project,
          name: "Basic Auth",
          auth_type: :basic
        )

      ref = push(socket, "get_context", %{})

      assert_reply ref, :ok, context

      assert %{webhook_auth_methods: methods} = context
      assert length(methods) == 2

      assert Enum.any?(methods, fn m ->
               m.id == auth_method1.id && m.name == "API Key Auth" &&
                 m.auth_type == :api
             end)

      assert Enum.any?(methods, fn m ->
               m.id == auth_method2.id && m.name == "Basic Auth" &&
                 m.auth_type == :basic
             end)
    end

    test "get_context excludes deleted webhook_auth_methods", %{
      socket: socket,
      project: project
    } do
      # Create active and deleted auth methods
      insert(:webhook_auth_method,
        project: project,
        name: "Active Method",
        auth_type: :api
      )

      insert(:webhook_auth_method,
        project: project,
        name: "Deleted Method",
        auth_type: :basic,
        scheduled_deletion: DateTime.utc_now()
      )

      ref = push(socket, "get_context", %{})

      assert_reply ref, :ok, context

      assert %{webhook_auth_methods: methods} = context
      # Should only include active method
      assert length(methods) == 1
      assert hd(methods).name == "Active Method"
    end

    test "webhook_auth_methods_updated broadcast is received by all collaborators",
         %{
           workflow: workflow,
           project: project
         } do
      # Create two users
      user1 = insert(:user)
      user2 = insert(:user)

      insert(:project_user, project: project, user: user1, role: :editor)
      insert(:project_user, project: project, user: user2, role: :editor)

      # Both join the channel
      {:ok, _, socket1} =
        LightningWeb.UserSocket
        |> socket("user_#{user1.id}", %{current_user: user1})
        |> subscribe_and_join(
          LightningWeb.WorkflowChannel,
          "workflow:collaborate:#{workflow.id}",
          %{"project_id" => project.id, "action" => "edit"}
        )

      {:ok, _, _socket2} =
        LightningWeb.UserSocket
        |> socket("user_#{user2.id}", %{current_user: user2})
        |> subscribe_and_join(
          LightningWeb.WorkflowChannel,
          "workflow:collaborate:#{workflow.id}",
          %{"project_id" => project.id, "action" => "edit"}
        )

      trigger = insert(:trigger, workflow: workflow, type: :webhook)

      auth_method =
        insert(:webhook_auth_method,
          project: project,
          name: "Shared Method",
          auth_type: :api
        )

      # User 1 updates auth methods
      push(socket1, "update_trigger_auth_methods", %{
        "trigger_id" => trigger.id,
        "auth_method_ids" => [auth_method.id]
      })

      # Both sockets should receive the broadcast
      assert_broadcast "trigger_auth_methods_updated", %{
        trigger_id: _,
        webhook_auth_methods: _
      }
=======
      # Create jobs and steps for the workflow
      job1 = insert(:job, workflow: workflow)
      job2 = insert(:job, workflow: workflow)
      workflow = with_snapshot(workflow)

      dataclip = insert(:dataclip, project: project)
      work_order = insert(:workorder, workflow: workflow)

      run =
        insert(:run,
          work_order: work_order,
          starting_job: job1,
          dataclip: dataclip
        )

      _step1 =
        insert(:step,
          runs: [run],
          job: job1,
          exit_reason: "success"
        )

      _step2 =
        insert(:step,
          runs: [run],
          job: job2,
          exit_reason: "fail",
          error_type: "RuntimeError"
        )

      ref = push(socket, "request_run_steps", %{"run_id" => run.id})

      assert_reply ref, :ok, response

      assert %{run_id: run_id, steps: steps, metadata: metadata} = response
      assert run_id == run.id
      assert length(steps) == 2

      assert Enum.any?(steps, fn s ->
               s.job_id == job1.id && s.exit_reason == "success"
             end)

      assert Enum.any?(steps, fn s ->
               s.job_id == job2.id && s.exit_reason == "fail" &&
                 s.error_type == "RuntimeError"
             end)

      assert metadata.starting_job_id == job1.id
    end

    test "returns error for non-existent run", %{socket: socket} do
      ref =
        push(socket, "request_run_steps", %{"run_id" => Ecto.UUID.generate()})

      assert_reply ref, :error, %{reason: "run_not_found"}
    end

    test "returns error for run from different project", %{socket: socket} do
      other_project = insert(:project)
      other_workflow = insert(:workflow, project: other_project)
      job = insert(:job, workflow: other_workflow)
      other_workflow = with_snapshot(other_workflow)

      dataclip = insert(:dataclip, project: other_project)
      work_order = insert(:workorder, workflow: other_workflow)

      run =
        insert(:run,
          work_order: work_order,
          starting_job: job,
          dataclip: dataclip
        )

      ref = push(socket, "request_run_steps", %{"run_id" => run.id})
      assert_reply ref, :error, %{reason: "unauthorized"}
    end
  end

  describe "real-time history updates" do
    test "handles WorkOrderCreated event for current workflow", %{
      socket: socket,
      workflow: workflow,
      project: project
    } do
      # Create snapshot and work order
      workflow = with_snapshot(workflow)
      trigger = insert(:trigger, type: :webhook, workflow: workflow)
      dataclip = insert(:dataclip, project: project)

      {:ok, work_order} =
        Lightning.WorkOrders.create_for(trigger,
          dataclip: dataclip,
          workflow: workflow
        )

      # Send the event directly to handle_info
      event = %Lightning.WorkOrders.Events.WorkOrderCreated{
        work_order: work_order,
        project_id: project.id
      }

      # Should not crash and should push a message
      assert {:noreply, ^socket} =
               LightningWeb.WorkflowChannel.handle_info(event, socket)

      # Verify message was pushed (check mailbox)
      assert_push "history_updated", %{action: "created", work_order: wo}
      assert wo.id == work_order.id
    end

    test "ignores WorkOrderCreated event for different workflow", %{
      socket: socket,
      project: project
    } do
      # Create a different workflow
      other_workflow = insert(:workflow, project: project)
      other_workflow = with_snapshot(other_workflow)

      trigger = insert(:trigger, type: :webhook, workflow: other_workflow)
      dataclip = insert(:dataclip, project: project)

      {:ok, work_order} =
        Lightning.WorkOrders.create_for(trigger,
          dataclip: dataclip,
          workflow: other_workflow
        )

      event = %Lightning.WorkOrders.Events.WorkOrderCreated{
        work_order: work_order,
        project_id: project.id
      }

      # Should not crash
      assert {:noreply, ^socket} =
               LightningWeb.WorkflowChannel.handle_info(event, socket)

      # Should not push any message
      refute_push "history_updated", _payload
    end

    test "handles WorkOrderUpdated event for current workflow", %{
      socket: socket,
      workflow: workflow,
      project: project
    } do
      # Create snapshot and work order
      workflow = with_snapshot(workflow)
      trigger = insert(:trigger, type: :webhook, workflow: workflow)
      dataclip = insert(:dataclip, project: project)

      {:ok, work_order} =
        Lightning.WorkOrders.create_for(trigger,
          dataclip: dataclip,
          workflow: workflow
        )

      {:ok, updated_work_order} =
        Lightning.Repo.update(Ecto.Changeset.change(work_order, state: :success))

      event = %Lightning.WorkOrders.Events.WorkOrderUpdated{
        work_order: updated_work_order
      }

      # Should not crash and should push a message
      assert {:noreply, ^socket} =
               LightningWeb.WorkflowChannel.handle_info(event, socket)

      assert_push "history_updated", %{action: "updated", work_order: wo}
      assert wo.id == updated_work_order.id
    end

    test "handles RunCreated event for current workflow", %{
      socket: socket,
      workflow: workflow,
      project: project
    } do
      # Create a job for the workflow first
      job = insert(:job, workflow: workflow)

      # Create snapshot and work order
      workflow = with_snapshot(workflow)
      trigger = insert(:trigger, type: :webhook, workflow: workflow)
      dataclip = insert(:dataclip, project: project)

      {:ok, work_order} =
        Lightning.WorkOrders.create_for(trigger,
          dataclip: dataclip,
          workflow: workflow
        )

      {:ok, run} =
        Lightning.Repo.insert(%Lightning.Run{
          work_order_id: work_order.id,
          starting_trigger_id: trigger.id,
          starting_job_id: job.id,
          dataclip_id: dataclip.id,
          state: :available
        })

      event = %Lightning.WorkOrders.Events.RunCreated{
        run: run,
        project_id: project.id
      }

      # Should not crash and should push a message
      assert {:noreply, ^socket} =
               LightningWeb.WorkflowChannel.handle_info(event, socket)

      assert_push "history_updated", %{
        action: "run_created",
        run: pushed_run,
        work_order_id: wo_id
      }

      assert pushed_run.id == run.id
      assert wo_id == work_order.id
    end

    test "handles RunUpdated event for current workflow", %{
      socket: socket,
      workflow: workflow,
      project: project
    } do
      # Create snapshot and work order
      workflow = with_snapshot(workflow)
      trigger = insert(:trigger, type: :webhook, workflow: workflow)
      dataclip = insert(:dataclip, project: project)

      {:ok, work_order} =
        Lightning.WorkOrders.create_for(trigger,
          dataclip: dataclip,
          workflow: workflow
        )

      run = hd(work_order.runs)

      {:ok, updated_run} =
        Lightning.Repo.update(Ecto.Changeset.change(run, state: :success))

      event = %Lightning.WorkOrders.Events.RunUpdated{run: updated_run}

      # Should not crash and should push a message
      assert {:noreply, ^socket} =
               LightningWeb.WorkflowChannel.handle_info(event, socket)

      assert_push "history_updated", %{
        action: "run_updated",
        run: pushed_run,
        work_order_id: wo_id
      }

      assert pushed_run.id == updated_run.id
      assert wo_id == work_order.id
    end

    test "ignores RunUpdated event for different workflow", %{
      socket: socket,
      project: project
    } do
      # Create a different workflow
      other_workflow = insert(:workflow, project: project)
      other_workflow = with_snapshot(other_workflow)

      trigger = insert(:trigger, type: :webhook, workflow: other_workflow)
      dataclip = insert(:dataclip, project: project)

      {:ok, work_order} =
        Lightning.WorkOrders.create_for(trigger,
          dataclip: dataclip,
          workflow: other_workflow
        )

      run = hd(work_order.runs)

      {:ok, updated_run} =
        Lightning.Repo.update(Ecto.Changeset.change(run, state: :success))

      event = %Lightning.WorkOrders.Events.RunUpdated{run: updated_run}

      # Should not crash
      assert {:noreply, ^socket} =
               LightningWeb.WorkflowChannel.handle_info(event, socket)

      # Should not push any message
      refute_push "history_updated", _payload
>>>>>>> dc68669d
    end
  end
end<|MERGE_RESOLUTION|>--- conflicted
+++ resolved
@@ -1316,68 +1316,12 @@
     end
   end
 
-<<<<<<< HEAD
-  describe "webhook authentication methods" do
-    test "request_trigger_auth_methods returns auth methods for a trigger", %{
-=======
   describe "request_history" do
     test "returns work orders with runs for workflow", %{
->>>>>>> dc68669d
       socket: socket,
       workflow: workflow,
       project: project
     } do
-<<<<<<< HEAD
-      # Create a trigger with webhook auth methods
-      trigger = insert(:trigger, workflow: workflow, type: :webhook)
-
-      auth_method1 =
-        insert(:webhook_auth_method,
-          project: project,
-          name: "API Key Auth",
-          auth_type: :api
-        )
-
-      auth_method2 =
-        insert(:webhook_auth_method,
-          project: project,
-          name: "Basic Auth",
-          auth_type: :basic
-        )
-
-      # Associate auth methods with trigger
-      Lightning.WebhookAuthMethods.update_trigger_auth_methods(
-        trigger,
-        [auth_method1, auth_method2],
-        actor: socket.assigns.current_user
-      )
-
-      ref =
-        push(socket, "request_trigger_auth_methods", %{
-          "trigger_id" => trigger.id
-        })
-
-      assert_reply ref, :ok, %{
-        trigger_id: returned_trigger_id,
-        webhook_auth_methods: methods
-      }
-
-      assert returned_trigger_id == trigger.id
-      assert length(methods) == 2
-
-      assert Enum.any?(methods, fn m ->
-               m.id == auth_method1.id && m.name == "API Key Auth" &&
-                 m.auth_type == :api
-             end)
-
-      assert Enum.any?(methods, fn m ->
-               m.id == auth_method2.id && m.name == "Basic Auth" &&
-                 m.auth_type == :basic
-             end)
-    end
-
-    test "request_trigger_auth_methods excludes deleted auth methods", %{
-=======
       # Create snapshot for workflow (required for work orders)
       workflow = with_snapshot(workflow)
 
@@ -1431,12 +1375,399 @@
     end
 
     test "includes specific run's work order when run_id provided", %{
->>>>>>> dc68669d
       socket: socket,
       workflow: workflow,
       project: project
     } do
-<<<<<<< HEAD
+      # Create snapshot for workflow (required for work orders)
+      workflow = with_snapshot(workflow)
+
+      # Create an old work order
+      trigger = insert(:trigger, type: :webhook, workflow: workflow)
+      dataclip = insert(:dataclip, project: project)
+
+      {:ok, old_work_order} =
+        Lightning.WorkOrders.create_for(trigger,
+          dataclip: dataclip,
+          workflow: workflow
+        )
+
+      old_run = hd(old_work_order.runs)
+
+      # Create multiple newer work orders
+      for _ <- 1..5 do
+        dataclip = insert(:dataclip, project: project)
+
+        Lightning.WorkOrders.create_for(trigger,
+          dataclip: dataclip,
+          workflow: workflow
+        )
+      end
+
+      ref = push(socket, "request_history", %{"run_id" => old_run.id})
+
+      assert_reply ref, :ok, %{history: history}
+      assert is_list(history)
+
+      # Verify the specific work order is included
+      work_order_ids = Enum.map(history, & &1.id)
+      assert old_work_order.id in work_order_ids
+    end
+  end
+
+  describe "request_run_steps" do
+    test "returns step data for valid run_id", %{
+      socket: socket,
+      workflow: workflow,
+      project: project
+    } do
+      # Create jobs and steps for the workflow
+      job1 = insert(:job, workflow: workflow)
+      job2 = insert(:job, workflow: workflow)
+      workflow = with_snapshot(workflow)
+
+      dataclip = insert(:dataclip, project: project)
+      work_order = insert(:workorder, workflow: workflow)
+
+      run =
+        insert(:run,
+          work_order: work_order,
+          starting_job: job1,
+          dataclip: dataclip
+        )
+
+      _step1 =
+        insert(:step,
+          runs: [run],
+          job: job1,
+          exit_reason: "success"
+        )
+
+      _step2 =
+        insert(:step,
+          runs: [run],
+          job: job2,
+          exit_reason: "fail",
+          error_type: "RuntimeError"
+        )
+
+      ref = push(socket, "request_run_steps", %{"run_id" => run.id})
+
+      assert_reply ref, :ok, response
+
+      assert %{run_id: run_id, steps: steps, metadata: metadata} = response
+      assert run_id == run.id
+      assert length(steps) == 2
+
+      assert Enum.any?(steps, fn s ->
+               s.job_id == job1.id && s.exit_reason == "success"
+             end)
+
+      assert Enum.any?(steps, fn s ->
+               s.job_id == job2.id && s.exit_reason == "fail" &&
+                 s.error_type == "RuntimeError"
+             end)
+
+      assert metadata.starting_job_id == job1.id
+    end
+
+    test "returns error for non-existent run", %{socket: socket} do
+      ref =
+        push(socket, "request_run_steps", %{"run_id" => Ecto.UUID.generate()})
+
+      assert_reply ref, :error, %{reason: "run_not_found"}
+    end
+
+    test "returns error for run from different project", %{socket: socket} do
+      other_project = insert(:project)
+      other_workflow = insert(:workflow, project: other_project)
+      job = insert(:job, workflow: other_workflow)
+      other_workflow = with_snapshot(other_workflow)
+
+      dataclip = insert(:dataclip, project: other_project)
+      work_order = insert(:workorder, workflow: other_workflow)
+
+      run =
+        insert(:run,
+          work_order: work_order,
+          starting_job: job,
+          dataclip: dataclip
+        )
+
+      ref = push(socket, "request_run_steps", %{"run_id" => run.id})
+      assert_reply ref, :error, %{reason: "unauthorized"}
+    end
+  end
+
+  describe "real-time history updates" do
+    test "handles WorkOrderCreated event for current workflow", %{
+      socket: socket,
+      workflow: workflow,
+      project: project
+    } do
+      # Create snapshot and work order
+      workflow = with_snapshot(workflow)
+      trigger = insert(:trigger, type: :webhook, workflow: workflow)
+      dataclip = insert(:dataclip, project: project)
+
+      {:ok, work_order} =
+        Lightning.WorkOrders.create_for(trigger,
+          dataclip: dataclip,
+          workflow: workflow
+        )
+
+      # Send the event directly to handle_info
+      event = %Lightning.WorkOrders.Events.WorkOrderCreated{
+        work_order: work_order,
+        project_id: project.id
+      }
+
+      # Should not crash and should push a message
+      assert {:noreply, ^socket} =
+               LightningWeb.WorkflowChannel.handle_info(event, socket)
+
+      # Verify message was pushed (check mailbox)
+      assert_push "history_updated", %{action: "created", work_order: wo}
+      assert wo.id == work_order.id
+    end
+
+    test "ignores WorkOrderCreated event for different workflow", %{
+      socket: socket,
+      project: project
+    } do
+      # Create a different workflow
+      other_workflow = insert(:workflow, project: project)
+      other_workflow = with_snapshot(other_workflow)
+
+      trigger = insert(:trigger, type: :webhook, workflow: other_workflow)
+      dataclip = insert(:dataclip, project: project)
+
+      {:ok, work_order} =
+        Lightning.WorkOrders.create_for(trigger,
+          dataclip: dataclip,
+          workflow: other_workflow
+        )
+
+      event = %Lightning.WorkOrders.Events.WorkOrderCreated{
+        work_order: work_order,
+        project_id: project.id
+      }
+
+      # Should not crash
+      assert {:noreply, ^socket} =
+               LightningWeb.WorkflowChannel.handle_info(event, socket)
+
+      # Should not push any message
+      refute_push "history_updated", _payload
+    end
+
+    test "handles WorkOrderUpdated event for current workflow", %{
+      socket: socket,
+      workflow: workflow,
+      project: project
+    } do
+      # Create snapshot and work order
+      workflow = with_snapshot(workflow)
+      trigger = insert(:trigger, type: :webhook, workflow: workflow)
+      dataclip = insert(:dataclip, project: project)
+
+      {:ok, work_order} =
+        Lightning.WorkOrders.create_for(trigger,
+          dataclip: dataclip,
+          workflow: workflow
+        )
+
+      {:ok, updated_work_order} =
+        Lightning.Repo.update(Ecto.Changeset.change(work_order, state: :success))
+
+      event = %Lightning.WorkOrders.Events.WorkOrderUpdated{
+        work_order: updated_work_order
+      }
+
+      # Should not crash and should push a message
+      assert {:noreply, ^socket} =
+               LightningWeb.WorkflowChannel.handle_info(event, socket)
+
+      assert_push "history_updated", %{action: "updated", work_order: wo}
+      assert wo.id == updated_work_order.id
+    end
+
+    test "handles RunCreated event for current workflow", %{
+      socket: socket,
+      workflow: workflow,
+      project: project
+    } do
+      # Create a job for the workflow first
+      job = insert(:job, workflow: workflow)
+
+      # Create snapshot and work order
+      workflow = with_snapshot(workflow)
+      trigger = insert(:trigger, type: :webhook, workflow: workflow)
+      dataclip = insert(:dataclip, project: project)
+
+      {:ok, work_order} =
+        Lightning.WorkOrders.create_for(trigger,
+          dataclip: dataclip,
+          workflow: workflow
+        )
+
+      {:ok, run} =
+        Lightning.Repo.insert(%Lightning.Run{
+          work_order_id: work_order.id,
+          starting_trigger_id: trigger.id,
+          starting_job_id: job.id,
+          dataclip_id: dataclip.id,
+          state: :available
+        })
+
+      event = %Lightning.WorkOrders.Events.RunCreated{
+        run: run,
+        project_id: project.id
+      }
+
+      # Should not crash and should push a message
+      assert {:noreply, ^socket} =
+               LightningWeb.WorkflowChannel.handle_info(event, socket)
+
+      assert_push "history_updated", %{
+        action: "run_created",
+        run: pushed_run,
+        work_order_id: wo_id
+      }
+
+      assert pushed_run.id == run.id
+      assert wo_id == work_order.id
+    end
+
+    test "handles RunUpdated event for current workflow", %{
+      socket: socket,
+      workflow: workflow,
+      project: project
+    } do
+      # Create snapshot and work order
+      workflow = with_snapshot(workflow)
+      trigger = insert(:trigger, type: :webhook, workflow: workflow)
+      dataclip = insert(:dataclip, project: project)
+
+      {:ok, work_order} =
+        Lightning.WorkOrders.create_for(trigger,
+          dataclip: dataclip,
+          workflow: workflow
+        )
+
+      run = hd(work_order.runs)
+
+      {:ok, updated_run} =
+        Lightning.Repo.update(Ecto.Changeset.change(run, state: :success))
+
+      event = %Lightning.WorkOrders.Events.RunUpdated{run: updated_run}
+
+      # Should not crash and should push a message
+      assert {:noreply, ^socket} =
+               LightningWeb.WorkflowChannel.handle_info(event, socket)
+
+      assert_push "history_updated", %{
+        action: "run_updated",
+        run: pushed_run,
+        work_order_id: wo_id
+      }
+
+      assert pushed_run.id == updated_run.id
+      assert wo_id == work_order.id
+    end
+
+    test "ignores RunUpdated event for different workflow", %{
+      socket: socket,
+      project: project
+    } do
+      # Create a different workflow
+      other_workflow = insert(:workflow, project: project)
+      other_workflow = with_snapshot(other_workflow)
+
+      trigger = insert(:trigger, type: :webhook, workflow: other_workflow)
+      dataclip = insert(:dataclip, project: project)
+
+      {:ok, work_order} =
+        Lightning.WorkOrders.create_for(trigger,
+          dataclip: dataclip,
+          workflow: other_workflow
+        )
+
+      run = hd(work_order.runs)
+
+      {:ok, updated_run} =
+        Lightning.Repo.update(Ecto.Changeset.change(run, state: :success))
+
+      event = %Lightning.WorkOrders.Events.RunUpdated{run: updated_run}
+
+      # Should not crash
+      assert {:noreply, ^socket} =
+               LightningWeb.WorkflowChannel.handle_info(event, socket)
+
+      # Should not push any message
+      refute_push "history_updated", _payload
+    end
+  end
+
+  describe "webhook authentication methods" do
+    test "request_trigger_auth_methods returns auth methods for a trigger", %{
+      socket: socket,
+      workflow: workflow,
+      project: project
+    } do
+      # Create a trigger with webhook auth methods
+      trigger = insert(:trigger, workflow: workflow, type: :webhook)
+
+      auth_method1 =
+        insert(:webhook_auth_method,
+          project: project,
+          name: "API Key Auth",
+          auth_type: :api
+        )
+
+      auth_method2 =
+        insert(:webhook_auth_method,
+          project: project,
+          name: "Basic Auth",
+          auth_type: :basic
+        )
+
+      # Associate auth methods with trigger
+      Lightning.WebhookAuthMethods.update_trigger_auth_methods(
+        trigger,
+        [auth_method1, auth_method2],
+        actor: socket.assigns.current_user
+      )
+
+      ref =
+        push(socket, "request_trigger_auth_methods", %{
+          "trigger_id" => trigger.id
+        })
+
+      assert_reply ref, :ok, %{
+        trigger_id: returned_trigger_id,
+        webhook_auth_methods: methods
+      }
+
+      assert returned_trigger_id == trigger.id
+      assert length(methods) == 2
+
+      assert Enum.any?(methods, fn m ->
+               m.id == auth_method1.id && m.name == "API Key Auth" &&
+                 m.auth_type == :api
+             end)
+
+      assert Enum.any?(methods, fn m ->
+               m.id == auth_method2.id && m.name == "Basic Auth" &&
+                 m.auth_type == :basic
+             end)
+    end
+
+    test "request_trigger_auth_methods excludes deleted auth methods", %{
+      socket: socket,
+      workflow: workflow,
+      project: project
+    } do
       trigger = insert(:trigger, workflow: workflow, type: :webhook)
 
       active_method =
@@ -1494,51 +1825,10 @@
     end
 
     test "update_trigger_auth_methods associates auth methods with trigger", %{
-=======
-      # Create snapshot for workflow (required for work orders)
-      workflow = with_snapshot(workflow)
-
-      # Create an old work order
-      trigger = insert(:trigger, type: :webhook, workflow: workflow)
-      dataclip = insert(:dataclip, project: project)
-
-      {:ok, old_work_order} =
-        Lightning.WorkOrders.create_for(trigger,
-          dataclip: dataclip,
-          workflow: workflow
-        )
-
-      old_run = hd(old_work_order.runs)
-
-      # Create multiple newer work orders
-      for _ <- 1..5 do
-        dataclip = insert(:dataclip, project: project)
-
-        Lightning.WorkOrders.create_for(trigger,
-          dataclip: dataclip,
-          workflow: workflow
-        )
-      end
-
-      ref = push(socket, "request_history", %{"run_id" => old_run.id})
-
-      assert_reply ref, :ok, %{history: history}
-      assert is_list(history)
-
-      # Verify the specific work order is included
-      work_order_ids = Enum.map(history, & &1.id)
-      assert old_work_order.id in work_order_ids
-    end
-  end
-
-  describe "request_run_steps" do
-    test "returns step data for valid run_id", %{
->>>>>>> dc68669d
       socket: socket,
       workflow: workflow,
       project: project
     } do
-<<<<<<< HEAD
       trigger = insert(:trigger, workflow: workflow, type: :webhook)
 
       auth_method1 =
@@ -1824,293 +2114,6 @@
         trigger_id: _,
         webhook_auth_methods: _
       }
-=======
-      # Create jobs and steps for the workflow
-      job1 = insert(:job, workflow: workflow)
-      job2 = insert(:job, workflow: workflow)
-      workflow = with_snapshot(workflow)
-
-      dataclip = insert(:dataclip, project: project)
-      work_order = insert(:workorder, workflow: workflow)
-
-      run =
-        insert(:run,
-          work_order: work_order,
-          starting_job: job1,
-          dataclip: dataclip
-        )
-
-      _step1 =
-        insert(:step,
-          runs: [run],
-          job: job1,
-          exit_reason: "success"
-        )
-
-      _step2 =
-        insert(:step,
-          runs: [run],
-          job: job2,
-          exit_reason: "fail",
-          error_type: "RuntimeError"
-        )
-
-      ref = push(socket, "request_run_steps", %{"run_id" => run.id})
-
-      assert_reply ref, :ok, response
-
-      assert %{run_id: run_id, steps: steps, metadata: metadata} = response
-      assert run_id == run.id
-      assert length(steps) == 2
-
-      assert Enum.any?(steps, fn s ->
-               s.job_id == job1.id && s.exit_reason == "success"
-             end)
-
-      assert Enum.any?(steps, fn s ->
-               s.job_id == job2.id && s.exit_reason == "fail" &&
-                 s.error_type == "RuntimeError"
-             end)
-
-      assert metadata.starting_job_id == job1.id
-    end
-
-    test "returns error for non-existent run", %{socket: socket} do
-      ref =
-        push(socket, "request_run_steps", %{"run_id" => Ecto.UUID.generate()})
-
-      assert_reply ref, :error, %{reason: "run_not_found"}
-    end
-
-    test "returns error for run from different project", %{socket: socket} do
-      other_project = insert(:project)
-      other_workflow = insert(:workflow, project: other_project)
-      job = insert(:job, workflow: other_workflow)
-      other_workflow = with_snapshot(other_workflow)
-
-      dataclip = insert(:dataclip, project: other_project)
-      work_order = insert(:workorder, workflow: other_workflow)
-
-      run =
-        insert(:run,
-          work_order: work_order,
-          starting_job: job,
-          dataclip: dataclip
-        )
-
-      ref = push(socket, "request_run_steps", %{"run_id" => run.id})
-      assert_reply ref, :error, %{reason: "unauthorized"}
-    end
-  end
-
-  describe "real-time history updates" do
-    test "handles WorkOrderCreated event for current workflow", %{
-      socket: socket,
-      workflow: workflow,
-      project: project
-    } do
-      # Create snapshot and work order
-      workflow = with_snapshot(workflow)
-      trigger = insert(:trigger, type: :webhook, workflow: workflow)
-      dataclip = insert(:dataclip, project: project)
-
-      {:ok, work_order} =
-        Lightning.WorkOrders.create_for(trigger,
-          dataclip: dataclip,
-          workflow: workflow
-        )
-
-      # Send the event directly to handle_info
-      event = %Lightning.WorkOrders.Events.WorkOrderCreated{
-        work_order: work_order,
-        project_id: project.id
-      }
-
-      # Should not crash and should push a message
-      assert {:noreply, ^socket} =
-               LightningWeb.WorkflowChannel.handle_info(event, socket)
-
-      # Verify message was pushed (check mailbox)
-      assert_push "history_updated", %{action: "created", work_order: wo}
-      assert wo.id == work_order.id
-    end
-
-    test "ignores WorkOrderCreated event for different workflow", %{
-      socket: socket,
-      project: project
-    } do
-      # Create a different workflow
-      other_workflow = insert(:workflow, project: project)
-      other_workflow = with_snapshot(other_workflow)
-
-      trigger = insert(:trigger, type: :webhook, workflow: other_workflow)
-      dataclip = insert(:dataclip, project: project)
-
-      {:ok, work_order} =
-        Lightning.WorkOrders.create_for(trigger,
-          dataclip: dataclip,
-          workflow: other_workflow
-        )
-
-      event = %Lightning.WorkOrders.Events.WorkOrderCreated{
-        work_order: work_order,
-        project_id: project.id
-      }
-
-      # Should not crash
-      assert {:noreply, ^socket} =
-               LightningWeb.WorkflowChannel.handle_info(event, socket)
-
-      # Should not push any message
-      refute_push "history_updated", _payload
-    end
-
-    test "handles WorkOrderUpdated event for current workflow", %{
-      socket: socket,
-      workflow: workflow,
-      project: project
-    } do
-      # Create snapshot and work order
-      workflow = with_snapshot(workflow)
-      trigger = insert(:trigger, type: :webhook, workflow: workflow)
-      dataclip = insert(:dataclip, project: project)
-
-      {:ok, work_order} =
-        Lightning.WorkOrders.create_for(trigger,
-          dataclip: dataclip,
-          workflow: workflow
-        )
-
-      {:ok, updated_work_order} =
-        Lightning.Repo.update(Ecto.Changeset.change(work_order, state: :success))
-
-      event = %Lightning.WorkOrders.Events.WorkOrderUpdated{
-        work_order: updated_work_order
-      }
-
-      # Should not crash and should push a message
-      assert {:noreply, ^socket} =
-               LightningWeb.WorkflowChannel.handle_info(event, socket)
-
-      assert_push "history_updated", %{action: "updated", work_order: wo}
-      assert wo.id == updated_work_order.id
-    end
-
-    test "handles RunCreated event for current workflow", %{
-      socket: socket,
-      workflow: workflow,
-      project: project
-    } do
-      # Create a job for the workflow first
-      job = insert(:job, workflow: workflow)
-
-      # Create snapshot and work order
-      workflow = with_snapshot(workflow)
-      trigger = insert(:trigger, type: :webhook, workflow: workflow)
-      dataclip = insert(:dataclip, project: project)
-
-      {:ok, work_order} =
-        Lightning.WorkOrders.create_for(trigger,
-          dataclip: dataclip,
-          workflow: workflow
-        )
-
-      {:ok, run} =
-        Lightning.Repo.insert(%Lightning.Run{
-          work_order_id: work_order.id,
-          starting_trigger_id: trigger.id,
-          starting_job_id: job.id,
-          dataclip_id: dataclip.id,
-          state: :available
-        })
-
-      event = %Lightning.WorkOrders.Events.RunCreated{
-        run: run,
-        project_id: project.id
-      }
-
-      # Should not crash and should push a message
-      assert {:noreply, ^socket} =
-               LightningWeb.WorkflowChannel.handle_info(event, socket)
-
-      assert_push "history_updated", %{
-        action: "run_created",
-        run: pushed_run,
-        work_order_id: wo_id
-      }
-
-      assert pushed_run.id == run.id
-      assert wo_id == work_order.id
-    end
-
-    test "handles RunUpdated event for current workflow", %{
-      socket: socket,
-      workflow: workflow,
-      project: project
-    } do
-      # Create snapshot and work order
-      workflow = with_snapshot(workflow)
-      trigger = insert(:trigger, type: :webhook, workflow: workflow)
-      dataclip = insert(:dataclip, project: project)
-
-      {:ok, work_order} =
-        Lightning.WorkOrders.create_for(trigger,
-          dataclip: dataclip,
-          workflow: workflow
-        )
-
-      run = hd(work_order.runs)
-
-      {:ok, updated_run} =
-        Lightning.Repo.update(Ecto.Changeset.change(run, state: :success))
-
-      event = %Lightning.WorkOrders.Events.RunUpdated{run: updated_run}
-
-      # Should not crash and should push a message
-      assert {:noreply, ^socket} =
-               LightningWeb.WorkflowChannel.handle_info(event, socket)
-
-      assert_push "history_updated", %{
-        action: "run_updated",
-        run: pushed_run,
-        work_order_id: wo_id
-      }
-
-      assert pushed_run.id == updated_run.id
-      assert wo_id == work_order.id
-    end
-
-    test "ignores RunUpdated event for different workflow", %{
-      socket: socket,
-      project: project
-    } do
-      # Create a different workflow
-      other_workflow = insert(:workflow, project: project)
-      other_workflow = with_snapshot(other_workflow)
-
-      trigger = insert(:trigger, type: :webhook, workflow: other_workflow)
-      dataclip = insert(:dataclip, project: project)
-
-      {:ok, work_order} =
-        Lightning.WorkOrders.create_for(trigger,
-          dataclip: dataclip,
-          workflow: other_workflow
-        )
-
-      run = hd(work_order.runs)
-
-      {:ok, updated_run} =
-        Lightning.Repo.update(Ecto.Changeset.change(run, state: :success))
-
-      event = %Lightning.WorkOrders.Events.RunUpdated{run: updated_run}
-
-      # Should not crash
-      assert {:noreply, ^socket} =
-               LightningWeb.WorkflowChannel.handle_info(event, socket)
-
-      # Should not push any message
-      refute_push "history_updated", _payload
->>>>>>> dc68669d
     end
   end
 end
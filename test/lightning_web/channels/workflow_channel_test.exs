--- conflicted
+++ resolved
@@ -879,114 +879,12 @@
     end
   end
 
-<<<<<<< HEAD
-  describe "request_history" do
-    test "returns work orders with runs for workflow", %{
-=======
   describe "PubSub subscription and credential broadcasting" do
     test "receives and forwards credentials_updated broadcast to channel", %{
->>>>>>> 7def9226
       socket: socket,
       workflow: workflow,
       project: project
     } do
-<<<<<<< HEAD
-      # Create snapshot for workflow (required for work orders)
-      workflow = with_snapshot(workflow)
-
-      # Create trigger and work orders using the proper create_for method
-      trigger = insert(:trigger, type: :webhook, workflow: workflow)
-      dataclip_1 = insert(:dataclip, project: project)
-
-      {:ok, _work_order_1} =
-        Lightning.WorkOrders.create_for(trigger,
-          dataclip: dataclip_1,
-          workflow: workflow
-        )
-
-      dataclip_2 = insert(:dataclip, project: project)
-
-      {:ok, _work_order_2} =
-        Lightning.WorkOrders.create_for(trigger,
-          dataclip: dataclip_2,
-          workflow: workflow
-        )
-
-      ref = push(socket, "request_history", %{})
-
-      assert_reply ref, :ok, %{history: history}
-      assert is_list(history)
-      assert length(history) == 2
-
-      # Verify structure matches expected JSON format
-      [first_wo | _] = history
-      assert Map.has_key?(first_wo, :id)
-      assert Map.has_key?(first_wo, :state)
-      assert Map.has_key?(first_wo, :last_activity)
-      assert Map.has_key?(first_wo, :version)
-      assert Map.has_key?(first_wo, :runs)
-      assert is_list(first_wo.runs)
-
-      # Verify run structure
-      [first_run | _] = first_wo.runs
-      assert Map.has_key?(first_run, :id)
-      assert Map.has_key?(first_run, :state)
-      assert Map.has_key?(first_run, :error_type)
-      assert Map.has_key?(first_run, :started_at)
-      assert Map.has_key?(first_run, :finished_at)
-    end
-
-    test "returns empty list when workflow has no work orders", %{socket: socket} do
-      ref = push(socket, "request_history", %{})
-
-      assert_reply ref, :ok, %{history: history}
-      assert history == []
-    end
-
-    test "includes specific run's work order when run_id provided", %{
-      socket: socket,
-      workflow: workflow,
-      project: project
-    } do
-      # Create snapshot for workflow (required for work orders)
-      workflow = with_snapshot(workflow)
-
-      # Create an old work order
-      trigger = insert(:trigger, type: :webhook, workflow: workflow)
-      dataclip = insert(:dataclip, project: project)
-
-      {:ok, old_work_order} =
-        Lightning.WorkOrders.create_for(trigger,
-          dataclip: dataclip,
-          workflow: workflow
-        )
-
-      old_run = hd(old_work_order.runs)
-
-      # Create multiple newer work orders
-      for _ <- 1..5 do
-        dataclip = insert(:dataclip, project: project)
-
-        Lightning.WorkOrders.create_for(trigger,
-          dataclip: dataclip,
-          workflow: workflow
-        )
-      end
-
-      ref = push(socket, "request_history", %{"run_id" => old_run.id})
-
-      assert_reply ref, :ok, %{history: history}
-      assert is_list(history)
-
-      # Verify the specific work order is included
-      work_order_ids = Enum.map(history, & &1.id)
-      assert old_work_order.id in work_order_ids
-    end
-  end
-
-  describe "real-time history updates" do
-    test "handles WorkOrderCreated event for current workflow", %{
-=======
       # Create some test credentials
       user = socket.assigns.current_user
 
@@ -1052,101 +950,10 @@
     end
 
     test "forwards keychain credentials in broadcast", %{
->>>>>>> 7def9226
       socket: socket,
       workflow: workflow,
       project: project
     } do
-<<<<<<< HEAD
-      # Create snapshot and work order
-      workflow = with_snapshot(workflow)
-      trigger = insert(:trigger, type: :webhook, workflow: workflow)
-      dataclip = insert(:dataclip, project: project)
-
-      {:ok, work_order} =
-        Lightning.WorkOrders.create_for(trigger,
-          dataclip: dataclip,
-          workflow: workflow
-        )
-
-      # Send the event directly to handle_info
-      event = %Lightning.WorkOrders.Events.WorkOrderCreated{
-        work_order: work_order,
-        project_id: project.id
-      }
-
-      # Should not crash and should push a message
-      assert {:noreply, ^socket} =
-               LightningWeb.WorkflowChannel.handle_info(event, socket)
-
-      # Verify message was pushed (check mailbox)
-      assert_push "history_updated", %{action: "created", work_order: wo}
-      assert wo.id == work_order.id
-    end
-
-    test "ignores WorkOrderCreated event for different workflow", %{
-      socket: socket,
-      project: project
-    } do
-      # Create a different workflow
-      other_workflow = insert(:workflow, project: project)
-      other_workflow = with_snapshot(other_workflow)
-
-      trigger = insert(:trigger, type: :webhook, workflow: other_workflow)
-      dataclip = insert(:dataclip, project: project)
-
-      {:ok, work_order} =
-        Lightning.WorkOrders.create_for(trigger,
-          dataclip: dataclip,
-          workflow: other_workflow
-        )
-
-      event = %Lightning.WorkOrders.Events.WorkOrderCreated{
-        work_order: work_order,
-        project_id: project.id
-      }
-
-      # Should not crash
-      assert {:noreply, ^socket} =
-               LightningWeb.WorkflowChannel.handle_info(event, socket)
-
-      # Should not push any message
-      refute_push "history_updated", _payload
-    end
-
-    test "handles WorkOrderUpdated event for current workflow", %{
-      socket: socket,
-      workflow: workflow,
-      project: project
-    } do
-      # Create snapshot and work order
-      workflow = with_snapshot(workflow)
-      trigger = insert(:trigger, type: :webhook, workflow: workflow)
-      dataclip = insert(:dataclip, project: project)
-
-      {:ok, work_order} =
-        Lightning.WorkOrders.create_for(trigger,
-          dataclip: dataclip,
-          workflow: workflow
-        )
-
-      {:ok, updated_work_order} =
-        Lightning.Repo.update(Ecto.Changeset.change(work_order, state: :success))
-
-      event = %Lightning.WorkOrders.Events.WorkOrderUpdated{
-        work_order: updated_work_order
-      }
-
-      # Should not crash and should push a message
-      assert {:noreply, ^socket} =
-               LightningWeb.WorkflowChannel.handle_info(event, socket)
-
-      assert_push "history_updated", %{action: "updated", work_order: wo}
-      assert wo.id == updated_work_order.id
-    end
-
-    test "handles RunCreated event for current workflow", %{
-=======
       user = socket.assigns.current_user
 
       # Create a keychain credential
@@ -1232,122 +1039,10 @@
     end
 
     test "handles credentials with all optional fields", %{
->>>>>>> 7def9226
       socket: socket,
       workflow: workflow,
       project: project
     } do
-<<<<<<< HEAD
-      # Create a job for the workflow first
-      job = insert(:job, workflow: workflow)
-
-      # Create snapshot and work order
-      workflow = with_snapshot(workflow)
-      trigger = insert(:trigger, type: :webhook, workflow: workflow)
-      dataclip = insert(:dataclip, project: project)
-
-      {:ok, work_order} =
-        Lightning.WorkOrders.create_for(trigger,
-          dataclip: dataclip,
-          workflow: workflow
-        )
-
-      {:ok, run} =
-        Lightning.Repo.insert(%Lightning.Run{
-          work_order_id: work_order.id,
-          starting_trigger_id: trigger.id,
-          starting_job_id: job.id,
-          dataclip_id: dataclip.id,
-          state: :available
-        })
-
-      event = %Lightning.WorkOrders.Events.RunCreated{
-        run: run,
-        project_id: project.id
-      }
-
-      # Should not crash and should push a message
-      assert {:noreply, ^socket} =
-               LightningWeb.WorkflowChannel.handle_info(event, socket)
-
-      assert_push "history_updated", %{
-        action: "run_created",
-        run: pushed_run,
-        work_order_id: wo_id
-      }
-
-      assert pushed_run.id == run.id
-      assert wo_id == work_order.id
-    end
-
-    test "handles RunUpdated event for current workflow", %{
-      socket: socket,
-      workflow: workflow,
-      project: project
-    } do
-      # Create snapshot and work order
-      workflow = with_snapshot(workflow)
-      trigger = insert(:trigger, type: :webhook, workflow: workflow)
-      dataclip = insert(:dataclip, project: project)
-
-      {:ok, work_order} =
-        Lightning.WorkOrders.create_for(trigger,
-          dataclip: dataclip,
-          workflow: workflow
-        )
-
-      run = hd(work_order.runs)
-
-      {:ok, updated_run} =
-        Lightning.Repo.update(Ecto.Changeset.change(run, state: :success))
-
-      event = %Lightning.WorkOrders.Events.RunUpdated{run: updated_run}
-
-      # Should not crash and should push a message
-      assert {:noreply, ^socket} =
-               LightningWeb.WorkflowChannel.handle_info(event, socket)
-
-      assert_push "history_updated", %{
-        action: "run_updated",
-        run: pushed_run,
-        work_order_id: wo_id
-      }
-
-      assert pushed_run.id == updated_run.id
-      assert wo_id == work_order.id
-    end
-
-    test "ignores RunUpdated event for different workflow", %{
-      socket: socket,
-      project: project
-    } do
-      # Create a different workflow
-      other_workflow = insert(:workflow, project: project)
-      other_workflow = with_snapshot(other_workflow)
-
-      trigger = insert(:trigger, type: :webhook, workflow: other_workflow)
-      dataclip = insert(:dataclip, project: project)
-
-      {:ok, work_order} =
-        Lightning.WorkOrders.create_for(trigger,
-          dataclip: dataclip,
-          workflow: other_workflow
-        )
-
-      run = hd(work_order.runs)
-
-      {:ok, updated_run} =
-        Lightning.Repo.update(Ecto.Changeset.change(run, state: :success))
-
-      event = %Lightning.WorkOrders.Events.RunUpdated{run: updated_run}
-
-      # Should not crash
-      assert {:noreply, ^socket} =
-               LightningWeb.WorkflowChannel.handle_info(event, socket)
-
-      # Should not push any message
-      refute_push "history_updated", _payload
-=======
       user = socket.assigns.current_user
 
       oauth_client = insert(:oauth_client, name: "Google OAuth")
@@ -1475,7 +1170,315 @@
       assert [cred | _] = credentials.project_credentials
       assert cred.owner == nil
       assert cred.oauth_client_name == nil
->>>>>>> 7def9226
+    end
+  end
+
+  describe "request_history" do
+    test "returns work orders with runs for workflow", %{
+      socket: socket,
+      workflow: workflow,
+      project: project
+    } do
+      # Create snapshot for workflow (required for work orders)
+      workflow = with_snapshot(workflow)
+
+      # Create trigger and work orders using the proper create_for method
+      trigger = insert(:trigger, type: :webhook, workflow: workflow)
+      dataclip_1 = insert(:dataclip, project: project)
+
+      {:ok, _work_order_1} =
+        Lightning.WorkOrders.create_for(trigger,
+          dataclip: dataclip_1,
+          workflow: workflow
+        )
+
+      dataclip_2 = insert(:dataclip, project: project)
+
+      {:ok, _work_order_2} =
+        Lightning.WorkOrders.create_for(trigger,
+          dataclip: dataclip_2,
+          workflow: workflow
+        )
+
+      ref = push(socket, "request_history", %{})
+
+      assert_reply ref, :ok, %{history: history}
+      assert is_list(history)
+      assert length(history) == 2
+
+      # Verify structure matches expected JSON format
+      [first_wo | _] = history
+      assert Map.has_key?(first_wo, :id)
+      assert Map.has_key?(first_wo, :state)
+      assert Map.has_key?(first_wo, :last_activity)
+      assert Map.has_key?(first_wo, :version)
+      assert Map.has_key?(first_wo, :runs)
+      assert is_list(first_wo.runs)
+
+      # Verify run structure
+      [first_run | _] = first_wo.runs
+      assert Map.has_key?(first_run, :id)
+      assert Map.has_key?(first_run, :state)
+      assert Map.has_key?(first_run, :error_type)
+      assert Map.has_key?(first_run, :started_at)
+      assert Map.has_key?(first_run, :finished_at)
+    end
+
+    test "returns empty list when workflow has no work orders", %{socket: socket} do
+      ref = push(socket, "request_history", %{})
+
+      assert_reply ref, :ok, %{history: history}
+      assert history == []
+    end
+
+    test "includes specific run's work order when run_id provided", %{
+      socket: socket,
+      workflow: workflow,
+      project: project
+    } do
+      # Create snapshot for workflow (required for work orders)
+      workflow = with_snapshot(workflow)
+
+      # Create an old work order
+      trigger = insert(:trigger, type: :webhook, workflow: workflow)
+      dataclip = insert(:dataclip, project: project)
+
+      {:ok, old_work_order} =
+        Lightning.WorkOrders.create_for(trigger,
+          dataclip: dataclip,
+          workflow: workflow
+        )
+
+      old_run = hd(old_work_order.runs)
+
+      # Create multiple newer work orders
+      for _ <- 1..5 do
+        dataclip = insert(:dataclip, project: project)
+
+        Lightning.WorkOrders.create_for(trigger,
+          dataclip: dataclip,
+          workflow: workflow
+        )
+      end
+
+      ref = push(socket, "request_history", %{"run_id" => old_run.id})
+
+      assert_reply ref, :ok, %{history: history}
+      assert is_list(history)
+
+      # Verify the specific work order is included
+      work_order_ids = Enum.map(history, & &1.id)
+      assert old_work_order.id in work_order_ids
+    end
+  end
+
+  describe "real-time history updates" do
+    test "handles WorkOrderCreated event for current workflow", %{
+      socket: socket,
+      workflow: workflow,
+      project: project
+    } do
+      # Create snapshot and work order
+      workflow = with_snapshot(workflow)
+      trigger = insert(:trigger, type: :webhook, workflow: workflow)
+      dataclip = insert(:dataclip, project: project)
+
+      {:ok, work_order} =
+        Lightning.WorkOrders.create_for(trigger,
+          dataclip: dataclip,
+          workflow: workflow
+        )
+
+      # Send the event directly to handle_info
+      event = %Lightning.WorkOrders.Events.WorkOrderCreated{
+        work_order: work_order,
+        project_id: project.id
+      }
+
+      # Should not crash and should push a message
+      assert {:noreply, ^socket} =
+               LightningWeb.WorkflowChannel.handle_info(event, socket)
+
+      # Verify message was pushed (check mailbox)
+      assert_push "history_updated", %{action: "created", work_order: wo}
+      assert wo.id == work_order.id
+    end
+
+    test "ignores WorkOrderCreated event for different workflow", %{
+      socket: socket,
+      project: project
+    } do
+      # Create a different workflow
+      other_workflow = insert(:workflow, project: project)
+      other_workflow = with_snapshot(other_workflow)
+
+      trigger = insert(:trigger, type: :webhook, workflow: other_workflow)
+      dataclip = insert(:dataclip, project: project)
+
+      {:ok, work_order} =
+        Lightning.WorkOrders.create_for(trigger,
+          dataclip: dataclip,
+          workflow: other_workflow
+        )
+
+      event = %Lightning.WorkOrders.Events.WorkOrderCreated{
+        work_order: work_order,
+        project_id: project.id
+      }
+
+      # Should not crash
+      assert {:noreply, ^socket} =
+               LightningWeb.WorkflowChannel.handle_info(event, socket)
+
+      # Should not push any message
+      refute_push "history_updated", _payload
+    end
+
+    test "handles WorkOrderUpdated event for current workflow", %{
+      socket: socket,
+      workflow: workflow,
+      project: project
+    } do
+      # Create snapshot and work order
+      workflow = with_snapshot(workflow)
+      trigger = insert(:trigger, type: :webhook, workflow: workflow)
+      dataclip = insert(:dataclip, project: project)
+
+      {:ok, work_order} =
+        Lightning.WorkOrders.create_for(trigger,
+          dataclip: dataclip,
+          workflow: workflow
+        )
+
+      {:ok, updated_work_order} =
+        Lightning.Repo.update(Ecto.Changeset.change(work_order, state: :success))
+
+      event = %Lightning.WorkOrders.Events.WorkOrderUpdated{
+        work_order: updated_work_order
+      }
+
+      # Should not crash and should push a message
+      assert {:noreply, ^socket} =
+               LightningWeb.WorkflowChannel.handle_info(event, socket)
+
+      assert_push "history_updated", %{action: "updated", work_order: wo}
+      assert wo.id == updated_work_order.id
+    end
+
+    test "handles RunCreated event for current workflow", %{
+      socket: socket,
+      workflow: workflow,
+      project: project
+    } do
+      # Create a job for the workflow first
+      job = insert(:job, workflow: workflow)
+
+      # Create snapshot and work order
+      workflow = with_snapshot(workflow)
+      trigger = insert(:trigger, type: :webhook, workflow: workflow)
+      dataclip = insert(:dataclip, project: project)
+
+      {:ok, work_order} =
+        Lightning.WorkOrders.create_for(trigger,
+          dataclip: dataclip,
+          workflow: workflow
+        )
+
+      {:ok, run} =
+        Lightning.Repo.insert(%Lightning.Run{
+          work_order_id: work_order.id,
+          starting_trigger_id: trigger.id,
+          starting_job_id: job.id,
+          dataclip_id: dataclip.id,
+          state: :available
+        })
+
+      event = %Lightning.WorkOrders.Events.RunCreated{
+        run: run,
+        project_id: project.id
+      }
+
+      # Should not crash and should push a message
+      assert {:noreply, ^socket} =
+               LightningWeb.WorkflowChannel.handle_info(event, socket)
+
+      assert_push "history_updated", %{
+        action: "run_created",
+        run: pushed_run,
+        work_order_id: wo_id
+      }
+
+      assert pushed_run.id == run.id
+      assert wo_id == work_order.id
+    end
+
+    test "handles RunUpdated event for current workflow", %{
+      socket: socket,
+      workflow: workflow,
+      project: project
+    } do
+      # Create snapshot and work order
+      workflow = with_snapshot(workflow)
+      trigger = insert(:trigger, type: :webhook, workflow: workflow)
+      dataclip = insert(:dataclip, project: project)
+
+      {:ok, work_order} =
+        Lightning.WorkOrders.create_for(trigger,
+          dataclip: dataclip,
+          workflow: workflow
+        )
+
+      run = hd(work_order.runs)
+
+      {:ok, updated_run} =
+        Lightning.Repo.update(Ecto.Changeset.change(run, state: :success))
+
+      event = %Lightning.WorkOrders.Events.RunUpdated{run: updated_run}
+
+      # Should not crash and should push a message
+      assert {:noreply, ^socket} =
+               LightningWeb.WorkflowChannel.handle_info(event, socket)
+
+      assert_push "history_updated", %{
+        action: "run_updated",
+        run: pushed_run,
+        work_order_id: wo_id
+      }
+
+      assert pushed_run.id == updated_run.id
+      assert wo_id == work_order.id
+    end
+
+    test "ignores RunUpdated event for different workflow", %{
+      socket: socket,
+      project: project
+    } do
+      # Create a different workflow
+      other_workflow = insert(:workflow, project: project)
+      other_workflow = with_snapshot(other_workflow)
+
+      trigger = insert(:trigger, type: :webhook, workflow: other_workflow)
+      dataclip = insert(:dataclip, project: project)
+
+      {:ok, work_order} =
+        Lightning.WorkOrders.create_for(trigger,
+          dataclip: dataclip,
+          workflow: other_workflow
+        )
+
+      run = hd(work_order.runs)
+
+      {:ok, updated_run} =
+        Lightning.Repo.update(Ecto.Changeset.change(run, state: :success))
+
+      event = %Lightning.WorkOrders.Events.RunUpdated{run: updated_run}
+
+      # Should not crash
+      assert {:noreply, ^socket} =
+               LightningWeb.WorkflowChannel.handle_info(event, socket)
+
+      # Should not push any message
+      refute_push "history_updated", _payload
     end
   end
 end
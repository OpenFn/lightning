import type { WithActionProps } from '#/react/lib/with-props';
import WorkflowDiagram from '../workflow-diagram/WorkflowDiagram';
import { useWorkflowStore } from '../workflow-store/store';

<<<<<<< HEAD
export const WorkflowEditor: WithActionProps<{ selection: string; showAiAssistant?: boolean, aiAssistantId?: string }> = (props) => {
  const { getItem, selection, forceFit, showAiAssistant, aiAssistantId } = useWorkflowStore();
=======
export const WorkflowEditor: WithActionProps<{ selection: string }> = (props) => {
  const { getItem, forceFit } = useWorkflowStore();
>>>>>>> df6def16

  const onSelectionChange = (id?: string) => {
    console.debug('onSelectionChange', id);

    const currentUrl = new URL(window.location.href);
    const nextUrl = new URL(currentUrl);

    const idExists = getItem(id);
    if (!idExists) {
      nextUrl.searchParams.delete('s');
      nextUrl.searchParams.delete('m');
      nextUrl.searchParams.set('placeholder', 'true');
    } else {
      nextUrl.searchParams.delete('placeholder');
      if (!id) {
        console.debug('Unselecting');

        nextUrl.searchParams.delete('s');
        nextUrl.searchParams.delete('m');
      } else {
        console.debug('Selecting', id);

        nextUrl.searchParams.set('s', id);
      }
    }

    if (
      currentUrl.searchParams.toString() !== nextUrl.searchParams.toString()
    ) {
      props.navigate(nextUrl.toString());
    }
  }

  return <WorkflowDiagram
    el={props.el}
    containerEl={props.containerEl}
    selection={props.selection}
    onSelectionChange={onSelectionChange}
    forceFit={forceFit}
    showAiAssistant={showAiAssistant}
    aiAssistantId={aiAssistantId}
  />
}<|MERGE_RESOLUTION|>--- conflicted
+++ resolved
@@ -2,13 +2,8 @@
 import WorkflowDiagram from '../workflow-diagram/WorkflowDiagram';
 import { useWorkflowStore } from '../workflow-store/store';
 
-<<<<<<< HEAD
-export const WorkflowEditor: WithActionProps<{ selection: string; showAiAssistant?: boolean, aiAssistantId?: string }> = (props) => {
-  const { getItem, selection, forceFit, showAiAssistant, aiAssistantId } = useWorkflowStore();
-=======
-export const WorkflowEditor: WithActionProps<{ selection: string }> = (props) => {
-  const { getItem, forceFit } = useWorkflowStore();
->>>>>>> df6def16
+export const WorkflowEditor: WithActionProps<{ showAiAssistant?: boolean, aiAssistantId?: string }> = (props) => {
+  const { getItem, forceFit, showAiAssistant, aiAssistantId } = useWorkflowStore();
 
   const onSelectionChange = (id?: string) => {
     console.debug('onSelectionChange', id);

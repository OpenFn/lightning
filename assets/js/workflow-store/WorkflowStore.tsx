import type { WithActionProps } from '#/react/lib/with-props';
import React from 'react';
import {
  useWorkflowStore,
  type ChangeArgs,
  type PendingAction,
  type ReplayAction,
  type WorkflowProps,
} from './store';
import { randomUUID } from '../common';
import { DEFAULT_TEXT } from '../editor/Editor';

const createNewWorkflow = (): Required<ChangeArgs> => {
  const triggers = [
    {
      id: randomUUID(),
      type: 'webhook' as 'webhook',
    },
  ];
  const jobs = [
    {
      id: randomUUID(),
      name: 'New job',
      adaptor: '@openfn/language-common@latest',
      body: DEFAULT_TEXT,
    },
  ];

  const edges = [
    {
      id: randomUUID(),
      source_trigger_id: triggers[0].id,
      target_job_id: jobs[0].id,
      condition_type: 'always',
    },
  ];
  return { triggers, jobs, edges };
};

// This component renders nothing. it just serves as a store sync to the backend
export const WorkflowStore: WithActionProps = props => {
  const pendingChanges = React.useRef<PendingAction[]>([]);
  const {
    applyPatches,
    setState,
    add,
    setSelection,
    subscribe,
    setDisabled,
    setForceFit,
<<<<<<< HEAD
    setShowAiAssistant,
    setAiAssistantId
=======
    reset
>>>>>>> df6def16
  } = useWorkflowStore();

  const pushPendingChange = React.useCallback(
    (pendingChange: PendingAction) => {
      return new Promise((resolve, reject) => {
        console.debug('pushing change', pendingChange);
        // How do we _undo_ the change if it fails?
        props.pushEventTo('push-change', pendingChange, response => {
          console.debug('push-change response', response);
          // eslint-disable-next-line @typescript-eslint/no-unsafe-argument
          if (response && response.patches) applyPatches({ patches: response.patches || [], inverse: response.inverse || [] });
          resolve(true);
        });
      });
    },
    [props, applyPatches]
  );

  const processPendingChanges = React.useCallback(async () => {
    while (pendingChanges.current.length > 0) {
      const pendingChange = pendingChanges.current[0];
      pendingChanges.current = pendingChanges.current.slice(1);
      if (pendingChange) await pushPendingChange(pendingChange);
    }
  }, [pushPendingChange]);

  React.useEffect(() => {
    subscribe(v => {
      pendingChanges.current = pendingChanges.current.concat(v);
      void processPendingChanges();
    });
  }, [processPendingChanges, subscribe]);

  React.useEffect(() => {
    return props.handleEvent('patches-applied', (response: Partial<ReplayAction>) => {
      console.debug('patches-applied', response);
      // eslint-disable-next-line @typescript-eslint/no-unsafe-argument, @typescript-eslint/no-unnecessary-condition
      if (response && response.patches && response.patches.length) applyPatches({ patches: response.patches || [], inverse: response.inverse || [] });
    });
  }, [applyPatches, props]);

  React.useEffect(() => {
    return props.handleEvent('state-applied', (response: { state: WorkflowProps }) => {
      console.log('state-applied', response.state);
      // eslint-disable-next-line @typescript-eslint/no-unsafe-argument, @typescript-eslint/no-unnecessary-condition
      if (response.state) setState({ ...response.state, positions: response.state.positions ?? null });
    });
  }, [setState, props]);

  React.useEffect(() => {
    const navigateCleanup = props.handleEvent('navigate', (e: any) => {
      const id = new URL(window.location.href).searchParams.get('s');

      // eslint-disable-next-line @typescript-eslint/no-unsafe-member-access
      if (e.patch) setSelection(id);
    });
    // force fitting
    const forcefitCleanup = props.handleEvent('force-fit', () => {
      setForceFit(true);
    });
    return () => {
      navigateCleanup()
      forcefitCleanup()
    }
  }, [add, props.handleEvent, setSelection, setForceFit]);

  // Fetch initial state once on mount
  React.useEffect(() => {
    const workflowLoadParamsStart = new Date();
    const eventName = 'workflow-params load';
    console.debug(
      'get-current-state pushed',
      workflowLoadParamsStart.toISOString()
    );
    console.time(eventName);

    props.pushEventTo(
      'get-current-state',
      {},
      (response: { workflow_params: WorkflowProps }) => {
        const { workflow_params } = response;
        setState(workflow_params);
        if (!workflow_params.triggers.length && !workflow_params.jobs.length) {
          const diff = createNewWorkflow();
          add(diff);
        }

        const end = new Date();
        console.debug('current-worflow-params processed', end.toISOString());
        console.timeEnd(eventName);

        props.pushEventTo('workflow_editor_metrics_report', {
          metrics: [
            {
              event: eventName,
              start: workflowLoadParamsStart.getTime(),
              end: end.getTime(),
            },
          ],
        });
      }
    );
  }, [props.pushEventTo, setState, add]);

  React.useEffect(() => {
    return props.handleEvent('set-disabled', (response: { disabled: boolean }) => {
      setDisabled(response.disabled);
    });

    props.handleEvent('set-ai-assistant-visibility', (response: { showAiAssistant: boolean, aiAssistantId: string }) => {
      setShowAiAssistant(response.showAiAssistant);
      setAiAssistantId(response.aiAssistantId);
    });
  }, [props, setDisabled, setShowAiAssistant, setAiAssistantId]);

  // clear store when store-component unmounted
  React.useEffect(() => {
    return () => {
      reset();
    }
  }, [reset])

  return <>{props.children}</>;
};<|MERGE_RESOLUTION|>--- conflicted
+++ resolved
@@ -48,12 +48,9 @@
     subscribe,
     setDisabled,
     setForceFit,
-<<<<<<< HEAD
     setShowAiAssistant,
-    setAiAssistantId
-=======
+    setAiAssistantId,
     reset
->>>>>>> df6def16
   } = useWorkflowStore();
 
   const pushPendingChange = React.useCallback(
@@ -159,7 +156,7 @@
   }, [props.pushEventTo, setState, add]);
 
   React.useEffect(() => {
-    return props.handleEvent('set-disabled', (response: { disabled: boolean }) => {
+    props.handleEvent('set-disabled', (response: { disabled: boolean }) => {
       setDisabled(response.disabled);
     });
 

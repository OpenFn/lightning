--- conflicted
+++ resolved
@@ -2,6 +2,15 @@
 import YAML from 'yaml';
 import { randomUUID } from '../common';
 import workflowV1Schema from './schema/workflow-spec.json';
+import {
+  YamlSyntaxError,
+  JobNotFoundError,
+  TriggerNotFoundError,
+  DuplicateJobNameError,
+  SchemaValidationError,
+  createWorkflowError
+} from './workflow-errors';
+
 import type {
   Position,
   SpecEdge,
@@ -13,21 +22,6 @@
   WorkflowSpec,
   WorkflowState,
 } from './types';
-<<<<<<< HEAD
-import { randomUUID } from '../common';
-import workflowV1Schema from './schema/workflow-spec.json';
-import YAML from 'yaml';
-import Ajv, { type ErrorObject } from 'ajv';
-import {
-  YamlSyntaxError,
-  JobNotFoundError,
-  TriggerNotFoundError,
-  DuplicateJobNameError,
-  SchemaValidationError,
-  createWorkflowError
-} from './workflow-errors';
-=======
->>>>>>> df6def16
 
 const hyphenate = (str: string) => {
   return str.replace(/\s+/g, '-');
@@ -45,51 +39,28 @@
 ): WorkflowSpec => {
   const jobs: { [key: string]: SpecJob } = {};
   workflowState.jobs.forEach(job => {
-<<<<<<< HEAD
+    const pos = workflowState.positions?.[job.id]
     const jobDetails: SpecJob = {
       id: job.id,
       name: job.name,
       adaptor: job.adaptor,
-      body: job.body
-    };
-=======
-    const jobDetails: SpecJob = {} as SpecJob;
-    jobDetails.name = job.name;
-    jobDetails.adaptor = job.adaptor;
-    jobDetails.body = job.body;
-
-    const jobPos = workflowState.positions?.[job.id];
-    if (jobPos) {
-      jobDetails.pos = roundPosition(jobPos);
-    }
->>>>>>> df6def16
+      body: job.body,
+      pos: pos ? roundPosition(pos): undefined
+    };
     jobs[hyphenate(job.name)] = jobDetails;
   });
 
   const triggers: { [key: string]: SpecTrigger } = {};
   workflowState.triggers.forEach(trigger => {
-<<<<<<< HEAD
+    const pos = workflowState.positions?.[trigger.id];
     const triggerDetails: SpecTrigger = {
       id: trigger.id,
       type: trigger.type,
-      enabled: trigger.enabled
+      enabled: trigger.enabled,
+      pos: trigger.type !== 'kafka' && pos ? roundPosition(pos) : undefined,
+      cron_expression: trigger.type === 'cron' && 'cron_expression' in trigger ? trigger.cron_expression : undefined
     } as SpecTrigger;
-    
-    if (trigger.type === 'cron' && 'cron_expression' in trigger) {
-      (triggerDetails as any).cron_expression = trigger.cron_expression;
-    }
-=======
-    const triggerDetails: SpecTrigger = { type: trigger.type } as SpecTrigger;
-    if (trigger.cron_expression) {
-      triggerDetails.cron_expression = trigger.cron_expression;
-    }
-    triggerDetails.enabled = trigger.enabled;
-
-    const triggerPos = workflowState.positions?.[trigger.id];
-    if (triggerDetails.type !== 'kafka' && triggerPos) {
-      triggerDetails.pos = roundPosition(triggerPos);
-    }
->>>>>>> df6def16
+
     // TODO: handle kafka config
     triggers[trigger.type] = triggerDetails;
   });
@@ -154,13 +125,9 @@
   const positions: Record<string, Position> = {};
   const stateJobs: Record<string, StateJob> = {};
   Object.entries(workflowSpec.jobs).forEach(([key, specJob]) => {
-    const uId = randomUUID();
+    const uId = specJob.id || randomUUID();
     stateJobs[key] = {
-<<<<<<< HEAD
-      id: specJob.id || randomUUID(),
-=======
       id: uId,
->>>>>>> df6def16
       name: specJob.name,
       adaptor: specJob.adaptor,
       body: specJob.body,
@@ -170,13 +137,9 @@
 
   const stateTriggers: Record<string, StateTrigger> = {};
   Object.entries(workflowSpec.triggers).forEach(([key, specTrigger]) => {
-    const uId = randomUUID();
+    const uId = specTrigger.id || randomUUID();
     const trigger = {
-<<<<<<< HEAD
-      id: specTrigger.id || randomUUID(),
-=======
       id: uId,
->>>>>>> df6def16
       type: specTrigger.type,
       enabled: specTrigger.enabled !== undefined ? specTrigger.enabled : true,
     };
@@ -185,16 +148,12 @@
       positions[uId] = specTrigger.pos;
     }
 
-<<<<<<< HEAD
-=======
     if (specTrigger)
       if (specTrigger.type === 'cron') {
         trigger.cron_expression = specTrigger.cron_expression;
       }
 
     // TODO: handle kafka config
-
->>>>>>> df6def16
     stateTriggers[key] = trigger;
   });
 

--- conflicted
+++ resolved
@@ -75,11 +75,8 @@
   awarenessStore: AwarenessStoreInstance;
   workflowStore: WorkflowStoreInstance;
   sessionContextStore: SessionContextStoreInstance;
-<<<<<<< HEAD
   historyStore: HistoryStoreInstance;
-=======
   uiStore: UIStoreInstance;
->>>>>>> 7fc70584
 }
 
 export const StoreContext = createContext<StoreContextValue | null>(null);
@@ -104,11 +101,8 @@
     awarenessStore: createAwarenessStore(),
     workflowStore: createWorkflowStore(),
     sessionContextStore: createSessionContextStore(isNewWorkflow),
-<<<<<<< HEAD
     historyStore: createHistoryStore(),
-=======
     uiStore: createUIStore(),
->>>>>>> 7fc70584
   }));
 
   // Subscribe to sessionContextStore user changes

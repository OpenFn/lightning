/**
 * # StoreProvider
 *
 * Manages store instances (adaptorStore, credentialStore, awarenessStore) and handles
 * their lifecycle based on session state. This component separates store management
 * from session management, providing proper separation of concerns.
 *
 * ## Key Responsibilities:
 * - Creates and manages store instances
 * - Initializes awareness when both awareness instance and userData are available
 * - Connects/disconnects stores based on session state
 * - Provides store instances via StoreContext
 *
 * ## Architecture:
 * ```
 * SessionProvider (session state)
 *   ↓ useSession
 * StoreProvider (store management)
 *   ↓ StoreContext (useHistory, useWorkflow, etc.)
 * Components (consume stores)
 * ```
 *
 * ## Initialization Sequence:
 *
 * SessionProvider          →  Creates Y.Doc, connects Phoenix Channel
 * SessionStore             →  Tracks isConnected, isSynced
 * StoreProvider (this)     →  Waits for isSynced before connecting WorkflowStore
 * WorkflowStore observers  →  Populate Immer state from Y.Doc
 * LoadingBoundary          →  Waits for workflow !== null before rendering
 * Components               →  Can safely assume workflow exists
 */

import type React from 'react';
import {
  createContext,
  useContext,
  useEffect,
  useState,
  useSyncExternalStore,
} from 'react';

import _logger from '#/utils/logger';

import { SessionContext } from '../contexts/SessionProvider';
import { useSession } from '../hooks/useSession';
import type { AdaptorStoreInstance } from '../stores/createAdaptorStore';
import { createAdaptorStore } from '../stores/createAdaptorStore';
import {
  createAIAssistantStore,
  type AIAssistantStoreInstance,
} from '../stores/createAIAssistantStore';
import {
  type AwarenessStoreInstance,
  createAwarenessStore,
} from '../stores/createAwarenessStore';
import {
  createCredentialStore,
  type CredentialStoreInstance,
} from '../stores/createCredentialStore';
import {
  createEditorPreferencesStore,
  type EditorPreferencesStoreInstance,
} from '../stores/createEditorPreferencesStore';
import {
  createHistoryStore,
  type HistoryStoreInstance,
} from '../stores/createHistoryStore';
import {
  createSessionContextStore,
  type SessionContextStoreInstance,
} from '../stores/createSessionContextStore';
import { createUIStore, type UIStoreInstance } from '../stores/createUIStore';
import {
  createWorkflowStore,
  type WorkflowStoreInstance,
} from '../stores/createWorkflowStore';
import type { Session } from '../types/session';
import { generateUserColor } from '../utils/userColor';

export interface StoreContextValue {
  adaptorStore: AdaptorStoreInstance;
  credentialStore: CredentialStoreInstance;
  awarenessStore: AwarenessStoreInstance;
  workflowStore: WorkflowStoreInstance;
  sessionContextStore: SessionContextStoreInstance;
  historyStore: HistoryStoreInstance;
  uiStore: UIStoreInstance;
  editorPreferencesStore: EditorPreferencesStoreInstance;
  aiAssistantStore: AIAssistantStoreInstance;
}

export const StoreContext = createContext<StoreContextValue | null>(null);

interface StoreProviderProps {
  children: React.ReactNode;
}

const logger = _logger.ns('StoreProvider').seal();

export const StoreProvider = ({ children }: StoreProviderProps) => {
  const session = useSession();

  // Get isNewWorkflow from SessionContext
  const sessionContext = useContext(SessionContext);
  const isNewWorkflow = sessionContext?.isNewWorkflow ?? false;

  // Create store instances once and reuse them
  const [stores] = useState(() => ({
    adaptorStore: createAdaptorStore(),
    credentialStore: createCredentialStore(),
    awarenessStore: createAwarenessStore(),
    workflowStore: createWorkflowStore(),
    sessionContextStore: createSessionContextStore(isNewWorkflow),
    historyStore: createHistoryStore(),
    uiStore: createUIStore(),
    editorPreferencesStore: createEditorPreferencesStore(),
    aiAssistantStore: createAIAssistantStore(),
  }));

  // Subscribe to sessionContextStore user changes
  // Note: We use useSyncExternalStore directly here (not useUser hook) because
  // this is StoreProvider itself - the hooks require StoreContext to be available,
  // which we're in the process of providing.
  const user = useSyncExternalStore(
    stores.sessionContextStore.subscribe,
    stores.sessionContextStore.withSelector(state => state.user)
  );

  // Initialize awareness when both awareness instance and user data are available
  // User data comes from SessionContextStore, not from props
  useEffect(() => {
<<<<<<< HEAD
=======
    logger.debug('Awareness initialization check', {
      hasAwareness: !!session.awareness,
      hasUser: !!user,
      user: user,
      isReady: stores.awarenessStore.isAwarenessReady(),
    });

    // If awareness changed (version switch), destroy old awareness first
    if (session.awareness && stores.awarenessStore.isAwarenessReady()) {
      const currentRaw = stores.awarenessStore.getRawAwareness();
      if (currentRaw !== session.awareness) {
        logger.debug('Awareness instance changed, reinitializing');
        stores.awarenessStore.destroyAwareness();
      }
    }

>>>>>>> 11092357
    if (
      session.awareness &&
      user &&
      user.id &&
      user.first_name &&
      user.last_name &&
      user.email &&
      !stores.awarenessStore.isAwarenessReady()
    ) {
      // Create LocalUserData from SessionContextStore user
      const userData = {
        id: user.id,
        name: `${user.first_name} ${user.last_name}`,
        email: user.email,
        color: generateUserColor(user.id),
      };

      // AwarenessStore is the ONLY place that sets awareness local state
      stores.awarenessStore.initializeAwareness(session.awareness, userData);

      // Set up last seen timer
      const cleanupTimer = stores.awarenessStore._internal.setupLastSeenTimer();

      return cleanupTimer;
    }
    return undefined;
  }, [session.awareness, user, stores.awarenessStore]);

  // Connect stores when provider is ready
  useEffect(() => {
    if (session.provider && session.isConnected) {
      const cleanup1 = stores.adaptorStore._connectChannel(session.provider);
      const cleanup2 = stores.credentialStore._connectChannel(session.provider);
      const cleanup3 = stores.sessionContextStore._connectChannel(
        session.provider
      );
      const cleanup4 = stores.historyStore._connectChannel(session.provider);

      return () => {
        cleanup1();
        cleanup2();
        cleanup3();
        cleanup4();
      };
    }
    return undefined;
  }, [session.provider, session.isConnected, stores]);

  // Connect/disconnect workflowStore Y.Doc when session changes
  // IMPORTANT: Wait for isSynced, not just isConnected
  // isConnected = Phoenix channel is open
  // isSynced = Y.Doc has received and applied all initial sync data
  // We must wait for sync to complete before attaching observers,
  // otherwise observers will read empty/partial Y.Doc state (race condition)
  useEffect(() => {
    if (session.ydoc && session.provider && session.isSynced) {
      stores.workflowStore.connect(
        session.ydoc as Session.WorkflowDoc,
        session.provider
      );

      return () => {
        stores.workflowStore.disconnect();
      };
    } else {
      return undefined;
    }
  }, [session.ydoc, session.provider, stores.workflowStore, session.isSynced]);

  useEffect(() => {
    return () => {
      stores.awarenessStore.destroyAwareness();
    };
  }, [stores.awarenessStore]);

  return (
    <StoreContext.Provider value={stores}>{children}</StoreContext.Provider>
  );
};<|MERGE_RESOLUTION|>--- conflicted
+++ resolved
@@ -129,25 +129,14 @@
   // Initialize awareness when both awareness instance and user data are available
   // User data comes from SessionContextStore, not from props
   useEffect(() => {
-<<<<<<< HEAD
-=======
-    logger.debug('Awareness initialization check', {
-      hasAwareness: !!session.awareness,
-      hasUser: !!user,
-      user: user,
-      isReady: stores.awarenessStore.isAwarenessReady(),
-    });
-
     // If awareness changed (version switch), destroy old awareness first
     if (session.awareness && stores.awarenessStore.isAwarenessReady()) {
       const currentRaw = stores.awarenessStore.getRawAwareness();
       if (currentRaw !== session.awareness) {
-        logger.debug('Awareness instance changed, reinitializing');
         stores.awarenessStore.destroyAwareness();
       }
     }
 
->>>>>>> 11092357
     if (
       session.awareness &&
       user &&

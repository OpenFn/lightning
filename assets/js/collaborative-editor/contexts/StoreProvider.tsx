/**
 * # StoreProvider
 *
 * Manages store instances (adaptorStore, credentialStore, awarenessStore) and handles
 * their lifecycle based on session state. This component separates store management
 * from session management, providing proper separation of concerns.
 *
 * ## Key Responsibilities:
 * - Creates and manages store instances
 * - Initializes awareness when both awareness instance and userData are available
 * - Connects/disconnects stores based on session state
 * - Provides store instances via StoreContext
 *
 * ## Architecture:
 * ```
 * SessionProvider (session state)
 *   ↓ useSession
 * StoreProvider (store management)
 *   ↓ useStores
 * Components (consume stores)
 * ```
 *
 * ## Initialization Sequence:
 *
 * SessionProvider          →  Creates Y.Doc, connects Phoenix Channel
 * SessionStore             →  Tracks isConnected, isSynced
 * StoreProvider (this)     →  Waits for isSynced before connecting WorkflowStore
 * WorkflowStore observers  →  Populate Immer state from Y.Doc
 * LoadingBoundary          →  Waits for workflow !== null before rendering
 * Components               →  Can safely assume workflow exists
 */

import type React from "react";
import {
  createContext,
  useContext,
  useEffect,
  useState,
  useSyncExternalStore,
} from "react";

import _logger from "#/utils/logger";

import { SessionContext } from "../contexts/SessionProvider";
import { useSession } from "../hooks/useSession";
import type { AdaptorStoreInstance } from "../stores/createAdaptorStore";
import { createAdaptorStore } from "../stores/createAdaptorStore";
import {
  type AwarenessStoreInstance,
  createAwarenessStore,
} from "../stores/createAwarenessStore";
import {
  type CredentialStoreInstance,
  createCredentialStore,
} from "../stores/createCredentialStore";
import {
<<<<<<< HEAD
  createHistoryStore,
  type HistoryStoreInstance,
} from "../stores/createHistoryStore";
=======
  createRunStore,
  type RunStoreInstance,
} from "../stores/createRunStore";
>>>>>>> e9cf0889
import {
  createSessionContextStore,
  type SessionContextStoreInstance,
} from "../stores/createSessionContextStore";
import { createUIStore, type UIStoreInstance } from "../stores/createUIStore";
import {
  createWorkflowStore,
  type WorkflowStoreInstance,
} from "../stores/createWorkflowStore";
import {
  createEditorPreferencesStore,
  type EditorPreferencesStoreInstance,
} from "../stores/createEditorPreferencesStore";
import type { Session } from "../types/session";
import { generateUserColor } from "../utils/userColor";

export interface StoreContextValue {
  adaptorStore: AdaptorStoreInstance;
  credentialStore: CredentialStoreInstance;
  awarenessStore: AwarenessStoreInstance;
  workflowStore: WorkflowStoreInstance;
  sessionContextStore: SessionContextStoreInstance;
  historyStore: HistoryStoreInstance;
  uiStore: UIStoreInstance;
<<<<<<< HEAD
  editorPreferencesStore: EditorPreferencesStoreInstance;
=======
  runStore: RunStoreInstance;
>>>>>>> e9cf0889
}

export const StoreContext = createContext<StoreContextValue | null>(null);

interface StoreProviderProps {
  children: React.ReactNode;
}

const logger = _logger.ns("StoreProvider").seal();

export const StoreProvider = ({ children }: StoreProviderProps) => {
  const session = useSession();

  // Get isNewWorkflow from SessionContext
  const sessionContext = useContext(SessionContext);
  const isNewWorkflow = sessionContext?.isNewWorkflow ?? false;

  // Create store instances once and reuse them
  const [stores] = useState(() => ({
    adaptorStore: createAdaptorStore(),
    credentialStore: createCredentialStore(),
    awarenessStore: createAwarenessStore(),
    workflowStore: createWorkflowStore(),
    sessionContextStore: createSessionContextStore(isNewWorkflow),
    historyStore: createHistoryStore(),
    uiStore: createUIStore(),
<<<<<<< HEAD
    editorPreferencesStore: createEditorPreferencesStore(),
=======
    runStore: createRunStore(),
>>>>>>> e9cf0889
  }));

  // Subscribe to sessionContextStore user changes
  // Note: We use useSyncExternalStore directly here (not useUser hook) because
  // this is StoreProvider itself - the hooks require StoreContext to be available,
  // which we're in the process of providing.
  const user = useSyncExternalStore(
    stores.sessionContextStore.subscribe,
    stores.sessionContextStore.withSelector(state => state.user)
  );

  // Initialize awareness when both awareness instance and user data are available
  // User data comes from SessionContextStore, not from props
  useEffect(() => {
    logger.debug("Awareness initialization check", {
      hasAwareness: !!session.awareness,
      hasUser: !!user,
      user: user,
      isReady: stores.awarenessStore.isAwarenessReady(),
    });

    if (
      session.awareness &&
      user &&
      user.id &&
      user.first_name &&
      user.last_name &&
      !stores.awarenessStore.isAwarenessReady()
    ) {
      // Create LocalUserData from SessionContextStore user
      const userData = {
        id: user.id,
        name: `${user.first_name} ${user.last_name}`,
        color: generateUserColor(user.id),
      };

      logger.debug("Initializing awareness", { userData });

      // AwarenessStore is the ONLY place that sets awareness local state
      stores.awarenessStore.initializeAwareness(session.awareness, userData);

      // Set up last seen timer
      const cleanupTimer = stores.awarenessStore._internal.setupLastSeenTimer();

      return cleanupTimer;
    }
    return undefined;
  }, [session.awareness, user, stores.awarenessStore]);

  // Connect stores when provider is ready
  useEffect(() => {
    if (session.provider && session.isConnected) {
      logger.debug("Connecting stores to channel");

      const cleanup1 = stores.adaptorStore._connectChannel(session.provider);
      const cleanup2 = stores.credentialStore._connectChannel(session.provider);
      const cleanup3 = stores.sessionContextStore._connectChannel(
        session.provider
      );
      const cleanup4 = stores.historyStore._connectChannel(session.provider);

      return () => {
        logger.debug("Disconnecting stores from channel");
        cleanup1();
        cleanup2();
        cleanup3();
        cleanup4();
      };
    }
    return undefined;
  }, [session.provider, session.isConnected, stores]);

  // Connect/disconnect workflowStore Y.Doc when session changes
  // IMPORTANT: Wait for isSynced, not just isConnected
  // isConnected = Phoenix channel is open
  // isSynced = Y.Doc has received and applied all initial sync data
  // We must wait for sync to complete before attaching observers,
  // otherwise observers will read empty/partial Y.Doc state (race condition)
  useEffect(() => {
    if (session.ydoc && session.provider && session.isSynced) {
      logger.debug("Connecting workflowStore (Y.Doc synced)");
      stores.workflowStore.connect(
        session.ydoc as Session.WorkflowDoc,
        session.provider
      );

      return () => {
        logger.debug("Disconnecting workflowStore from Y.Doc");
        stores.workflowStore.disconnect();
      };
    } else {
      return undefined;
    }
  }, [session.ydoc, session.provider, stores.workflowStore, session.isSynced]);

  useEffect(() => {
    return () => {
      logger.debug("Cleaning up awareness on unmount");
      stores.awarenessStore.destroyAwareness();
    };
  }, [stores.awarenessStore]);

  return (
    <StoreContext.Provider value={stores}>{children}</StoreContext.Provider>
  );
};<|MERGE_RESOLUTION|>--- conflicted
+++ resolved
@@ -54,15 +54,13 @@
   createCredentialStore,
 } from "../stores/createCredentialStore";
 import {
-<<<<<<< HEAD
   createHistoryStore,
   type HistoryStoreInstance,
 } from "../stores/createHistoryStore";
-=======
+import {
   createRunStore,
   type RunStoreInstance,
 } from "../stores/createRunStore";
->>>>>>> e9cf0889
 import {
   createSessionContextStore,
   type SessionContextStoreInstance,
@@ -87,11 +85,8 @@
   sessionContextStore: SessionContextStoreInstance;
   historyStore: HistoryStoreInstance;
   uiStore: UIStoreInstance;
-<<<<<<< HEAD
   editorPreferencesStore: EditorPreferencesStoreInstance;
-=======
   runStore: RunStoreInstance;
->>>>>>> e9cf0889
 }
 
 export const StoreContext = createContext<StoreContextValue | null>(null);
@@ -118,11 +113,8 @@
     sessionContextStore: createSessionContextStore(isNewWorkflow),
     historyStore: createHistoryStore(),
     uiStore: createUIStore(),
-<<<<<<< HEAD
     editorPreferencesStore: createEditorPreferencesStore(),
-=======
     runStore: createRunStore(),
->>>>>>> e9cf0889
   }));
 
   // Subscribe to sessionContextStore user changes

--- conflicted
+++ resolved
@@ -13,20 +13,15 @@
   useCallback,
   useEffect,
   useMemo,
-  useRef,
   useState,
 } from 'react';
 
 import _logger from '#/utils/logger';
 
 import { useSocket } from '../../react/contexts/SocketProvider';
-<<<<<<< HEAD
-import { useURLState } from '../../react/lib/use-url-state';
+import { useURLState } from '#/react/lib/use-url-state';
 import { useProviderLifecycle } from '../hooks/useProviderLifecycle';
 import { useYDocPersistence } from '../hooks/useYDocPersistence';
-=======
-import { useURLState } from '#/react/lib/use-url-state';
->>>>>>> 0cdf2cb1
 import {
   createSessionStore,
   type SessionStoreInstance,
@@ -60,7 +55,7 @@
 
   // Get version from URL reactively
   const { params } = useURLState();
-  const version = params.v ?? null;
+  const version = params['v'] ?? null;
 
   // Create store instance once - stable reference
   const [sessionStore] = useState(() => createSessionStore());

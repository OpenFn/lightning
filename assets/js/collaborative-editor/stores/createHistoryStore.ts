--- conflicted
+++ resolved
@@ -906,10 +906,6 @@
 
       // Clear active run state
       draft.activeRunId = null;
-<<<<<<< HEAD
-=======
-      // don't clear the run. it's going to be replaced by the way
->>>>>>> 7a556ef4
       draft.activeRun = null;
       draft.activeRunError = null;
       draft.selectedStepId = null;

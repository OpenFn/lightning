--- conflicted
+++ resolved
@@ -275,7 +275,6 @@
 };
 
 /**
-<<<<<<< HEAD
  * Hook to check if session context has been loaded from server
  * Returns true once lastUpdated is set (session context received)
  */
@@ -314,7 +313,9 @@
   const sessionContextStore = useSessionContextStore();
 
   return sessionContextStore.setHasReadAIDisclaimer;
-=======
+};
+
+/**
  * Hook to access run limits from session context
  * Returns limits object (empty object if not set)
  */
@@ -326,5 +327,4 @@
   );
 
   return useSyncExternalStore(sessionContextStore.subscribe, selectLimits);
->>>>>>> a40a980e
 };
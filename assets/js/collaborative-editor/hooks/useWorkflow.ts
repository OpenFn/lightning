--- conflicted
+++ resolved
@@ -331,15 +331,13 @@
       addJob: store.addJob,
       removeJob: store.removeJob,
 
-<<<<<<< HEAD
       // Workflow actions (Pattern 1: Y.Doc sync)
       updateWorkflow: store.updateWorkflow,
-=======
+
       // Edge actions
       addEdge: store.addEdge,
       updateEdge: store.updateEdge,
       removeEdge: store.removeEdge,
->>>>>>> dd9e6336
 
       // Trigger actions
       updateTrigger: store.updateTrigger,

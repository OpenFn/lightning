/**
 * Workflow State Management Hooks
 *
 * This module provides React hooks for interacting with the WorkflowStore using the
 * useSyncExternalStore + Immer + Y.Doc pattern. These hooks offer optimal performance
 * through proper memoization and referential stability.
 *
 * ## Hook Categories:
 *
 * ### Core Selector Hooks:
 * - `useWorkflowSelector` - For complex selections needing store method access (YJS)
 * - `useWorkflowState` - For simple state-only selections
 *
 * ### Specialized Hooks:
 * - `useCurrentJob` - Current selected job with YText body
 * - `useNodeSelection` - URL-based node selection with type-safe resolution
 * - `useSelectedJobBody` - Selected job's YText body for collaborative editing
 * - `useWorkflowJobs/Triggers/Enabled` - Simple state property accessors
 *
 * ### Action Hooks:
 * - `useWorkflowActions` - All workflow manipulation commands
 * - `useTriggerFormActions` - TanStack Form integration for triggers
 *
 * ## Store Architecture:
 * The underlying store implements three distinct update patterns for optimal performance
 * and collaboration support. For detailed pattern documentation with examples:
 *
 * @see ../stores/createWorkflowStore.ts - Complete pattern documentation and architecture
 * @see ../contexts/StoreProvider.tsx - Provider setup and context management
 */

import type React from 'react';
import { useCallback, useContext, useMemo, useSyncExternalStore } from 'react';

import { useURLState } from '#/react/lib/use-url-state';

import { StoreContext } from '../contexts/StoreProvider';
import {
  formatChannelErrorMessage,
  isChannelRequestError,
} from '../lib/errors';
import { notifications } from '../lib/notifications';
import type { WorkflowStoreInstance } from '../stores/createWorkflowStore';
import type { Workflow } from '../types/workflow';

import { useSession } from './useSession';
import {
  useLatestSnapshotLockVersion,
  usePermissions,
} from './useSessionContext';

// import _logger from "#/utils/logger";
// const logger = _logger.ns("useWorkflow").seal();

/**
 * Hook to access the WorkflowStore context.
 *
 * This is primarily for internal use by hooks in the Workflow.ts module.
 * Most components should use the specialized hooks instead.
 *
 * @internal Use hooks from ../hooks/Workflow.ts instead
 */
export const useWorkflowStoreContext = () => {
  const context = useContext(StoreContext);
  if (!context) {
    throw new Error('useWorkflowStore must be used within StoreProvider');
  }
  return context.workflowStore;
};

/**
 * Core selector hook that eliminates boilerplate and provides optimal performance.
 *
 * This hook combines the best of both worlds:
 * - React's built-in memoization (useMemo + useCallback)
 * - Store-level referential stability (withSelector)
 * - Automatic dependency management
 *
 * Use this hook when your selector needs access to store methods (e.g., getJobBodyYText).
 * For simple state-only selections, use useWorkflowState instead.
 *
 * @template T The return type of your selector function
 * @param selector Function that receives (state, store) and returns selected data
 * @param deps Optional dependency array for React memoization (like useMemo)
 *
 * @example
 * // Complex selection with store method access
 * const currentJob = useWorkflowSelector(
 *   (state, store) => ({
 *     job: state.selectedNode as Workflow.Job,
 *     ytext: state.selectedJobId ? store.getJobBodyYText(state.selectedJobId) : null,
 *   })
 * );
 *
 * @example
 * // Selection with external dependencies
 * const jobEditor = useWorkflowSelector(
 *   (state, store) => ({
 *     job: state.jobs.find(j => j.id === jobId),
 *     ytext: store.getJobBodyYText(jobId),
 *   }),
 *   [jobId] // jobId is external dependency
 * );
 *
 * @returns T The memoized result of your selector, with referential stability
 */
export const useWorkflowSelector = <T>(
  selector: (state: Workflow.State, store: WorkflowStoreInstance) => T,
  deps: React.DependencyList = []
): T => {
  const store = useWorkflowStoreContext();

  // Create stable selector function using useCallback
  const stableSelector = useCallback(
    (state: Workflow.State) => selector(state, store),
    [store, selector, ...deps]
  );

  // Use store's optimized withSelector method
  const getSnapshot = useMemo(() => {
    return store.withSelector(stableSelector);
  }, [store, stableSelector]);

  return useSyncExternalStore(store.subscribe, getSnapshot);
};

/**
 * Optimized selector hook for simple state-only selections.
 *
 * This hook is designed for pure state reads that don't require store method access.
 * It uses component-level memoization for optimal performance on lightweight operations
 * and provides better type safety for simple selectors.
 *
 * **Use this hook when:**
 * - Reading basic state properties (e.g., jobs, triggers, enabled status)
 * - Performing read-only computations on state data
 * - You don't need YJS collaborative features like YText access
 * - Simple selectors that benefit from fine-grained dependency control
 *
 * **Use `useWorkflowSelector` instead when:**
 * - You need store method access (e.g., `getJobBodyYText()` for collaborative editing)
 * - Complex selections that benefit from store-level memoization
 * - Integrating with YJS collaborative features
 *
 * @template T The return type of your selector function
 * @param selector Pure function that receives state and returns selected data
 * @param deps Optional dependency array for React memoization (like useMemo)
 *
 * @example
 * // Simple state selections - ideal use cases
 * const jobs = useWorkflowState(state => state.jobs);
 * const enabled = useWorkflowState(state => state.enabled);
 * const triggers = useWorkflowState(state => state.triggers);
 *
 * @example
 * // Complex read-only computation with external dependencies
 * const filteredJobs = useWorkflowState(
 *   state => state.jobs.filter(job =>
 *     job.name.toLowerCase().includes(searchTerm.toLowerCase())
 *   ),
 *   [searchTerm] // External dependency
 * );
 *
 * @example
 * // Computed state with type-safe selection
 * const workflowStatus = useWorkflowState(state => ({
 *   hasJobs: state.jobs.length > 0,
 *   hasTriggers: state.triggers.length > 0,
 *   isReady: state.jobs.length > 0 && state.triggers.some(t => t.enabled),
 * }));
 *
 * @performance
 * - Uses component-level memoization for fine-grained control
 * - Lower memory footprint compared to useWorkflowSelector
 * - Optimal for simple, frequently-accessed state properties
 * - Manual result caching prevents unnecessary re-renders
 *
 * @returns T The memoized result of your selector with referential stability
 */
export const useWorkflowState = <T>(
  selector: (state: Workflow.State) => T,
  deps: React.DependencyList = []
): T => {
  const store = useWorkflowStoreContext();

  // Use store's optimized withSelector method combined with useMemo
  const getSnapshot = useMemo(() => {
    return store.withSelector(selector);
  }, [store, selector, ...deps]);

  return useSyncExternalStore(store.subscribe, getSnapshot);
};

export const usePositions = () => {
  const store = useWorkflowStoreContext();

  return useSyncExternalStore(
    store.subscribe,
    store.withSelector(state => ({
      positions: state.positions,
      updatePosition: store.updatePosition,
      updatePositions: store.updatePositions,
    }))
  );
};

// =============================================================================
// SPECIALIZED HOOKS
// =============================================================================

export const useWorkflowEnabled = () => {
  return useWorkflowSelector(
    (state, store) => ({
      enabled: state.enabled,
      setEnabled: store.setEnabled,
    }),
    []
  );
};

/**
 * Hook for accessing current selected job with YText body.
 * Uses useWorkflowSelector for store access (YText retrieval).
 */
export const useCurrentJob = () => {
  return useWorkflowSelector(
    (state, store) => ({
      job:
        state.selectedNode && state.selectedJobId
          ? (state.selectedNode as Workflow.Job)
          : null,
      ytext: state.selectedJobId
        ? store.getJobBodyYText(state.selectedJobId)
        : null,
    }),
    []
  );
};

/**
 * Hook for URL-based node selection with type-safe node resolution.
 * Demonstrates complex selector with external dependencies (URL state).
 */
export const useNodeSelection = () => {
  const { searchParams, updateSearchParams } = useURLState();

  // Get current node ID from URL
  const jobId = searchParams.get('job');
  const triggerId = searchParams.get('trigger');
  const edgeId = searchParams.get('edge');
  const currentNodeId = jobId || triggerId || edgeId;

  // Use useWorkflowState for simple state selection (no store methods needed)
  const stableData = useWorkflowState(
    state => {
      // Resolve current selection with proper typing
      let currentNode: {
        node: Workflow.Job | Workflow.Trigger | Workflow.Edge | null;
        type: 'job' | 'trigger' | 'edge' | null;
        id: string | null;
      };

      if (!currentNodeId) {
        currentNode = { node: null, type: null, id: null };
      } else if (jobId) {
        const node = state.jobs.find(job => job.id === jobId) || null;
        currentNode = { node, type: 'job' as const, id: jobId };
      } else if (triggerId) {
        const node =
          state.triggers.find(trigger => trigger.id === triggerId) || null;
        currentNode = { node, type: 'trigger' as const, id: triggerId };
      } else if (edgeId) {
        const node = state.edges.find(edge => edge.id === edgeId) || null;
        currentNode = { node, type: 'edge' as const, id: edgeId };
      } else {
        currentNode = { node: null, type: null, id: null };
      }

      return { currentNode };
    },
    // Dependencies: URL parameters that affect selection
    [currentNodeId, jobId, triggerId, edgeId]
  );

  // Selection function with stable reference and store access
  const store = useWorkflowStoreContext();
  const selectNode = useCallback(
    (id: string | null) => {
      if (!id) {
        updateSearchParams({ job: null, trigger: null, edge: null });
        return;
      }

      // Use current state to determine node type
      const state = store.getSnapshot();

      const foundJob = state.jobs.find(job => job.id === id);
      const foundTrigger = state.triggers.find(trigger => trigger.id === id);
      const foundEdge = state.edges.find(edge => edge.id === id);

      if (foundJob) {
        updateSearchParams({ job: id, trigger: null, edge: null });
      } else if (foundTrigger) {
        updateSearchParams({ trigger: id, job: null, edge: null });
      } else if (foundEdge) {
        updateSearchParams({ edge: id, job: null, trigger: null });
      }
    },
    [updateSearchParams, store]
  );

  return {
    ...stableData,
    selectNode,
  };
};

// =============================================================================
// ACTION HOOKS (COMMANDS)
// =============================================================================

export const useWorkflowActions = () => {
  const store = useWorkflowStoreContext();
  const context = useContext(StoreContext);

  if (!context) {
    throw new Error('useWorkflowActions must be used within StoreProvider');
  }

  const sessionContextStore = context.sessionContextStore;

  return useMemo(
    () => ({
      // Job actions
      updateJob: store.updateJob,
      updateJobName: store.updateJobName,
      updateJobBody: store.updateJobBody,
      addJob: store.addJob,
      removeJob: store.removeJob,

      // Workflow actions (Pattern 1: Y.Doc sync)
      updateWorkflow: store.updateWorkflow,

      // Edge actions
      addEdge: store.addEdge,
      updateEdge: store.updateEdge,
      removeEdge: store.removeEdge,

      // Trigger actions
      updateTrigger: store.updateTrigger,
      setEnabled: store.setEnabled,

      // Position actions
      updatePositions: store.updatePositions,
      updatePosition: store.updatePosition,

      // Selection actions (local UI state)
      selectJob: store.selectJob,
      selectTrigger: store.selectTrigger,
      selectEdge: store.selectEdge,
      clearSelection: store.clearSelection,
      removeJobAndClearSelection: store.removeJobAndClearSelection,

      // Error management actions
      setError: store.setError,
      setClientErrors: store.setClientErrors,

      // Workflow actions - wrapped to handle lock version updates
      saveWorkflow: (() => {
        // Helper: Handle successful save operations
        const handleSaveSuccess = (
          response: Awaited<ReturnType<typeof store.saveWorkflow>>,
          silent = false
        ) => {
          if (!response) return;

          // Update session context with new lock version if present
          if (response.lock_version !== undefined) {
            sessionContextStore.setLatestSnapshotLockVersion(
              response.lock_version
            );
          }

          // Check if this is a new workflow and update URL
          const currentState = sessionContextStore.getSnapshot();
          if (currentState.isNewWorkflow) {
            const workflowState = store.getSnapshot();
            const workflowId = workflowState.workflow?.id;
            const projectId = currentState.project?.id;

            if (workflowId && projectId) {
              // Update URL to include project_id
              const newUrl = `/projects/${projectId}/w/${workflowId}/collaborate`;
              window.history.replaceState(null, '', newUrl);

              // Clear isNewWorkflow flag after successful save
              sessionContextStore.clearIsNewWorkflow();
            }
          }

          // Show success notification unless silent mode
          if (!silent) {
            notifications.info({
              title: 'Workflow saved',
              description: response.saved_at
                ? `Last saved at ${new Date(response.saved_at).toLocaleTimeString()}`
                : 'All changes have been synced',
            });
          }
        };

        // Helper: Handle save errors with appropriate notifications
        const handleSaveError = (
          error: unknown,
          retrySaveWorkflow: () => Promise<unknown>
        ) => {
          // Format channel errors into user-friendly messages
          if (isChannelRequestError(error)) {
            error.message = formatChannelErrorMessage({
              errors: error.errors,
              type: error.type,
            });

            if (error.type === 'unauthorized') {
              notifications.alert({
                title: 'Permission Denied',
                description: error.message,
              });
            } else if (error.type === 'validation_error') {
              notifications.alert({
                title: 'Unable to save workflow',
                description: error.message,
              });
            } else {
              notifications.alert({
                title: 'Failed to save workflow',
                description: error.message,
                action: {
                  label: 'Retry',
                  onClick: () => {
                    void retrySaveWorkflow();
                  },
                },
              });
            }
          } else {
            // Handle non-channel errors
            notifications.alert({
              title: 'Failed to save workflow',
              description:
                error instanceof Error
                  ? error.message
                  : 'Please check your connection and try again',
              action: {
                label: 'Retry',
                onClick: () => {
                  void retrySaveWorkflow();
                },
              },
            });
          }
        };

        // Main wrapped saveWorkflow function
        const wrappedSaveWorkflow = async (options?: { silent?: boolean }) => {
          try {
            const response = await store.saveWorkflow();

            if (!response) {
              // saveWorkflow returns null when not connected
              // Connection status is already shown in UI, no toast needed
              return null;
            }

            handleSaveSuccess(response, options?.silent);
            return response;
          } catch (error) {
            handleSaveError(error, wrappedSaveWorkflow);
            // Re-throw error for any upstream error handling
            throw error;
          }
        };

        return wrappedSaveWorkflow;
      })(),

      // GitHub save and sync action - wrapped to handle lock version updates and errors
      saveAndSyncWorkflow: (commitMessage: string) => {
        // Helper: Handle successful save and sync operations
        const handleSaveAndSyncSuccess = (
          response: Awaited<ReturnType<typeof store.saveAndSyncWorkflow>>
        ) => {
          if (!response) return;

          // Update session context with new lock version if present
          if (response.lock_version !== undefined) {
            sessionContextStore.setLatestSnapshotLockVersion(
              response.lock_version
            );
          }

          // Check if this is a new workflow and update URL
          const currentState = sessionContextStore.getSnapshot();
          if (currentState.isNewWorkflow) {
            const workflowState = store.getSnapshot();
            const workflowId = workflowState.workflow?.id;
            const projectId = currentState.project?.id;

            if (workflowId && projectId) {
              // Update URL to include project_id
              const newUrl = `/projects/${projectId}/w/${workflowId}/collaborate`;
              window.history.pushState({}, '', newUrl);
              // Mark workflow as no longer new after first save
              sessionContextStore.clearIsNewWorkflow();
            }
          }

          // Show success toast
          const successOptions: { title: string; description?: string } = {
            title: 'Workflow saved and synced to GitHub',
          };
          if (response.repo) {
            successOptions.description = `Changes pushed to ${response.repo}`;
          }
          notifications.success(successOptions);
        };

        // Helper: Handle save and sync errors
        const handleSaveAndSyncError = (
          error: unknown,
          retrySaveAndSync: () => Promise<unknown>
        ) => {
          // Format channel errors into user-friendly messages
          if (isChannelRequestError(error)) {
            error.message = formatChannelErrorMessage({
              errors: error.errors,
              type: error.type,
            });

            if (error.type === 'unauthorized') {
              notifications.alert({
                title: 'Permission denied',
                description: error.message,
              });
              return;
            }

            if (error.type === 'validation_error') {
              notifications.alert({
                title: 'Unable to save and sync workflow',
                description: error.message,
              });
              return;
            }
          }

          notifications.alert({
            title: 'Failed to save and sync workflow',
            description:
              error instanceof Error
                ? error.message
                : 'Please check your connection and try again',
            action: {
              label: 'Retry',
              onClick: () => {
                void retrySaveAndSync();
              },
            },
          });
        };

        // Main wrapped saveAndSyncWorkflow function
        const wrappedSaveAndSyncWorkflow = async () => {
          try {
            const response = await store.saveAndSyncWorkflow(commitMessage);

            if (!response) {
              // saveAndSyncWorkflow returns null when not connected
              // Connection status is already shown in UI, no toast needed
              return null;
            }

            handleSaveAndSyncSuccess(response);
            return response;
          } catch (error) {
            handleSaveAndSyncError(error, wrappedSaveAndSyncWorkflow);
            // Re-throw error for any upstream error handling
            throw error;
          }
        };

        return wrappedSaveAndSyncWorkflow();
      },

      resetWorkflow: store.resetWorkflow,
      importWorkflow: store.importWorkflow,

      // Trigger auth methods
      requestTriggerAuthMethods: store.requestTriggerAuthMethods,
    }),
    [store, sessionContextStore]
  );
};

/**
 * Internal hook that computes workflow state conditions used by both
 * useCanSave and useCanRun.
 *
 * Extracts common logic to avoid duplication following DRY principles.
 * This hook computes four core conditions that determine whether
 * workflow operations (save/run) are permitted:
 *
 * @returns Object with condition flags:
 * - hasPermission: User has can_edit_workflow permission
 * - isConnected: Session is synced with backend
 * - isDeleted: Workflow has been deleted
 * - isOldSnapshot: Viewing an old snapshot (not latest version)
 *
 * @internal This is shared logic between useCanSave and useCanRun
 */
const useWorkflowConditions = () => {
  const { isSynced } = useSession();
  const permissions = usePermissions();
  const latestSnapshotLockVersion = useLatestSnapshotLockVersion();
  const workflow = useWorkflowState(state => state.workflow);

  const hasEditPermission = permissions?.can_edit_workflow ?? false;
  const hasRunPermission = permissions?.can_run_workflow ?? false;
  const isConnected = isSynced;
  const isDeleted = workflow !== null && workflow.deleted_at !== null;

  // Only consider it an old snapshot if workflow is loaded, latest
  // snapshot lock version is available AND different from workflow
  // lock version
  const isOldSnapshot =
    workflow !== null &&
    latestSnapshotLockVersion !== null &&
    workflow.lock_version !== latestSnapshotLockVersion;

  return {
    hasEditPermission,
    hasRunPermission,
    isConnected,
    isDeleted,
    isOldSnapshot,
  };
};

/**
 * Hook to determine if workflow can be saved and provide tooltip message
 *
 * Returns object with:
 * - canSave: boolean - whether save button should be enabled
 * - tooltipMessage: string - message explaining button state
 *
 * Checks:
 * 1. User permissions (can_edit_workflow)
 * 2. Connection state (isSynced)
 * 3. Lock version (viewing latest snapshot)
 * 4. Workflow deletion state (deleted_at)
 */
export const useCanSave = (): { canSave: boolean; tooltipMessage: string } => {
  const { hasEditPermission, isConnected, isDeleted, isOldSnapshot } =
    useWorkflowConditions();

  // Determine tooltip message (check in priority order)
<<<<<<< HEAD
  let tooltipMessage = '';
=======
  let tooltipMessage = 'Save workflow';
>>>>>>> f1ce1da4
  let canSave = true;

  if (!isConnected) {
    canSave = false;
    tooltipMessage = 'You are disconnected. Reconnecting...';
  } else if (!hasEditPermission) {
    canSave = false;
    tooltipMessage = 'You do not have permission to edit this workflow';
  } else if (isDeleted) {
    canSave = false;
    tooltipMessage = 'Workflow has been deleted';
  } else if (isOldSnapshot) {
    canSave = false;
    tooltipMessage = 'You cannot edit an old snapshot of a workflow';
  }

  return { canSave, tooltipMessage };
};

/**
 * Hook to determine if workflow can be run and provide tooltip message
 *
 * Returns object with:
 * - canRun: boolean - whether run button should be enabled
 * - tooltipMessage: string - message explaining button state
 *
 * Checks:
 * 1. User permissions (can_edit_workflow)
 * 2. Connection state (isSynced)
 * 3. Lock version (viewing latest snapshot)
 * 4. Workflow deletion state (deleted_at)
 */
export const useCanRun = (): { canRun: boolean; tooltipMessage: string } => {
  const {
    hasEditPermission,
    hasRunPermission,
    isConnected,
    isDeleted,
    isOldSnapshot,
  } = useWorkflowConditions();

  // User can run if they have EITHER edit OR run permission (matches WorkflowEdit)
  const hasPermission = hasEditPermission || hasRunPermission;

  // Determine tooltip message (check in priority order)
<<<<<<< HEAD
  let tooltipMessage = '';
=======
  let tooltipMessage = 'Run workflow';
>>>>>>> f1ce1da4
  let canRun = true;

  if (!isConnected) {
    canRun = false;
    tooltipMessage = 'You are disconnected. Reconnecting...';
  } else if (!hasPermission) {
    canRun = false;
    tooltipMessage = 'You do not have permission to run workflows';
  } else if (isDeleted) {
    canRun = false;
    tooltipMessage = 'Workflow has been deleted';
  } else if (isOldSnapshot) {
    canRun = false;
    tooltipMessage = 'You cannot run an old snapshot of a workflow';
  }

  return { canRun, tooltipMessage };
};

/**
 * Hook to determine if workflow is read-only and provide tooltip message
 *
 * Returns object with:
 * - isReadOnly: boolean - whether workflow should be read-only
 * - tooltipMessage: string - message explaining read-only state
 *
 * Checks (in priority order):
 * 1. Workflow deletion state (deleted_at)
 * 2. User permissions (can_edit_workflow)
 * 3. Snapshot version (viewing old snapshot)
 */
export const useWorkflowReadOnly = (): {
  isReadOnly: boolean;
  tooltipMessage: string;
} => {
  // Get session state and permissions (same pattern as useCanSave)
  const permissions = usePermissions();
  const latestSnapshotLockVersion = useLatestSnapshotLockVersion();
  const workflow = useWorkflowState(state => state.workflow);

  // Don't show read-only state until permissions are loaded
  // This prevents flickering during initial load
  if (permissions === null) {
    return { isReadOnly: false, tooltipMessage: '' };
  }

  // Compute read-only conditions
  const hasPermission = permissions.can_edit_workflow;
  const isDeleted = workflow !== null && workflow.deleted_at !== null;
  const isOldSnapshot =
    workflow !== null &&
    latestSnapshotLockVersion !== null &&
    workflow.lock_version !== latestSnapshotLockVersion;

  // Priority order: deleted > permissions > snapshot
  if (isDeleted) {
    return {
      isReadOnly: true,
      tooltipMessage: 'This workflow has been deleted and cannot be edited',
    };
  }
  if (!hasPermission) {
    return {
      isReadOnly: true,
      tooltipMessage: 'You do not have permission to edit this workflow',
    };
  }
  if (isOldSnapshot) {
    return {
      isReadOnly: true,
      tooltipMessage: 'You cannot edit or run an old snapshot of a workflow',
    };
  }

  return { isReadOnly: false, tooltipMessage: '' };
<<<<<<< HEAD
=======
};

/**
 * Hook to check if workflow settings have validation errors
 *
 * Returns object with:
 * - hasErrors: boolean - true if name or concurrency have validation
 *   errors
 * - errors: validation error object or null
 *
 * Used by Header component to display error indication on settings
 * button
 */
export const useWorkflowSettingsErrors = (): {
  hasErrors: boolean;
  errors: { name?: string[]; concurrency?: string[] } | null;
} => {
  const validationErrors = useWorkflowState(state => state.validationErrors);

  const hasErrors =
    validationErrors !== null &&
    (validationErrors.name !== undefined ||
      validationErrors.concurrency !== undefined);

  return { hasErrors, errors: validationErrors };
>>>>>>> f1ce1da4
};<|MERGE_RESOLUTION|>--- conflicted
+++ resolved
@@ -664,11 +664,7 @@
     useWorkflowConditions();
 
   // Determine tooltip message (check in priority order)
-<<<<<<< HEAD
   let tooltipMessage = '';
-=======
-  let tooltipMessage = 'Save workflow';
->>>>>>> f1ce1da4
   let canSave = true;
 
   if (!isConnected) {
@@ -714,11 +710,7 @@
   const hasPermission = hasEditPermission || hasRunPermission;
 
   // Determine tooltip message (check in priority order)
-<<<<<<< HEAD
   let tooltipMessage = '';
-=======
-  let tooltipMessage = 'Run workflow';
->>>>>>> f1ce1da4
   let canRun = true;
 
   if (!isConnected) {
@@ -794,8 +786,6 @@
   }
 
   return { isReadOnly: false, tooltipMessage: '' };
-<<<<<<< HEAD
-=======
 };
 
 /**
@@ -821,5 +811,4 @@
       validationErrors.concurrency !== undefined);
 
   return { hasErrors, errors: validationErrors };
->>>>>>> f1ce1da4
 };
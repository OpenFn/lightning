/**
 * Workflow State Management Hooks
 *
 * This module provides React hooks for interacting with the WorkflowStore using the
 * useSyncExternalStore + Immer + Y.Doc pattern. These hooks offer optimal performance
 * through proper memoization and referential stability.
 *
 * ## Hook Categories:
 *
 * ### Core Selector Hooks:
 * - `useWorkflowSelector` - For complex selections needing store method access (YJS)
 * - `useWorkflowState` - For simple state-only selections
 *
 * ### Specialized Hooks:
 * - `useCurrentJob` - Current selected job with YText body
 * - `useNodeSelection` - URL-based node selection with type-safe resolution
 * - `useSelectedJobBody` - Selected job's YText body for collaborative editing
 * - `useWorkflowJobs/Triggers/Enabled` - Simple state property accessors
 *
 * ### Action Hooks:
 * - `useWorkflowActions` - All workflow manipulation commands
 * - `useTriggerFormActions` - TanStack Form integration for triggers
 *
 * ## Store Architecture:
 * The underlying store implements three distinct update patterns for optimal performance
 * and collaboration support. For detailed pattern documentation with examples:
 *
 * @see ../stores/createWorkflowStore.ts - Complete pattern documentation and architecture
 * @see ../contexts/StoreProvider.tsx - Provider setup and context management
 */

import type React from 'react';
import { useCallback, useContext, useMemo, useSyncExternalStore } from 'react';

import { useURLState } from '#/react/lib/use-url-state';

import { StoreContext } from '../contexts/StoreProvider';
import {
  formatChannelErrorMessage,
  isChannelRequestError,
} from '../lib/errors';
import { notifications } from '../lib/notifications';
import type { WorkflowStoreInstance } from '../stores/createWorkflowStore';
import type { Workflow } from '../types/workflow';

import { useSession } from './useSession';
import {
  useLatestSnapshotLockVersion,
  usePermissions,
  useUser,
  useWorkflowTemplate,
} from './useSessionContext';

// import _logger from "#/utils/logger";
// const logger = _logger.ns("useWorkflow").seal();

/**
 * Hook to access the WorkflowStore context.
 *
 * This is primarily for internal use by hooks in the Workflow.ts module.
 * Most components should use the specialized hooks instead.
 *
 * @internal Use hooks from ../hooks/Workflow.ts instead
 */
export const useWorkflowStoreContext = () => {
  const context = useContext(StoreContext);
  if (!context) {
    throw new Error('useWorkflowStore must be used within StoreProvider');
  }
  return context.workflowStore;
};

/**
 * Core selector hook that eliminates boilerplate and provides optimal performance.
 *
 * This hook combines the best of both worlds:
 * - React's built-in memoization (useMemo + useCallback)
 * - Store-level referential stability (withSelector)
 * - Automatic dependency management
 *
 * Use this hook when your selector needs access to store methods (e.g., getJobBodyYText).
 * For simple state-only selections, use useWorkflowState instead.
 *
 * @template T The return type of your selector function
 * @param selector Function that receives (state, store) and returns selected data
 * @param deps Optional dependency array for React memoization (like useMemo)
 *
 * @example
 * // Complex selection with store method access
 * const currentJob = useWorkflowSelector(
 *   (state, store) => ({
 *     job: state.selectedNode as Workflow.Job,
 *     ytext: state.selectedJobId ? store.getJobBodyYText(state.selectedJobId) : null,
 *   })
 * );
 *
 * @example
 * // Selection with external dependencies
 * const jobEditor = useWorkflowSelector(
 *   (state, store) => ({
 *     job: state.jobs.find(j => j.id === jobId),
 *     ytext: store.getJobBodyYText(jobId),
 *   }),
 *   [jobId] // jobId is external dependency
 * );
 *
 * @returns T The memoized result of your selector, with referential stability
 */
export const useWorkflowSelector = <T>(
  selector: (state: Workflow.State, store: WorkflowStoreInstance) => T,
  deps: React.DependencyList = []
): T => {
  const store = useWorkflowStoreContext();

  const stableSelector = useCallback(
    (state: Workflow.State) => selector(state, store),
    [store, selector, ...deps]
  );

  const getSnapshot = useMemo(() => {
    return store.withSelector(stableSelector);
  }, [store, stableSelector]);

  return useSyncExternalStore(store.subscribe, getSnapshot);
};

/**
 * Optimized selector hook for simple state-only selections.
 *
 * This hook is designed for pure state reads that don't require store method access.
 * It uses component-level memoization for optimal performance on lightweight operations
 * and provides better type safety for simple selectors.
 *
 * **Use this hook when:**
 * - Reading basic state properties (e.g., jobs, triggers, enabled status)
 * - Performing read-only computations on state data
 * - You don't need YJS collaborative features like YText access
 * - Simple selectors that benefit from fine-grained dependency control
 *
 * **Use `useWorkflowSelector` instead when:**
 * - You need store method access (e.g., `getJobBodyYText()` for collaborative editing)
 * - Complex selections that benefit from store-level memoization
 * - Integrating with YJS collaborative features
 *
 * @template T The return type of your selector function
 * @param selector Pure function that receives state and returns selected data
 * @param deps Optional dependency array for React memoization (like useMemo)
 *
 * @example
 * // Simple state selections - ideal use cases
 * const jobs = useWorkflowState(state => state.jobs);
 * const enabled = useWorkflowState(state => state.enabled);
 * const triggers = useWorkflowState(state => state.triggers);
 *
 * @example
 * // Complex read-only computation with external dependencies
 * const filteredJobs = useWorkflowState(
 *   state => state.jobs.filter(job =>
 *     job.name.toLowerCase().includes(searchTerm.toLowerCase())
 *   ),
 *   [searchTerm] // External dependency
 * );
 *
 * @example
 * // Computed state with type-safe selection
 * const workflowStatus = useWorkflowState(state => ({
 *   hasJobs: state.jobs.length > 0,
 *   hasTriggers: state.triggers.length > 0,
 *   isReady: state.jobs.length > 0 && state.triggers.some(t => t.enabled),
 * }));
 *
 * @performance
 * - Uses component-level memoization for fine-grained control
 * - Lower memory footprint compared to useWorkflowSelector
 * - Optimal for simple, frequently-accessed state properties
 * - Manual result caching prevents unnecessary re-renders
 *
 * @returns T The memoized result of your selector with referential stability
 */
export const useWorkflowState = <T>(
  selector: (state: Workflow.State) => T,
  deps: React.DependencyList = []
): T => {
  const store = useWorkflowStoreContext();

  const getSnapshot = useMemo(() => {
    return store.withSelector(selector);
  }, [store, selector, ...deps]);

  return useSyncExternalStore(store.subscribe, getSnapshot);
};

export const usePositions = () => {
  const store = useWorkflowStoreContext();

  return useSyncExternalStore(
    store.subscribe,
    store.withSelector(state => ({
      positions: state.positions,
      updatePosition: store.updatePosition,
      updatePositions: store.updatePositions,
    }))
  );
};

// =============================================================================
// SPECIALIZED HOOKS
// =============================================================================

export const useWorkflowEnabled = () => {
  return useWorkflowSelector(
    (state, store) => ({
      enabled: state.enabled,
      setEnabled: store.setEnabled,
    }),
    []
  );
};

/**
 * Hook for accessing current selected job with YText body.
 * Uses useWorkflowSelector for store access (YText retrieval).
 */
export const useCurrentJob = () => {
  return useWorkflowSelector(
    (state, store) => ({
      job:
        state.selectedNode && state.selectedJobId
          ? (state.selectedNode as Workflow.Job)
          : null,
      ytext: state.selectedJobId
        ? store.getJobBodyYText(state.selectedJobId)
        : null,
    }),
    []
  );
};

/**
 * Hook for URL-based node selection with type-safe node resolution.
 * Demonstrates complex selector with external dependencies (URL state).
 */
export const useNodeSelection = () => {
  const { params, updateSearchParams } = useURLState();

<<<<<<< HEAD
  const jobId = searchParams.get('job');
  const triggerId = searchParams.get('trigger');
  const edgeId = searchParams.get('edge');
=======
  // Get current node ID from URL
  const jobId = params['job'] ?? null;
  const triggerId = params['trigger'] ?? null;
  const edgeId = params['edge'] ?? null;
>>>>>>> 0cdf2cb1
  const currentNodeId = jobId || triggerId || edgeId;

  const stableData = useWorkflowState(
    state => {
      let currentNode: {
        node: Workflow.Job | Workflow.Trigger | Workflow.Edge | null;
        type: 'job' | 'trigger' | 'edge' | null;
        id: string | null;
      };

      if (!currentNodeId) {
        currentNode = { node: null, type: null, id: null };
      } else if (jobId) {
        const node = state.jobs.find(job => job.id === jobId) || null;
        currentNode = { node, type: 'job' as const, id: jobId };
      } else if (triggerId) {
        const node =
          state.triggers.find(trigger => trigger.id === triggerId) || null;
        currentNode = { node, type: 'trigger' as const, id: triggerId };
      } else if (edgeId) {
        const node = state.edges.find(edge => edge.id === edgeId) || null;
        currentNode = { node, type: 'edge' as const, id: edgeId };
      } else {
        currentNode = { node: null, type: null, id: null };
      }

      return { currentNode };
    },
    [currentNodeId, jobId, triggerId, edgeId]
  );

  const store = useWorkflowStoreContext();
  const selectNode = useCallback(
    (id: string | null) => {
      const currentPanel = params['panel'] ?? null;

      if (!id) {
        updateSearchParams({ job: null, trigger: null, edge: null });
        return;
      }

      const state = store.getSnapshot();

      const foundJob = state.jobs.find(job => job.id === id);
      const foundTrigger = state.triggers.find(trigger => trigger.id === id);
      const foundEdge = state.edges.find(edge => edge.id === id);

      // Preserve special panels (run, editor, settings, code); otherwise clear panel to show node inspector
      const specialPanels = ['run', 'editor', 'settings', 'code'];
      const updates: Record<string, string | null> = {
        job: null,
        trigger: null,
        edge: null,
        panel: specialPanels.includes(currentPanel || '') ? currentPanel : null,
      };

      if (foundJob) {
        updates['job'] = id;
      } else if (foundTrigger) {
        updates['trigger'] = id;
      } else if (foundEdge) {
        updates['edge'] = id;
      }

      updateSearchParams(updates);
    },
    [updateSearchParams, store, params]
  );

  return {
    ...stableData,
    selectNode,
  };
};

// =============================================================================
// ACTION HOOKS (COMMANDS)
// =============================================================================

export const useWorkflowActions = () => {
  const store = useWorkflowStoreContext();
  const context = useContext(StoreContext);

  if (!context) {
    throw new Error('useWorkflowActions must be used within StoreProvider');
  }

  const sessionContextStore = context.sessionContextStore;
  const uiStore = context.uiStore;

  return useMemo(
    () => ({
      updateJob: store.updateJob,
      updateJobName: store.updateJobName,
      updateJobBody: store.updateJobBody,
      addJob: store.addJob,
      removeJob: store.removeJob,

      updateWorkflow: store.updateWorkflow,

      addEdge: store.addEdge,
      updateEdge: store.updateEdge,
      removeEdge: store.removeEdge,

      updateTrigger: store.updateTrigger,
      setEnabled: store.setEnabled,

      updatePositions: store.updatePositions,
      updatePosition: store.updatePosition,

      selectJob: store.selectJob,
      selectTrigger: store.selectTrigger,
      selectEdge: store.selectEdge,
      clearSelection: store.clearSelection,
      removeJobAndClearSelection: store.removeJobAndClearSelection,

      setError: store.setError,
      setClientErrors: store.setClientErrors,

      saveWorkflow: (() => {
        const handleSaveSuccess = (
          response: Awaited<ReturnType<typeof store.saveWorkflow>>,
          silent = false
        ) => {
          if (!response) return;

          // Update session context with new lock version if present
          if (response.lock_version !== undefined) {
            sessionContextStore.setLatestSnapshotLockVersion(
              response.lock_version
            );
          }

          // Check if this is a new workflow and update URL
          const currentState = sessionContextStore.getSnapshot();
          if (currentState.isNewWorkflow) {
            const workflowState = store.getSnapshot();
            const workflowId = workflowState.workflow?.id;
            const projectId = currentState.project?.id;

            if (workflowId && projectId) {
              // Update URL to include project_id and remove template-related params
              const url = new URL(window.location.href);
              const searchParams = new URLSearchParams(url.search);
              searchParams.delete('method'); // Close left panel
              searchParams.delete('template'); // Clear template selection
              searchParams.delete('search'); // Clear template search
              const queryString = searchParams.toString();
              const newUrl = `/projects/${projectId}/w/${workflowId}/collaborate${queryString ? `?${queryString}` : ''}`;
              window.history.replaceState(null, '', newUrl);

              // Clear template state in UI store
              uiStore.selectTemplate(null);
              uiStore.setTemplateSearchQuery('');
              uiStore.collapseCreateWorkflowPanel();

              // Clear isNewWorkflow flag after successful save
              sessionContextStore.clearIsNewWorkflow();
            }
          }

          // Show success notification unless silent mode
          if (!silent) {
            notifications.info({
              title: 'Workflow saved',
              description: response.saved_at
                ? `Last saved at ${new Date(response.saved_at).toLocaleTimeString()}`
                : 'All changes have been synced',
            });
          }
        };

        // Helper: Handle save errors with appropriate notifications
        const handleSaveError = (
          error: unknown,
          retrySaveWorkflow: () => Promise<unknown>
        ) => {
          // Format channel errors into user-friendly messages
          if (isChannelRequestError(error)) {
            error.message = formatChannelErrorMessage({
              errors: error.errors,
              type: error.type,
            });

            if (error.type === 'unauthorized') {
              notifications.alert({
                title: 'Permission Denied',
                description: error.message,
              });
            } else if (error.type === 'validation_error') {
              notifications.alert({
                title: 'Unable to save workflow',
                description: error.message,
              });
            } else {
              notifications.alert({
                title: 'Failed to save workflow',
                description: error.message,
                action: {
                  label: 'Retry',
                  onClick: () => {
                    void retrySaveWorkflow();
                  },
                },
              });
            }
          } else {
            // Handle non-channel errors
            notifications.alert({
              title: 'Failed to save workflow',
              description:
                error instanceof Error
                  ? error.message
                  : 'Please check your connection and try again',
              action: {
                label: 'Retry',
                onClick: () => {
                  void retrySaveWorkflow();
                },
              },
            });
          }
        };

        // Main wrapped saveWorkflow function
        const wrappedSaveWorkflow = async (options?: { silent?: boolean }) => {
          try {
            const response = await store.saveWorkflow();

            if (!response) {
              // saveWorkflow returns null when not connected
              // Connection status is already shown in UI, no toast needed
              return null;
            }

            handleSaveSuccess(response, options?.silent);
            return response;
          } catch (error) {
            handleSaveError(error, wrappedSaveWorkflow);
            // Re-throw error for any upstream error handling
            throw error;
          }
        };

        return wrappedSaveWorkflow;
      })(),

      // GitHub save and sync action - wrapped to handle lock version updates and errors
      saveAndSyncWorkflow: (commitMessage: string) => {
        // Helper: Handle successful save and sync operations
        const handleSaveAndSyncSuccess = (
          response: Awaited<ReturnType<typeof store.saveAndSyncWorkflow>>
        ) => {
          if (!response) return;

          // Update session context with new lock version if present
          if (response.lock_version !== undefined) {
            sessionContextStore.setLatestSnapshotLockVersion(
              response.lock_version
            );
          }

          // Check if this is a new workflow and update URL
          const currentState = sessionContextStore.getSnapshot();
          if (currentState.isNewWorkflow) {
            const workflowState = store.getSnapshot();
            const workflowId = workflowState.workflow?.id;
            const projectId = currentState.project?.id;

            if (workflowId && projectId) {
              // Update URL to include project_id and remove method param (closes left panel)
              const url = new URL(window.location.href);
              const searchParams = new URLSearchParams(url.search);
              searchParams.delete('method'); // Close left panel
              const queryString = searchParams.toString();
              const newUrl = `/projects/${projectId}/w/${workflowId}/collaborate${queryString ? `?${queryString}` : ''}`;
              window.history.pushState({}, '', newUrl);
              // Mark workflow as no longer new after first save
              sessionContextStore.clearIsNewWorkflow();
            }
          }

          // Show success toast
          const successOptions: { title: string; description?: string } = {
            title: 'Workflow saved and synced to GitHub',
          };
          if (response.repo) {
            successOptions.description = `Changes pushed to ${response.repo}`;
          }
          notifications.success(successOptions);
        };

        // Helper: Handle save and sync errors
        const handleSaveAndSyncError = (
          error: unknown,
          retrySaveAndSync: () => Promise<unknown>
        ) => {
          // Format channel errors into user-friendly messages
          if (isChannelRequestError(error)) {
            error.message = formatChannelErrorMessage({
              errors: error.errors,
              type: error.type,
            });

            if (error.type === 'unauthorized') {
              notifications.alert({
                title: 'Permission denied',
                description: error.message,
              });
              return;
            }

            if (error.type === 'validation_error') {
              notifications.alert({
                title: 'Unable to save and sync workflow',
                description: error.message,
              });
              return;
            }
          }

          notifications.alert({
            title: 'Failed to save and sync workflow',
            description:
              error instanceof Error
                ? error.message
                : 'Please check your connection and try again',
            action: {
              label: 'Retry',
              onClick: () => {
                void retrySaveAndSync();
              },
            },
          });
        };

        // Main wrapped saveAndSyncWorkflow function
        const wrappedSaveAndSyncWorkflow = async () => {
          try {
            const response = await store.saveAndSyncWorkflow(commitMessage);

            if (!response) {
              // saveAndSyncWorkflow returns null when not connected
              // Connection status is already shown in UI, no toast needed
              return null;
            }

            handleSaveAndSyncSuccess(response);
            return response;
          } catch (error) {
            handleSaveAndSyncError(error, wrappedSaveAndSyncWorkflow);
            // Re-throw error for any upstream error handling
            throw error;
          }
        };

        return wrappedSaveAndSyncWorkflow();
      },

      resetWorkflow: store.resetWorkflow,
      importWorkflow: store.importWorkflow,

      requestTriggerAuthMethods: store.requestTriggerAuthMethods,
    }),
    [store, sessionContextStore, uiStore]
  );
};

/**
 * Internal hook that computes workflow state conditions used by both
 * useCanSave and useCanRun.
 *
 * Extracts common logic to avoid duplication following DRY principles.
 * This hook computes four core conditions that determine whether
 * workflow operations (save/run) are permitted:
 *
 * @returns Object with condition flags:
 * - hasPermission: User has can_edit_workflow permission
 * - isConnected: Session is synced with backend
 * - isDeleted: Workflow has been deleted
 * - isOldSnapshot: Viewing an old snapshot (not latest version)
 *
 * @internal This is shared logic between useCanSave and useCanRun
 */
const useWorkflowConditions = () => {
  const { isSynced } = useSession();
  const permissions = usePermissions();
  const latestSnapshotLockVersion = useLatestSnapshotLockVersion();
  const workflow = useWorkflowState(state => state.workflow);

  const hasEditPermission = permissions?.can_edit_workflow ?? false;
  const hasRunPermission = permissions?.can_run_workflow ?? false;
  const isConnected = isSynced;
  const isDeleted = workflow !== null && workflow.deleted_at !== null;

  // Only consider it an old snapshot if workflow is loaded, latest
  // snapshot lock version is available AND different from workflow
  // lock version
  const isOldSnapshot =
    workflow !== null &&
    latestSnapshotLockVersion !== null &&
    workflow.lock_version !== latestSnapshotLockVersion;

  return {
    hasEditPermission,
    hasRunPermission,
    isConnected,
    isDeleted,
    isOldSnapshot,
  };
};

/**
 * Hook to determine if workflow can be saved and provide tooltip message
 *
 * Returns object with:
 * - canSave: boolean - whether save button should be enabled
 * - tooltipMessage: string - message explaining button state
 *
 * Checks:
 * 1. User permissions (can_edit_workflow)
 * 2. Connection state (isSynced)
 * 3. Lock version (viewing latest snapshot)
 * 4. Workflow deletion state (deleted_at)
 */
export const useCanSave = (): { canSave: boolean; tooltipMessage: string } => {
  const { hasEditPermission, isConnected, isDeleted, isOldSnapshot } =
    useWorkflowConditions();

  // Determine tooltip message (check in priority order)
  let tooltipMessage = '';
  let canSave = true;

  if (!isConnected) {
    canSave = false;
    tooltipMessage = 'You are disconnected. Reconnecting...';
  } else if (!hasEditPermission) {
    canSave = false;
    tooltipMessage = 'You do not have permission to edit this workflow';
  } else if (isDeleted) {
    canSave = false;
    tooltipMessage = 'Workflow has been deleted';
  } else if (isOldSnapshot) {
    canSave = false;
    tooltipMessage = 'You cannot edit an old snapshot of a workflow';
  }

  return { canSave, tooltipMessage };
};

/**
 * Hook to determine if workflow can be run and provide tooltip message
 *
 * Returns object with:
 * - canRun: boolean - whether run button should be enabled
 * - tooltipMessage: string - message explaining button state
 *
 * Checks:
 * 1. User permissions (can_edit_workflow)
 * 2. Connection state (isSynced)
 * 3. Lock version (viewing latest snapshot)
 * 4. Workflow deletion state (deleted_at)
 */
export const useCanRun = (): { canRun: boolean; tooltipMessage: string } => {
  const {
    hasEditPermission,
    hasRunPermission,
    isConnected,
    isDeleted,
    isOldSnapshot,
  } = useWorkflowConditions();

  // User can run if they have EITHER edit OR run permission (matches WorkflowEdit)
  const hasPermission = hasEditPermission || hasRunPermission;

  // Determine tooltip message (check in priority order)
  let tooltipMessage = '';
  let canRun = true;

  if (!isConnected) {
    canRun = false;
    tooltipMessage = 'You are disconnected. Reconnecting...';
  } else if (!hasPermission) {
    canRun = false;
    tooltipMessage = 'You do not have permission to run workflows';
  } else if (isDeleted) {
    canRun = false;
    tooltipMessage = 'Workflow has been deleted';
  } else if (isOldSnapshot) {
    canRun = false;
    tooltipMessage = 'You cannot run an old snapshot of a workflow';
  }

  return { canRun, tooltipMessage };
};

/**
 * Hook to determine if workflow is read-only and provide tooltip message
 *
 * Returns object with:
 * - isReadOnly: boolean - whether workflow should be read-only
 * - tooltipMessage: string - message explaining read-only state
 *
 * Checks (in priority order):
 * 1. Workflow deletion state (deleted_at)
 * 2. User permissions (can_edit_workflow)
 * 3. Snapshot version (viewing old snapshot)
 *
 * Note: Connection state does not affect read-only status. Offline editing
 * is fully supported - Y.Doc buffers transactions locally and syncs when
 * reconnected.
 */
export const useWorkflowReadOnly = (): {
  isReadOnly: boolean;
  tooltipMessage: string;
} => {
  // Get permissions and workflow state
  const permissions = usePermissions();
  const latestSnapshotLockVersion = useLatestSnapshotLockVersion();
  const workflow = useWorkflowState(state => state.workflow);

  // Don't show read-only state until permissions are loaded
  // This prevents flickering during initial load
  if (permissions === null) {
    return { isReadOnly: false, tooltipMessage: '' };
  }

  // Compute read-only conditions
  const hasPermission = permissions.can_edit_workflow;
  const isDeleted = workflow !== null && workflow.deleted_at !== null;
  const isOldSnapshot =
    workflow !== null &&
    latestSnapshotLockVersion !== null &&
    workflow.lock_version !== latestSnapshotLockVersion;

  // Priority order: deleted > permissions > snapshot
  if (isDeleted) {
    return {
      isReadOnly: true,
      tooltipMessage: 'This workflow has been deleted and cannot be edited',
    };
  }
  if (!hasPermission) {
    return {
      isReadOnly: true,
      tooltipMessage: 'You do not have permission to edit this workflow',
    };
  }
  if (isOldSnapshot) {
    return {
      isReadOnly: true,
      tooltipMessage: 'You cannot edit or run an old snapshot of a workflow',
    };
  }

  return { isReadOnly: false, tooltipMessage: '' };
};

/**
 * Hook to check if workflow settings have validation errors
 *
 * Returns object with:
 * - hasErrors: boolean - true if name or concurrency have validation
 *   errors
 * - errors: validation error object or null
 *
 * Used by Header component to display error indication on settings
 * button
 */
export const useWorkflowSettingsErrors = (): {
  hasErrors: boolean;
  errors: { name?: string[]; concurrency?: string[] } | null;
} => {
  const validationErrors = useWorkflowState(state => state.validationErrors);

  const hasErrors =
    validationErrors !== null &&
    (validationErrors.name !== undefined ||
      validationErrors.concurrency !== undefined);

  return { hasErrors, errors: validationErrors };
};

/**
 * Hook to determine if user can publish workflow as template
 *
 * Returns object with:
 * - canPublish: boolean - whether publish action is available
 *   (based on support_user)
 * - buttonDisabled: boolean - whether button should be disabled
 *   (based on unsaved changes)
 * - tooltipMessage: string - message explaining button state
 * - buttonText: string - "Publish Template" or "Update Template"
 *
 * Template publishing is only available to support users (superusers).
 * The button is disabled when there are unsaved changes (workflow
 * lock_version differs from latestSnapshotLockVersion).
 */
export const useCanPublishTemplate = (): {
  canPublish: boolean;
  buttonDisabled: boolean;
  tooltipMessage: string;
  buttonText: string;
} => {
  const user = useUser();
  const workflowTemplate = useWorkflowTemplate();
  const latestSnapshotLockVersion = useLatestSnapshotLockVersion();
  const workflow = useWorkflowState(state => state.workflow);

  // Only support users can publish templates
  const canPublish = user?.support_user ?? false;

  // Check if workflow has unsaved changes by comparing lock versions
  const hasUnsavedChanges =
    workflow?.lock_version !== latestSnapshotLockVersion;

  const buttonText = workflowTemplate ? 'Update Template' : 'Publish Template';

  const buttonDisabled = hasUnsavedChanges;

  const tooltipMessage = hasUnsavedChanges
    ? `You must save your workflow first before ${workflowTemplate ? 'updating' : 'publishing'} a template.`
    : '';

  return {
    canPublish,
    buttonDisabled,
    tooltipMessage,
    buttonText,
  };
};<|MERGE_RESOLUTION|>--- conflicted
+++ resolved
@@ -243,16 +243,8 @@
 export const useNodeSelection = () => {
   const { params, updateSearchParams } = useURLState();
 
-<<<<<<< HEAD
-  const jobId = searchParams.get('job');
-  const triggerId = searchParams.get('trigger');
-  const edgeId = searchParams.get('edge');
-=======
   // Get current node ID from URL
-  const jobId = params['job'] ?? null;
-  const triggerId = params['trigger'] ?? null;
-  const edgeId = params['edge'] ?? null;
->>>>>>> 0cdf2cb1
+  const { job: jobId, trigger: triggerId, edge: edgeId } = params;
   const currentNodeId = jobId || triggerId || edgeId;
 
   const stableData = useWorkflowState(
@@ -433,7 +425,10 @@
           // Format channel errors into user-friendly messages
           if (isChannelRequestError(error)) {
             error.message = formatChannelErrorMessage({
-              errors: error.errors,
+              errors: error.errors as { base?: string[] } & Record<
+                string,
+                string[]
+              >,
               type: error.type,
             });
 
@@ -553,7 +548,10 @@
           // Format channel errors into user-friendly messages
           if (isChannelRequestError(error)) {
             error.message = formatChannelErrorMessage({
-              errors: error.errors,
+              errors: error.errors as { base?: string[] } & Record<
+                string,
+                string[]
+              >,
               type: error.type,
             });
 

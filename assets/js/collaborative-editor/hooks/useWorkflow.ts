/**
 * Workflow State Management Hooks
 *
 * This module provides React hooks for interacting with the WorkflowStore using the
 * useSyncExternalStore + Immer + Y.Doc pattern. These hooks offer optimal performance
 * through proper memoization and referential stability.
 *
 * ## Hook Categories:
 *
 * ### Core Selector Hooks:
 * - `useWorkflowSelector` - For complex selections needing store method access (YJS)
 * - `useWorkflowState` - For simple state-only selections
 *
 * ### Specialized Hooks:
 * - `useCurrentJob` - Current selected job with YText body
 * - `useNodeSelection` - URL-based node selection with type-safe resolution
 * - `useSelectedJobBody` - Selected job's YText body for collaborative editing
 * - `useWorkflowJobs/Triggers/Enabled` - Simple state property accessors
 *
 * ### Action Hooks:
 * - `useWorkflowActions` - All workflow manipulation commands
 * - `useTriggerFormActions` - TanStack Form integration for triggers
 *
 * ## Store Architecture:
 * The underlying store implements three distinct update patterns for optimal performance
 * and collaboration support. For detailed pattern documentation with examples:
 *
 * @see ../stores/createWorkflowStore.ts - Complete pattern documentation and architecture
 * @see ../contexts/StoreProvider.tsx - Provider setup and context management
 */

import type React from 'react';
import { useCallback, useContext, useMemo, useSyncExternalStore } from 'react';

import { useURLState } from '#/react/lib/use-url-state';

import { StoreContext } from '../contexts/StoreProvider';
import { notifications } from '../lib/notifications';
import type { WorkflowStoreInstance } from '../stores/createWorkflowStore';
import type { Workflow } from '../types/workflow';

import { useSession } from './useSession';
import {
  useLatestSnapshotLockVersion,
  usePermissions,
} from './useSessionContext';

// import _logger from "#/utils/logger";
// const logger = _logger.ns("useWorkflow").seal();

/**
 * Hook to access the WorkflowStore context.
 *
 * This is primarily for internal use by hooks in the Workflow.ts module.
 * Most components should use the specialized hooks instead.
 *
 * @internal Use hooks from ../hooks/Workflow.ts instead
 */
export const useWorkflowStoreContext = () => {
  const context = useContext(StoreContext);
  if (!context) {
    throw new Error('useWorkflowStore must be used within StoreProvider');
  }
  return context.workflowStore;
};

/**
 * Core selector hook that eliminates boilerplate and provides optimal performance.
 *
 * This hook combines the best of both worlds:
 * - React's built-in memoization (useMemo + useCallback)
 * - Store-level referential stability (withSelector)
 * - Automatic dependency management
 *
 * Use this hook when your selector needs access to store methods (e.g., getJobBodyYText).
 * For simple state-only selections, use useWorkflowState instead.
 *
 * @template T The return type of your selector function
 * @param selector Function that receives (state, store) and returns selected data
 * @param deps Optional dependency array for React memoization (like useMemo)
 *
 * @example
 * // Complex selection with store method access
 * const currentJob = useWorkflowSelector(
 *   (state, store) => ({
 *     job: state.selectedNode as Workflow.Job,
 *     ytext: state.selectedJobId ? store.getJobBodyYText(state.selectedJobId) : null,
 *   })
 * );
 *
 * @example
 * // Selection with external dependencies
 * const jobEditor = useWorkflowSelector(
 *   (state, store) => ({
 *     job: state.jobs.find(j => j.id === jobId),
 *     ytext: store.getJobBodyYText(jobId),
 *   }),
 *   [jobId] // jobId is external dependency
 * );
 *
 * @returns T The memoized result of your selector, with referential stability
 */
export const useWorkflowSelector = <T>(
  selector: (state: Workflow.State, store: WorkflowStoreInstance) => T,
  deps: React.DependencyList = []
): T => {
  const store = useWorkflowStoreContext();

  // Create stable selector function using useCallback
  const stableSelector = useCallback(
    (state: Workflow.State) => selector(state, store),
    [store, selector, ...deps]
  );

  // Use store's optimized withSelector method
  const getSnapshot = useMemo(() => {
    return store.withSelector(stableSelector);
  }, [store, stableSelector]);

  return useSyncExternalStore(store.subscribe, getSnapshot);
};

/**
 * Optimized selector hook for simple state-only selections.
 *
 * This hook is designed for pure state reads that don't require store method access.
 * It uses component-level memoization for optimal performance on lightweight operations
 * and provides better type safety for simple selectors.
 *
 * **Use this hook when:**
 * - Reading basic state properties (e.g., jobs, triggers, enabled status)
 * - Performing read-only computations on state data
 * - You don't need YJS collaborative features like YText access
 * - Simple selectors that benefit from fine-grained dependency control
 *
 * **Use `useWorkflowSelector` instead when:**
 * - You need store method access (e.g., `getJobBodyYText()` for collaborative editing)
 * - Complex selections that benefit from store-level memoization
 * - Integrating with YJS collaborative features
 *
 * @template T The return type of your selector function
 * @param selector Pure function that receives state and returns selected data
 * @param deps Optional dependency array for React memoization (like useMemo)
 *
 * @example
 * // Simple state selections - ideal use cases
 * const jobs = useWorkflowState(state => state.jobs);
 * const enabled = useWorkflowState(state => state.enabled);
 * const triggers = useWorkflowState(state => state.triggers);
 *
 * @example
 * // Complex read-only computation with external dependencies
 * const filteredJobs = useWorkflowState(
 *   state => state.jobs.filter(job =>
 *     job.name.toLowerCase().includes(searchTerm.toLowerCase())
 *   ),
 *   [searchTerm] // External dependency
 * );
 *
 * @example
 * // Computed state with type-safe selection
 * const workflowStatus = useWorkflowState(state => ({
 *   hasJobs: state.jobs.length > 0,
 *   hasTriggers: state.triggers.length > 0,
 *   isReady: state.jobs.length > 0 && state.triggers.some(t => t.enabled),
 * }));
 *
 * @performance
 * - Uses component-level memoization for fine-grained control
 * - Lower memory footprint compared to useWorkflowSelector
 * - Optimal for simple, frequently-accessed state properties
 * - Manual result caching prevents unnecessary re-renders
 *
 * @returns T The memoized result of your selector with referential stability
 */
export const useWorkflowState = <T>(
  selector: (state: Workflow.State) => T,
  deps: React.DependencyList = []
): T => {
  const store = useWorkflowStoreContext();

  // Use store's optimized withSelector method combined with useMemo
  const getSnapshot = useMemo(() => {
    return store.withSelector(selector);
  }, [store, selector, ...deps]);

  return useSyncExternalStore(store.subscribe, getSnapshot);
};

export const usePositions = () => {
  const store = useWorkflowStoreContext();

  return useSyncExternalStore(
    store.subscribe,
    store.withSelector(state => ({
      positions: state.positions,
      updatePosition: store.updatePosition,
      updatePositions: store.updatePositions,
    }))
  );
};

// =============================================================================
// SPECIALIZED HOOKS
// =============================================================================

export const useWorkflowEnabled = () => {
  return useWorkflowSelector(
    (state, store) => ({
      enabled: state.enabled,
      setEnabled: store.setEnabled,
    }),
    []
  );
};

/**
 * Hook for accessing current selected job with YText body.
 * Uses useWorkflowSelector for store access (YText retrieval).
 */
export const useCurrentJob = () => {
  return useWorkflowSelector(
    (state, store) => ({
      job:
        state.selectedNode && state.selectedJobId
          ? (state.selectedNode as Workflow.Job)
          : null,
      ytext: state.selectedJobId
        ? store.getJobBodyYText(state.selectedJobId)
        : null,
    }),
    []
  );
};

/**
 * Hook for URL-based node selection with type-safe node resolution.
 * Demonstrates complex selector with external dependencies (URL state).
 */
export const useNodeSelection = () => {
  const { searchParams, updateSearchParams } = useURLState();

  // Get current node ID from URL
  const jobId = searchParams.get('job');
  const triggerId = searchParams.get('trigger');
  const edgeId = searchParams.get('edge');
  const currentNodeId = jobId || triggerId || edgeId;

  // Use useWorkflowState for simple state selection (no store methods needed)
  const stableData = useWorkflowState(
    state => {
      // Resolve current selection with proper typing
      let currentNode: {
        node: Workflow.Job | Workflow.Trigger | Workflow.Edge | null;
        type: 'job' | 'trigger' | 'edge' | null;
        id: string | null;
      };

      if (!currentNodeId) {
        currentNode = { node: null, type: null, id: null };
      } else if (jobId) {
        const node = state.jobs.find(job => job.id === jobId) || null;
        currentNode = { node, type: 'job' as const, id: jobId };
      } else if (triggerId) {
        const node =
          state.triggers.find(trigger => trigger.id === triggerId) || null;
        currentNode = { node, type: 'trigger' as const, id: triggerId };
      } else if (edgeId) {
        const node = state.edges.find(edge => edge.id === edgeId) || null;
        currentNode = { node, type: 'edge' as const, id: edgeId };
      } else {
        currentNode = { node: null, type: null, id: null };
      }

      return { currentNode };
    },
    // Dependencies: URL parameters that affect selection
    [currentNodeId, jobId, triggerId, edgeId]
  );

  // Selection function with stable reference and store access
  const store = useWorkflowStoreContext();
  const selectNode = useCallback(
    (id: string | null) => {
      if (!id) {
        updateSearchParams({ job: null, trigger: null, edge: null });
        return;
      }

      // Use current state to determine node type
      const state = store.getSnapshot();

      const foundJob = state.jobs.find(job => job.id === id);
      const foundTrigger = state.triggers.find(trigger => trigger.id === id);
      const foundEdge = state.edges.find(edge => edge.id === id);

      if (foundJob) {
        updateSearchParams({ job: id, trigger: null, edge: null });
      } else if (foundTrigger) {
        updateSearchParams({ trigger: id, job: null, edge: null });
      } else if (foundEdge) {
        updateSearchParams({ edge: id, job: null, trigger: null });
      }
    },
    [updateSearchParams, store]
  );

  return {
    ...stableData,
    selectNode,
  };
};

// =============================================================================
// ACTION HOOKS (COMMANDS)
// =============================================================================

export const useWorkflowActions = () => {
  const store = useWorkflowStoreContext();
  const context = useContext(StoreContext);

  if (!context) {
    throw new Error('useWorkflowActions must be used within StoreProvider');
  }

  const sessionContextStore = context.sessionContextStore;

  return useMemo(
    () => ({
      // Job actions
      updateJob: store.updateJob,
      updateJobName: store.updateJobName,
      updateJobBody: store.updateJobBody,
      addJob: store.addJob,
      removeJob: store.removeJob,

      // Workflow actions (Pattern 1: Y.Doc sync)
      updateWorkflow: store.updateWorkflow,

      // Edge actions
      addEdge: store.addEdge,
      updateEdge: store.updateEdge,
      removeEdge: store.removeEdge,

      // Trigger actions
      updateTrigger: store.updateTrigger,
      setEnabled: store.setEnabled,

      // Position actions
      updatePositions: store.updatePositions,
      updatePosition: store.updatePosition,

      // Selection actions (local UI state)
      selectJob: store.selectJob,
      selectTrigger: store.selectTrigger,
      selectEdge: store.selectEdge,
      clearSelection: store.clearSelection,
      removeJobAndClearSelection: store.removeJobAndClearSelection,

      // Workflow actions - wrapped to handle lock version updates
      saveWorkflow: (() => {
        // Helper: Handle successful save operations
        const handleSaveSuccess = (
          response: Awaited<ReturnType<typeof store.saveWorkflow>>,
          silent = false
        ) => {
          if (!response) return;

          // Update session context with new lock version if present
          if (response.lock_version !== undefined) {
            sessionContextStore.setLatestSnapshotLockVersion(
              response.lock_version
            );
          }

          // Check if this is a new workflow and update URL
          const currentState = sessionContextStore.getSnapshot();
          if (currentState.isNewWorkflow) {
            const workflowState = store.getSnapshot();
            const workflowId = workflowState.workflow?.id;
            const projectId = currentState.project?.id;

            if (workflowId && projectId) {
              // Update URL to include project_id
              const newUrl = `/projects/${projectId}/w/${workflowId}/collaborate`;
              window.history.replaceState(null, '', newUrl);

              // Clear isNewWorkflow flag after successful save
              sessionContextStore.clearIsNewWorkflow();
            }
          }

<<<<<<< HEAD
          // Show success notification
          notifications.info({
            title: 'Workflow saved',
            description: response.saved_at
              ? `Last saved at ${new Date(response.saved_at).toLocaleTimeString()}`
              : 'All changes have been synced',
          });
=======
          // Show success notification unless silent mode
          if (!silent) {
            notifications.info({
              title: "Workflow saved",
              description: response.saved_at
                ? `Last saved at ${new Date(response.saved_at).toLocaleTimeString()}`
                : "All changes have been synced",
            });
          }
>>>>>>> fd4d39a5
        };

        // Helper: Handle save errors with appropriate notifications
        const handleSaveError = (
          error: unknown,
          retrySaveWorkflow: () => Promise<unknown>
        ) => {
          const errorType = (error as Error & { type?: string }).type;

          if (errorType === 'unauthorized') {
            notifications.alert({
              title: 'Permission Denied',
              description:
                error instanceof Error
                  ? error.message
                  : 'You no longer have permission to edit this workflow. Your role may have changed.',
            });
          } else if (errorType === 'validation_error') {
            notifications.alert({
              title: 'Unable to save workflow',
              description:
                error instanceof Error
                  ? error.message
                  : 'Please fix the errors and try again',
            });
          } else {
            notifications.alert({
              title: 'Failed to save workflow',
              description:
                error instanceof Error
                  ? error.message
                  : 'Please check your connection and try again',
              action: {
                label: 'Retry',
                onClick: () => {
                  void retrySaveWorkflow();
                },
              },
            });
          }
        };

        // Main wrapped saveWorkflow function
        const wrappedSaveWorkflow = async (options?: { silent?: boolean }) => {
          try {
            const response = await store.saveWorkflow();

            if (!response) {
              // saveWorkflow returns null when not connected
              // Connection status is already shown in UI, no toast needed
              return null;
            }

            handleSaveSuccess(response, options?.silent);
            return response;
          } catch (error) {
            handleSaveError(error, wrappedSaveWorkflow);
            // Re-throw error for any upstream error handling
            throw error;
          }
        };

        return wrappedSaveWorkflow;
      })(),

      // GitHub save and sync action - wrapped to handle lock version updates and errors
      saveAndSyncWorkflow: (commitMessage: string) => {
        // Helper: Handle successful save and sync operations
        const handleSaveAndSyncSuccess = (
          response: Awaited<ReturnType<typeof store.saveAndSyncWorkflow>>
        ) => {
          if (!response) return;

          // Update session context with new lock version if present
          if (response.lock_version !== undefined) {
            sessionContextStore.setLatestSnapshotLockVersion(
              response.lock_version
            );
          }

          // Check if this is a new workflow and update URL
          const currentState = sessionContextStore.getSnapshot();
          if (currentState.isNewWorkflow) {
            const workflowState = store.getSnapshot();
            const workflowId = workflowState.workflow?.id;
            const projectId = currentState.project?.id;

            if (workflowId && projectId) {
              // Update URL to include project_id
              const newUrl = `/projects/${projectId}/w/${workflowId}/collaborate`;
              window.history.pushState({}, '', newUrl);
              // Mark workflow as no longer new after first save
              sessionContextStore.clearIsNewWorkflow();
            }
          }

          // Show success toast
          const successOptions: { title: string; description?: string } = {
            title: 'Workflow saved and synced to GitHub',
          };
          if (response.repo) {
            successOptions.description = `Changes pushed to ${response.repo}`;
          }
          notifications.success(successOptions);
        };

        // Helper: Handle save and sync errors
        const handleSaveAndSyncError = (
          error: unknown,
          retrySaveAndSync: () => Promise<unknown>
        ) => {
          if (error && typeof error === 'object' && 'type' in error) {
            const typedError = error as { type?: string; message?: string };
            if (typedError.type === 'unauthorized') {
              notifications.alert({
                title: 'Permission denied',
                description:
                  typedError.message ||
                  'You no longer have permission to edit this workflow. Your role may have changed.',
              });
              return;
            }
          }

          notifications.alert({
            title: 'Failed to save and sync workflow',
            description:
              error instanceof Error
                ? error.message
                : 'Please check your connection and try again',
            action: {
              label: 'Retry',
              onClick: () => {
                void retrySaveAndSync();
              },
            },
          });
        };

        // Main wrapped saveAndSyncWorkflow function
        const wrappedSaveAndSyncWorkflow = async () => {
          try {
            const response = await store.saveAndSyncWorkflow(commitMessage);

            if (!response) {
              // saveAndSyncWorkflow returns null when not connected
              // Connection status is already shown in UI, no toast needed
              return null;
            }

            handleSaveAndSyncSuccess(response);
            return response;
          } catch (error) {
            handleSaveAndSyncError(error, wrappedSaveAndSyncWorkflow);
            // Re-throw error for any upstream error handling
            throw error;
          }
        };

        return wrappedSaveAndSyncWorkflow();
      },

      resetWorkflow: store.resetWorkflow,
      importWorkflow: store.importWorkflow,
    }),
    [store, sessionContextStore]
  );
};

/**
 * Internal hook that computes workflow state conditions used by both
 * useCanSave and useCanRun.
 *
 * Extracts common logic to avoid duplication following DRY principles.
 * This hook computes four core conditions that determine whether
 * workflow operations (save/run) are permitted:
 *
 * @returns Object with condition flags:
 * - hasPermission: User has can_edit_workflow permission
 * - isConnected: Session is synced with backend
 * - isDeleted: Workflow has been deleted
 * - isOldSnapshot: Viewing an old snapshot (not latest version)
 *
 * @internal This is shared logic between useCanSave and useCanRun
 */
const useWorkflowConditions = () => {
  const { isSynced } = useSession();
  const permissions = usePermissions();
  const latestSnapshotLockVersion = useLatestSnapshotLockVersion();
  const workflow = useWorkflowState(state => state.workflow);

  const hasEditPermission = permissions?.can_edit_workflow ?? false;
  const hasRunPermission = permissions?.can_run_workflow ?? false;
  const isConnected = isSynced;
  const isDeleted = workflow !== null && workflow.deleted_at !== null;

  // Only consider it an old snapshot if workflow is loaded, latest
  // snapshot lock version is available AND different from workflow
  // lock version
  const isOldSnapshot =
    workflow !== null &&
    latestSnapshotLockVersion !== null &&
    workflow.lock_version !== latestSnapshotLockVersion;

  return {
    hasEditPermission,
    hasRunPermission,
    isConnected,
    isDeleted,
    isOldSnapshot,
  };
};

/**
 * Hook to determine if workflow can be saved and provide tooltip message
 *
 * Returns object with:
 * - canSave: boolean - whether save button should be enabled
 * - tooltipMessage: string - message explaining button state
 *
 * Checks:
 * 1. User permissions (can_edit_workflow)
 * 2. Connection state (isSynced)
 * 3. Lock version (viewing latest snapshot)
 * 4. Workflow deletion state (deleted_at)
 */
export const useCanSave = (): { canSave: boolean; tooltipMessage: string } => {
  const { hasEditPermission, isConnected, isDeleted, isOldSnapshot } =
    useWorkflowConditions();

  // Determine tooltip message (check in priority order)
  let tooltipMessage = 'Save workflow';
  let canSave = true;

  if (!isConnected) {
    canSave = false;
    tooltipMessage = 'You are disconnected. Reconnecting...';
  } else if (!hasEditPermission) {
    canSave = false;
    tooltipMessage = 'You do not have permission to edit this workflow';
  } else if (isDeleted) {
    canSave = false;
    tooltipMessage = 'Workflow has been deleted';
  } else if (isOldSnapshot) {
    canSave = false;
    tooltipMessage = 'You cannot edit an old snapshot of a workflow';
  }

  return { canSave, tooltipMessage };
};

/**
 * Hook to determine if workflow can be run and provide tooltip message
 *
 * Returns object with:
 * - canRun: boolean - whether run button should be enabled
 * - tooltipMessage: string - message explaining button state
 *
 * Checks:
 * 1. User permissions (can_edit_workflow)
 * 2. Connection state (isSynced)
 * 3. Lock version (viewing latest snapshot)
 * 4. Workflow deletion state (deleted_at)
 */
export const useCanRun = (): { canRun: boolean; tooltipMessage: string } => {
  const {
    hasEditPermission,
    hasRunPermission,
    isConnected,
    isDeleted,
    isOldSnapshot,
  } = useWorkflowConditions();

  // User can run if they have EITHER edit OR run permission (matches WorkflowEdit)
  const hasPermission = hasEditPermission || hasRunPermission;

  // Determine tooltip message (check in priority order)
  let tooltipMessage = 'Run workflow';
  let canRun = true;

  if (!isConnected) {
    canRun = false;
    tooltipMessage = 'You are disconnected. Reconnecting...';
  } else if (!hasPermission) {
    canRun = false;
    tooltipMessage = 'You do not have permission to run workflows';
  } else if (isDeleted) {
    canRun = false;
    tooltipMessage = 'Workflow has been deleted';
  } else if (isOldSnapshot) {
    canRun = false;
    tooltipMessage = 'You cannot run an old snapshot of a workflow';
  }

  return { canRun, tooltipMessage };
};

/**
 * Hook to determine if workflow is read-only and provide tooltip message
 *
 * Returns object with:
 * - isReadOnly: boolean - whether workflow should be read-only
 * - tooltipMessage: string - message explaining read-only state
 *
 * Checks (in priority order):
 * 1. Workflow deletion state (deleted_at)
 * 2. User permissions (can_edit_workflow)
 * 3. Snapshot version (viewing old snapshot)
 */
export const useWorkflowReadOnly = (): {
  isReadOnly: boolean;
  tooltipMessage: string;
} => {
  // Get session state and permissions (same pattern as useCanSave)
  const permissions = usePermissions();
  const latestSnapshotLockVersion = useLatestSnapshotLockVersion();
  const workflow = useWorkflowState(state => state.workflow);

  // Don't show read-only state until permissions are loaded
  // This prevents flickering during initial load
  if (permissions === null) {
    return { isReadOnly: false, tooltipMessage: '' };
  }

  // Compute read-only conditions
  const hasPermission = permissions.can_edit_workflow;
  const isDeleted = workflow !== null && workflow.deleted_at !== null;
  const isOldSnapshot =
    workflow !== null &&
    latestSnapshotLockVersion !== null &&
    workflow.lock_version !== latestSnapshotLockVersion;

  // Priority order: deleted > permissions > snapshot
  if (isDeleted) {
    return {
      isReadOnly: true,
      tooltipMessage: 'This workflow has been deleted and cannot be edited',
    };
  }
  if (!hasPermission) {
    return {
      isReadOnly: true,
      tooltipMessage: 'You do not have permission to edit this workflow',
    };
  }
  if (isOldSnapshot) {
    return {
      isReadOnly: true,
      tooltipMessage: 'You cannot edit or run an old snapshot of a workflow',
    };
  }

  return { isReadOnly: false, tooltipMessage: '' };
};<|MERGE_RESOLUTION|>--- conflicted
+++ resolved
@@ -29,21 +29,21 @@
  * @see ../contexts/StoreProvider.tsx - Provider setup and context management
  */
 
-import type React from 'react';
-import { useCallback, useContext, useMemo, useSyncExternalStore } from 'react';
-
-import { useURLState } from '#/react/lib/use-url-state';
-
-import { StoreContext } from '../contexts/StoreProvider';
-import { notifications } from '../lib/notifications';
-import type { WorkflowStoreInstance } from '../stores/createWorkflowStore';
-import type { Workflow } from '../types/workflow';
-
-import { useSession } from './useSession';
+import type React from "react";
+import { useCallback, useContext, useMemo, useSyncExternalStore } from "react";
+
+import { useURLState } from "#/react/lib/use-url-state";
+
+import { StoreContext } from "../contexts/StoreProvider";
+import { notifications } from "../lib/notifications";
+import type { WorkflowStoreInstance } from "../stores/createWorkflowStore";
+import type { Workflow } from "../types/workflow";
+
+import { useSession } from "./useSession";
 import {
   useLatestSnapshotLockVersion,
   usePermissions,
-} from './useSessionContext';
+} from "./useSessionContext";
 
 // import _logger from "#/utils/logger";
 // const logger = _logger.ns("useWorkflow").seal();
@@ -59,7 +59,7 @@
 export const useWorkflowStoreContext = () => {
   const context = useContext(StoreContext);
   if (!context) {
-    throw new Error('useWorkflowStore must be used within StoreProvider');
+    throw new Error("useWorkflowStore must be used within StoreProvider");
   }
   return context.workflowStore;
 };
@@ -241,9 +241,9 @@
   const { searchParams, updateSearchParams } = useURLState();
 
   // Get current node ID from URL
-  const jobId = searchParams.get('job');
-  const triggerId = searchParams.get('trigger');
-  const edgeId = searchParams.get('edge');
+  const jobId = searchParams.get("job");
+  const triggerId = searchParams.get("trigger");
+  const edgeId = searchParams.get("edge");
   const currentNodeId = jobId || triggerId || edgeId;
 
   // Use useWorkflowState for simple state selection (no store methods needed)
@@ -252,7 +252,7 @@
       // Resolve current selection with proper typing
       let currentNode: {
         node: Workflow.Job | Workflow.Trigger | Workflow.Edge | null;
-        type: 'job' | 'trigger' | 'edge' | null;
+        type: "job" | "trigger" | "edge" | null;
         id: string | null;
       };
 
@@ -260,14 +260,14 @@
         currentNode = { node: null, type: null, id: null };
       } else if (jobId) {
         const node = state.jobs.find(job => job.id === jobId) || null;
-        currentNode = { node, type: 'job' as const, id: jobId };
+        currentNode = { node, type: "job" as const, id: jobId };
       } else if (triggerId) {
         const node =
           state.triggers.find(trigger => trigger.id === triggerId) || null;
-        currentNode = { node, type: 'trigger' as const, id: triggerId };
+        currentNode = { node, type: "trigger" as const, id: triggerId };
       } else if (edgeId) {
         const node = state.edges.find(edge => edge.id === edgeId) || null;
-        currentNode = { node, type: 'edge' as const, id: edgeId };
+        currentNode = { node, type: "edge" as const, id: edgeId };
       } else {
         currentNode = { node: null, type: null, id: null };
       }
@@ -320,7 +320,7 @@
   const context = useContext(StoreContext);
 
   if (!context) {
-    throw new Error('useWorkflowActions must be used within StoreProvider');
+    throw new Error("useWorkflowActions must be used within StoreProvider");
   }
 
   const sessionContextStore = context.sessionContextStore;
@@ -383,22 +383,13 @@
             if (workflowId && projectId) {
               // Update URL to include project_id
               const newUrl = `/projects/${projectId}/w/${workflowId}/collaborate`;
-              window.history.replaceState(null, '', newUrl);
+              window.history.replaceState(null, "", newUrl);
 
               // Clear isNewWorkflow flag after successful save
               sessionContextStore.clearIsNewWorkflow();
             }
           }
 
-<<<<<<< HEAD
-          // Show success notification
-          notifications.info({
-            title: 'Workflow saved',
-            description: response.saved_at
-              ? `Last saved at ${new Date(response.saved_at).toLocaleTimeString()}`
-              : 'All changes have been synced',
-          });
-=======
           // Show success notification unless silent mode
           if (!silent) {
             notifications.info({
@@ -408,7 +399,6 @@
                 : "All changes have been synced",
             });
           }
->>>>>>> fd4d39a5
         };
 
         // Helper: Handle save errors with appropriate notifications
@@ -418,31 +408,31 @@
         ) => {
           const errorType = (error as Error & { type?: string }).type;
 
-          if (errorType === 'unauthorized') {
+          if (errorType === "unauthorized") {
             notifications.alert({
-              title: 'Permission Denied',
+              title: "Permission Denied",
               description:
                 error instanceof Error
                   ? error.message
-                  : 'You no longer have permission to edit this workflow. Your role may have changed.',
+                  : "You no longer have permission to edit this workflow. Your role may have changed.",
             });
-          } else if (errorType === 'validation_error') {
+          } else if (errorType === "validation_error") {
             notifications.alert({
-              title: 'Unable to save workflow',
+              title: "Unable to save workflow",
               description:
                 error instanceof Error
                   ? error.message
-                  : 'Please fix the errors and try again',
+                  : "Please fix the errors and try again",
             });
           } else {
             notifications.alert({
-              title: 'Failed to save workflow',
+              title: "Failed to save workflow",
               description:
                 error instanceof Error
                   ? error.message
-                  : 'Please check your connection and try again',
+                  : "Please check your connection and try again",
               action: {
-                label: 'Retry',
+                label: "Retry",
                 onClick: () => {
                   void retrySaveWorkflow();
                 },
@@ -499,7 +489,7 @@
             if (workflowId && projectId) {
               // Update URL to include project_id
               const newUrl = `/projects/${projectId}/w/${workflowId}/collaborate`;
-              window.history.pushState({}, '', newUrl);
+              window.history.pushState({}, "", newUrl);
               // Mark workflow as no longer new after first save
               sessionContextStore.clearIsNewWorkflow();
             }
@@ -507,7 +497,7 @@
 
           // Show success toast
           const successOptions: { title: string; description?: string } = {
-            title: 'Workflow saved and synced to GitHub',
+            title: "Workflow saved and synced to GitHub",
           };
           if (response.repo) {
             successOptions.description = `Changes pushed to ${response.repo}`;
@@ -520,27 +510,27 @@
           error: unknown,
           retrySaveAndSync: () => Promise<unknown>
         ) => {
-          if (error && typeof error === 'object' && 'type' in error) {
+          if (error && typeof error === "object" && "type" in error) {
             const typedError = error as { type?: string; message?: string };
-            if (typedError.type === 'unauthorized') {
+            if (typedError.type === "unauthorized") {
               notifications.alert({
-                title: 'Permission denied',
+                title: "Permission denied",
                 description:
                   typedError.message ||
-                  'You no longer have permission to edit this workflow. Your role may have changed.',
+                  "You no longer have permission to edit this workflow. Your role may have changed.",
               });
               return;
             }
           }
 
           notifications.alert({
-            title: 'Failed to save and sync workflow',
+            title: "Failed to save and sync workflow",
             description:
               error instanceof Error
                 ? error.message
-                : 'Please check your connection and try again',
+                : "Please check your connection and try again",
             action: {
-              label: 'Retry',
+              label: "Retry",
               onClick: () => {
                 void retrySaveAndSync();
               },
@@ -640,21 +630,21 @@
     useWorkflowConditions();
 
   // Determine tooltip message (check in priority order)
-  let tooltipMessage = 'Save workflow';
+  let tooltipMessage = "Save workflow";
   let canSave = true;
 
   if (!isConnected) {
     canSave = false;
-    tooltipMessage = 'You are disconnected. Reconnecting...';
+    tooltipMessage = "You are disconnected. Reconnecting...";
   } else if (!hasEditPermission) {
     canSave = false;
-    tooltipMessage = 'You do not have permission to edit this workflow';
+    tooltipMessage = "You do not have permission to edit this workflow";
   } else if (isDeleted) {
     canSave = false;
-    tooltipMessage = 'Workflow has been deleted';
+    tooltipMessage = "Workflow has been deleted";
   } else if (isOldSnapshot) {
     canSave = false;
-    tooltipMessage = 'You cannot edit an old snapshot of a workflow';
+    tooltipMessage = "You cannot edit an old snapshot of a workflow";
   }
 
   return { canSave, tooltipMessage };
@@ -686,21 +676,21 @@
   const hasPermission = hasEditPermission || hasRunPermission;
 
   // Determine tooltip message (check in priority order)
-  let tooltipMessage = 'Run workflow';
+  let tooltipMessage = "Run workflow";
   let canRun = true;
 
   if (!isConnected) {
     canRun = false;
-    tooltipMessage = 'You are disconnected. Reconnecting...';
+    tooltipMessage = "You are disconnected. Reconnecting...";
   } else if (!hasPermission) {
     canRun = false;
-    tooltipMessage = 'You do not have permission to run workflows';
+    tooltipMessage = "You do not have permission to run workflows";
   } else if (isDeleted) {
     canRun = false;
-    tooltipMessage = 'Workflow has been deleted';
+    tooltipMessage = "Workflow has been deleted";
   } else if (isOldSnapshot) {
     canRun = false;
-    tooltipMessage = 'You cannot run an old snapshot of a workflow';
+    tooltipMessage = "You cannot run an old snapshot of a workflow";
   }
 
   return { canRun, tooltipMessage };
@@ -730,7 +720,7 @@
   // Don't show read-only state until permissions are loaded
   // This prevents flickering during initial load
   if (permissions === null) {
-    return { isReadOnly: false, tooltipMessage: '' };
+    return { isReadOnly: false, tooltipMessage: "" };
   }
 
   // Compute read-only conditions
@@ -745,21 +735,21 @@
   if (isDeleted) {
     return {
       isReadOnly: true,
-      tooltipMessage: 'This workflow has been deleted and cannot be edited',
+      tooltipMessage: "This workflow has been deleted and cannot be edited",
     };
   }
   if (!hasPermission) {
     return {
       isReadOnly: true,
-      tooltipMessage: 'You do not have permission to edit this workflow',
+      tooltipMessage: "You do not have permission to edit this workflow",
     };
   }
   if (isOldSnapshot) {
     return {
       isReadOnly: true,
-      tooltipMessage: 'You cannot edit or run an old snapshot of a workflow',
+      tooltipMessage: "You cannot edit or run an old snapshot of a workflow",
     };
   }
 
-  return { isReadOnly: false, tooltipMessage: '' };
+  return { isReadOnly: false, tooltipMessage: "" };
 };
--- conflicted
+++ resolved
@@ -46,20 +46,8 @@
 
       addKeyboardShortcutOverrides(editor, monaco);
 
-<<<<<<< HEAD
-      if (ytext && awareness) {
-        const binding = new MonacoBinding(
-          ytext,
-          editor.getModel()!,
-          new Set([editor]),
-          awareness
-        );
-        bindingRef.current = binding;
-      }
-=======
       // Don't create binding here - let the useEffect handle it
       // This ensures binding is created/updated whenever ytext changes
->>>>>>> 2826fe95
     },
     [adaptor]
   );

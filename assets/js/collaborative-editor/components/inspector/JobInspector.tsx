--- conflicted
+++ resolved
@@ -1,17 +1,7 @@
-import { useCallback, useState } from 'react';
+import { useCallback, useState } from "react";
 
-import { useURLState } from '#/react/lib/use-url-state';
+import { useURLState } from "#/react/lib/use-url-state";
 
-<<<<<<< HEAD
-import { useJobDeleteValidation } from '../../hooks/useJobDeleteValidation';
-import { usePermissions } from '../../hooks/useSessionContext';
-import { useWorkflowActions, useCanSave } from '../../hooks/useWorkflow';
-import { notifications } from '../../lib/notifications';
-import type { Workflow } from '../../types/workflow';
-import { AlertDialog } from '../AlertDialog';
-import { Button } from '../Button';
-import { Tooltip } from '../Tooltip';
-=======
 import { useJobDeleteValidation } from "../../hooks/useJobDeleteValidation";
 import { usePermissions } from "../../hooks/useSessionContext";
 import { useWorkflowActions, useCanSave } from "../../hooks/useWorkflow";
@@ -19,11 +9,10 @@
 import { AlertDialog } from "../AlertDialog";
 import { Button } from "../Button";
 import { Tooltip } from "../Tooltip";
->>>>>>> fd4d39a5
 
-import { InspectorFooter } from './InspectorFooter';
-import { InspectorLayout } from './InspectorLayout';
-import { JobForm } from './JobForm';
+import { InspectorFooter } from "./InspectorFooter";
+import { InspectorLayout } from "./InspectorLayout";
+import { JobForm } from "./JobForm";
 
 interface JobInspectorProps {
   job: Workflow.Job;
@@ -51,11 +40,7 @@
 
   // URL state for Edit button
   const { searchParams, updateSearchParams } = useURLState();
-<<<<<<< HEAD
-  const isIDEOpen = searchParams.get('editor') === 'open';
-=======
   const isIDEOpen = searchParams.get("panel") === "editor";
->>>>>>> fd4d39a5
 
   const handleDelete = useCallback(async () => {
     setIsDeleting(true);
@@ -64,18 +49,7 @@
       setIsDeleteDialogOpen(false);
       // Y.Doc sync provides immediate visual feedback
     } catch (error) {
-<<<<<<< HEAD
-      console.error('Delete failed:', error);
-      notifications.alert({
-        title: 'Failed to delete job',
-        description:
-          error instanceof Error
-            ? error.message
-            : 'An unexpected error occurred. Please try again.',
-      });
-=======
       console.error("Delete failed:", error);
->>>>>>> fd4d39a5
     } finally {
       setIsDeleting(false);
     }
@@ -87,7 +61,7 @@
   const canDelete = canSave && validation.canDelete && !isDeleting;
   const deleteTooltipMessage = !canSave
     ? saveTooltipMessage
-    : validation.disableReason || 'Delete this job';
+    : validation.disableReason || "Delete this job";
 
   // Build footer with edit, run, and delete buttons (only if permission)
   const footer = permissions?.can_edit_workflow ? (
@@ -96,18 +70,14 @@
         <>
           <Tooltip
             content={
-              isIDEOpen ? 'IDE is already open' : 'Open full-screen code editor'
+              isIDEOpen ? "IDE is already open" : "Open full-screen code editor"
             }
             side="top"
           >
             <span className="inline-block">
               <Button
                 variant="primary"
-<<<<<<< HEAD
-                onClick={() => updateSearchParams({ editor: 'open' })}
-=======
                 onClick={() => updateSearchParams({ panel: "editor" })}
->>>>>>> fd4d39a5
                 disabled={isIDEOpen}
               >
                 Edit
@@ -130,7 +100,7 @@
               onClick={() => setIsDeleteDialogOpen(true)}
               disabled={!canDelete}
             >
-              {isDeleting ? 'Deleting...' : 'Delete'}
+              {isDeleting ? "Deleting..." : "Delete"}
             </Button>
           </span>
         </Tooltip>
@@ -158,7 +128,7 @@
           `This will permanently remove "${job.name}" from the ` +
           `workflow. This action cannot be undone.`
         }
-        confirmLabel={isDeleting ? 'Deleting...' : 'Delete Job'}
+        confirmLabel={isDeleting ? "Deleting..." : "Delete Job"}
         cancelLabel="Cancel"
         variant="danger"
       />

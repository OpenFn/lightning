--- conflicted
+++ resolved
@@ -4,13 +4,6 @@
 
 import { useJobDeleteValidation } from '../../hooks/useJobDeleteValidation';
 import { usePermissions } from '../../hooks/useSessionContext';
-<<<<<<< HEAD
-import { useWorkflowActions, useCanSave } from '../../hooks/useWorkflow';
-import type { Workflow } from '../../types/workflow';
-import { AlertDialog } from '../AlertDialog';
-import { Button } from '../Button';
-import { ShortcutKeys } from '../ShortcutKeys';
-=======
 import {
   useWorkflowActions,
   useCanSave,
@@ -19,7 +12,7 @@
 import type { Workflow } from '../../types/workflow';
 import { AlertDialog } from '../AlertDialog';
 import { Button } from '../Button';
->>>>>>> f1ce1da4
+import { ShortcutKeys } from '../ShortcutKeys';
 import { Tooltip } from '../Tooltip';
 
 import { InspectorFooter } from './InspectorFooter';
@@ -76,37 +69,7 @@
     ? saveTooltipMessage
     : validation.disableReason || 'Delete this job';
 
-<<<<<<< HEAD
-  // Build footer with edit, run, and delete buttons (only if permission)
-  const footer = permissions?.can_edit_workflow ? (
-    <InspectorFooter
-      leftButtons={
-        <>
-          <Tooltip
-            content={
-              <>
-                {isIDEOpen
-                  ? 'IDE is already open'
-                  : 'Open full-screen code editor '}
-                {!isIDEOpen && (
-                  <>
-                    {' '}
-                    {'( '}
-                    <ShortcutKeys keys={['mod', 'e']} />
-                    {' )'}
-                  </>
-                )}
-              </>
-            }
-            side="top"
-          >
-            <span className="inline-block">
-              <Button
-                variant="primary"
-                onClick={() => updateSearchParams({ panel: 'editor' })}
-                disabled={isIDEOpen}
-=======
-  // Build footer with edit, run, and delete buttons (only if permission and not readonly)
+  // Build footer with edit, run, and delete buttons (only if permission and not read only)
   const footer =
     permissions?.can_edit_workflow && !isReadOnly ? (
       <InspectorFooter
@@ -114,9 +77,19 @@
           <>
             <Tooltip
               content={
-                isIDEOpen
-                  ? 'IDE is already open'
-                  : 'Open full-screen code editor'
+                <>
+                  {isIDEOpen
+                    ? 'IDE is already open'
+                    : 'Open full-screen code editor '}
+                  {!isIDEOpen && (
+                    <>
+                      {' '}
+                      {'( '}
+                      <ShortcutKeys keys={['mod', 'e']} />
+                      {' )'}
+                    </>
+                  )}
+                </>
               }
               side="top"
             >
@@ -145,41 +118,14 @@
                 variant="danger"
                 onClick={() => setIsDeleteDialogOpen(true)}
                 disabled={!canDelete}
->>>>>>> f1ce1da4
               >
                 {isDeleting ? 'Deleting...' : 'Delete'}
               </Button>
             </span>
           </Tooltip>
-<<<<<<< HEAD
-          <Button
-            variant="primary"
-            onClick={() => onOpenRunPanel({ jobId: job.id })}
-          >
-            Run
-          </Button>
-        </>
-      }
-      rightButtons={
-        <Tooltip content={deleteTooltipMessage}>
-          <span className="inline-block">
-            <Button
-              variant="danger"
-              onClick={() => setIsDeleteDialogOpen(true)}
-              disabled={!canDelete}
-            >
-              {isDeleting ? 'Deleting...' : 'Delete'}
-            </Button>
-          </span>
-        </Tooltip>
-      }
-    />
-  ) : undefined;
-=======
         }
       />
     ) : undefined;
->>>>>>> f1ce1da4
 
   return (
     <>

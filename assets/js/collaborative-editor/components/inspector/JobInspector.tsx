import { useCallback, useState } from "react";

import { useURLState } from "#/react/lib/use-url-state";
<<<<<<< HEAD

=======
>>>>>>> 82726345
import { useJobDeleteValidation } from "../../hooks/useJobDeleteValidation";
import { usePermissions } from "../../hooks/useSessionContext";
import { useWorkflowActions } from "../../hooks/useWorkflow";
import { notifications } from "../../lib/notifications";
import type { Workflow } from "../../types/workflow";
import { AlertDialog } from "../AlertDialog";
import { Button } from "../Button";
import { Tooltip } from "../Tooltip";

import { InspectorFooter } from "./InspectorFooter";
import { InspectorLayout } from "./InspectorLayout";
import { JobForm } from "./JobForm";

interface JobInspectorProps {
  job: Workflow.Job;
  onClose: () => void;
  onOpenRunPanel: (context: { jobId?: string; triggerId?: string }) => void;
}

/**
 * JobInspector - Composition layer combining layout, form, and actions.
 * Responsibilities:
 * - Compose InspectorLayout + JobForm + delete button
 * - Handle delete validation and modal
 * - Manage delete permissions
 */
export function JobInspector({
  job,
  onClose,
  onOpenRunPanel,
}: JobInspectorProps) {
  const { removeJobAndClearSelection } = useWorkflowActions();
  const permissions = usePermissions();
  const validation = useJobDeleteValidation(job.id);
  const [isDeleteDialogOpen, setIsDeleteDialogOpen] = useState(false);
  const [isDeleting, setIsDeleting] = useState(false);

  // URL state for Edit button
  const { searchParams, updateSearchParams } = useURLState();
  const isIDEOpen = searchParams.get("editor") === "open";

  const handleDelete = useCallback(async () => {
    setIsDeleting(true);
    try {
      removeJobAndClearSelection(job.id);
      setIsDeleteDialogOpen(false);
      // Y.Doc sync provides immediate visual feedback
    } catch (error) {
      console.error("Delete failed:", error);
      notifications.alert({
        title: "Failed to delete job",
        description:
          error instanceof Error
            ? error.message
            : "An unexpected error occurred. Please try again.",
      });
    } finally {
      setIsDeleting(false);
    }
  }, [job.id, removeJobAndClearSelection]);

  // Permission checks for Run button
  // Note: can_run_workflow doesn't exist yet in permissions type
  // For Phase 2, we'll just use can_edit_workflow as a placeholder
  const canRun = permissions?.can_edit_workflow;

  // Build footer with run, edit, and delete buttons (only if permission)
  const footer = permissions?.can_edit_workflow ? (
    <InspectorFooter
      leftButtons={
        <>
          <Tooltip
            content={
              !canRun
                ? "You do not have permission to run workflows"
                : "Run from this job"
            }
            side="top"
          >
            <span className="inline-block">
              <Button
                variant="secondary"
                onClick={() => onOpenRunPanel({ jobId: job.id })}
                disabled={!canRun}
              >
                Run
              </Button>
            </span>
          </Tooltip>
          <Tooltip
            content={
              isIDEOpen ? "IDE is already open" : "Open full-screen code editor"
            }
            side="top"
          >
            <span className="inline-block">
              <Button
                variant="primary"
                onClick={() => updateSearchParams({ editor: "open" })}
                disabled={isIDEOpen}
              >
                <span
                  className="hero-code-bracket size-4 inline-block mr-1"
                  aria-hidden="true"
                />
                Edit
              </Button>
            </span>
          </Tooltip>
        </>
      }
      rightButtons={
        <Tooltip content={validation.disableReason || "Delete this job"}>
          <span className="inline-block">
            <Button
              variant="danger"
              onClick={() => setIsDeleteDialogOpen(true)}
              disabled={!validation.canDelete || isDeleting}
            >
              {isDeleting ? "Deleting..." : "Delete"}
            </Button>
          </span>
        </Tooltip>
      }
    />
  ) : undefined;

  return (
    <>
      <InspectorLayout
        title="Inspector"
        nodeType="job"
        onClose={onClose}
        footer={footer}
        data-testid="job-inspector"
      >
        <JobForm job={job} />
      </InspectorLayout>

      <AlertDialog
        isOpen={isDeleteDialogOpen}
        onClose={() => !isDeleting && setIsDeleteDialogOpen(false)}
        onConfirm={handleDelete}
        title="Delete Job?"
        description={
          `This will permanently remove "${job.name}" from the ` +
          `workflow. This action cannot be undone.`
        }
        confirmLabel={isDeleting ? "Deleting..." : "Delete Job"}
        cancelLabel="Cancel"
        variant="danger"
      />
    </>
  );
}<|MERGE_RESOLUTION|>--- conflicted
+++ resolved
@@ -1,10 +1,7 @@
 import { useCallback, useState } from "react";
 
 import { useURLState } from "#/react/lib/use-url-state";
-<<<<<<< HEAD
 
-=======
->>>>>>> 82726345
 import { useJobDeleteValidation } from "../../hooks/useJobDeleteValidation";
 import { usePermissions } from "../../hooks/useSessionContext";
 import { useWorkflowActions } from "../../hooks/useWorkflow";

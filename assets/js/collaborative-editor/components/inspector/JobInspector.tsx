--- conflicted
+++ resolved
@@ -33,73 +33,9 @@
   const [isDeleteDialogOpen, setIsDeleteDialogOpen] = useState(false);
   const [isDeleting, setIsDeleting] = useState(false);
 
-<<<<<<< HEAD
-  // Parse initial adaptor value to get separate package and version
-  const initialAdaptor = job.adaptor || "@openfn/language-common@latest";
-  const { package: initialAdaptorPackage } = resolveAdaptor(initialAdaptor);
-
-  // Determine initial credential_id for the dropdown
-  const initialCredentialId =
-    job.project_credential_id || job.keychain_credential_id || null;
-
-  const defaultValues = useMemo(
-    () => ({
-      id: job.id,
-      name: job.name,
-      body: job.body,
-      adaptor: initialAdaptor,
-      // Virtual fields for UI only
-      adaptor_package: initialAdaptorPackage,
-      credential_id: initialCredentialId,
-      delete: job.delete || false,
-
-      project_credential_id: job.project_credential_id,
-      keychain_credential_id: job.keychain_credential_id,
-    }),
-    [job, initialAdaptor, initialAdaptorPackage, initialCredentialId]
-  );
-
-  const form = useAppForm(
-    {
-      defaultValues,
-      listeners: {
-        onChange: ({ formApi }) => {
-          if (job.id) {
-            updateJob(job.id, formApi.state.values);
-          }
-        },
-      },
-      validators: {
-        onChange: createZodValidator(JobSchema),
-      },
-    },
-    `jobs.${job.id}` // Server validation automatically filtered to this job
-  );
-
-  useWatchFields(
-    job,
-    changedFields => {
-      Object.entries(changedFields).forEach(([key, value]) => {
-        if (key in form.state.values) {
-          if (key === "adaptor" && value) {
-            const { package: adaptorPackage } = resolveAdaptor(value);
-
-            if (adaptorPackage) {
-              form.setFieldValue("adaptor_package", adaptorPackage);
-            }
-          }
-
-          form.setFieldValue(key as keyof typeof form.state.values, value);
-        }
-      });
-    },
-    ["name", "adaptor", "project_credential_id", "keychain_credential_id"]
-  );
-=======
   // URL state for Edit button
   const { searchParams, updateSearchParams } = useURLState();
   const isIDEOpen = searchParams.get("editor") === "open";
->>>>>>> c8988048
 
   const handleDelete = useCallback(async () => {
     setIsDeleting(true);

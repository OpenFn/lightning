--- conflicted
+++ resolved
@@ -41,15 +41,11 @@
     >
       <div
         className={`relative flex flex-col bg-white shadow-sm rounded-lg w-full ${
-<<<<<<< HEAD
-          fixedHeight ? 'h-[600px]' : 'max-h-full'
-=======
           fixedHeight
             ? 'h-[600px] max-h-full'
             : fullHeight
               ? 'max-h-full min-h-0'
               : 'max-h-full'
->>>>>>> 94bbbb73
         }`}
       >
         {/* Header */}

import type { Workflow } from "../../types/workflow";

import { InspectorLayout } from "./InspectorLayout";
import { TriggerForm } from "./TriggerForm";

interface TriggerInspectorProps {
  trigger: Workflow.Trigger;
  onClose: () => void;
}

<<<<<<< HEAD
const logger = _logger.ns("TriggerInspector").seal();

export function TriggerInspector({ trigger }: TriggerInspectorProps) {
  const { updateTrigger } = useWorkflowActions();
  const [copySuccess, setCopySuccess] = useState<string>("");

  const form = useAppForm(
    {
      defaultValues: trigger,
      listeners: {
        onChange: ({ formApi }) => {
          if (trigger.id) {
            updateTrigger(trigger.id, formApi.state.values);
          }
        },
      },
      validators: {
        onChange: createZodValidator(TriggerSchema),
      },
    },
    `triggers.${trigger.id}` // Server validation automatically filtered to this trigger
  );

  // Generate webhook URL based on trigger ID
  const webhookUrl = new URL(
    `/i/${trigger.id}`,
    window.location.origin
  ).toString();

  // Copy to clipboard function
  const copyToClipboard = useCallback((text: string) => {
    void (async () => {
      try {
        await navigator.clipboard.writeText(text);
        setCopySuccess("Copied!");
        setTimeout(() => setCopySuccess(""), 2000);
      } catch {
        setCopySuccess("Failed to copy");
        setTimeout(() => setCopySuccess(""), 2000);
      }
    })();
  }, []);

=======
/**
 * TriggerInspector - Composition layer for trigger configuration.
 * Currently just wraps form with layout (no actions yet).
 */
export function TriggerInspector({ trigger, onClose }: TriggerInspectorProps) {
>>>>>>> c8988048
  return (
    <InspectorLayout title="Inspector" nodeType="trigger" onClose={onClose}>
      <TriggerForm trigger={trigger} />
    </InspectorLayout>
  );
}<|MERGE_RESOLUTION|>--- conflicted
+++ resolved
@@ -8,57 +8,11 @@
   onClose: () => void;
 }
 
-<<<<<<< HEAD
-const logger = _logger.ns("TriggerInspector").seal();
-
-export function TriggerInspector({ trigger }: TriggerInspectorProps) {
-  const { updateTrigger } = useWorkflowActions();
-  const [copySuccess, setCopySuccess] = useState<string>("");
-
-  const form = useAppForm(
-    {
-      defaultValues: trigger,
-      listeners: {
-        onChange: ({ formApi }) => {
-          if (trigger.id) {
-            updateTrigger(trigger.id, formApi.state.values);
-          }
-        },
-      },
-      validators: {
-        onChange: createZodValidator(TriggerSchema),
-      },
-    },
-    `triggers.${trigger.id}` // Server validation automatically filtered to this trigger
-  );
-
-  // Generate webhook URL based on trigger ID
-  const webhookUrl = new URL(
-    `/i/${trigger.id}`,
-    window.location.origin
-  ).toString();
-
-  // Copy to clipboard function
-  const copyToClipboard = useCallback((text: string) => {
-    void (async () => {
-      try {
-        await navigator.clipboard.writeText(text);
-        setCopySuccess("Copied!");
-        setTimeout(() => setCopySuccess(""), 2000);
-      } catch {
-        setCopySuccess("Failed to copy");
-        setTimeout(() => setCopySuccess(""), 2000);
-      }
-    })();
-  }, []);
-
-=======
 /**
  * TriggerInspector - Composition layer for trigger configuration.
  * Currently just wraps form with layout (no actions yet).
  */
 export function TriggerInspector({ trigger, onClose }: TriggerInspectorProps) {
->>>>>>> c8988048
   return (
     <InspectorLayout title="Inspector" nodeType="trigger" onClose={onClose}>
       <TriggerForm trigger={trigger} />

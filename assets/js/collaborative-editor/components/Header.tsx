import { Menu, MenuButton, MenuItem, MenuItems } from '@headlessui/react';
import { useCallback, useMemo } from 'react';

import { useURLState } from '#/react/lib/use-url-state';
import { buildClassicalEditorUrl } from '../../utils/editorUrlConversion';
import { channelRequest } from '../hooks/useChannel';
import { useSession } from '../hooks/useSession';
import {
  useIsNewWorkflow,
  useLatestSnapshotLockVersion,
  useProjectRepoConnection,
} from '../hooks/useSessionContext';
import {
  useImportPanelState,
  useIsCreateWorkflowPanelCollapsed,
  useUICommands,
} from '../hooks/useUI';
import {
  useCanRun,
  useCanSave,
  useNodeSelection,
  useWorkflowActions,
  useWorkflowEnabled,
  useWorkflowSettingsErrors,
  useWorkflowState,
} from '../hooks/useWorkflow';
import { useKeyboardShortcut } from '../keyboard';

import { ActiveCollaborators } from './ActiveCollaborators';
import { AIButton } from './AIButton';
import { Breadcrumbs } from './Breadcrumbs';
import { Button } from './Button';
import { EmailVerificationBanner } from './EmailVerificationBanner';
import { GitHubSyncModal } from './GitHubSyncModal';
import { Switch } from './inputs/Switch';
import { ReadOnlyWarning } from './ReadOnlyWarning';
import { ShortcutKeys } from './ShortcutKeys';
import { Tooltip } from './Tooltip';

/**
 * Save button component - visible in React DevTools
 * Includes tooltip with save status messaging
 * Shows as split button with dropdown when GitHub integration is available
 */
export function SaveButton({
  canSave,
  tooltipMessage,
  onClick,
  repoConnection,
  onSyncClick,
  label = 'Save',
}: {
  canSave: boolean;
  tooltipMessage: string;
  onClick: () => void;
  repoConnection: ReturnType<typeof useProjectRepoConnection>;
  onSyncClick: () => void;
  label?: string;
}) {
  const hasGitHubIntegration = repoConnection !== null;

  if (!hasGitHubIntegration) {
    return (
      <div className="inline-flex rounded-md shadow-xs z-5">
        <Tooltip
          content={
            canSave ? <ShortcutKeys keys={['mod', 's']} /> : tooltipMessage
          }
          side="bottom"
        >
          <button
            type="button"
            data-testid="save-workflow-button"
            className="rounded-md text-sm font-semibold shadow-xs
            phx-submit-loading:opacity-75 cursor-pointer
            disabled:cursor-not-allowed disabled:opacity-50 px-3 py-2
            bg-primary-600 hover:bg-primary-500
            disabled:hover:bg-primary-600 text-white
            focus-visible:outline-2 focus-visible:outline-offset-2
            focus-visible:outline-primary-600 focus:ring-transparent"
            onClick={onClick}
            disabled={!canSave}
          >
            {label}
          </button>
        </Tooltip>
      </div>
    );
  }

  return (
    <div className="inline-flex rounded-md shadow-xs z-5">
      <Tooltip
        content={
          canSave ? <ShortcutKeys keys={['mod', 's']} /> : tooltipMessage
        }
        side="bottom"
      >
        <button
          type="button"
          data-testid="save-workflow-button"
          className="rounded-l-md text-sm font-semibold shadow-xs
          phx-submit-loading:opacity-75 cursor-pointer
          disabled:cursor-not-allowed disabled:opacity-50 px-3 py-2
          bg-primary-600 hover:bg-primary-500
          disabled:hover:bg-primary-600 text-white
          focus-visible:outline-2 focus-visible:outline-offset-2
          focus-visible:outline-primary-600 focus:ring-transparent"
          onClick={onClick}
          disabled={!canSave}
        >
          {label}
        </button>
      </Tooltip>
      <Menu as="div" className="relative -ml-px block">
        <MenuButton
          disabled={!canSave}
          className="h-full rounded-r-md pr-2 pl-2 text-sm font-semibold
            shadow-xs cursor-pointer disabled:cursor-not-allowed
            disabled:opacity-50 bg-primary-600 hover:bg-primary-500
            disabled:hover:bg-primary-600 text-white
            focus-visible:outline-2 focus-visible:outline-offset-2
            focus-visible:outline-primary-600 focus:ring-transparent"
        >
          <span className="sr-only">Open sync options</span>
          <span className="hero-chevron-down w-4 h-4" />
        </MenuButton>
        <MenuItems
          transition
          className="absolute right-0 z-[100] mt-2 w-max origin-top-right
          rounded-md bg-white py-1 shadow-lg outline outline-black/5
          transition data-closed:scale-95 data-closed:transform
          data-closed:opacity-0 data-enter:duration-200 data-enter:ease-out
          data-leave:duration-75 data-leave:ease-in"
        >
          <MenuItem>
            <Tooltip
              content={
                canSave ? (
                  <ShortcutKeys keys={['mod', 'shift', 's']} />
                ) : (
                  tooltipMessage
                )
              }
              side="bottom"
            >
              <button
                type="button"
                onClick={onSyncClick}
                disabled={!canSave}
                className="block w-full text-left px-4 py-2 text-sm text-gray-700
              data-focus:bg-gray-100 data-focus:outline-hidden
              disabled:opacity-50 disabled:cursor-not-allowed"
              >
                Save & Sync
              </button>
            </Tooltip>
          </MenuItem>
        </MenuItems>
      </Menu>
    </div>
  );
}
SaveButton.displayName = 'SaveButton';

export function Header({
  children,
  projectId,
  workflowId,
  isRunPanelOpen = false,
  isIDEOpen = false,
}: {
  children: React.ReactNode[];
  projectId?: string;
  workflowId?: string;
  isRunPanelOpen?: boolean;
  isIDEOpen?: boolean;
}) {
  // IMPORTANT: All hooks must be called unconditionally before any early returns or conditional logic
  const { params, updateSearchParams } = useURLState();
  const { selectNode } = useNodeSelection();
  const { enabled, setEnabled } = useWorkflowEnabled();
  const { saveWorkflow } = useWorkflowActions();
  const { canSave, tooltipMessage } = useCanSave();
  const triggers = useWorkflowState(state => state.triggers);
  const jobs = useWorkflowState(state => state.jobs);
  const { canRun, tooltipMessage: runTooltipMessage } = useCanRun();
  const { openRunPanel, openGitHubSyncModal } = useUICommands();
  const repoConnection = useProjectRepoConnection();
  const { hasErrors: hasSettingsErrors } = useWorkflowSettingsErrors();
  const workflow = useWorkflowState(state => state.workflow);
  const latestSnapshotLockVersion = useLatestSnapshotLockVersion();
  const isNewWorkflow = useIsNewWorkflow();
<<<<<<< HEAD
  const isCreateWorkflowPanelCollapsed = useIsCreateWorkflowPanelCollapsed();
  const importPanelState = useImportPanelState();
=======
  const { provider } = useSession();
>>>>>>> 45c71b20

  // Derived values after all hooks are called
  const firstTriggerId = triggers[0]?.id;
  const isWorkflowEmpty = jobs.length === 0 && triggers.length === 0;

  const isOldSnapshot =
    workflow !== null &&
    latestSnapshotLockVersion !== null &&
    workflow.lock_version !== latestSnapshotLockVersion;

  const handleRunClick = useCallback(() => {
    if (firstTriggerId) {
      // Canvas context: open run panel with first trigger
      selectNode(firstTriggerId);
      openRunPanel({ triggerId: firstTriggerId });
    }
  }, [firstTriggerId, openRunPanel, selectNode]);

  const handleSwitchToLegacyEditor = useCallback(async () => {
    if (!provider?.channel || !projectId || !workflowId) return;

    try {
      await channelRequest(provider.channel, 'switch_to_legacy_editor', {});

      // Build legacy editor URL and navigate
      const legacyUrl = buildClassicalEditorUrl({
        projectId,
        workflowId,
        searchParams: new URLSearchParams(window.location.search),
        isNewWorkflow,
      });
      window.location.href = legacyUrl;
    } catch (error) {
      console.error('Failed to switch to legacy editor:', error);
    }
  }, [provider, projectId, workflowId, isNewWorkflow]);

  // Compute Run button tooltip content
  const runButtonTooltip = useMemo(() => {
    if (!canRun) return runTooltipMessage; // Error message
    if (isRunPanelOpen || isIDEOpen) return null; // Shortcut captured by panel
    return <ShortcutKeys keys={['mod', 'enter']} />; // Shortcut applies
  }, [canRun, runTooltipMessage, isRunPanelOpen, isIDEOpen]);

  useKeyboardShortcut(
    'Control+s, Meta+s',
    () => {
      void saveWorkflow();
    },
    0,
    { enabled: canSave }
  );

  useKeyboardShortcut(
    'Control+Shift+s, Meta+Shift+s',
    () => {
      openGitHubSyncModal();
    },
    0,
    { enabled: canSave && !!repoConnection }
  );

  return (
    <>
      <EmailVerificationBanner />

      <div className="flex-none bg-white shadow-xs border-b border-gray-200 relative z-50">
        <div className="mx-auto sm:px-4 lg:px-4 py-6 flex items-center h-20 text-sm">
          <Breadcrumbs>{children}</Breadcrumbs>
          <ReadOnlyWarning className="ml-3" />
          {projectId && workflowId && (
            <button
              type="button"
              onClick={handleSwitchToLegacyEditor}
              className="inline-flex items-center justify-center
              w-6 h-6 text-primary-600 hover:text-primary-700
              hover:bg-primary-50 rounded transition-colors ml-2"
            >
              <Tooltip
                content={"You're using the new editor — click to switch back."}
                side="bottom"
              >
                <span className="hero-beaker-solid h-4 w-4" />
              </Tooltip>
            </button>
          )}
          <ActiveCollaborators className="ml-2" />
          <div className="grow ml-2"></div>

          <div className="flex flex-row gap-2 items-center">
            <div className="flex flex-row gap-2 items-center">
              {!isOldSnapshot && (
                <Tooltip
                  content={
                    isNewWorkflow && isWorkflowEmpty
                      ? 'Add a workflow to enable'
                      : null
                  }
                  side="bottom"
                >
                  <span className="inline-block">
                    <Switch
                      checked={enabled ?? false}
                      onChange={setEnabled}
                      disabled={isNewWorkflow && isWorkflowEmpty}
                    />
                  </span>
                </Tooltip>
              )}

              <div>
                <Tooltip
                  content={
                    isNewWorkflow && isWorkflowEmpty
                      ? 'Add a workflow to configure settings'
                      : null
                  }
                  side="bottom"
                >
                  <button
                    type="button"
                    onClick={() => {
                      if (isNewWorkflow && isWorkflowEmpty) return;
                      const currentPanel = params.panel;
                      updateSearchParams({
                        panel: currentPanel === 'settings' ? null : 'settings',
                      });
                    }}
                    disabled={isNewWorkflow && isWorkflowEmpty}
                    className={`w-5 h-5 place-self-center ${
                      hasSettingsErrors
                        ? 'text-danger-500 hover:text-danger-400 cursor-pointer'
                        : isNewWorkflow && isWorkflowEmpty
                          ? 'cursor-not-allowed opacity-50'
                          : 'text-slate-500 hover:text-slate-400 cursor-pointer'
                    }`}
                  >
                    <span className="hero-adjustments-vertical"></span>
                  </button>
                </Tooltip>
              </div>
              <div
                className="hidden"
                phx-disconnected='[["show",{"transition":[["fade-in"],[],[]]}]]'
                phx-connected='[["hide",{"transition":[["fade-out"],[],[]]}]]'
              >
                <span className="hero-signal-slash w-6 h-6 place-self-center mr-2 text-red-500"></span>
              </div>
            </div>
            <div className="relative flex gap-2">
              {projectId && workflowId && firstTriggerId && !isNewWorkflow && (
                <Tooltip content={runButtonTooltip} side="bottom">
                  <span className="inline-block">
                    <Button
                      variant="primary"
                      onClick={handleRunClick}
                      disabled={!canRun || isRunPanelOpen || isIDEOpen}
                    >
                      Run
                    </Button>
                  </span>
                </Tooltip>
              )}
              <SaveButton
                canSave={
                  canSave &&
                  !hasSettingsErrors &&
                  !(isNewWorkflow && isWorkflowEmpty) &&
                  // When import panel is open, sync with its validation state
                  !(
                    isNewWorkflow &&
                    !isCreateWorkflowPanelCollapsed &&
                    importPanelState !== 'valid'
                  )
                }
                tooltipMessage={
                  isNewWorkflow &&
                  !isCreateWorkflowPanelCollapsed &&
                  importPanelState === 'invalid'
                    ? 'Fix validation errors to continue'
                    : isNewWorkflow && isWorkflowEmpty
                      ? 'Cannot save an empty workflow'
                      : tooltipMessage
                }
                onClick={() => void saveWorkflow()}
                repoConnection={repoConnection}
                onSyncClick={openGitHubSyncModal}
                label={isNewWorkflow ? 'Create' : 'Save'}
              />
            </div>
          </div>

          <AIButton className="ml-2" />

          <GitHubSyncModal />
        </div>
      </div>
    </>
  );
}<|MERGE_RESOLUTION|>--- conflicted
+++ resolved
@@ -191,12 +191,9 @@
   const workflow = useWorkflowState(state => state.workflow);
   const latestSnapshotLockVersion = useLatestSnapshotLockVersion();
   const isNewWorkflow = useIsNewWorkflow();
-<<<<<<< HEAD
   const isCreateWorkflowPanelCollapsed = useIsCreateWorkflowPanelCollapsed();
   const importPanelState = useImportPanelState();
-=======
   const { provider } = useSession();
->>>>>>> 45c71b20
 
   // Derived values after all hooks are called
   const firstTriggerId = triggers[0]?.id;

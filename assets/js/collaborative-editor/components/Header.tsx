--- conflicted
+++ resolved
@@ -1,22 +1,17 @@
-import { Menu, MenuButton, MenuItem, MenuItems } from '@headlessui/react';
-import { useCallback } from 'react';
-import { useHotkeys } from 'react-hotkeys-hook';
-
-<<<<<<< HEAD
-import { useURLState } from '../../react/lib/use-url-state';
-import { cn } from '../../utils/cn';
-=======
+import { Menu, MenuButton, MenuItem, MenuItems } from "@headlessui/react";
+import { useCallback } from "react";
+import { useHotkeys } from "react-hotkeys-hook";
+
 import { useURLState } from "../../react/lib/use-url-state";
 import { cn } from "../../utils/cn";
 import { buildClassicalEditorUrl } from "../../utils/editorUrlConversion";
->>>>>>> fd4d39a5
 import {
   useIsNewWorkflow,
   useLatestSnapshotLockVersion,
   useProjectRepoConnection,
   useUser,
-} from '../hooks/useSessionContext';
-import { useUICommands } from '../hooks/useUI';
+} from "../hooks/useSessionContext";
+import { useUICommands } from "../hooks/useUI";
 import {
   useCanRun,
   useCanSave,
@@ -24,26 +19,26 @@
   useWorkflowActions,
   useWorkflowEnabled,
   useWorkflowState,
-} from '../hooks/useWorkflow';
-import { getAvatarInitials } from '../utils/avatar';
-
-import { ActiveCollaborators } from './ActiveCollaborators';
-import { Breadcrumbs } from './Breadcrumbs';
-import { Button } from './Button';
-import { EmailVerificationBanner } from './EmailVerificationBanner';
-import { GitHubSyncModal } from './GitHubSyncModal';
-import { Switch } from './inputs/Switch';
-import { ReadOnlyWarning } from './ReadOnlyWarning';
-import { Tooltip } from './Tooltip';
+} from "../hooks/useWorkflow";
+import { getAvatarInitials } from "../utils/avatar";
+
+import { ActiveCollaborators } from "./ActiveCollaborators";
+import { Breadcrumbs } from "./Breadcrumbs";
+import { Button } from "./Button";
+import { EmailVerificationBanner } from "./EmailVerificationBanner";
+import { GitHubSyncModal } from "./GitHubSyncModal";
+import { Switch } from "./inputs/Switch";
+import { ReadOnlyWarning } from "./ReadOnlyWarning";
+import { Tooltip } from "./Tooltip";
 
 const userNavigation = [
-  { label: 'User Profile', url: '/profile', icon: 'hero-user-circle' },
-  { label: 'Credentials', url: '/credentials', icon: 'hero-key' },
-  { label: 'API Tokens', url: '/profile/tokens', icon: 'hero-key' },
+  { label: "User Profile", url: "/profile", icon: "hero-user-circle" },
+  { label: "Credentials", url: "/credentials", icon: "hero-key" },
+  { label: "API Tokens", url: "/profile/tokens", icon: "hero-key" },
   {
-    label: 'Log out',
-    url: '/users/log_out',
-    icon: 'hero-arrow-right-on-rectangle',
+    label: "Log out",
+    url: "/users/log_out",
+    icon: "hero-arrow-right-on-rectangle",
   },
 ];
 
@@ -150,7 +145,7 @@
     </div>
   );
 }
-SaveButton.displayName = 'SaveButton';
+SaveButton.displayName = "SaveButton";
 
 export function Header({
   children,
@@ -189,11 +184,7 @@
   }, [firstTriggerId, openRunPanel, selectNode]);
 
   useHotkeys(
-<<<<<<< HEAD
-    'ctrl+s,meta+s', // Windows/Linux: Ctrl+S, Mac: Cmd+S
-=======
     "ctrl+s,meta+s",
->>>>>>> fd4d39a5
     event => {
       event.preventDefault();
       if (canSave) {
@@ -208,11 +199,7 @@
   );
 
   useHotkeys(
-<<<<<<< HEAD
-    'ctrl+shift+s,meta+shift+s', // Windows/Linux: Ctrl+Shift+S, Mac: Cmd+Shift+S
-=======
     "ctrl+shift+s,meta+shift+s",
->>>>>>> fd4d39a5
     event => {
       event.preventDefault();
       if (canSave && repoConnection) {
@@ -269,11 +256,7 @@
               <div>
                 <button
                   type="button"
-<<<<<<< HEAD
-                  onClick={() => updateHash('settings')}
-=======
                   onClick={() => updateSearchParams({ panel: "settings" })}
->>>>>>> fd4d39a5
                   className="w-5 h-5 place-self-center cursor-pointer
                   text-slate-500 hover:text-slate-400"
                 >
@@ -358,7 +341,7 @@
                     <span
                       className={cn(
                         item.icon,
-                        'w-5 h-5 mr-2 text-secondary-500'
+                        "w-5 h-5 mr-2 text-secondary-500"
                       )}
                     ></span>
                     {item.label}

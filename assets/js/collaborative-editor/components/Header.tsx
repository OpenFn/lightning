import { Menu, MenuButton, MenuItem, MenuItems } from '@headlessui/react';
import { useCallback, useMemo } from 'react';

import { useURLState } from '#/react/lib/use-url-state';
import { buildClassicalEditorUrl } from '../../utils/editorUrlConversion';
import {
  useIsNewWorkflow,
  useLatestSnapshotLockVersion,
  useProjectRepoConnection,
} from '../hooks/useSessionContext';
import {
  useImportPanelState,
  useIsCreateWorkflowPanelCollapsed,
  useUICommands,
} from '../hooks/useUI';
import {
  useCanRun,
  useCanSave,
  useNodeSelection,
  useWorkflowActions,
  useWorkflowEnabled,
  useWorkflowSettingsErrors,
  useWorkflowState,
} from '../hooks/useWorkflow';
import { useKeyboardShortcut } from '../keyboard';

import { ActiveCollaborators } from './ActiveCollaborators';
import { AIButton } from './AIButton';
import { Breadcrumbs } from './Breadcrumbs';
import { Button } from './Button';
import { EmailVerificationBanner } from './EmailVerificationBanner';
import { GitHubSyncModal } from './GitHubSyncModal';
import { Switch } from './inputs/Switch';
import { ReadOnlyWarning } from './ReadOnlyWarning';
import { ShortcutKeys } from './ShortcutKeys';
import { Tooltip } from './Tooltip';

/**
 * Save button component - visible in React DevTools
 * Includes tooltip with save status messaging
 * Shows as split button with dropdown when GitHub integration is available
 */
export function SaveButton({
  canSave,
  tooltipMessage,
  onClick,
  repoConnection,
  onSyncClick,
  label = 'Save',
}: {
  canSave: boolean;
  tooltipMessage: string;
  onClick: () => void;
  repoConnection: ReturnType<typeof useProjectRepoConnection>;
  onSyncClick: () => void;
  label?: string;
}) {
  const hasGitHubIntegration = repoConnection !== null;

  if (!hasGitHubIntegration) {
    return (
      <div className="inline-flex rounded-md shadow-xs z-5">
        <Tooltip
          content={
            canSave ? <ShortcutKeys keys={['mod', 's']} /> : tooltipMessage
          }
          side="bottom"
        >
          <button
            type="button"
            data-testid="save-workflow-button"
            className="rounded-md text-sm font-semibold shadow-xs
            phx-submit-loading:opacity-75 cursor-pointer
            disabled:cursor-not-allowed disabled:opacity-50 px-3 py-2
            bg-primary-600 hover:bg-primary-500
            disabled:hover:bg-primary-600 text-white
            focus-visible:outline-2 focus-visible:outline-offset-2
            focus-visible:outline-primary-600 focus:ring-transparent"
            onClick={onClick}
            disabled={!canSave}
          >
            {label}
          </button>
        </Tooltip>
      </div>
    );
  }

  return (
    <div className="inline-flex rounded-md shadow-xs z-5">
      <Tooltip
        content={
          canSave ? <ShortcutKeys keys={['mod', 's']} /> : tooltipMessage
        }
        side="bottom"
      >
        <button
          type="button"
          data-testid="save-workflow-button"
          className="rounded-l-md text-sm font-semibold shadow-xs
          phx-submit-loading:opacity-75 cursor-pointer
          disabled:cursor-not-allowed disabled:opacity-50 px-3 py-2
          bg-primary-600 hover:bg-primary-500
          disabled:hover:bg-primary-600 text-white
          focus-visible:outline-2 focus-visible:outline-offset-2
          focus-visible:outline-primary-600 focus:ring-transparent"
          onClick={onClick}
          disabled={!canSave}
        >
          {label}
        </button>
      </Tooltip>
      <Menu as="div" className="relative -ml-px block">
        <MenuButton
          disabled={!canSave}
          className="h-full rounded-r-md pr-2 pl-2 text-sm font-semibold
            shadow-xs cursor-pointer disabled:cursor-not-allowed
            disabled:opacity-50 bg-primary-600 hover:bg-primary-500
            disabled:hover:bg-primary-600 text-white
            focus-visible:outline-2 focus-visible:outline-offset-2
            focus-visible:outline-primary-600 focus:ring-transparent"
        >
          <span className="sr-only">Open sync options</span>
          <span className="hero-chevron-down w-4 h-4" />
        </MenuButton>
        <MenuItems
          transition
          className="absolute right-0 z-[100] mt-2 w-max origin-top-right
          rounded-md bg-white py-1 shadow-lg outline outline-black/5
          transition data-closed:scale-95 data-closed:transform
          data-closed:opacity-0 data-enter:duration-200 data-enter:ease-out
          data-leave:duration-75 data-leave:ease-in"
        >
          <MenuItem>
            <Tooltip
              content={
                canSave ? (
                  <ShortcutKeys keys={['mod', 'shift', 's']} />
                ) : (
                  tooltipMessage
                )
              }
              side="bottom"
            >
              <button
                type="button"
                onClick={onSyncClick}
                disabled={!canSave}
                className="block w-full text-left px-4 py-2 text-sm text-gray-700
              data-focus:bg-gray-100 data-focus:outline-hidden
              disabled:opacity-50 disabled:cursor-not-allowed"
              >
                Save & Sync
              </button>
            </Tooltip>
          </MenuItem>
        </MenuItems>
      </Menu>
    </div>
  );
}
SaveButton.displayName = 'SaveButton';

export function Header({
  children,
  projectId,
  workflowId,
  isRunPanelOpen = false,
  isIDEOpen = false,
}: {
  children: React.ReactNode[];
  projectId?: string;
  workflowId?: string;
  isRunPanelOpen?: boolean;
  isIDEOpen?: boolean;
}) {
  // IMPORTANT: All hooks must be called unconditionally before any early returns or conditional logic
<<<<<<< HEAD
  const { updateSearchParams, searchParams } = useURLState();
=======
  const { params, updateSearchParams } = useURLState();
>>>>>>> 0cdf2cb1
  const { selectNode } = useNodeSelection();
  const { enabled, setEnabled } = useWorkflowEnabled();
  const { saveWorkflow } = useWorkflowActions();
  const { canSave, tooltipMessage } = useCanSave();
  const triggers = useWorkflowState(state => state.triggers);
  const jobs = useWorkflowState(state => state.jobs);
  const { canRun, tooltipMessage: runTooltipMessage } = useCanRun();
  const { openRunPanel, openGitHubSyncModal } = useUICommands();
  const repoConnection = useProjectRepoConnection();
  const { hasErrors: hasSettingsErrors } = useWorkflowSettingsErrors();
  const workflow = useWorkflowState(state => state.workflow);
  const latestSnapshotLockVersion = useLatestSnapshotLockVersion();
  const isNewWorkflow = useIsNewWorkflow();
  const isCreateWorkflowPanelCollapsed = useIsCreateWorkflowPanelCollapsed();
  const importPanelState = useImportPanelState();

  // Derived values after all hooks are called
  const firstTriggerId = triggers[0]?.id;
  const isWorkflowEmpty = jobs.length === 0 && triggers.length === 0;

  const isOldSnapshot =
    workflow !== null &&
    latestSnapshotLockVersion !== null &&
    workflow.lock_version !== latestSnapshotLockVersion;

  const handleRunClick = useCallback(() => {
    if (firstTriggerId) {
      // Canvas context: open run panel with first trigger
      selectNode(firstTriggerId);
      openRunPanel({ triggerId: firstTriggerId });
    }
  }, [firstTriggerId, openRunPanel, selectNode]);

  // Compute Run button tooltip content
  const runButtonTooltip = useMemo(() => {
    if (!canRun) return runTooltipMessage; // Error message
    if (isRunPanelOpen || isIDEOpen) return null; // Shortcut captured by panel
    return <ShortcutKeys keys={['mod', 'enter']} />; // Shortcut applies
  }, [canRun, runTooltipMessage, isRunPanelOpen, isIDEOpen]);

  useKeyboardShortcut(
    'Control+s, Meta+s',
    () => {
      void saveWorkflow();
    },
    0,
    { enabled: canSave }
  );

  useKeyboardShortcut(
    'Control+Shift+s, Meta+Shift+s',
    () => {
      openGitHubSyncModal();
    },
    0,
    { enabled: canSave && !!repoConnection }
  );

  return (
    <>
      <EmailVerificationBanner />

      <div className="flex-none bg-white shadow-xs border-b border-gray-200 relative z-50">
        <div className="mx-auto sm:px-4 lg:px-4 py-6 flex items-center h-20 text-sm">
          <Breadcrumbs>{children}</Breadcrumbs>
          <ReadOnlyWarning className="ml-3" />
          {projectId && workflowId && (
            <a
              href={buildClassicalEditorUrl({
                projectId,
                workflowId,
                searchParams: new URLSearchParams(params),
                isNewWorkflow,
              })}
              className="inline-flex items-center justify-center
              w-6 h-6 text-primary-600 hover:text-primary-700
              hover:bg-primary-50 rounded transition-colors ml-2"
            >
              <Tooltip
                content={"You're using the new editor — click to switch back."}
                side="bottom"
              >
                <span className="hero-beaker-solid h-4 w-4" />
              </Tooltip>
            </a>
          )}
          <ActiveCollaborators className="ml-2" />
          <div className="grow ml-2"></div>

          <div className="flex flex-row gap-2 items-center">
            <div className="flex flex-row gap-2 items-center">
              {!isOldSnapshot && (
                <Tooltip
                  content={
                    isNewWorkflow && isWorkflowEmpty
                      ? 'Add a workflow to enable'
                      : null
                  }
                  side="bottom"
                >
                  <span className="inline-block">
                    <Switch
                      checked={enabled ?? false}
                      onChange={setEnabled}
                      disabled={isNewWorkflow && isWorkflowEmpty}
                    />
                  </span>
                </Tooltip>
              )}

              <div>
                <Tooltip
                  content={
                    isNewWorkflow && isWorkflowEmpty
                      ? 'Add a workflow to configure settings'
                      : null
                  }
                  side="bottom"
                >
                  <button
                    type="button"
                    onClick={() => {
                      if (isNewWorkflow && isWorkflowEmpty) return;
                      const currentPanel = searchParams.get('panel');
                      updateSearchParams({
                        panel: currentPanel === 'settings' ? null : 'settings',
                      });
                    }}
                    disabled={isNewWorkflow && isWorkflowEmpty}
                    className={`w-5 h-5 place-self-center ${
                      hasSettingsErrors
                        ? 'text-danger-500 hover:text-danger-400 cursor-pointer'
                        : isNewWorkflow && isWorkflowEmpty
                          ? 'cursor-not-allowed opacity-50'
                          : 'text-slate-500 hover:text-slate-400 cursor-pointer'
                    }`}
                  >
                    <span className="hero-adjustments-vertical"></span>
                  </button>
                </Tooltip>
              </div>
              <div
                className="hidden"
                phx-disconnected='[["show",{"transition":[["fade-in"],[],[]]}]]'
                phx-connected='[["hide",{"transition":[["fade-out"],[],[]]}]]'
              >
                <span className="hero-signal-slash w-6 h-6 place-self-center mr-2 text-red-500"></span>
              </div>
            </div>
            <div className="relative flex gap-2">
              {projectId && workflowId && firstTriggerId && !isNewWorkflow && (
                <Tooltip content={runButtonTooltip} side="bottom">
                  <span className="inline-block">
                    <Button
                      variant="primary"
                      onClick={handleRunClick}
                      disabled={!canRun || isRunPanelOpen || isIDEOpen}
                    >
                      Run
                    </Button>
                  </span>
                </Tooltip>
              )}
              <SaveButton
                canSave={
                  canSave &&
                  !hasSettingsErrors &&
                  !(isNewWorkflow && isWorkflowEmpty) &&
                  // When import panel is open, sync with its validation state
                  !(
                    isNewWorkflow &&
                    !isCreateWorkflowPanelCollapsed &&
                    importPanelState !== 'valid'
                  )
                }
                tooltipMessage={
                  isNewWorkflow &&
                  !isCreateWorkflowPanelCollapsed &&
                  importPanelState === 'invalid'
                    ? 'Fix validation errors to continue'
                    : isNewWorkflow && isWorkflowEmpty
                      ? 'Cannot save an empty workflow'
                      : tooltipMessage
                }
                onClick={() => void saveWorkflow()}
                repoConnection={repoConnection}
                onSyncClick={openGitHubSyncModal}
                label={isNewWorkflow ? 'Create' : 'Save'}
              />
            </div>
          </div>

          <AIButton className="ml-2" />

          <GitHubSyncModal />
        </div>
      </div>
    </>
  );
}<|MERGE_RESOLUTION|>--- conflicted
+++ resolved
@@ -175,11 +175,7 @@
   isIDEOpen?: boolean;
 }) {
   // IMPORTANT: All hooks must be called unconditionally before any early returns or conditional logic
-<<<<<<< HEAD
-  const { updateSearchParams, searchParams } = useURLState();
-=======
   const { params, updateSearchParams } = useURLState();
->>>>>>> 0cdf2cb1
   const { selectNode } = useNodeSelection();
   const { enabled, setEnabled } = useWorkflowEnabled();
   const { saveWorkflow } = useWorkflowActions();
@@ -303,7 +299,7 @@
                     type="button"
                     onClick={() => {
                       if (isNewWorkflow && isWorkflowEmpty) return;
-                      const currentPanel = searchParams.get('panel');
+                      const currentPanel = params.panel;
                       updateSearchParams({
                         panel: currentPanel === 'settings' ? null : 'settings',
                       });

import { Menu, MenuButton, MenuItem, MenuItems } from '@headlessui/react';
import { XMarkIcon } from '@heroicons/react/24/outline';
import { useCallback, useMemo } from 'react';

import { useURLState } from '../../react/lib/use-url-state';
import { buildClassicalEditorUrl } from '../../utils/editorUrlConversion';
import {
  useIsNewWorkflow,
  useLatestSnapshotLockVersion,
  useProjectRepoConnection,
} from '../hooks/useSessionContext';
import { useUICommands } from '../hooks/useUI';
import {
  useCanRun,
  useCanSave,
  useNodeSelection,
  useWorkflowActions,
  useWorkflowEnabled,
  useWorkflowSettingsErrors,
  useWorkflowState,
} from '../hooks/useWorkflow';
<<<<<<< HEAD
import { useKeyboardShortcut } from '../keyboard';
=======
>>>>>>> 14819c9d

import { ActiveCollaborators } from './ActiveCollaborators';
import { AIButton } from './AIButton';
import { Breadcrumbs } from './Breadcrumbs';
import { Button } from './Button';
import { EmailVerificationBanner } from './EmailVerificationBanner';
import { GitHubSyncModal } from './GitHubSyncModal';
import { Switch } from './inputs/Switch';
import { ReadOnlyWarning } from './ReadOnlyWarning';
import { RunRetryButton } from './RunRetryButton';
import { ShortcutKeys } from './ShortcutKeys';
import { Tooltip } from './Tooltip';

/**
 * Save button component - visible in React DevTools
 * Includes tooltip with save status messaging
 * Shows as split button with dropdown when GitHub integration is available
 */
export function SaveButton({
  canSave,
  tooltipMessage,
  onClick,
  repoConnection,
  onSyncClick,
}: {
  canSave: boolean;
  tooltipMessage: string;
  onClick: () => void;
  repoConnection: ReturnType<typeof useProjectRepoConnection>;
  onSyncClick: () => void;
}) {
  const hasGitHubIntegration = repoConnection !== null;

  if (!hasGitHubIntegration) {
    return (
      <div className="inline-flex rounded-md shadow-xs z-5">
        <Tooltip
          content={
            canSave ? <ShortcutKeys keys={['mod', 's']} /> : tooltipMessage
          }
          side="bottom"
        >
          <button
            type="button"
            data-testid="save-workflow-button"
            className="rounded-md text-sm font-semibold shadow-xs
            phx-submit-loading:opacity-75 cursor-pointer
            disabled:cursor-not-allowed disabled:opacity-50 px-3 py-2
            bg-primary-600 hover:bg-primary-500
            disabled:hover:bg-primary-600 text-white
            focus-visible:outline-2 focus-visible:outline-offset-2
            focus-visible:outline-primary-600 focus:ring-transparent"
            onClick={onClick}
            disabled={!canSave}
          >
            Save
          </button>
        </Tooltip>
      </div>
    );
  }

  return (
    <div className="inline-flex rounded-md shadow-xs z-5">
      <Tooltip
        content={
          canSave ? <ShortcutKeys keys={['mod', 's']} /> : tooltipMessage
        }
        side="bottom"
      >
        <button
          type="button"
          data-testid="save-workflow-button"
          className="rounded-l-md text-sm font-semibold shadow-xs
          phx-submit-loading:opacity-75 cursor-pointer
          disabled:cursor-not-allowed disabled:opacity-50 px-3 py-2
          bg-primary-600 hover:bg-primary-500
          disabled:hover:bg-primary-600 text-white
          focus-visible:outline-2 focus-visible:outline-offset-2
          focus-visible:outline-primary-600 focus:ring-transparent"
          onClick={onClick}
          disabled={!canSave}
        >
          Save
        </button>
      </Tooltip>
      <Menu as="div" className="relative -ml-px block">
        <MenuButton
          disabled={!canSave}
          className="h-full rounded-r-md pr-2 pl-2 text-sm font-semibold
            shadow-xs cursor-pointer disabled:cursor-not-allowed
            disabled:opacity-50 bg-primary-600 hover:bg-primary-500
            disabled:hover:bg-primary-600 text-white
            focus-visible:outline-2 focus-visible:outline-offset-2
            focus-visible:outline-primary-600 focus:ring-transparent"
        >
          <span className="sr-only">Open sync options</span>
          <span className="hero-chevron-down w-4 h-4" />
        </MenuButton>
        <MenuItems
          transition
          className="absolute right-0 z-[100] mt-2 w-max origin-top-right
          rounded-md bg-white py-1 shadow-lg outline outline-black/5
          transition data-closed:scale-95 data-closed:transform
          data-closed:opacity-0 data-enter:duration-200 data-enter:ease-out
          data-leave:duration-75 data-leave:ease-in"
        >
          <MenuItem>
            <Tooltip
              content={
                canSave ? (
                  <ShortcutKeys keys={['mod', 'shift', 's']} />
                ) : (
                  tooltipMessage
                )
              }
              side="bottom"
            >
              <button
                type="button"
                onClick={onSyncClick}
                disabled={!canSave}
                className="block w-full text-left px-4 py-2 text-sm text-gray-700
              data-focus:bg-gray-100 data-focus:outline-hidden
              disabled:opacity-50 disabled:cursor-not-allowed"
              >
                Save & Sync
              </button>
            </Tooltip>
          </MenuItem>
        </MenuItems>
      </Menu>
    </div>
  );
}
SaveButton.displayName = 'SaveButton';

export function Header({
  children,
  projectId,
  workflowId,
  isRunPanelOpen = false,
  adaptorDisplay,
  onRunClick,
  onRetryClick,
  canRun: canRunProp,
  runTooltipMessage: runTooltipMessageProp,
  isRetryable: isRetryableProp,
  isRunning: isRunningProp,
  onCloseIDE,
}: {
  children: React.ReactNode[];
  projectId?: string;
  workflowId?: string;
  isRunPanelOpen?: boolean;
  adaptorDisplay?: React.ReactNode;
  onRunClick?: () => void;
  onRetryClick?: () => void;
  canRun?: boolean;
  runTooltipMessage?: string;
  isRetryable?: boolean;
  isRunning?: boolean;
  onCloseIDE?: () => void;
}) {
  // IMPORTANT: All hooks must be called unconditionally before any early returns or conditional logic
  const { updateSearchParams } = useURLState();
  const { selectNode } = useNodeSelection();
  const { enabled, setEnabled } = useWorkflowEnabled();
  const { saveWorkflow } = useWorkflowActions();
  const { canSave, tooltipMessage } = useCanSave();
  const triggers = useWorkflowState(state => state.triggers);
  const { canRun: canRunDefault, tooltipMessage: runTooltipMessageDefault } =
    useCanRun();
  const { openRunPanel, openGitHubSyncModal } = useUICommands();
  const repoConnection = useProjectRepoConnection();
  const { hasErrors: hasSettingsErrors } = useWorkflowSettingsErrors();
  const workflow = useWorkflowState(state => state.workflow);
  const latestSnapshotLockVersion = useLatestSnapshotLockVersion();
  const isNewWorkflow = useIsNewWorkflow();

  // Derived values after all hooks are called
  const firstTriggerId = triggers[0]?.id;

  const isOldSnapshot =
    workflow !== null &&
    latestSnapshotLockVersion !== null &&
    workflow.lock_version !== latestSnapshotLockVersion;

  // Use IDE-provided handlers if available, otherwise use Canvas default
  const canRun = canRunProp !== undefined ? canRunProp : canRunDefault;
  const runTooltipMessage =
    runTooltipMessageProp !== undefined
      ? runTooltipMessageProp
      : runTooltipMessageDefault;
  const isRetryable = isRetryableProp ?? false;
  const isRunning = isRunningProp ?? false;

  // Determine if we're in IDE mode (has both onRunClick and onRetryClick)
  const isIDEMode = onRunClick !== undefined && onRetryClick !== undefined;

  const handleRunClick = useCallback(() => {
    if (onRunClick) {
      // IDE context: use provided handler
      onRunClick();
    } else if (firstTriggerId) {
      // Canvas context: open run panel with first trigger
      selectNode(firstTriggerId);
      openRunPanel({ triggerId: firstTriggerId });
    }
  }, [onRunClick, firstTriggerId, openRunPanel, selectNode]);

  const handleRetryClick = useCallback(() => {
    if (onRetryClick) {
      onRetryClick();
    }
  }, [onRetryClick]);

  // Compute Run button tooltip content
  const runButtonTooltip = useMemo(() => {
    if (!canRun) return runTooltipMessage; // Error message
    if (isRunPanelOpen) return null; // Shortcut captured by panel
    return <ShortcutKeys keys={['mod', 'enter']} />; // Shortcut applies
  }, [canRun, runTooltipMessage, isRunPanelOpen]);

  useKeyboardShortcut(
    'Control+s, Meta+s',
    () => {
      void saveWorkflow();
    },
    0,
    { enabled: canSave }
  );

  useKeyboardShortcut(
    'Control+Shift+s, Meta+Shift+s',
    () => {
      openGitHubSyncModal();
    },
    0,
    { enabled: canSave && !!repoConnection }
  );

  return (
    <>
      <EmailVerificationBanner />

      <div className="flex-none bg-white shadow-xs border-b border-gray-200 relative z-50">
        <div className="mx-auto sm:px-6 lg:px-8 py-6 flex items-center h-20 text-sm">
          <Breadcrumbs>{children}</Breadcrumbs>
          {adaptorDisplay && <div className="ml-3">{adaptorDisplay}</div>}
          <ReadOnlyWarning className="ml-3" />
          {projectId && workflowId && (
            <a
              href={buildClassicalEditorUrl({
                projectId,
                workflowId,
                searchParams: new URLSearchParams(window.location.search),
                isNewWorkflow,
              })}
              className="inline-flex items-center justify-center
              w-6 h-6 text-primary-600 hover:text-primary-700
              hover:bg-primary-50 rounded transition-colors ml-2"
            >
              <Tooltip
                content={"You're using the new editor — click to switch back."}
                side="bottom"
              >
                <span className="hero-beaker-solid h-4 w-4" />
              </Tooltip>
            </a>
          )}
          <ActiveCollaborators className="ml-2" />
          <div className="grow ml-2"></div>

          <div className="flex flex-row gap-2 items-center">
            <div className="flex flex-row gap-2 items-center">
              {!isOldSnapshot && (
                <Switch checked={enabled ?? false} onChange={setEnabled} />
              )}

              <div>
                <button
                  type="button"
                  onClick={() => updateSearchParams({ panel: 'settings' })}
                  className={`w-5 h-5 place-self-center cursor-pointer ${
                    hasSettingsErrors
                      ? 'text-danger-500 hover:text-danger-400'
                      : 'text-slate-500 hover:text-slate-400'
                  }`}
                >
                  <span className="hero-adjustments-vertical"></span>
                </button>
              </div>
              <div
                className="hidden"
                phx-disconnected='[["show",{"transition":[["fade-in"],[],[]]}]]'
                phx-connected='[["hide",{"transition":[["fade-out"],[],[]]}]]'
              >
                <span className="hero-signal-slash w-6 h-6 place-self-center mr-2 text-red-500"></span>
              </div>
            </div>
            <div className="relative flex gap-2">
              {projectId && workflowId && (isIDEMode || firstTriggerId) && (
                <>
                  {isIDEMode ? (
                    <RunRetryButton
                      isRetryable={isRetryable}
                      isDisabled={!canRun}
                      isSubmitting={isRunning}
                      onRun={handleRunClick}
                      onRetry={handleRetryClick}
                      buttonText={{
                        run: 'Run',
                        retry: 'Run (retry)',
                        processing: 'Processing',
                      }}
                      variant="primary"
                      dropdownPosition="down"
                      showKeyboardShortcuts={!isRunPanelOpen && canRun}
                      disabledTooltip={runTooltipMessage}
                    />
                  ) : (
                    <Tooltip content={runButtonTooltip} side="bottom">
                      <span className="inline-block">
                        <Button
                          variant="primary"
                          onClick={handleRunClick}
                          disabled={!canRun}
                        >
                          Run
                        </Button>
                      </span>
                    </Tooltip>
                  )}
                </>
              )}
              <SaveButton
                canSave={canSave && !hasSettingsErrors}
                tooltipMessage={tooltipMessage}
                onClick={() => void saveWorkflow()}
                repoConnection={repoConnection}
                onSyncClick={openGitHubSyncModal}
              />
            </div>
          </div>

          {onCloseIDE && (
            <Tooltip content={<ShortcutKeys keys={['esc']} />} side="bottom">
              <button
                onClick={onCloseIDE}
                className="ml-2 p-1 hover:bg-gray-100 rounded transition-colors flex-shrink-0"
                aria-label="Close IDE"
              >
                <XMarkIcon className="h-5 w-5 text-gray-500" />
              </button>
            </Tooltip>
          )}

          <AIButton className="ml-2" />

          <GitHubSyncModal />
        </div>
      </div>
    </>
  );
}<|MERGE_RESOLUTION|>--- conflicted
+++ resolved
@@ -19,10 +19,7 @@
   useWorkflowSettingsErrors,
   useWorkflowState,
 } from '../hooks/useWorkflow';
-<<<<<<< HEAD
 import { useKeyboardShortcut } from '../keyboard';
-=======
->>>>>>> 14819c9d
 
 import { ActiveCollaborators } from './ActiveCollaborators';
 import { AIButton } from './AIButton';

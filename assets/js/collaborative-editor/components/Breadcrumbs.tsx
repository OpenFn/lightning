--- conflicted
+++ resolved
@@ -1,7 +1,4 @@
-<<<<<<< HEAD
-=======
 import { Menu, MenuButton, MenuItem, MenuItems } from '@headlessui/react';
->>>>>>> 94bbbb73
 import { useMemo } from 'react';
 
 import { cn } from '../../utils/cn';
@@ -126,18 +123,9 @@
   children: React.ReactNode;
   onClick?: (e: React.MouseEvent) => void;
 }) {
-<<<<<<< HEAD
-  return (
-    <a
-      href={href}
-      className="text-gray-400 hover:text-gray-500 flex items-center"
-    >
-      {icon && <span className={cn(icon, 'w-5 h-5 text-secondary-500')}></span>}
-=======
   const content = (
     <>
       {icon && <span className={cn(icon, 'w-5 h-5 text-secondary-500')} />}
->>>>>>> 94bbbb73
       <span className={cn('font-medium text-gray-500', icon ? 'ml-2' : '')}>
         {children}
       </span>

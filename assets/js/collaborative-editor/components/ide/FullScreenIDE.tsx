import {
  DocumentTextIcon,
  SparklesIcon,
  ViewColumnsIcon,
  XMarkIcon,
} from '@heroicons/react/24/outline';
import { useCallback, useEffect, useMemo, useRef, useState } from 'react';
import {
  type ImperativePanelHandle,
  Panel,
  PanelGroup,
  PanelResizeHandle,
} from 'react-resizable-panels';

import { useKeyboardShortcut } from '#/collaborative-editor/keyboard';
import { useURLState } from '#/react/lib/use-url-state';
import { cn } from '#/utils/cn';

import Docs from '../../../adaptor-docs/Docs';
import Metadata from '../../../metadata-explorer/Explorer';
import type { Dataclip } from '../../api/dataclips';
import * as dataclipApi from '../../api/dataclips';
import { RENDER_MODES } from '../../constants/panel';
import { useLiveViewActions } from '../../contexts/LiveViewActionsContext';
import { useProjectAdaptors } from '../../hooks/useAdaptors';
import {
  useCredentials,
  useCredentialsCommands,
} from '../../hooks/useCredentials';
import {
  useFollowRun,
  useHistoryCommands,
  useJobMatchesRun,
} from '../../hooks/useHistory';
import { useRunRetry } from '../../hooks/useRunRetry';
import { useRunRetryShortcuts } from '../../hooks/useRunRetryShortcuts';
import { useSession } from '../../hooks/useSession';
import { useProject } from '../../hooks/useSessionContext';
import {
  useCanRun,
  useCanSave,
  useCurrentJob,
  useWorkflowActions,
  useWorkflowReadOnly,
  useWorkflowState,
} from '../../hooks/useWorkflow';
import { isFinalState } from '../../types/history';
import { edgesToAdjList, getJobOrdinals } from '../../utils/workflowGraph';
import { AdaptorDisplay } from '../AdaptorDisplay';
import { AdaptorSelectionModal } from '../AdaptorSelectionModal';
import { CollaborativeMonaco } from '../CollaborativeMonaco';
import { RunBadge } from '../common/RunBadge';
import { ConfigureAdaptorModal } from '../ConfigureAdaptorModal';
import { JobSelector } from '../JobSelector';
import { ManualRunPanel } from '../ManualRunPanel';
import { ManualRunPanelErrorBoundary } from '../ManualRunPanelErrorBoundary';
import { RunViewerErrorBoundary } from '../run-viewer/RunViewerErrorBoundary';
import { RunViewerPanel } from '../run-viewer/RunViewerPanel';
import { RunRetryButton } from '../RunRetryButton';
import { SandboxIndicatorBanner } from '../SandboxIndicatorBanner';
import { ShortcutKeys } from '../ShortcutKeys';
import { Tabs } from '../Tabs';
import { Tooltip } from '../Tooltip';

import { PanelToggleButton } from './PanelToggleButton';

/**
 * Resolves an adaptor specifier into its package name and version
 * @param adaptor - Full NPM package string like "@openfn/language-common@1.4.3"
 * @returns Tuple of package name and version, or null if parsing fails
 */
function resolveAdaptor(adaptor: string): {
  package: string | null;
  version: string | null;
} {
  const regex = /^(@[^@]+)@(.+)$/;
  const match = adaptor.match(regex);
  if (!match) return { package: null, version: null };
  const [, packageName, version] = match;

  return {
    package: packageName || null,
    version: version || null,
  };
}

// Stable selector functions to prevent useEffect re-runs
const selectAwareness = (state: any) => state.awareness;

interface FullScreenIDEProps {
  jobId?: string;
  onClose: () => void;
  parentProjectId?: string | null | undefined;
  parentProjectName?: string | null | undefined;
}

/**
 * Full-Screen IDE component
 *
 * Provides a full-screen workspace for editing job code with:
 * - Header with job name and action buttons
 * - 3 resizable, collapsible panels (left, center, right)
 * - CollaborativeMonaco editor in center panel
 * - Placeholder content in left and right panels
 * - Keyboard shortcut (Escape to close)
 *
 * Panel layout persists to localStorage automatically.
 */
export function FullScreenIDE({
  onClose,
  parentProjectId,
  parentProjectName,
}: FullScreenIDEProps) {
<<<<<<< HEAD
  useEffect(() => {
    return () => {};
  }, []);

  const { searchParams, updateSearchParams } = useURLState();
  const jobIdFromURL = searchParams.get('job');
=======
  const { params, updateSearchParams } = useURLState();
  const jobIdFromURL = params.job ?? null;
>>>>>>> 0cdf2cb1
  // Support both 'run' (collaborative) and 'a' (classical) parameter for run ID
  const runIdFromURL = params.run ?? params.a ?? null;
  const stepIdFromURL = params.step ?? null;
  const { selectJob, saveWorkflow } = useWorkflowActions();
  const { selectStep } = useHistoryCommands();
  const { job: currentJob, ytext: currentJobYText } = useCurrentJob();
  const awareness = useSession(selectAwareness);
  const { canSave } = useCanSave();

  const workflow = useWorkflowState(state =>
    state.workflow
      ? {
          ...state.workflow,
          jobs: state.jobs,
          triggers: state.triggers,
          edges: state.edges,
          positions: state.positions,
        }
      : null
  );

  const project = useProject();
  const projectId = project?.id;
  const workflowId = useWorkflowState(state => state.workflow?.id);

  const centerPanelRef = useRef<ImperativePanelHandle>(null);
  const rightPanelRef = useRef<ImperativePanelHandle>(null);

  const [isCenterCollapsed, setIsCenterCollapsed] = useState(false);
  const [isRightCollapsed, setIsRightCollapsed] = useState(false);

  // Docs/Metadata panel state
  const [isDocsCollapsed, setIsDocsCollapsed] = useState<boolean>(() => {
    const saved = localStorage.getItem('lightning.ide.docsPanel.collapsed');
    return saved ? JSON.parse(saved) === true : false;
  });
  const [docsOrientation, setDocsOrientation] = useState<
    'horizontal' | 'vertical'
  >(() => {
    const saved = localStorage.getItem('lightning.ide.docsPanel.orientation');
    return (saved as 'horizontal' | 'vertical') || 'horizontal';
  });
  const [selectedDocsTab, setSelectedDocsTab] = useState<'docs' | 'metadata'>(
    'docs'
  );
  const docsPanelRef = useRef<ImperativePanelHandle>(null);

  const [followRunId, setFollowRunId] = useState<string | null>(null);
  const [selectedDataclipState, setSelectedDataclipState] =
    useState<Dataclip | null>(null);
  const [selectedTab, setSelectedTab] = useState<
    'empty' | 'custom' | 'existing'
  >('empty');
  const [customBody, setCustomBody] = useState('');
  const [manuallyUnselectedDataclip, setManuallyUnselectedDataclip] =
    useState(false);

  const handleDataclipChange = useCallback((dataclip: Dataclip | null) => {
    setSelectedDataclipState(dataclip);
    setManuallyUnselectedDataclip(dataclip === null);
  }, []);

  const handleRunSubmitted = useCallback(
    (runId: string, dataclip?: Dataclip) => {
      setFollowRunId(runId);
      updateSearchParams({ run: runId });
      setManuallyUnselectedDataclip(false);

      // If a dataclip was created (from custom body), select it and switch to existing tab
      if (dataclip) {
        setSelectedDataclipState(dataclip);
        setSelectedTab('existing');
        setCustomBody('');
      }

      if (rightPanelRef.current?.isCollapsed()) {
        rightPanelRef.current.expand();
      }
    },
    [updateSearchParams]
  );

  const { isConnected, settled } = useSession();
  const isSessionReady = isConnected && settled;

  const currentRun = useFollowRun(isSessionReady ? runIdFromURL : null);

  // Check if the currently selected job matches the loaded run
  const jobMatchesRun = useJobMatchesRun(currentJob?.id || null);
  const shouldShowMismatch =
    !jobMatchesRun && currentRun && isFinalState(currentRun.state);
  const selectedStepName = currentJob?.name || 'This step';

  const followedRunStep = useMemo(() => {
    if (!currentRun || !currentRun.steps || !jobIdFromURL) return null;
    return currentRun.steps.find(s => s.job_id === jobIdFromURL) || null;
  }, [currentRun, jobIdFromURL]);

  useEffect(() => {
    const runId = params.run ?? null;
    if (runId && runId !== followRunId) {
      setManuallyUnselectedDataclip(false);
    }
  }, [params, followRunId]);

  useEffect(() => {
    const inputDataclipId = followedRunStep?.input_dataclip_id;

    if (
      !inputDataclipId ||
      !jobIdFromURL ||
      !projectId ||
      manuallyUnselectedDataclip
    ) {
      return;
    }

    // Only auto-select if no dataclip is currently selected OR
    // if the selected dataclip doesn't match the expected one for this step
    if (
      selectedDataclipState !== null &&
      selectedDataclipState.id === inputDataclipId
    ) {
      return;
    }

    const runId = params.run ?? params.a ?? null;
    if (!runId) {
      return;
    }

    const fetchDataclip = async () => {
      try {
        const response = await dataclipApi.getRunDataclip(
          projectId,
          runId,
          jobIdFromURL
        );

        if (response.dataclip) {
          setSelectedDataclipState(response.dataclip);
          setManuallyUnselectedDataclip(false);
        }
      } catch (error) {
        console.error('Failed to fetch dataclip for retry:', error);
      }
    };

    void fetchDataclip();
  }, [
    followedRunStep?.input_dataclip_id,
    jobIdFromURL,
    projectId,
    params,
    manuallyUnselectedDataclip,
    selectedDataclipState,
  ]);

  type RightPanelTab = 'log' | 'input' | 'output';
  const [activeRightTab, setActiveRightTab] = useState<RightPanelTab>('log');

  useEffect(() => {
    if (activeRightTab) {
      localStorage.setItem('lightning.ide-run-viewer-tab', activeRightTab);
    }
  }, [activeRightTab]);

  useEffect(() => {
    const savedTab = localStorage.getItem('lightning.ide-run-viewer-tab');
    if (savedTab && ['log', 'input', 'output'].includes(savedTab)) {
      setActiveRightTab(savedTab as RightPanelTab);
    }
  }, []);

  const [isConfigureModalOpen, setIsConfigureModalOpen] = useState(false);
  const [isAdaptorPickerOpen, setIsAdaptorPickerOpen] = useState(false);
  const [isCredentialModalOpen, setIsCredentialModalOpen] = useState(false);

  const { projectCredentials, keychainCredentials } = useCredentials();
  const { requestCredentials } = useCredentialsCommands();
  const { projectAdaptors, allAdaptors } = useProjectAdaptors();
  const { pushEvent, handleEvent } = useLiveViewActions();
  const { updateJob } = useWorkflowActions();

  // Run/Retry functionality for IDE Header
  const { canRun: canRunSnapshot, tooltipMessage: runTooltipMessage } =
    useCanRun();
  const runContext = jobIdFromURL
    ? { type: 'job' as const, id: jobIdFromURL }
    : { type: 'trigger' as const, id: workflow?.triggers[0]?.id || '' };

  const {
    handleRun,
    handleRetry,
    isSubmitting,
    isRetryable,
    runIsProcessing,
    canRun: canRunFromHook,
  } = useRunRetry({
    projectId: projectId || '',
    workflowId: workflowId || '',
    runContext,
    selectedTab,
    selectedDataclip: selectedDataclipState,
    customBody,
    canRunWorkflow: canRunSnapshot,
    workflowRunTooltipMessage: runTooltipMessage,
    saveWorkflow,
    onRunSubmitted: handleRunSubmitted,
    edgeId: null,
    workflowEdges: workflow?.edges || [],
  });

  // Enable run/retry keyboard shortcuts in IDE
  useRunRetryShortcuts({
    onRun: () => {
      void handleRun();
    },
    onRetry: () => {
      void handleRetry();
    },
    canRun:
      canRunSnapshot &&
      canRunFromHook &&
      !isSubmitting &&
      !runIsProcessing &&
      jobMatchesRun,
    isRunning: isSubmitting || runIsProcessing,
    isRetryable,
    priority: 50, // IDE priority
  });

  // Handle job selection from JobSelector
  const sortedJobs = useMemo(() => {
    const allJobs = workflow?.jobs || [];
    const adjList = edgesToAdjList(workflow?.edges || []);
    const ordinals = getJobOrdinals(adjList.list, adjList.trigger_id);
    return [...allJobs].sort((a, b) => {
      return (ordinals[a.id] || Infinity) - (ordinals[b.id] || Infinity);
    });
  }, [workflow?.edges, workflow?.jobs]);

  const handleJobSelect = useCallback(
    (job: any) => {
      updateSearchParams({ job: job.id });
      selectJob(job.id);
      // Update selected step to match the new job
      if (currentRun?.steps) {
        const matchingStep = currentRun.steps.find(s => s.job_id === job.id);
        selectStep(matchingStep?.id || null);
      }
    },
    [updateSearchParams, selectJob, currentRun, selectStep]
  );

  // Handle close IDE
  const handleCloseIDE = useCallback(() => {
    onClose();
  }, [onClose]);

  useEffect(() => {
    if (jobIdFromURL) {
      selectJob(jobIdFromURL);
    }
  }, [jobIdFromURL, selectJob]);

  useEffect(() => {
    if (runIdFromURL && runIdFromURL !== followRunId) {
      setFollowRunId(runIdFromURL);

      if (rightPanelRef.current?.isCollapsed()) {
        rightPanelRef.current.expand();
      }
    }
  }, [runIdFromURL, followRunId]);

  useEffect(() => {
    if (stepIdFromURL && runIdFromURL) {
      selectStep(stepIdFromURL);
    }
  }, [stepIdFromURL, runIdFromURL, selectStep]);

  const handleOpenAdaptorPicker = useCallback(() => {
    setIsConfigureModalOpen(false);
    setIsAdaptorPickerOpen(true);
  }, []);

  const handleOpenCredentialModal = useCallback(
    (adaptorName: string, credentialId?: string) => {
      setIsConfigureModalOpen(false);
      setIsCredentialModalOpen(true);
      pushEvent('open_credential_modal', {
        schema: adaptorName,
        credential_id: credentialId,
      });
    },
    [pushEvent]
  );

  const handleAdaptorSelect = useCallback(
    (adaptorName: string) => {
      if (!currentJob) return;

      const packageMatch = adaptorName.match(/(.+?)(@|$)/);
      const newPackage = packageMatch ? packageMatch[1] : adaptorName;
      const fullAdaptor = `${newPackage}@latest`;

      updateJob(currentJob.id, { adaptor: fullAdaptor });

      setIsAdaptorPickerOpen(false);
      setIsConfigureModalOpen(true);
    },
    [currentJob, updateJob]
  );

  // Handler for adaptor changes - immediately syncs to Y.Doc
  const handleAdaptorChange = useCallback(
    (adaptorPackage: string) => {
      if (!currentJob) return;

      // Get current version from job
      const { version: currentVersion } = resolveAdaptor(
        currentJob.adaptor || '@openfn/language-common@latest'
      );

      // Build new adaptor string with current version
      const newAdaptor = `${adaptorPackage}@${currentVersion || 'latest'}`;

      // Persist to Y.Doc
      updateJob(currentJob.id, { adaptor: newAdaptor });
    },
    [currentJob, updateJob]
  );

  // Handler for version changes - immediately syncs to Y.Doc
  const handleVersionChange = useCallback(
    (version: string) => {
      if (!currentJob) return;

      // Get current adaptor package from job
      const { package: adaptorPackage } = resolveAdaptor(
        currentJob.adaptor || '@openfn/language-common@latest'
      );

      // Build new adaptor string with new version
      const newAdaptor = `${adaptorPackage}@${version}`;

      // Persist to Y.Doc
      updateJob(currentJob.id, { adaptor: newAdaptor });
    },
    [currentJob, updateJob]
  );

  // Handler for credential changes - immediately syncs to Y.Doc
  const handleCredentialChange = useCallback(
    (credentialId: string | null) => {
      if (!currentJob) return;

      // Build the Y.Doc updates
      const jobUpdates: {
        project_credential_id: string | null;
        keychain_credential_id: string | null;
      } = {
        project_credential_id: null,
        keychain_credential_id: null,
      };

      // Update credential if selected
      if (credentialId) {
        const isProjectCredential = projectCredentials.some(
          c => c.project_credential_id === credentialId
        );
        const isKeychainCredential = keychainCredentials.some(
          c => c.id === credentialId
        );

        if (isProjectCredential) {
          jobUpdates.project_credential_id = credentialId;
        } else if (isKeychainCredential) {
          jobUpdates.keychain_credential_id = credentialId;
        }
      }

      updateJob(currentJob.id, jobUpdates);

      // setIsConfigureModalOpen(false);
    },
    [currentJob, projectCredentials, keychainCredentials, updateJob]
  );

  useEffect(() => {
    const handleModalClose = () => {
      setIsCredentialModalOpen(false);
      setTimeout(() => {
        setIsConfigureModalOpen(true);
      }, 200);
      setTimeout(() => {
        pushEvent('close_credential_modal', {});
      }, 500);
    };

    const element = document.getElementById('collaborative-editor-react');
    element?.addEventListener('close_credential_modal', handleModalClose);

    return () => {
      element?.removeEventListener('close_credential_modal', handleModalClose);
    };
  }, [pushEvent]);

  useEffect(() => {
    const cleanup = handleEvent('credential_saved', (payload: any) => {
      setIsCredentialModalOpen(false);

      // If we have a current job, update its credential assignment
      // (this happens when creating a new credential and selecting it)
      if (currentJob) {
        const { credential, is_project_credential } = payload;
        const credentialId = is_project_credential
          ? credential.project_credential_id
          : credential.id;

        updateJob(currentJob.id, {
          project_credential_id: is_project_credential ? credentialId : null,
          keychain_credential_id: is_project_credential ? null : credentialId,
        });
      }

      // Always refresh credentials and reopen configure modal
      void requestCredentials();

      setTimeout(() => {
        setIsConfigureModalOpen(true);
      }, 200);
    });

    return cleanup;
  }, [handleEvent, currentJob, updateJob, requestCredentials]);

  useKeyboardShortcut(
    'Escape, Control+e, Meta+e',
    () => {
      const activeElement = document.activeElement;
      const isMonacoFocused = activeElement?.closest('.monaco-editor');

      if (isMonacoFocused) {
        (activeElement as HTMLElement).blur();
      } else {
        onClose();
      }
    },
    50, // IDE priority
    {
      enabled:
        !isConfigureModalOpen && !isAdaptorPickerOpen && !isCredentialModalOpen,
    }
  );

  // Save docs panel collapsed state to localStorage
  useEffect(() => {
    localStorage.setItem(
      'lightning.ide.docsPanel.collapsed',
      JSON.stringify(isDocsCollapsed)
    );
  }, [isDocsCollapsed]);

  // IMPORTANT: All hooks must be called before any early returns
  const { isReadOnly } = useWorkflowReadOnly();

  // Check loading state but don't use early return (violates rules of hooks)
  // Only check for job existence, not ytext/awareness
  // ytext and awareness persist during disconnection for offline editing
  const isLoading = !currentJob;

  // If loading, render loading state at the end instead of early return
  if (isLoading) {
    return (
      <div
        className="absolute inset-0 z-50 bg-white flex
          items-center justify-center"
      >
        <div className="text-center">
          <div
            className="hero-arrow-path size-8 animate-spin
            text-blue-500 mx-auto"
            aria-hidden="true"
          />
          <p className="text-gray-500 mt-2">Loading editor...</p>
        </div>
      </div>
    );
  }

  const openPanelCount =
    (!isCenterCollapsed ? 1 : 0) + (!isRightCollapsed ? 1 : 0);

  const toggleCenterPanel = () => {
    if (!isCenterCollapsed && openPanelCount === 1) return;
    if (isCenterCollapsed) {
      centerPanelRef.current?.expand();
    } else {
      centerPanelRef.current?.collapse();
    }
  };

  const toggleRightPanel = () => {
    if (!isRightCollapsed && openPanelCount === 1) return;
    if (isRightCollapsed) {
      rightPanelRef.current?.expand();
    } else {
      rightPanelRef.current?.collapse();
    }
  };

  const toggleDocsPanel = () => {
    if (isDocsCollapsed) {
      docsPanelRef.current?.expand();
    } else {
      docsPanelRef.current?.collapse();
    }
  };

  const toggleDocsOrientation = () => {
    const newOrientation =
      docsOrientation === 'horizontal' ? 'vertical' : 'horizontal';
    setDocsOrientation(newOrientation);
    localStorage.setItem('lightning.ide.docsPanel.orientation', newOrientation);
  };

  const handleDocsTabChange = (tab: 'docs' | 'metadata') => {
    setSelectedDocsTab(tab);
    if (isDocsCollapsed) {
      docsPanelRef.current?.expand();
    }
  };

  return (
    <div className="absolute inset-0 z-49 bg-white flex flex-col">
      <SandboxIndicatorBanner
        parentProjectId={parentProjectId}
        parentProjectName={parentProjectName}
        projectName={project?.name}
        position="relative"
      />

      {/* IDE Heading Bar */}
      <div className="flex-none bg-white border-b border-gray-200">
        <div className="flex items-center justify-between px-4 py-2">
          <div className="flex items-center gap-3 flex-1 min-w-0">
            {/* Job Selector */}
            <div className="shrink-0">
              <JobSelector
                currentJob={currentJob}
                jobs={sortedJobs}
                onChange={handleJobSelect}
              />
            </div>

            {/* Adaptor Display with Version Dropdown */}
            {currentJob && (
              <div className="flex items-center gap-3 shrink-0">
                <AdaptorDisplay
                  adaptor={
                    currentJob.adaptor || '@openfn/language-common@latest'
                  }
                  credentialId={
                    currentJob.project_credential_id ||
                    currentJob.keychain_credential_id ||
                    null
                  }
                  size="sm"
                  onEdit={() => setIsConfigureModalOpen(true)}
                  onChangeAdaptor={handleOpenAdaptorPicker}
                  isReadOnly={isReadOnly}
                />
              </div>
            )}
          </div>

          <div className="flex items-center gap-2 shrink-0">
            {/* Run/Retry button */}
            <RunRetryButton
              isRetryable={isRetryable}
              isDisabled={
                !(
                  canRunSnapshot &&
                  canRunFromHook &&
                  !isSubmitting &&
                  !runIsProcessing &&
                  jobMatchesRun
                )
              }
              isSubmitting={isSubmitting || runIsProcessing}
              onRun={() => {
                void handleRun();
              }}
              onRetry={() => {
                void handleRetry();
              }}
              buttonText={{
                run: 'Run',
                retry: 'Run (retry)',
                processing: 'Processing',
              }}
              variant="primary"
              dropdownPosition="down"
              showKeyboardShortcuts={true}
              disabledTooltip={
                !jobMatchesRun
                  ? 'Selected job was not part of this run'
                  : runTooltipMessage
              }
            />

            {/* Close button */}
            <Tooltip content={<ShortcutKeys keys={['esc']} />} side="bottom">
              <button
                onClick={handleCloseIDE}
                className="p-1 hover:bg-gray-100 rounded transition-colors"
                aria-label="Close IDE"
              >
                <XMarkIcon className="h-5 w-5 text-gray-500" />
              </button>
            </Tooltip>
          </div>
        </div>
      </div>

      <div className="flex-1 overflow-hidden">
        <PanelGroup
          direction="horizontal"
          autoSaveId="lightning.ide-layout"
          className="h-full"
        >
          {/* Center Panel - CollaborativeMonaco Editor with nested Docs/Metadata */}
          <Panel
            ref={centerPanelRef}
            defaultSize={100}
            minSize={25}
            collapsible
            collapsedSize={2}
            onCollapse={() => setIsCenterCollapsed(true)}
            onExpand={() => setIsCenterCollapsed(false)}
            className="bg-slate-100"
          >
            <div className="h-full flex flex-col">
              {/* Panel heading */}
              <div
                className={`shrink-0 border-b border-gray-100 transition-transform ${
                  isCenterCollapsed ? 'rotate-90' : ''
                }`}
              >
                <div className="flex items-center justify-between px-4 py-1">
                  {!isCenterCollapsed ? (
                    <>
                      <div
                        className="text-xs font-medium text-gray-400
                        uppercase tracking-wide"
                      >
                        Code - {currentJob?.name || 'Untitled'}
                      </div>
                      <div className="flex items-center gap-1">
                        {/* Docs/Metadata toggle buttons */}
                        <button
                          onClick={() => handleDocsTabChange('docs')}
                          className={cn(
                            'flex items-center gap-1 px-2 py-1 text-xs rounded transition-colors',
                            selectedDocsTab === 'docs' && !isDocsCollapsed
                              ? 'bg-primary-100 text-primary-800'
                              : 'text-gray-400 hover:text-gray-600 hover:bg-gray-100'
                          )}
                          title="Show adaptor documentation"
                        >
                          <DocumentTextIcon className="h-3.5 w-3.5" />
                          Docs
                        </button>
                        <button
                          onClick={() => handleDocsTabChange('metadata')}
                          className={cn(
                            'flex items-center gap-1 px-2 py-1 text-xs rounded transition-colors',
                            selectedDocsTab === 'metadata' && !isDocsCollapsed
                              ? 'bg-primary-100 text-primary-800'
                              : 'text-gray-400 hover:text-gray-600 hover:bg-gray-100'
                          )}
                          title="Show metadata explorer"
                        >
                          <SparklesIcon className="h-3.5 w-3.5" />
                          Metadata
                        </button>
                        <PanelToggleButton
                          onClick={toggleCenterPanel}
                          disabled={openPanelCount === 1}
                          isCollapsed={isCenterCollapsed}
                          ariaLabel="Collapse code panel"
                        />
                      </div>
                    </>
                  ) : (
                    <button
                      onClick={toggleCenterPanel}
                      className="ml-2 text-xs font-medium text-gray-400
                        uppercase tracking-wide hover:text-gray-600
                        transition-colors cursor-pointer whitespace-nowrap"
                    >
                      Code - {currentJob?.name || 'Untitled'}
                    </button>
                  )}
                </div>
              </div>

              {/* Nested PanelGroup for Editor + Docs/Metadata */}
              {!isCenterCollapsed && (
                <div className="flex-1 overflow-hidden">
                  <PanelGroup
                    key={docsOrientation}
                    direction={docsOrientation}
                    autoSaveId="lightning.ide-docs-layout"
                    className="h-full"
                  >
                    {/* Monaco Editor Panel */}
                    <Panel defaultSize={60} minSize={25}>
                      <div className="h-full flex flex-col">
                        <div className="flex-1 overflow-hidden">
                          <CollaborativeMonaco
                            ytext={currentJobYText}
                            awareness={awareness}
                            adaptor={currentJob.adaptor || 'common'}
                            disabled={!canSave}
                            className="h-full w-full"
                            options={{
                              automaticLayout: true,
                              minimap: { enabled: true },
                              lineNumbers: 'on',
                              wordWrap: 'on',
                            }}
                          />
                        </div>
                      </div>
                    </Panel>

                    {/* Resize Handle */}
                    {!isDocsCollapsed && (
                      <PanelResizeHandle
                        className={cn(
                          'bg-gray-200 hover:bg-blue-400 transition-colors',
                          docsOrientation === 'horizontal'
                            ? 'w-1 cursor-col-resize'
                            : 'h-1 cursor-row-resize'
                        )}
                      />
                    )}

                    {/* Docs/Metadata Panel */}
                    <Panel
                      ref={docsPanelRef}
                      defaultSize={40}
                      minSize={20}
                      collapsible
                      collapsedSize={0}
                      onCollapse={() => setIsDocsCollapsed(true)}
                      onExpand={() => setIsDocsCollapsed(false)}
                      className="bg-white"
                    >
                      <div className="h-full flex flex-col">
                        {/* Docs panel header with controls */}
                        {!isDocsCollapsed && (
                          <div className="shrink-0">
                            <div className="flex items-center justify-between px-3 pt-2 pb-1">
                              <div className="flex-1">
                                <Tabs
                                  value={selectedDocsTab}
                                  onChange={tab => setSelectedDocsTab(tab)}
                                  variant="pills"
                                  options={[
                                    {
                                      value: 'docs',
                                      label: 'Docs',
                                      icon: DocumentTextIcon,
                                    },
                                    {
                                      value: 'metadata',
                                      label: 'Metadata',
                                      icon: SparklesIcon,
                                    },
                                  ]}
                                />
                              </div>
                              <div className="flex items-center gap-1 pl-2">
                                <button
                                  onClick={toggleDocsOrientation}
                                  className="p-1 hover:bg-gray-100 rounded transition-colors"
                                  title="Toggle panel orientation"
                                >
                                  <ViewColumnsIcon
                                    className={cn(
                                      'h-4 w-4 text-gray-500',
                                      docsOrientation === 'vertical' &&
                                        'rotate-90'
                                    )}
                                  />
                                </button>
                                <button
                                  onClick={toggleDocsPanel}
                                  className="p-1 hover:bg-gray-100 rounded transition-colors"
                                  aria-label="Close docs panel"
                                  title="Close docs panel"
                                >
                                  <XMarkIcon className="h-4 w-4 text-gray-500" />
                                </button>
                              </div>
                            </div>
                          </div>
                        )}

                        {/* Docs/Metadata content */}
                        {!isDocsCollapsed && (
                          <div className="flex-1 overflow-auto p-2">
                            {selectedDocsTab === 'docs' && (
                              <Docs
                                adaptor={
                                  currentJob.adaptor ||
                                  '@openfn/language-common@latest'
                                }
                              />
                            )}
                            {selectedDocsTab === 'metadata' && (
                              <Metadata
                                adaptor={
                                  currentJob.adaptor ||
                                  '@openfn/language-common@latest'
                                }
                                metadata={null}
                              />
                            )}
                          </div>
                        )}
                      </div>
                    </Panel>
                  </PanelGroup>
                </div>
              )}
            </div>
          </Panel>

          {/* Resize Handle */}
          <PanelResizeHandle
            className="w-1 bg-gray-200 hover:bg-blue-400
            transition-colors cursor-col-resize"
          />

          {/* Right Panel - ManualRunPanel or RunViewerPanel */}
          <Panel
            ref={rightPanelRef}
            defaultSize={30}
            minSize={30}
            collapsible
            collapsedSize={2}
            onCollapse={() => setIsRightCollapsed(true)}
            onExpand={() => setIsRightCollapsed(false)}
            className="bg-slate-100 bg-gray-50 border-l border-gray-200"
          >
            <div className="h-full flex flex-col">
              {/* Panel heading with tabs or title */}
              <div
                className={`shrink-0 transition-transform ${
                  isRightCollapsed ? 'rotate-90' : ''
                }`}
              >
                <div className="flex items-center justify-between px-4 py-1">
                  {!isRightCollapsed ? (
                    <>
                      {followRunId ? (
                        <>
                          {/* Close run chip */}
                          <Tooltip
                            content={
                              shouldShowMismatch
                                ? `${selectedStepName} was not part of this run. Pick another step or deselect the run.`
                                : undefined
                            }
                            side="bottom"
                          >
                            <RunBadge
                              runId={followRunId}
                              onClose={() => {
                                setFollowRunId(null);
                                updateSearchParams({ run: null });
                              }}
                              variant={
                                shouldShowMismatch ? 'warning' : 'default'
                              }
                              className="mr-3"
                            />
                          </Tooltip>
                          {/* Tabs as header content when showing run */}
                          <div className="flex-1">
                            <Tabs
                              value={activeRightTab}
                              onChange={setActiveRightTab}
                              variant="underline"
                              options={[
                                { value: 'log', label: 'Logs' },
                                { value: 'input', label: 'Input' },
                                { value: 'output', label: 'Output' },
                              ]}
                            />
                          </div>
                        </>
                      ) : (
                        <>
                          {/* Simple title when showing manual run panel */}
                          <div
                            className="text-xs font-medium text-gray-400
                            uppercase tracking-wide"
                          >
                            New Run (Select Input)
                          </div>
                        </>
                      )}
                      {/* Collapse button */}
                      <PanelToggleButton
                        onClick={toggleRightPanel}
                        disabled={openPanelCount === 1}
                        isCollapsed={isRightCollapsed}
                        ariaLabel="Collapse right panel"
                      />
                    </>
                  ) : (
                    <button
                      onClick={toggleRightPanel}
                      className="ml-2 text-xs font-medium text-gray-400
                        uppercase tracking-wide hover:text-gray-600
                        transition-colors cursor-pointer whitespace-nowrap"
                    >
                      {followRunId
                        ? `Run - ${followRunId.slice(0, 7)}`
                        : 'New Run (Select Input)'}
                    </button>
                  )}
                </div>
              </div>

              {/* Panel content */}
              {!isRightCollapsed && (
                <div className="flex-1 overflow-hidden bg-white">
                  {followRunId ? (
                    <RunViewerErrorBoundary>
                      <RunViewerPanel
                        followRunId={followRunId}
                        onClearFollowRun={() => setFollowRunId(null)}
                        activeTab={activeRightTab}
                        onTabChange={setActiveRightTab}
                      />
                    </RunViewerErrorBoundary>
                  ) : (
                    workflow &&
                    projectId &&
                    workflowId && (
                      <ManualRunPanelErrorBoundary
                        onClose={() => rightPanelRef.current?.collapse()}
                      >
                        <ManualRunPanel
                          workflow={workflow}
                          projectId={projectId}
                          workflowId={workflowId}
                          jobId={jobIdFromURL ?? null}
                          triggerId={null}
                          onClose={() => rightPanelRef.current?.collapse()}
                          renderMode={RENDER_MODES.EMBEDDED}
                          saveWorkflow={saveWorkflow}
                          onRunSubmitted={handleRunSubmitted}
                          onTabChange={setSelectedTab}
                          onDataclipChange={handleDataclipChange}
                          onCustomBodyChange={setCustomBody}
                          selectedTab={selectedTab}
                          selectedDataclip={selectedDataclipState}
                          customBody={customBody}
                        />
                      </ManualRunPanelErrorBoundary>
                    )
                  )}
                </div>
              )}
            </div>
          </Panel>
        </PanelGroup>
      </div>

      {/* Adaptor Configuration Modals */}
      {currentJob && (
        <>
          <ConfigureAdaptorModal
            isOpen={isConfigureModalOpen}
            onClose={() => setIsConfigureModalOpen(false)}
            onAdaptorChange={handleAdaptorChange}
            onVersionChange={handleVersionChange}
            onCredentialChange={handleCredentialChange}
            onOpenAdaptorPicker={handleOpenAdaptorPicker}
            onOpenCredentialModal={handleOpenCredentialModal}
            currentAdaptor={
              resolveAdaptor(
                currentJob.adaptor || '@openfn/language-common@latest'
              ).package || '@openfn/language-common'
            }
            currentVersion={
              resolveAdaptor(
                currentJob.adaptor || '@openfn/language-common@latest'
              ).version || 'latest'
            }
            currentCredentialId={
              currentJob.project_credential_id ||
              currentJob.keychain_credential_id ||
              null
            }
            allAdaptors={allAdaptors}
          />

          <AdaptorSelectionModal
            isOpen={isAdaptorPickerOpen}
            onClose={() => setIsAdaptorPickerOpen(false)}
            onSelect={handleAdaptorSelect}
            projectAdaptors={projectAdaptors}
          />
        </>
      )}
    </div>
  );
}<|MERGE_RESOLUTION|>--- conflicted
+++ resolved
@@ -111,20 +111,11 @@
   parentProjectId,
   parentProjectName,
 }: FullScreenIDEProps) {
-<<<<<<< HEAD
-  useEffect(() => {
-    return () => {};
-  }, []);
-
-  const { searchParams, updateSearchParams } = useURLState();
-  const jobIdFromURL = searchParams.get('job');
-=======
   const { params, updateSearchParams } = useURLState();
-  const jobIdFromURL = params.job ?? null;
->>>>>>> 0cdf2cb1
+  const jobIdFromURL = params['job'] ?? null;
   // Support both 'run' (collaborative) and 'a' (classical) parameter for run ID
-  const runIdFromURL = params.run ?? params.a ?? null;
-  const stepIdFromURL = params.step ?? null;
+  const runIdFromURL = params['run'] ?? params['a'] ?? null;
+  const stepIdFromURL = params['step'] ?? null;
   const { selectJob, saveWorkflow } = useWorkflowActions();
   const { selectStep } = useHistoryCommands();
   const { job: currentJob, ytext: currentJobYText } = useCurrentJob();
@@ -221,7 +212,7 @@
   }, [currentRun, jobIdFromURL]);
 
   useEffect(() => {
-    const runId = params.run ?? null;
+    const runId = params['run'] ?? null;
     if (runId && runId !== followRunId) {
       setManuallyUnselectedDataclip(false);
     }
@@ -248,7 +239,7 @@
       return;
     }
 
-    const runId = params.run ?? params.a ?? null;
+    const runId = params['run'] ?? params['a'] ?? null;
     if (!runId) {
       return;
     }

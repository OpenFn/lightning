--- conflicted
+++ resolved
@@ -45,10 +45,7 @@
   useWorkflowState,
 } from '../../hooks/useWorkflow';
 import { isFinalState } from '../../types/history';
-<<<<<<< HEAD
-=======
 import { edgesToAdjList, getJobOrdinals } from '../../utils/workflowGraph';
->>>>>>> 2826fe95
 import { AdaptorDisplay } from '../AdaptorDisplay';
 import { AdaptorSelectionModal } from '../AdaptorSelectionModal';
 import { CollaborativeMonaco } from '../CollaborativeMonaco';

import {
  DocumentTextIcon,
  SparklesIcon,
  ViewColumnsIcon,
  XMarkIcon,
} from '@heroicons/react/24/outline';
import { useCallback, useEffect, useMemo, useRef, useState } from 'react';
import {
  type ImperativePanelHandle,
  Panel,
  PanelGroup,
  PanelResizeHandle,
} from 'react-resizable-panels';

import { useKeyboardShortcut } from '#/collaborative-editor/keyboard';
import { cn } from '#/utils/cn';

import Docs from '../../../adaptor-docs/Docs';
import Metadata from '../../../metadata-explorer/Explorer';
import { useURLState } from '../../../react/lib/use-url-state';
import type { Dataclip } from '../../api/dataclips';
import * as dataclipApi from '../../api/dataclips';
import { RENDER_MODES } from '../../constants/panel';
import { useLiveViewActions } from '../../contexts/LiveViewActionsContext';
import { useProjectAdaptors } from '../../hooks/useAdaptors';
import {
  useCredentials,
  useCredentialsCommands,
} from '../../hooks/useCredentials';
import {
  useFollowRun,
  useHistoryCommands,
  useJobMatchesRun,
} from '../../hooks/useHistory';
import { isFinalState } from '../../types/history';
import { useRunRetry } from '../../hooks/useRunRetry';
import { useRunRetryShortcuts } from '../../hooks/useRunRetryShortcuts';
import { useSession } from '../../hooks/useSession';
import { useProject } from '../../hooks/useSessionContext';
import {
  useCanRun,
  useCanSave,
  useCurrentJob,
  useWorkflowActions,
  useWorkflowReadOnly,
  useWorkflowState,
} from '../../hooks/useWorkflow';
import { AdaptorDisplay } from '../AdaptorDisplay';
import { AdaptorSelectionModal } from '../AdaptorSelectionModal';
import { CollaborativeMonaco } from '../CollaborativeMonaco';
import { ConfigureAdaptorModal } from '../ConfigureAdaptorModal';
import { JobSelector } from '../JobSelector';
import { ManualRunPanel } from '../ManualRunPanel';
import { ManualRunPanelErrorBoundary } from '../ManualRunPanelErrorBoundary';
import { RunViewerErrorBoundary } from '../run-viewer/RunViewerErrorBoundary';
import { RunViewerPanel } from '../run-viewer/RunViewerPanel';
import { RunRetryButton } from '../RunRetryButton';
import { SandboxIndicatorBanner } from '../SandboxIndicatorBanner';
import { ShortcutKeys } from '../ShortcutKeys';
import { Tabs } from '../Tabs';
import { Tooltip } from '../Tooltip';

import { PanelToggleButton } from './PanelToggleButton';

/**
 * Resolves an adaptor specifier into its package name and version
 * @param adaptor - Full NPM package string like "@openfn/language-common@1.4.3"
 * @returns Tuple of package name and version, or null if parsing fails
 */
function resolveAdaptor(adaptor: string): {
  package: string | null;
  version: string | null;
} {
  const regex = /^(@[^@]+)@(.+)$/;
  const match = adaptor.match(regex);
  if (!match) return { package: null, version: null };
  const [, packageName, version] = match;

  return {
    package: packageName || null,
    version: version || null,
  };
}

// Stable selector functions to prevent useEffect re-runs
const selectAwareness = (state: any) => state.awareness;

interface FullScreenIDEProps {
  jobId?: string;
  onClose: () => void;
  parentProjectId?: string | null | undefined;
  parentProjectName?: string | null | undefined;
}

/**
 * Full-Screen IDE component
 *
 * Provides a full-screen workspace for editing job code with:
 * - Header with job name and action buttons
 * - 3 resizable, collapsible panels (left, center, right)
 * - CollaborativeMonaco editor in center panel
 * - Placeholder content in left and right panels
 * - Keyboard shortcut (Escape to close)
 *
 * Panel layout persists to localStorage automatically.
 */
export function FullScreenIDE({
  onClose,
  parentProjectId,
  parentProjectName,
}: FullScreenIDEProps) {
  const { searchParams, updateSearchParams } = useURLState();
  const jobIdFromURL = searchParams.get('job');
  // Support both 'run' (collaborative) and 'a' (classical) parameter for run ID
  const runIdFromURL = searchParams.get('run') || searchParams.get('a');
  const stepIdFromURL = searchParams.get('step');
  const { selectJob, saveWorkflow } = useWorkflowActions();
  const { selectStep } = useHistoryCommands();
  const { job: currentJob, ytext: currentJobYText } = useCurrentJob();
  const awareness = useSession(selectAwareness);
  const { canSave } = useCanSave();

  const workflow = useWorkflowState(state =>
    state.workflow
      ? {
          ...state.workflow,
          jobs: state.jobs,
          triggers: state.triggers,
          edges: state.edges,
          positions: state.positions,
        }
      : null
  );

  const project = useProject();
  const projectId = project?.id;
  const workflowId = useWorkflowState(state => state.workflow?.id);

  const centerPanelRef = useRef<ImperativePanelHandle>(null);
  const rightPanelRef = useRef<ImperativePanelHandle>(null);

  const [isCenterCollapsed, setIsCenterCollapsed] = useState(false);
  const [isRightCollapsed, setIsRightCollapsed] = useState(false);

  // Docs/Metadata panel state
  const [isDocsCollapsed, setIsDocsCollapsed] = useState<boolean>(() => {
    const saved = localStorage.getItem('lightning.ide.docsPanel.collapsed');
    return saved ? JSON.parse(saved) === true : false;
  });
  const [docsOrientation, setDocsOrientation] = useState<
    'horizontal' | 'vertical'
  >(() => {
    const saved = localStorage.getItem('lightning.ide.docsPanel.orientation');
    return (saved as 'horizontal' | 'vertical') || 'horizontal';
  });
  const [selectedDocsTab, setSelectedDocsTab] = useState<'docs' | 'metadata'>(
    'docs'
  );
  const docsPanelRef = useRef<ImperativePanelHandle>(null);

  const [followRunId, setFollowRunId] = useState<string | null>(null);
  const [selectedDataclipState, setSelectedDataclipState] =
    useState<Dataclip | null>(null);
  const [selectedTab, setSelectedTab] = useState<
    'empty' | 'custom' | 'existing'
  >('empty');
  const [customBody, setCustomBody] = useState('');
  const [manuallyUnselectedDataclip, setManuallyUnselectedDataclip] =
    useState(false);

  const handleDataclipChange = useCallback((dataclip: Dataclip | null) => {
    setSelectedDataclipState(dataclip);
    setManuallyUnselectedDataclip(dataclip === null);
  }, []);

  const handleRunSubmitted = useCallback(
    (runId: string, dataclip?: Dataclip) => {
      setFollowRunId(runId);
      updateSearchParams({ run: runId });
      setManuallyUnselectedDataclip(false);

      // If a dataclip was created (from custom body), select it and switch to existing tab
      if (dataclip) {
        setSelectedDataclipState(dataclip);
        setSelectedTab('existing');
        setCustomBody('');
      }

      if (rightPanelRef.current?.isCollapsed()) {
        rightPanelRef.current.expand();
      }
    },
    [updateSearchParams]
  );

  // Only follow run when session is connected and settled
  // This prevents "No connection available" errors on initial load
  const { isConnected, settled } = useSession();
  const isSessionReady = isConnected && settled;

  // Declaratively connect to run channel when runIdFromURL changes
  // Only attempt connection once session is fully ready
  const currentRun = useFollowRun(isSessionReady ? runIdFromURL : null);

  // Check if the currently selected job matches the loaded run
  const jobMatchesRun = useJobMatchesRun(currentJob?.id || null);
  const shouldShowMismatch =
    !jobMatchesRun && currentRun && isFinalState(currentRun.state);
  const selectedStepName = currentJob?.name || 'This step';

  const followedRunStep = useMemo(() => {
    if (!currentRun || !currentRun.steps || !jobIdFromURL) return null;
    return currentRun.steps.find(s => s.job_id === jobIdFromURL) || null;
  }, [currentRun, jobIdFromURL]);

  useEffect(() => {
    const runId = searchParams.get('run');
    if (runId && runId !== followRunId) {
      setManuallyUnselectedDataclip(false);
    }
  }, [searchParams, followRunId]);

  useEffect(() => {
    const inputDataclipId = followedRunStep?.input_dataclip_id;

    if (
      !inputDataclipId ||
      !jobIdFromURL ||
      !projectId ||
      manuallyUnselectedDataclip
    ) {
      return;
    }

    // Only auto-select if no dataclip is currently selected OR
    // if the selected dataclip doesn't match the expected one for this step
    if (
      selectedDataclipState !== null &&
      selectedDataclipState.id === inputDataclipId
    ) {
      return;
    }

    const runId = searchParams.get('run') || searchParams.get('a');
    if (!runId) {
      return;
    }

    const fetchDataclip = async () => {
      try {
        const response = await dataclipApi.getRunDataclip(
          projectId,
          runId,
          jobIdFromURL
        );

        if (response.dataclip) {
          setSelectedDataclipState(response.dataclip);
          setManuallyUnselectedDataclip(false);
        }
      } catch (error) {
        console.error('Failed to fetch dataclip for retry:', error);
      }
    };

    void fetchDataclip();
  }, [
    followedRunStep?.input_dataclip_id,
    jobIdFromURL,
    projectId,
    searchParams,
    manuallyUnselectedDataclip,
    selectedDataclipState,
  ]);

  type RightPanelTab = 'log' | 'input' | 'output';
  const [activeRightTab, setActiveRightTab] = useState<RightPanelTab>('log');

  useEffect(() => {
    if (activeRightTab) {
      localStorage.setItem('lightning.ide-run-viewer-tab', activeRightTab);
    }
  }, [activeRightTab]);

  useEffect(() => {
    const savedTab = localStorage.getItem('lightning.ide-run-viewer-tab');
    if (savedTab && ['log', 'input', 'output'].includes(savedTab)) {
      setActiveRightTab(savedTab as RightPanelTab);
    }
  }, []);

  const [isConfigureModalOpen, setIsConfigureModalOpen] = useState(false);
  const [isAdaptorPickerOpen, setIsAdaptorPickerOpen] = useState(false);
  const [isCredentialModalOpen, setIsCredentialModalOpen] = useState(false);

  const { projectCredentials, keychainCredentials } = useCredentials();
  const { requestCredentials } = useCredentialsCommands();
  const { projectAdaptors, allAdaptors } = useProjectAdaptors();
  const { pushEvent, handleEvent } = useLiveViewActions();
  const { updateJob } = useWorkflowActions();

  // Run/Retry functionality for IDE Header
  const { canRun: canRunSnapshot, tooltipMessage: runTooltipMessage } =
    useCanRun();
  const runContext = jobIdFromURL
    ? { type: 'job' as const, id: jobIdFromURL }
    : { type: 'trigger' as const, id: workflow?.triggers[0]?.id || '' };

  const {
    handleRun,
    handleRetry,
    isSubmitting,
    isRetryable,
    runIsProcessing,
    canRun: canRunFromHook,
  } = useRunRetry({
    projectId: projectId || '',
    workflowId: workflowId || '',
    runContext,
    selectedTab,
    selectedDataclip: selectedDataclipState,
    customBody,
    canRunWorkflow: canRunSnapshot,
    workflowRunTooltipMessage: runTooltipMessage,
    saveWorkflow,
    onRunSubmitted: handleRunSubmitted,
    edgeId: null,
    workflowEdges: workflow?.edges || [],
  });

  // Enable run/retry keyboard shortcuts in IDE
  useRunRetryShortcuts({
    onRun: () => {
      void handleRun();
    },
    onRetry: () => {
      void handleRetry();
    },
    canRun:
      canRunSnapshot &&
      canRunFromHook &&
      !isSubmitting &&
      !runIsProcessing &&
      jobMatchesRun,
    isRunning: isSubmitting || runIsProcessing,
    isRetryable,
    priority: 50, // IDE priority
  });

  // Handle job selection from JobSelector
  const allJobs = workflow?.jobs || [];
  const handleJobSelect = useCallback(
    (job: any) => {
      updateSearchParams({ job: job.id });
      selectJob(job.id);
      // Update selected step to match the new job
      if (currentRun?.steps) {
        const matchingStep = currentRun.steps.find(s => s.job_id === job.id);
        selectStep(matchingStep?.id || null);
      }
    },
    [updateSearchParams, selectJob, currentRun, selectStep]
  );

  // Handle close IDE
  const handleCloseIDE = useCallback(() => {
    onClose();
  }, [onClose]);

  useEffect(() => {
    if (jobIdFromURL) {
      selectJob(jobIdFromURL);
    }
  }, [jobIdFromURL, selectJob]);

  useEffect(() => {
    if (runIdFromURL && runIdFromURL !== followRunId) {
      setFollowRunId(runIdFromURL);

      if (rightPanelRef.current?.isCollapsed()) {
        rightPanelRef.current.expand();
      }
    }
  }, [runIdFromURL, followRunId]);

  useEffect(() => {
    if (stepIdFromURL && runIdFromURL) {
      selectStep(stepIdFromURL);
    }
  }, [stepIdFromURL, runIdFromURL, selectStep]);

  const handleOpenAdaptorPicker = useCallback(() => {
    setIsConfigureModalOpen(false);
    setIsAdaptorPickerOpen(true);
  }, []);

  const handleOpenCredentialModal = useCallback(
    (adaptorName: string) => {
      setIsConfigureModalOpen(false);
      setIsCredentialModalOpen(true);
      pushEvent('open_credential_modal', { schema: adaptorName });
    },
    [pushEvent]
  );

  const handleAdaptorSelect = useCallback(
    (adaptorName: string) => {
      if (!currentJob) return;

      const packageMatch = adaptorName.match(/(.+?)(@|$)/);
      const newPackage = packageMatch ? packageMatch[1] : adaptorName;
      const fullAdaptor = `${newPackage}@latest`;

      updateJob(currentJob.id, { adaptor: fullAdaptor });

      setIsAdaptorPickerOpen(false);
      setIsConfigureModalOpen(true);
    },
    [currentJob, updateJob]
  );

  // Handler for adaptor changes - immediately syncs to Y.Doc
  const handleAdaptorChange = useCallback(
    (adaptorPackage: string) => {
      if (!currentJob) return;

      // Get current version from job
      const { version: currentVersion } = resolveAdaptor(
        currentJob.adaptor || '@openfn/language-common@latest'
      );

      // Build new adaptor string with current version
      const newAdaptor = `${adaptorPackage}@${currentVersion || 'latest'}`;

      // Persist to Y.Doc
      updateJob(currentJob.id, { adaptor: newAdaptor });
    },
    [currentJob, updateJob]
  );

  // Handler for version changes - immediately syncs to Y.Doc
  const handleVersionChange = useCallback(
    (version: string) => {
      if (!currentJob) return;

      // Get current adaptor package from job
      const { package: adaptorPackage } = resolveAdaptor(
        currentJob.adaptor || '@openfn/language-common@latest'
      );

      // Build new adaptor string with new version
      const newAdaptor = `${adaptorPackage}@${version}`;

      // Persist to Y.Doc
      updateJob(currentJob.id, { adaptor: newAdaptor });
    },
    [currentJob, updateJob]
  );

  // Handler for credential changes - immediately syncs to Y.Doc
  const handleCredentialChange = useCallback(
    (credentialId: string | null) => {
      if (!currentJob) return;

      // Build the Y.Doc updates
      const jobUpdates: {
        project_credential_id: string | null;
        keychain_credential_id: string | null;
      } = {
        project_credential_id: null,
        keychain_credential_id: null,
      };

      // Update credential if selected
      if (credentialId) {
        const isProjectCredential = projectCredentials.some(
          c => c.project_credential_id === credentialId
        );
        const isKeychainCredential = keychainCredentials.some(
          c => c.id === credentialId
        );

        if (isProjectCredential) {
          jobUpdates.project_credential_id = credentialId;
        } else if (isKeychainCredential) {
          jobUpdates.keychain_credential_id = credentialId;
        }
      }

      updateJob(currentJob.id, jobUpdates);

      // setIsConfigureModalOpen(false);
    },
    [currentJob, projectCredentials, keychainCredentials, updateJob]
  );

  useEffect(() => {
    const handleModalClose = () => {
      setIsCredentialModalOpen(false);
      setTimeout(() => {
        setIsConfigureModalOpen(true);
      }, 200);
      setTimeout(() => {
        pushEvent('close_credential_modal', {});
      }, 500);
    };

    const element = document.getElementById('collaborative-editor-react');
    element?.addEventListener('close_credential_modal', handleModalClose);

    return () => {
      element?.removeEventListener('close_credential_modal', handleModalClose);
    };
  }, [pushEvent]);

  useEffect(() => {
    const cleanup = handleEvent('credential_saved', (payload: any) => {
      if (!currentJob) return;

      setIsCredentialModalOpen(false);

      const { credential, is_project_credential } = payload;
      const credentialId = is_project_credential
        ? credential.project_credential_id
        : credential.id;

      updateJob(currentJob.id, {
        project_credential_id: is_project_credential ? credentialId : null,
        keychain_credential_id: is_project_credential ? null : credentialId,
      });

      void requestCredentials();

      setTimeout(() => {
        setIsConfigureModalOpen(true);
      }, 200);
    });

    return cleanup;
  }, [handleEvent, currentJob, updateJob, requestCredentials]);

  useKeyboardShortcut(
    'Escape, Control+e, Meta+e',
    () => {
      const activeElement = document.activeElement;
      const isMonacoFocused = activeElement?.closest('.monaco-editor');

      if (isMonacoFocused) {
        (activeElement as HTMLElement).blur();
      } else {
        onClose();
      }
    },
    50, // IDE priority
    {
      enabled:
        !isConfigureModalOpen && !isAdaptorPickerOpen && !isCredentialModalOpen,
    }
  );

  // Save docs panel collapsed state to localStorage
  useEffect(() => {
    localStorage.setItem(
      'lightning.ide.docsPanel.collapsed',
      JSON.stringify(isDocsCollapsed)
    );
  }, [isDocsCollapsed]);

<<<<<<< HEAD
=======
  // IMPORTANT: All hooks must be called before any early returns
  const { isReadOnly } = useWorkflowReadOnly();

  // Check loading state but don't use early return (violates rules of hooks)
  // Only check for job existence, not ytext/awareness
  // ytext and awareness persist during disconnection for offline editing
  const isLoading = !currentJob;

  // If loading, render loading state at the end instead of early return
  if (isLoading) {
    return (
      <div
        className="absolute inset-0 z-50 bg-white flex
          items-center justify-center"
      >
        <div className="text-center">
          <div
            className="hero-arrow-path size-8 animate-spin
            text-blue-500 mx-auto"
            aria-hidden="true"
          />
          <p className="text-gray-500 mt-2">Loading editor...</p>
        </div>
      </div>
    );
  }

>>>>>>> 5f20c52d
  const openPanelCount =
    (!isCenterCollapsed ? 1 : 0) + (!isRightCollapsed ? 1 : 0);

  const toggleCenterPanel = () => {
    if (!isCenterCollapsed && openPanelCount === 1) return;
    if (isCenterCollapsed) {
      centerPanelRef.current?.expand();
    } else {
      centerPanelRef.current?.collapse();
    }
  };

  const toggleRightPanel = () => {
    if (!isRightCollapsed && openPanelCount === 1) return;
    if (isRightCollapsed) {
      rightPanelRef.current?.expand();
    } else {
      rightPanelRef.current?.collapse();
    }
  };

  const toggleDocsPanel = () => {
    if (isDocsCollapsed) {
      docsPanelRef.current?.expand();
    } else {
      docsPanelRef.current?.collapse();
    }
  };

  const toggleDocsOrientation = () => {
    const newOrientation =
      docsOrientation === 'horizontal' ? 'vertical' : 'horizontal';
    setDocsOrientation(newOrientation);
    localStorage.setItem('lightning.ide.docsPanel.orientation', newOrientation);
  };

  const handleDocsTabChange = (tab: 'docs' | 'metadata') => {
    setSelectedDocsTab(tab);
    if (isDocsCollapsed) {
      docsPanelRef.current?.expand();
    }
  };

  // IMPORTANT: All hooks must be called before any early returns
  const { isReadOnly } = useWorkflowReadOnly();

  // Check loading state but don't use early return (violates rules of hooks)
  const isLoading = !currentJob || !currentJobYText || !awareness;

  // If loading, render loading state (this is after all hooks are called)
  if (isLoading) {
    return (
      <div
        className="absolute inset-0 z-50 bg-white flex
          items-center justify-center"
      >
        <div className="text-center">
          <div
            className="hero-arrow-path size-8 animate-spin
            text-blue-500 mx-auto"
            aria-hidden="true"
          />
          <p className="text-gray-500 mt-2">Loading editor...</p>
        </div>
      </div>
    );
  }

  return (
    <div className="absolute inset-0 z-49 bg-white flex flex-col">
      <SandboxIndicatorBanner
        parentProjectId={parentProjectId}
        parentProjectName={parentProjectName}
        projectName={project?.name}
        position="relative"
      />

      {/* IDE Heading Bar */}
      <div className="flex-none bg-white border-b border-gray-200">
        <div className="flex items-center justify-between px-6 py-2">
          <div className="flex items-center gap-3 flex-1 min-w-0">
            {/* Job Selector */}
            <div className="shrink-0">
              <JobSelector
                currentJob={currentJob}
                jobs={allJobs}
                onChange={handleJobSelect}
              />
            </div>

            {/* Adaptor Display with Version Dropdown */}
            {currentJob && (
              <div className="flex items-center gap-3 shrink-0">
                <AdaptorDisplay
                  adaptor={
                    currentJob.adaptor || '@openfn/language-common@latest'
                  }
                  credentialId={
                    currentJob.project_credential_id ||
                    currentJob.keychain_credential_id ||
                    null
                  }
                  size="sm"
                  onEdit={() => setIsConfigureModalOpen(true)}
                  onChangeAdaptor={handleOpenAdaptorPicker}
                  isReadOnly={isReadOnly}
                />
              </div>
            )}
          </div>

          <div className="flex items-center gap-2 shrink-0">
            {/* Run/Retry button */}
            <RunRetryButton
              isRetryable={isRetryable}
              isDisabled={
                !(
                  canRunSnapshot &&
                  canRunFromHook &&
                  !isSubmitting &&
                  !runIsProcessing &&
                  jobMatchesRun
                )
              }
              isSubmitting={isSubmitting || runIsProcessing}
              onRun={() => {
                void handleRun();
              }}
              onRetry={() => {
                void handleRetry();
              }}
              buttonText={{
                run: 'Run',
                retry: 'Run (retry)',
                processing: 'Processing',
              }}
              variant="primary"
              dropdownPosition="down"
              showKeyboardShortcuts={true}
              disabledTooltip={
                !jobMatchesRun
                  ? 'Selected job was not part of this run'
                  : runTooltipMessage
              }
            />

            {/* Close button */}
            <Tooltip content={<ShortcutKeys keys={['esc']} />} side="bottom">
              <button
                onClick={handleCloseIDE}
                className="p-1 hover:bg-gray-100 rounded transition-colors"
                aria-label="Close IDE"
              >
                <XMarkIcon className="h-5 w-5 text-gray-500" />
              </button>
            </Tooltip>
          </div>
        </div>
      </div>

      <div className="flex-1 overflow-hidden">
        <PanelGroup
          direction="horizontal"
          autoSaveId="lightning.ide-layout"
          className="h-full"
        >
          {/* Center Panel - CollaborativeMonaco Editor with nested Docs/Metadata */}
          <Panel
            ref={centerPanelRef}
            defaultSize={100}
            minSize={25}
            collapsible
            collapsedSize={2}
            onCollapse={() => setIsCenterCollapsed(true)}
            onExpand={() => setIsCenterCollapsed(false)}
            className="bg-slate-100"
          >
            <div className="h-full flex flex-col">
              {/* Panel heading */}
              <div
                className={`shrink-0 border-b border-gray-100 transition-transform ${
                  isCenterCollapsed ? 'rotate-90' : ''
                }`}
              >
                <div className="flex items-center justify-between px-3 py-1">
                  {!isCenterCollapsed ? (
                    <>
                      <div
                        className="text-xs font-medium text-gray-400
                        uppercase tracking-wide"
                      >
                        Code - {currentJob?.name || 'Untitled'}
                      </div>
                      <div className="flex items-center gap-1">
                        {/* Docs/Metadata toggle buttons */}
                        <button
                          onClick={() => handleDocsTabChange('docs')}
                          className={cn(
                            'flex items-center gap-1 px-2 py-1 text-xs rounded transition-colors',
                            selectedDocsTab === 'docs' && !isDocsCollapsed
                              ? 'bg-primary-100 text-primary-800'
                              : 'text-gray-400 hover:text-gray-600 hover:bg-gray-100'
                          )}
                          title="Show adaptor documentation"
                        >
                          <DocumentTextIcon className="h-3.5 w-3.5" />
                          Docs
                        </button>
                        <button
                          onClick={() => handleDocsTabChange('metadata')}
                          className={cn(
                            'flex items-center gap-1 px-2 py-1 text-xs rounded transition-colors',
                            selectedDocsTab === 'metadata' && !isDocsCollapsed
                              ? 'bg-primary-100 text-primary-800'
                              : 'text-gray-400 hover:text-gray-600 hover:bg-gray-100'
                          )}
                          title="Show metadata explorer"
                        >
                          <SparklesIcon className="h-3.5 w-3.5" />
                          Metadata
                        </button>
                        <PanelToggleButton
                          onClick={toggleCenterPanel}
                          disabled={openPanelCount === 1}
                          isCollapsed={isCenterCollapsed}
                          ariaLabel="Collapse code panel"
                        />
                      </div>
                    </>
                  ) : (
                    <button
                      onClick={toggleCenterPanel}
                      className="ml-2 text-xs font-medium text-gray-400
                        uppercase tracking-wide hover:text-gray-600
                        transition-colors cursor-pointer whitespace-nowrap"
                    >
                      Code - {currentJob?.name || 'Untitled'}
                    </button>
                  )}
                </div>
              </div>

              {/* Nested PanelGroup for Editor + Docs/Metadata */}
              {!isCenterCollapsed && (
                <div className="flex-1 overflow-hidden">
                  <PanelGroup
                    key={docsOrientation}
                    direction={docsOrientation}
                    autoSaveId="lightning.ide-docs-layout"
                    className="h-full"
                  >
                    {/* Monaco Editor Panel */}
                    <Panel defaultSize={60} minSize={25}>
                      <div className="h-full flex flex-col">
                        <div className="flex-1 overflow-hidden">
                          <CollaborativeMonaco
                            ytext={currentJobYText}
                            awareness={awareness}
                            adaptor={currentJob.adaptor || 'common'}
                            disabled={!canSave}
                            className="h-full w-full"
                            options={{
                              automaticLayout: true,
                              minimap: { enabled: true },
                              lineNumbers: 'on',
                              wordWrap: 'on',
                            }}
                          />
                        </div>
                      </div>
                    </Panel>

                    {/* Resize Handle */}
                    {!isDocsCollapsed && (
                      <PanelResizeHandle
                        className={cn(
                          'bg-gray-200 hover:bg-blue-400 transition-colors',
                          docsOrientation === 'horizontal'
                            ? 'w-1 cursor-col-resize'
                            : 'h-1 cursor-row-resize'
                        )}
                      />
                    )}

                    {/* Docs/Metadata Panel */}
                    <Panel
                      ref={docsPanelRef}
                      defaultSize={40}
                      minSize={20}
                      collapsible
                      collapsedSize={0}
                      onCollapse={() => setIsDocsCollapsed(true)}
                      onExpand={() => setIsDocsCollapsed(false)}
                      className="bg-white"
                    >
                      <div className="h-full flex flex-col">
                        {/* Docs panel header with controls */}
                        {!isDocsCollapsed && (
                          <div className="shrink-0">
                            <div className="flex items-center justify-between px-3 pt-2 pb-1">
                              <div className="flex-1">
                                <Tabs
                                  value={selectedDocsTab}
                                  onChange={tab =>
                                    setSelectedDocsTab(
                                      tab as 'docs' | 'metadata'
                                    )
                                  }
                                  variant="pills"
                                  options={[
                                    {
                                      value: 'docs',
                                      label: 'Docs',
                                      icon: DocumentTextIcon,
                                    },
                                    {
                                      value: 'metadata',
                                      label: 'Metadata',
                                      icon: SparklesIcon,
                                    },
                                  ]}
                                />
                              </div>
                              <div className="flex items-center gap-1 pl-2">
                                <button
                                  onClick={toggleDocsOrientation}
                                  className="p-1 hover:bg-gray-100 rounded transition-colors"
                                  title="Toggle panel orientation"
                                >
                                  <ViewColumnsIcon
                                    className={cn(
                                      'h-4 w-4 text-gray-500',
                                      docsOrientation === 'vertical' &&
                                        'rotate-90'
                                    )}
                                  />
                                </button>
                                <button
                                  onClick={toggleDocsPanel}
                                  className="p-1 hover:bg-gray-100 rounded transition-colors"
                                  aria-label="Close docs panel"
                                  title="Close docs panel"
                                >
                                  <XMarkIcon className="h-4 w-4 text-gray-500" />
                                </button>
                              </div>
                            </div>
                          </div>
                        )}

                        {/* Docs/Metadata content */}
                        {!isDocsCollapsed && (
                          <div className="flex-1 overflow-auto p-2">
                            {selectedDocsTab === 'docs' && (
                              <Docs
                                adaptor={
                                  currentJob.adaptor ||
                                  '@openfn/language-common@latest'
                                }
                              />
                            )}
                            {selectedDocsTab === 'metadata' && (
                              <Metadata
                                adaptor={
                                  currentJob.adaptor ||
                                  '@openfn/language-common@latest'
                                }
                                metadata={null}
                              />
                            )}
                          </div>
                        )}
                      </div>
                    </Panel>
                  </PanelGroup>
                </div>
              )}
            </div>
          </Panel>

          {/* Resize Handle */}
          <PanelResizeHandle
            className="w-1 bg-gray-200 hover:bg-blue-400
            transition-colors cursor-col-resize"
          />

          {/* Right Panel - ManualRunPanel or RunViewerPanel */}
          <Panel
            ref={rightPanelRef}
            defaultSize={30}
            minSize={30}
            collapsible
            collapsedSize={2}
            onCollapse={() => setIsRightCollapsed(true)}
            onExpand={() => setIsRightCollapsed(false)}
            className="bg-slate-100 bg-gray-50 border-l border-gray-200"
          >
            <div className="h-full flex flex-col">
              {/* Panel heading with tabs or title */}
              <div
                className={`shrink-0 transition-transform ${
                  isRightCollapsed ? 'rotate-90' : ''
                }`}
              >
                <div className="flex items-center justify-between px-3 py-1">
                  {!isRightCollapsed ? (
                    <>
                      {followRunId ? (
                        <>
                          {/* Close run chip */}
                          <Tooltip
                            content={
                              shouldShowMismatch
                                ? `${selectedStepName} was not part of this run. Pick another step or deselect the run.`
                                : undefined
                            }
                            side="bottom"
                          >
                            <div
                              className={cn(
                                'inline-flex justify-between items-center gap-x-1 rounded-md px-2 py-1 text-xs font-medium mr-3',
                                shouldShowMismatch
                                  ? 'bg-yellow-100 text-yellow-700'
                                  : 'bg-blue-100 text-blue-700'
                              )}
                            >
                              <span>Run {followRunId?.slice(0, 7)}</span>
                              <button
                                onClick={() => {
                                  setFollowRunId(null);
                                  updateSearchParams({ run: null });
                                }}
                                className={cn(
                                  'group relative -mr-1 h-3.5 w-3.5 rounded-sm',
                                  shouldShowMismatch
                                    ? 'hover:bg-yellow-600/20'
                                    : 'hover:bg-blue-600/20'
                                )}
                                aria-label="Close run"
                                title="Close run"
                              >
                                <span className="sr-only">Remove</span>
                                <XMarkIcon className="h-3.5 w-3.5" />
                                <span className="absolute -inset-1"></span>
                              </button>
                            </div>
                          </Tooltip>
                          {/* Tabs as header content when showing run */}
                          <div className="flex-1">
                            <Tabs
                              value={activeRightTab}
                              onChange={setActiveRightTab}
                              variant="underline"
                              options={[
                                { value: 'log', label: 'Logs' },
                                { value: 'input', label: 'Input' },
                                { value: 'output', label: 'Output' },
                              ]}
                            />
                          </div>
                        </>
                      ) : (
                        <>
                          {/* Simple title when showing manual run panel */}
                          <div
                            className="text-xs font-medium text-gray-400
                            uppercase tracking-wide"
                          >
                            New Run (Select Input)
                          </div>
                        </>
                      )}
                      {/* Collapse button */}
                      <PanelToggleButton
                        onClick={toggleRightPanel}
                        disabled={openPanelCount === 1}
                        isCollapsed={isRightCollapsed}
                        ariaLabel="Collapse right panel"
                      />
                    </>
                  ) : (
                    <button
                      onClick={toggleRightPanel}
                      className="ml-2 text-xs font-medium text-gray-400
                        uppercase tracking-wide hover:text-gray-600
                        transition-colors cursor-pointer whitespace-nowrap"
                    >
                      {followRunId
                        ? `Run - ${followRunId.slice(0, 7)}`
                        : 'New Run (Select Input)'}
                    </button>
                  )}
                </div>
              </div>

              {/* Panel content */}
              {!isRightCollapsed && (
                <div className="flex-1 overflow-hidden bg-white">
                  {followRunId ? (
                    <RunViewerErrorBoundary>
                      <RunViewerPanel
                        followRunId={followRunId}
                        onClearFollowRun={() => setFollowRunId(null)}
                        activeTab={activeRightTab}
                        onTabChange={setActiveRightTab}
                      />
                    </RunViewerErrorBoundary>
                  ) : (
                    workflow &&
                    projectId &&
                    workflowId && (
                      <ManualRunPanelErrorBoundary
                        onClose={() => rightPanelRef.current?.collapse()}
                      >
                        <ManualRunPanel
                          workflow={workflow}
                          projectId={projectId}
                          workflowId={workflowId}
                          jobId={jobIdFromURL ?? null}
                          triggerId={null}
                          onClose={() => rightPanelRef.current?.collapse()}
                          renderMode={RENDER_MODES.EMBEDDED}
                          saveWorkflow={saveWorkflow}
                          onRunSubmitted={handleRunSubmitted}
                          onTabChange={setSelectedTab}
                          onDataclipChange={handleDataclipChange}
                          onCustomBodyChange={setCustomBody}
                          selectedTab={selectedTab}
                          selectedDataclip={selectedDataclipState}
                          customBody={customBody}
                        />
                      </ManualRunPanelErrorBoundary>
                    )
                  )}
                </div>
              )}
            </div>
          </Panel>
        </PanelGroup>
      </div>

      {/* Adaptor Configuration Modals */}
      {currentJob && (
        <>
          <ConfigureAdaptorModal
            isOpen={isConfigureModalOpen}
            onClose={() => setIsConfigureModalOpen(false)}
            onAdaptorChange={handleAdaptorChange}
            onVersionChange={handleVersionChange}
            onCredentialChange={handleCredentialChange}
            onOpenAdaptorPicker={handleOpenAdaptorPicker}
            onOpenCredentialModal={handleOpenCredentialModal}
            currentAdaptor={
              resolveAdaptor(
                currentJob.adaptor || '@openfn/language-common@latest'
              ).package || '@openfn/language-common'
            }
            currentVersion={
              resolveAdaptor(
                currentJob.adaptor || '@openfn/language-common@latest'
              ).version || 'latest'
            }
            currentCredentialId={
              currentJob.project_credential_id ||
              currentJob.keychain_credential_id ||
              null
            }
            allAdaptors={allAdaptors}
          />

          <AdaptorSelectionModal
            isOpen={isAdaptorPickerOpen}
            onClose={() => setIsAdaptorPickerOpen(false)}
            onSelect={handleAdaptorSelect}
            projectAdaptors={projectAdaptors}
          />
        </>
      )}
    </div>
  );
}<|MERGE_RESOLUTION|>--- conflicted
+++ resolved
@@ -566,8 +566,6 @@
     );
   }, [isDocsCollapsed]);
 
-<<<<<<< HEAD
-=======
   // IMPORTANT: All hooks must be called before any early returns
   const { isReadOnly } = useWorkflowReadOnly();
 
@@ -595,7 +593,6 @@
     );
   }
 
->>>>>>> 5f20c52d
   const openPanelCount =
     (!isCenterCollapsed ? 1 : 0) + (!isRightCollapsed ? 1 : 0);
 
@@ -638,31 +635,6 @@
       docsPanelRef.current?.expand();
     }
   };
-
-  // IMPORTANT: All hooks must be called before any early returns
-  const { isReadOnly } = useWorkflowReadOnly();
-
-  // Check loading state but don't use early return (violates rules of hooks)
-  const isLoading = !currentJob || !currentJobYText || !awareness;
-
-  // If loading, render loading state (this is after all hooks are called)
-  if (isLoading) {
-    return (
-      <div
-        className="absolute inset-0 z-50 bg-white flex
-          items-center justify-center"
-      >
-        <div className="text-center">
-          <div
-            className="hero-arrow-path size-8 animate-spin
-            text-blue-500 mx-auto"
-            aria-hidden="true"
-          />
-          <p className="text-gray-500 mt-2">Loading editor...</p>
-        </div>
-      </div>
-    );
-  }
 
   return (
     <div className="absolute inset-0 z-49 bg-white flex flex-col">

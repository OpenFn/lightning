--- conflicted
+++ resolved
@@ -1,14 +1,3 @@
-<<<<<<< HEAD
-import type { useProjectRepoConnection } from '#/collaborative-editor/hooks/useSessionContext';
-
-import { useVersionSelect } from '../../hooks/useVersionSelect';
-import { ActiveCollaborators } from '../ActiveCollaborators';
-import { AdaptorDisplay } from '../AdaptorDisplay';
-import { Button } from '../Button';
-import { SaveButton } from '../Header';
-import { Tooltip } from '../Tooltip';
-import { VersionDropdown } from '../VersionDropdown';
-=======
 import type { useProjectRepoConnection } from "#/collaborative-editor/hooks/useSessionContext";
 import { useURLState } from "#/react/lib/use-url-state";
 import { buildClassicalEditorUrl } from "#/utils/editorUrlConversion";
@@ -24,7 +13,6 @@
 import { RunRetryButton } from "../RunRetryButton";
 import { Tooltip } from "../Tooltip";
 import { VersionDropdown } from "../VersionDropdown";
->>>>>>> fd4d39a5
 
 interface IDEHeaderProps {
   jobId: string;
@@ -162,15 +150,6 @@
 
         {/* Right: Action buttons */}
         <div className="flex items-center gap-3">
-<<<<<<< HEAD
-          <Tooltip content={runTooltip || 'Run workflow'} side="bottom">
-            <span className="inline-block">
-              <Button variant="primary" onClick={onRun} disabled={!canRun}>
-                {isRunning ? 'Pending...' : 'Run'}
-              </Button>
-            </span>
-          </Tooltip>
-=======
           {!canRun && runTooltip ? (
             <Tooltip content={runTooltip} side="bottom">
               <span className="inline-block">
@@ -206,7 +185,6 @@
               dropdownPosition="down"
             />
           )}
->>>>>>> fd4d39a5
 
           <SaveButton
             canSave={canSave}

<<<<<<< HEAD
import type { useProjectRepoConnection } from "#/collaborative-editor/hooks/useSessionContext";
import { useVersionSelect } from "../../hooks/useVersionSelect";
=======
import { ActiveCollaborators } from "../ActiveCollaborators";
>>>>>>> 9c6e0c04
import { AdaptorDisplay } from "../AdaptorDisplay";
import { Button } from "../Button";
import { SaveButton } from "../Header";
import { Tooltip } from "../Tooltip";
import { useVersionSelect } from "../../hooks/useVersionSelect";
import { VersionDropdown } from "../VersionDropdown";

interface IDEHeaderProps {
  jobName: string;
  jobAdaptor?: string | undefined;
  jobCredentialId?: string | null | undefined;
  snapshotVersion: number | null | undefined;
  latestSnapshotVersion: number | null | undefined;
  workflowId: string | undefined;
  onClose: () => void;
  onSave: () => void;
  onRun: () => void;
  canRun: boolean;
  isRunning: boolean;
  canSave: boolean;
  saveTooltip: string;
  runTooltip?: string | undefined;
  onEditAdaptor?: (() => void) | undefined;
  onChangeAdaptor?: (() => void) | undefined;
  repoConnection: ReturnType<typeof useProjectRepoConnection>;
  openGitHubSyncModal: () => void;
}

/**
 * IDE Header component with job name and action buttons
 *
 * Displays job name on left, Run/Save/Close buttons on right.
 * Run triggers workflow execution from ManualRunPanel.
 * Save is wired to workflow save functionality.
 */
export function IDEHeader({
  jobName,
  jobAdaptor,
  jobCredentialId,
  snapshotVersion,
  latestSnapshotVersion,
  workflowId,
  onClose,
  onSave,
  onRun,
  canRun,
  isRunning,
  canSave,
  saveTooltip,
  runTooltip,
  onEditAdaptor,
  onChangeAdaptor,
  repoConnection,
  openGitHubSyncModal,
}: IDEHeaderProps) {
  // Use shared version selection handler (destroys Y.Doc before switching)
  const handleVersionSelect = useVersionSelect();
  return (
    <div className="shrink-0 border-b border-gray-200 bg-white px-4 py-2">
      <div className="flex items-center justify-between gap-3">
        {/* Left: Job name with version chip and adaptor display */}
        <div className="flex items-center gap-4 flex-1 min-w-0">
          <div className="flex-shrink-0 flex items-center">
            <h2 className="text-base font-semibold text-gray-900 whitespace-nowrap">
              {jobName}
            </h2>
          </div>
          {workflowId && (
            <div className="flex-shrink-0 mb-0.5">
              <VersionDropdown
                currentVersion={snapshotVersion ?? null}
                latestVersion={latestSnapshotVersion ?? null}
                onVersionSelect={handleVersionSelect}
              />
            </div>
          )}
          <ActiveCollaborators />
          {jobAdaptor && (
            <div className="flex-1 max-w-xs">
              <AdaptorDisplay
                adaptor={jobAdaptor}
                credentialId={jobCredentialId}
                size="sm"
                onEdit={onEditAdaptor}
                onChangeAdaptor={onChangeAdaptor}
              />
            </div>
          )}
        </div>

        {/* Right: Action buttons */}
        <div className="flex items-center gap-3">
          <Tooltip content={runTooltip || "Run workflow"} side="bottom">
            <span className="inline-block">
              <Button variant="primary" onClick={onRun} disabled={!canRun}>
                {isRunning ? "Pending..." : "Run"}
              </Button>
            </span>
          </Tooltip>

          <SaveButton
            canSave={canSave}
            tooltipMessage={saveTooltip}
            onClick={onSave}
            repoConnection={repoConnection}
            onSyncClick={openGitHubSyncModal}
          />

          <Button
            variant="nakedClose"
            onClick={onClose}
            aria-label="Close full-screen editor"
          />
        </div>
      </div>
    </div>
  );
}<|MERGE_RESOLUTION|>--- conflicted
+++ resolved
@@ -1,9 +1,6 @@
-<<<<<<< HEAD
 import type { useProjectRepoConnection } from "#/collaborative-editor/hooks/useSessionContext";
 import { useVersionSelect } from "../../hooks/useVersionSelect";
-=======
 import { ActiveCollaborators } from "../ActiveCollaborators";
->>>>>>> 9c6e0c04
 import { AdaptorDisplay } from "../AdaptorDisplay";
 import { Button } from "../Button";
 import { SaveButton } from "../Header";

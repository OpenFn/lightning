import {
  DocumentIcon,
  PencilSquareIcon,
  QueueListIcon,
<<<<<<< HEAD
} from '@heroicons/react/24/outline';
import { useCallback, useEffect, useMemo, useState } from 'react';
import { useHotkeys } from 'react-hotkeys-hook';

import { cn } from '#/utils/cn';
import _logger from '#/utils/logger';

import { FilterTypes } from '../../manual-run-panel/types';
import CustomView from '../../manual-run-panel/views/CustomView';
import EmptyView from '../../manual-run-panel/views/EmptyView';
import ExistingView from '../../manual-run-panel/views/ExistingView';
import type { Dataclip } from '../api/dataclips';
import * as dataclipApi from '../api/dataclips';
import { useCanRun } from '../hooks/useWorkflow';
import { notifications } from '../lib/notifications';
import type { Workflow } from '../types/workflow';

import { Button } from './Button';
import { InspectorFooter } from './inspector/InspectorFooter';
import { InspectorLayout } from './inspector/InspectorLayout';
import { SelectedDataclipView } from './manual-run/SelectedDataclipView';
import { Tabs } from './Tabs';

const logger = _logger.ns('ManualRunPanel').seal();
=======
} from "@heroicons/react/24/outline";
import { useCallback, useEffect, useMemo, useState } from "react";
import { useHotkeys } from "react-hotkeys-hook";

import { cn } from "#/utils/cn";
import _logger from "#/utils/logger";

import { FilterTypes } from "../../manual-run-panel/types";
import CustomView from "../../manual-run-panel/views/CustomView";
import EmptyView from "../../manual-run-panel/views/EmptyView";
import ExistingView from "../../manual-run-panel/views/ExistingView";
import { useURLState } from "../../react/lib/use-url-state";
import type { Dataclip } from "../api/dataclips";
import * as dataclipApi from "../api/dataclips";
import { RENDER_MODES, type RenderMode } from "../constants/panel";
import { HOTKEY_SCOPES } from "../constants/hotkeys";
import { useCanRun } from "../hooks/useWorkflow";
import { useCurrentRun, useRunStoreInstance } from "../hooks/useRun";
import { useRunRetry } from "../hooks/useRunRetry";
import { useRunRetryShortcuts } from "../hooks/useRunRetryShortcuts";
import { useSession } from "../hooks/useSession";
import type { Workflow } from "../types/workflow";

import { InspectorFooter } from "./inspector/InspectorFooter";
import { InspectorLayout } from "./inspector/InspectorLayout";
import { SelectedDataclipView } from "./manual-run/SelectedDataclipView";
import { RunRetryButton } from "./RunRetryButton";
import { Tabs } from "./Tabs";

const logger = _logger.ns("ManualRunPanel").seal();
>>>>>>> fd4d39a5

interface ManualRunPanelProps {
  workflow: Workflow;
  projectId: string;
  workflowId: string;
  jobId?: string | null;
  triggerId?: string | null;
  edgeId?: string | null;
  onClose: () => void;
<<<<<<< HEAD
  renderMode?: 'standalone' | 'embedded';
  onRunStateChange?: (
    canRun: boolean,
    isSubmitting: boolean,
    handleRun: () => void
  ) => void;
  saveWorkflow: () => Promise<{
=======
  renderMode?: RenderMode;
  saveWorkflow: (options?: { silent?: boolean }) => Promise<{
>>>>>>> fd4d39a5
    saved_at?: string;
    lock_version?: number;
  } | null>;
  onRunSubmitted?: (runId: string, dataclip?: Dataclip) => void;
  onTabChange?: (tab: TabValue) => void;
  onDataclipChange?: (dataclip: Dataclip | null) => void;
  onCustomBodyChange?: (body: string) => void;
  selectedTab?: TabValue;
  selectedDataclip?: Dataclip | null;
  customBody?: string;
}

type TabValue = 'empty' | 'custom' | 'existing';

export function ManualRunPanel({
  workflow,
  projectId,
  workflowId,
  jobId,
  triggerId,
  edgeId,
  onClose,
<<<<<<< HEAD
  renderMode = 'standalone',
  onRunStateChange,
=======
  renderMode = RENDER_MODES.STANDALONE,
>>>>>>> fd4d39a5
  saveWorkflow,
  onRunSubmitted,
  onTabChange,
  onDataclipChange,
  onCustomBodyChange,
  selectedTab: selectedTabProp,
  selectedDataclip: selectedDataclipProp,
  customBody: customBodyProp,
}: ManualRunPanelProps) {
<<<<<<< HEAD
  const [selectedTab, setSelectedTab] = useState<TabValue>('empty');
  const [selectedDataclip, setSelectedDataclip] = useState<Dataclip | null>(
    null
  );
  const [dataclips, setDataclips] = useState<Dataclip[]>([]);
  const [searchQuery, setSearchQuery] = useState('');
  const [customBody, setCustomBody] = useState('{}');
  const [isSubmitting, setIsSubmitting] = useState(false);
=======
  const [selectedTabInternal, setSelectedTabInternal] =
    useState<TabValue>("empty");
  const [selectedDataclipInternal, setSelectedDataclipInternal] = useState<
    Dataclip | null
  >(null);
  const [customBodyInternal, setCustomBodyInternal] = useState("");

  // Use prop if provided (controlled), otherwise use internal state (uncontrolled)
  const selectedTab = selectedTabProp ?? selectedTabInternal;
  const selectedDataclip = selectedDataclipProp ?? selectedDataclipInternal;
  const customBody = customBodyProp ?? customBodyInternal;
  const [dataclips, setDataclips] = useState<Dataclip[]>([]);
  const [manuallyUnselected, setManuallyUnselected] = useState(false);

  const setSelectedTab = useCallback(
    (tab: TabValue) => {
      setSelectedTabInternal(tab);
      onTabChange?.(tab);
    },
    [onTabChange]
  );

  const setSelectedDataclip = useCallback(
    (dataclip: Dataclip | null) => {
      setSelectedDataclipInternal(dataclip);
      onDataclipChange?.(dataclip);
      setManuallyUnselected(dataclip === null);
    },
    [onDataclipChange]
  );

  const [searchQuery, setSearchQuery] = useState("");

  const setCustomBody = useCallback(
    (body: string) => {
      setCustomBodyInternal(body);
      onCustomBodyChange?.(body);
    },
    [onCustomBodyChange]
  );

>>>>>>> fd4d39a5
  const [nextCronRunDataclipId, setNextCronRunDataclipId] = useState<
    string | null
  >(null);
  const [canEditDataclip, setCanEditDataclip] = useState(false);
<<<<<<< HEAD
  const [currentRunDataclip] = useState<Dataclip | null>(null);

  // Filter state for ExistingView
  const [selectedClipType, setSelectedClipType] = useState('');
=======
  const [selectedClipType, setSelectedClipType] = useState("");
>>>>>>> fd4d39a5
  const [selectedDates, setSelectedDates] = useState({
    before: '',
    after: '',
  });
  const [namedOnly, setNamedOnly] = useState(false);

  const { canRun: canRunWorkflow, tooltipMessage: workflowRunTooltipMessage } =
    useCanRun();

  const { searchParams } = useURLState();
  const followedRunId = searchParams.get("run");
  const currentRun = useCurrentRun();

  const { provider } = useSession();
  const runStore = useRunStoreInstance();

  const runContext = jobId
    ? { type: 'job' as const, id: jobId }
    : triggerId
      ? { type: 'trigger' as const, id: triggerId }
      : {
<<<<<<< HEAD
          type: 'trigger' as const,
          id: workflow.triggers[0]?.id,
=======
          type: "trigger" as const,
          id: workflow.triggers[0]?.id || "",
>>>>>>> fd4d39a5
        };

  const contextJob =
    runContext.type === 'job'
      ? workflow.jobs.find(j => j.id === runContext.id)
      : null;

  const contextTrigger =
    runContext.type === 'trigger'
      ? workflow.triggers.find(t => t.id === runContext.id)
      : null;

  const panelTitle = contextJob
    ? `Run from ${contextJob.name}`
    : contextTrigger
      ? `Run from Trigger (${contextTrigger.type})`
      : 'Run Workflow';

  // For triggers: find first connected job for dataclip fetching
  // (dataclips are associated with jobs, not triggers)
  const dataclipJobId = useMemo(() => {
    if (runContext.type === 'job') {
      return runContext.id;
    }

    const triggerEdge = workflow.edges.find(
      edge => edge.source_trigger_id === runContext.id
    );

    return triggerEdge?.target_job_id || workflow.jobs[0]?.id;
  }, [runContext, workflow.edges, workflow.jobs]);

  const {
    handleRun,
    handleRetry,
    isSubmitting,
    isRetryable,
    runIsProcessing,
    canRun,
  } = useRunRetry({
    projectId,
    workflowId,
    runContext,
    selectedTab,
    selectedDataclip,
    customBody,
    canRunWorkflow,
    workflowRunTooltipMessage,
    saveWorkflow,
    onRunSubmitted: onRunSubmitted,
    edgeId: edgeId || null,
    workflowEdges: workflow.edges,
  });

  const followedRunStep = useMemo(() => {
    if (!currentRun || !dataclipJobId) return null;
    return currentRun.steps.find(s => s.job_id === dataclipJobId) || null;
  }, [currentRun, dataclipJobId]);

  // Find the current run's input dataclip from the dataclips list
  const currentRunDataclip = useMemo(() => {
    if (!followedRunStep?.input_dataclip_id || !dataclips.length) {
      return null;
    }
    return (
      dataclips.find(dc => dc.id === followedRunStep.input_dataclip_id) || null
    );
  }, [followedRunStep, dataclips]);

  // Connect to run channel when following a run
  // Note: In embedded mode (FullScreenIDE), parent handles the connection
  useEffect(() => {
<<<<<<< HEAD
    // Reset state when context changes
    setSelectedDataclip(null);
    setSearchQuery('');
    setSelectedClipType('');
    setSelectedDates({ before: '', after: '' });
    setNamedOnly(false);
  }, [jobId, triggerId]);
=======
    if (renderMode !== RENDER_MODES.STANDALONE) {
      return;
    }

    if (!followedRunId || !provider) {
      runStore._disconnectFromRun();
      return;
    }

    const cleanup = runStore._connectToRun(provider, followedRunId);
    return cleanup;
  }, [followedRunId, provider, runStore, renderMode]);

  useEffect(() => {
    if (!followedRunId) {
      setSelectedDataclip(null);
      setSearchQuery("");
      setSelectedClipType("");
      setSelectedDates({ before: "", after: "" });
      setNamedOnly(false);
    }
  }, [jobId, triggerId, followedRunId, setSelectedDataclip]);

  useEffect(() => {
    setManuallyUnselected(false);
  }, [followedRunId]);

  useEffect(() => {
    if (
      !followedRunStep?.input_dataclip_id ||
      !dataclips.length ||
      manuallyUnselected
    ) {
      return;
    }

    // Only auto-select if no dataclip is currently selected
    // This allows users to manually select different dataclips
    if (selectedDataclip !== null) {
      return;
    }

    const stepDataclip = dataclips.find(
      dc => dc.id === followedRunStep.input_dataclip_id
    );

    if (stepDataclip) {
      setSelectedDataclip(stepDataclip);
      setSelectedTab("existing");
    }
  }, [
    followedRunStep,
    dataclips,
    manuallyUnselected,
    setSelectedDataclip,
    setSelectedTab,
  ]);
>>>>>>> fd4d39a5

  useEffect(() => {
    if (!dataclipJobId) return;

    const fetchDataclips = async () => {
      try {
        const response = await dataclipApi.searchDataclips(
          projectId,
          dataclipJobId,
          '',
          {}
        );
        setDataclips(response.data);
        setNextCronRunDataclipId(response.next_cron_run_dataclip_id);
        setCanEditDataclip(response.can_edit_dataclip);

        // Auto-select next cron run dataclip (unless following a run)
        if (response.next_cron_run_dataclip_id && !followedRunId) {
          const nextCronDataclip = response.data.find(
            d => d.id === response.next_cron_run_dataclip_id
          );
          if (nextCronDataclip) {
            setSelectedDataclip(nextCronDataclip);
            setSelectedTab('existing');
          }
        }
      } catch (error) {
        logger.error('Failed to fetch dataclips:', error);
      }
    };

    void fetchDataclips();
  }, [projectId, dataclipJobId, followedRunId]);

  const buildFilters = useCallback(() => {
    const filters: Record<string, string> = {};
    if (selectedClipType) filters['type'] = selectedClipType;
    if (selectedDates.before) filters['before'] = selectedDates.before;
    if (selectedDates.after) filters['after'] = selectedDates.after;
    if (namedOnly) filters['named_only'] = 'true';
    return filters;
  }, [selectedClipType, selectedDates.before, selectedDates.after, namedOnly]);

  const getActiveFilters = useCallback(() => {
    const filters: Record<string, string | undefined> = {};
    if (selectedClipType) filters[FilterTypes.DATACLIP_TYPE] = selectedClipType;
    if (selectedDates.before)
      filters[FilterTypes.BEFORE_DATE] = selectedDates.before;
    if (selectedDates.after)
      filters[FilterTypes.AFTER_DATE] = selectedDates.after;
    if (namedOnly) filters[FilterTypes.NAMED_ONLY] = 'true';
    return filters;
  }, [selectedClipType, selectedDates.before, selectedDates.after, namedOnly]);

  const clearFilter = useCallback((filterType: FilterTypes) => {
    switch (filterType) {
      case FilterTypes.DATACLIP_TYPE:
        setSelectedClipType('');
        break;
      case FilterTypes.BEFORE_DATE:
        setSelectedDates(p => ({ ...p, before: '' }));
        break;
      case FilterTypes.AFTER_DATE:
        setSelectedDates(p => ({ ...p, after: '' }));
        break;
      case FilterTypes.NAMED_ONLY:
        setNamedOnly(false);
        break;
    }
  }, []);

  const handleSearch = useCallback(async () => {
    if (!dataclipJobId) return;

    try {
      const response = await dataclipApi.searchDataclips(
        projectId,
        dataclipJobId,
        searchQuery,
        buildFilters()
      );
      setDataclips(response.data);
    } catch (error) {
      logger.error('Failed to search dataclips:', error);
    }
  }, [projectId, dataclipJobId, searchQuery, buildFilters]);

  useEffect(() => {
    if (selectedTab !== 'existing') return;

    if (!dataclipJobId) return;

    const timeoutId = setTimeout(() => {
      const filters: Record<string, string> = {};
      if (selectedClipType) filters['type'] = selectedClipType;
      if (selectedDates.before) filters['before'] = selectedDates.before;
      if (selectedDates.after) filters['after'] = selectedDates.after;
      if (namedOnly) filters['named_only'] = 'true';

      void dataclipApi
        .searchDataclips(projectId, dataclipJobId, searchQuery, filters)
        .then(response => {
          setDataclips(response.data);
          return response;
        })
        .catch(error => {
          logger.error('Failed to search dataclips:', error);
        });
    }, 300);

    return () => clearTimeout(timeoutId);
  }, [
    selectedClipType,
    selectedDates.before,
    selectedDates.after,
    namedOnly,
    searchQuery,
    selectedTab,
    projectId,
    dataclipJobId,
  ]);

  const handleCustomBodyChange = useCallback((value: string) => {
    setCustomBody(value);
  }, []);

  const handleSelectDataclip = useCallback((dataclip: Dataclip) => {
    setSelectedDataclip(dataclip);
  }, []);

  const handleUnselectDataclip = useCallback(() => {
    setSelectedDataclip(null);
  }, []);

  const handleDataclipNameChange = useCallback(
    async (dataclipId: string, name: string | null) => {
      const response = await dataclipApi.updateDataclipName(
        projectId,
        dataclipId,
        name
      );

      // Update local state
      const updated = response.data;
      setSelectedDataclip(updated);
      setDataclips(prev => prev.map(d => (d.id === updated.id ? updated : d)));
    },
    [projectId]
  );

<<<<<<< HEAD
  const handleRun = useCallback(async () => {
    const contextId = runContext.id;
    if (!contextId) {
      logger.error('No context ID available');
      return;
    }

    // Check workflow-level permissions before running
    if (!canRunWorkflow) {
      notifications.alert({
        title: 'Cannot run workflow',
        description: workflowRunTooltipMessage,
      });
      return;
    }

    setIsSubmitting(true);
    try {
      // Save workflow first
      await saveWorkflow();

      const params: dataclipApi.ManualRunParams = {
        workflowId,
        projectId,
      };

      // Add job or trigger ID
      if (runContext.type === 'job') {
        params.jobId = contextId;
      } else {
        params.triggerId = contextId;
      }

      // Add dataclip or custom body based on selected tab
      if (selectedTab === 'existing' && selectedDataclip) {
        params.dataclipId = selectedDataclip.id;
      } else if (selectedTab === 'custom') {
        params.customBody = customBody;
      }
      // For 'empty' tab, no dataclip or body needed

      const response = await dataclipApi.submitManualRun(params);

      // Step 5: Invoke callback with run_id (stay in IDE, don't navigate)
      if (onRunSubmitted) {
        onRunSubmitted(response.data.run_id);
      } else {
        // Fallback: navigate away if no callback (for standalone mode)
        window.location.href = `/projects/${projectId}/runs/${response.data.run_id}`;
      }

      // Reset submitting state after successful submission
      setIsSubmitting(false);
    } catch (error) {
      logger.error('Failed to submit run:', error);
      notifications.alert({
        title: 'Failed to submit run',
        description:
          error instanceof Error ? error.message : 'An unknown error occurred',
      });
      setIsSubmitting(false);
    }
  }, [
    workflowId,
    projectId,
    runContext,
    selectedTab,
    selectedDataclip,
    customBody,
    saveWorkflow,
    canRunWorkflow,
    workflowRunTooltipMessage,
  ]);

  // Combine workflow-level permissions with local validation
  // Local validation: user must have selected valid input (empty, custom, or existing dataclip)
  const hasValidInput =
    selectedTab === 'empty' ||
    (selectedTab === 'existing' && !!selectedDataclip) ||
    selectedTab === 'custom';

  const canRun = canRunWorkflow && hasValidInput;

  // Notify parent of run state changes (for embedded mode)
  useEffect(() => {
    if (onRunStateChange) {
      onRunStateChange(canRun, isSubmitting, handleRun);
    }
  }, [canRun, isSubmitting, handleRun, onRunStateChange]);

  // Handle Escape key to close the run panel
=======
>>>>>>> fd4d39a5
  useHotkeys(
    'escape',
    () => {
      onClose();
    },
    { enabled: true, enableOnFormTags: true },
    [onClose]
  );

  // Run/retry shortcuts (standalone mode only - embedded uses IDEHeader)
  useRunRetryShortcuts({
    onRun: () => void handleRun(),
    onRetry: () => void handleRetry(),
    canRun,
    isRunning: isSubmitting || runIsProcessing,
    isRetryable,
    enabled: renderMode === RENDER_MODES.STANDALONE,
    scope: HOTKEY_SCOPES.RUN_PANEL,
  });

  const content = edgeId ? (
    <div className="flex justify-center flex-col items-center self-center h-full">
      <div className="text-gray-600">
        Select a Step or Trigger to start a Run from
      </div>
    </div>
  ) : selectedDataclip ? (
    <SelectedDataclipView
      dataclip={selectedDataclip}
      onUnselect={handleUnselectDataclip}
      onNameChange={handleDataclipNameChange}
      canEdit={canEditDataclip}
      isNextCronRun={nextCronRunDataclipId === selectedDataclip.id}
      renderMode={renderMode}
    />
  ) : (
    <div
      className={cn(
<<<<<<< HEAD
        'flex flex-col h-full overflow-hidden',
        renderMode === 'embedded' ? 'mt-2' : 'mt-4'
=======
        "flex flex-col overflow-hidden",
        renderMode === RENDER_MODES.EMBEDDED ? "h-full mt-2" : "flex-1 mt-4"
>>>>>>> fd4d39a5
      )}
    >
      <Tabs
        className="mx-3"
        variant="pills"
        value={selectedTab}
        onChange={value => setSelectedTab(value)}
        options={[
          { value: 'empty', label: 'Empty', icon: DocumentIcon },
          {
            value: 'custom',
            label: 'Custom',
            icon: PencilSquareIcon,
          },
          {
            value: 'existing',
            label: 'Existing',
            icon: QueueListIcon,
          },
        ]}
      />

      {selectedTab === 'empty' && <EmptyView />}
      {selectedTab === 'custom' && (
        <CustomView
          pushEvent={(_event, data: unknown) => {
            // Type guard for data shape
            if (
              data &&
              typeof data === "object" &&
              "manual" in data &&
              data.manual &&
              typeof data.manual === "object" &&
              "body" in data.manual &&
              typeof data.manual.body === "string"
            ) {
              handleCustomBodyChange(data.manual.body);
            }
          }}
          renderMode={renderMode}
        />
      )}
      {selectedTab === 'existing' && (
        <ExistingView
          dataclips={dataclips}
          query={searchQuery}
          setQuery={setSearchQuery}
          setSelected={handleSelectDataclip}
          filters={getActiveFilters()}
          selectedClipType={selectedClipType}
          setSelectedClipType={setSelectedClipType}
          clearFilter={clearFilter}
          selectedDates={selectedDates}
          setSelectedDates={setSelectedDates}
          namedOnly={namedOnly}
          setNamedOnly={setNamedOnly}
          onSubmit={() => {
            void handleSearch();
          }}
          fixedHeight={false}
          currentRunDataclip={currentRunDataclip}
          nextCronRunDataclipId={nextCronRunDataclipId}
          renderMode={renderMode}
        />
      )}
    </div>
  );

<<<<<<< HEAD
  // Embedded mode: return content without wrapper
  if (renderMode === 'embedded') {
=======
  if (renderMode === RENDER_MODES.EMBEDDED) {
>>>>>>> fd4d39a5
    return content;
  }

  return (
    <InspectorLayout
      title={panelTitle}
      onClose={onClose}
      fixedHeight={true}
      showBackButton={true}
      footer={
        <InspectorFooter
          rightButtons={
<<<<<<< HEAD
            <Button
              variant="primary"
              onClick={handleRun}
              disabled={!canRun || isSubmitting}
            >
              {isSubmitting ? 'Pending...' : 'Run (Create New Workorder)'}
            </Button>
=======
            <RunRetryButton
              isRetryable={isRetryable}
              isDisabled={!canRun}
              isSubmitting={isSubmitting || runIsProcessing}
              onRun={() => {
                void handleRun();
              }}
              onRetry={() => {
                void handleRetry();
              }}
              buttonText={{
                run: "Run Workflow Now",
                retry: "Run (retry)",
                processing: "Processing",
              }}
            />
>>>>>>> fd4d39a5
          }
        />
      }
    >
      {content}
    </InspectorLayout>
  );
}<|MERGE_RESOLUTION|>--- conflicted
+++ resolved
@@ -2,32 +2,6 @@
   DocumentIcon,
   PencilSquareIcon,
   QueueListIcon,
-<<<<<<< HEAD
-} from '@heroicons/react/24/outline';
-import { useCallback, useEffect, useMemo, useState } from 'react';
-import { useHotkeys } from 'react-hotkeys-hook';
-
-import { cn } from '#/utils/cn';
-import _logger from '#/utils/logger';
-
-import { FilterTypes } from '../../manual-run-panel/types';
-import CustomView from '../../manual-run-panel/views/CustomView';
-import EmptyView from '../../manual-run-panel/views/EmptyView';
-import ExistingView from '../../manual-run-panel/views/ExistingView';
-import type { Dataclip } from '../api/dataclips';
-import * as dataclipApi from '../api/dataclips';
-import { useCanRun } from '../hooks/useWorkflow';
-import { notifications } from '../lib/notifications';
-import type { Workflow } from '../types/workflow';
-
-import { Button } from './Button';
-import { InspectorFooter } from './inspector/InspectorFooter';
-import { InspectorLayout } from './inspector/InspectorLayout';
-import { SelectedDataclipView } from './manual-run/SelectedDataclipView';
-import { Tabs } from './Tabs';
-
-const logger = _logger.ns('ManualRunPanel').seal();
-=======
 } from "@heroicons/react/24/outline";
 import { useCallback, useEffect, useMemo, useState } from "react";
 import { useHotkeys } from "react-hotkeys-hook";
@@ -58,7 +32,6 @@
 import { Tabs } from "./Tabs";
 
 const logger = _logger.ns("ManualRunPanel").seal();
->>>>>>> fd4d39a5
 
 interface ManualRunPanelProps {
   workflow: Workflow;
@@ -68,18 +41,8 @@
   triggerId?: string | null;
   edgeId?: string | null;
   onClose: () => void;
-<<<<<<< HEAD
-  renderMode?: 'standalone' | 'embedded';
-  onRunStateChange?: (
-    canRun: boolean,
-    isSubmitting: boolean,
-    handleRun: () => void
-  ) => void;
-  saveWorkflow: () => Promise<{
-=======
   renderMode?: RenderMode;
   saveWorkflow: (options?: { silent?: boolean }) => Promise<{
->>>>>>> fd4d39a5
     saved_at?: string;
     lock_version?: number;
   } | null>;
@@ -92,7 +55,7 @@
   customBody?: string;
 }
 
-type TabValue = 'empty' | 'custom' | 'existing';
+type TabValue = "empty" | "custom" | "existing";
 
 export function ManualRunPanel({
   workflow,
@@ -102,12 +65,7 @@
   triggerId,
   edgeId,
   onClose,
-<<<<<<< HEAD
-  renderMode = 'standalone',
-  onRunStateChange,
-=======
   renderMode = RENDER_MODES.STANDALONE,
->>>>>>> fd4d39a5
   saveWorkflow,
   onRunSubmitted,
   onTabChange,
@@ -117,21 +75,10 @@
   selectedDataclip: selectedDataclipProp,
   customBody: customBodyProp,
 }: ManualRunPanelProps) {
-<<<<<<< HEAD
-  const [selectedTab, setSelectedTab] = useState<TabValue>('empty');
-  const [selectedDataclip, setSelectedDataclip] = useState<Dataclip | null>(
-    null
-  );
-  const [dataclips, setDataclips] = useState<Dataclip[]>([]);
-  const [searchQuery, setSearchQuery] = useState('');
-  const [customBody, setCustomBody] = useState('{}');
-  const [isSubmitting, setIsSubmitting] = useState(false);
-=======
   const [selectedTabInternal, setSelectedTabInternal] =
     useState<TabValue>("empty");
-  const [selectedDataclipInternal, setSelectedDataclipInternal] = useState<
-    Dataclip | null
-  >(null);
+  const [selectedDataclipInternal, setSelectedDataclipInternal] =
+    useState<Dataclip | null>(null);
   const [customBodyInternal, setCustomBodyInternal] = useState("");
 
   // Use prop if provided (controlled), otherwise use internal state (uncontrolled)
@@ -168,22 +115,14 @@
     [onCustomBodyChange]
   );
 
->>>>>>> fd4d39a5
   const [nextCronRunDataclipId, setNextCronRunDataclipId] = useState<
     string | null
   >(null);
   const [canEditDataclip, setCanEditDataclip] = useState(false);
-<<<<<<< HEAD
-  const [currentRunDataclip] = useState<Dataclip | null>(null);
-
-  // Filter state for ExistingView
-  const [selectedClipType, setSelectedClipType] = useState('');
-=======
   const [selectedClipType, setSelectedClipType] = useState("");
->>>>>>> fd4d39a5
   const [selectedDates, setSelectedDates] = useState({
-    before: '',
-    after: '',
+    before: "",
+    after: "",
   });
   const [namedOnly, setNamedOnly] = useState(false);
 
@@ -198,26 +137,21 @@
   const runStore = useRunStoreInstance();
 
   const runContext = jobId
-    ? { type: 'job' as const, id: jobId }
+    ? { type: "job" as const, id: jobId }
     : triggerId
-      ? { type: 'trigger' as const, id: triggerId }
+      ? { type: "trigger" as const, id: triggerId }
       : {
-<<<<<<< HEAD
-          type: 'trigger' as const,
-          id: workflow.triggers[0]?.id,
-=======
           type: "trigger" as const,
           id: workflow.triggers[0]?.id || "",
->>>>>>> fd4d39a5
         };
 
   const contextJob =
-    runContext.type === 'job'
+    runContext.type === "job"
       ? workflow.jobs.find(j => j.id === runContext.id)
       : null;
 
   const contextTrigger =
-    runContext.type === 'trigger'
+    runContext.type === "trigger"
       ? workflow.triggers.find(t => t.id === runContext.id)
       : null;
 
@@ -225,12 +159,12 @@
     ? `Run from ${contextJob.name}`
     : contextTrigger
       ? `Run from Trigger (${contextTrigger.type})`
-      : 'Run Workflow';
+      : "Run Workflow";
 
   // For triggers: find first connected job for dataclip fetching
   // (dataclips are associated with jobs, not triggers)
   const dataclipJobId = useMemo(() => {
-    if (runContext.type === 'job') {
+    if (runContext.type === "job") {
       return runContext.id;
     }
 
@@ -281,15 +215,6 @@
   // Connect to run channel when following a run
   // Note: In embedded mode (FullScreenIDE), parent handles the connection
   useEffect(() => {
-<<<<<<< HEAD
-    // Reset state when context changes
-    setSelectedDataclip(null);
-    setSearchQuery('');
-    setSelectedClipType('');
-    setSelectedDates({ before: '', after: '' });
-    setNamedOnly(false);
-  }, [jobId, triggerId]);
-=======
     if (renderMode !== RENDER_MODES.STANDALONE) {
       return;
     }
@@ -347,7 +272,6 @@
     setSelectedDataclip,
     setSelectedTab,
   ]);
->>>>>>> fd4d39a5
 
   useEffect(() => {
     if (!dataclipJobId) return;
@@ -357,7 +281,7 @@
         const response = await dataclipApi.searchDataclips(
           projectId,
           dataclipJobId,
-          '',
+          "",
           {}
         );
         setDataclips(response.data);
@@ -371,11 +295,11 @@
           );
           if (nextCronDataclip) {
             setSelectedDataclip(nextCronDataclip);
-            setSelectedTab('existing');
+            setSelectedTab("existing");
           }
         }
       } catch (error) {
-        logger.error('Failed to fetch dataclips:', error);
+        logger.error("Failed to fetch dataclips:", error);
       }
     };
 
@@ -384,10 +308,10 @@
 
   const buildFilters = useCallback(() => {
     const filters: Record<string, string> = {};
-    if (selectedClipType) filters['type'] = selectedClipType;
-    if (selectedDates.before) filters['before'] = selectedDates.before;
-    if (selectedDates.after) filters['after'] = selectedDates.after;
-    if (namedOnly) filters['named_only'] = 'true';
+    if (selectedClipType) filters["type"] = selectedClipType;
+    if (selectedDates.before) filters["before"] = selectedDates.before;
+    if (selectedDates.after) filters["after"] = selectedDates.after;
+    if (namedOnly) filters["named_only"] = "true";
     return filters;
   }, [selectedClipType, selectedDates.before, selectedDates.after, namedOnly]);
 
@@ -398,20 +322,20 @@
       filters[FilterTypes.BEFORE_DATE] = selectedDates.before;
     if (selectedDates.after)
       filters[FilterTypes.AFTER_DATE] = selectedDates.after;
-    if (namedOnly) filters[FilterTypes.NAMED_ONLY] = 'true';
+    if (namedOnly) filters[FilterTypes.NAMED_ONLY] = "true";
     return filters;
   }, [selectedClipType, selectedDates.before, selectedDates.after, namedOnly]);
 
   const clearFilter = useCallback((filterType: FilterTypes) => {
     switch (filterType) {
       case FilterTypes.DATACLIP_TYPE:
-        setSelectedClipType('');
+        setSelectedClipType("");
         break;
       case FilterTypes.BEFORE_DATE:
-        setSelectedDates(p => ({ ...p, before: '' }));
+        setSelectedDates(p => ({ ...p, before: "" }));
         break;
       case FilterTypes.AFTER_DATE:
-        setSelectedDates(p => ({ ...p, after: '' }));
+        setSelectedDates(p => ({ ...p, after: "" }));
         break;
       case FilterTypes.NAMED_ONLY:
         setNamedOnly(false);
@@ -431,21 +355,21 @@
       );
       setDataclips(response.data);
     } catch (error) {
-      logger.error('Failed to search dataclips:', error);
+      logger.error("Failed to search dataclips:", error);
     }
   }, [projectId, dataclipJobId, searchQuery, buildFilters]);
 
   useEffect(() => {
-    if (selectedTab !== 'existing') return;
+    if (selectedTab !== "existing") return;
 
     if (!dataclipJobId) return;
 
     const timeoutId = setTimeout(() => {
       const filters: Record<string, string> = {};
-      if (selectedClipType) filters['type'] = selectedClipType;
-      if (selectedDates.before) filters['before'] = selectedDates.before;
-      if (selectedDates.after) filters['after'] = selectedDates.after;
-      if (namedOnly) filters['named_only'] = 'true';
+      if (selectedClipType) filters["type"] = selectedClipType;
+      if (selectedDates.before) filters["before"] = selectedDates.before;
+      if (selectedDates.after) filters["after"] = selectedDates.after;
+      if (namedOnly) filters["named_only"] = "true";
 
       void dataclipApi
         .searchDataclips(projectId, dataclipJobId, searchQuery, filters)
@@ -454,7 +378,7 @@
           return response;
         })
         .catch(error => {
-          logger.error('Failed to search dataclips:', error);
+          logger.error("Failed to search dataclips:", error);
         });
     }, 300);
 
@@ -498,102 +422,8 @@
     [projectId]
   );
 
-<<<<<<< HEAD
-  const handleRun = useCallback(async () => {
-    const contextId = runContext.id;
-    if (!contextId) {
-      logger.error('No context ID available');
-      return;
-    }
-
-    // Check workflow-level permissions before running
-    if (!canRunWorkflow) {
-      notifications.alert({
-        title: 'Cannot run workflow',
-        description: workflowRunTooltipMessage,
-      });
-      return;
-    }
-
-    setIsSubmitting(true);
-    try {
-      // Save workflow first
-      await saveWorkflow();
-
-      const params: dataclipApi.ManualRunParams = {
-        workflowId,
-        projectId,
-      };
-
-      // Add job or trigger ID
-      if (runContext.type === 'job') {
-        params.jobId = contextId;
-      } else {
-        params.triggerId = contextId;
-      }
-
-      // Add dataclip or custom body based on selected tab
-      if (selectedTab === 'existing' && selectedDataclip) {
-        params.dataclipId = selectedDataclip.id;
-      } else if (selectedTab === 'custom') {
-        params.customBody = customBody;
-      }
-      // For 'empty' tab, no dataclip or body needed
-
-      const response = await dataclipApi.submitManualRun(params);
-
-      // Step 5: Invoke callback with run_id (stay in IDE, don't navigate)
-      if (onRunSubmitted) {
-        onRunSubmitted(response.data.run_id);
-      } else {
-        // Fallback: navigate away if no callback (for standalone mode)
-        window.location.href = `/projects/${projectId}/runs/${response.data.run_id}`;
-      }
-
-      // Reset submitting state after successful submission
-      setIsSubmitting(false);
-    } catch (error) {
-      logger.error('Failed to submit run:', error);
-      notifications.alert({
-        title: 'Failed to submit run',
-        description:
-          error instanceof Error ? error.message : 'An unknown error occurred',
-      });
-      setIsSubmitting(false);
-    }
-  }, [
-    workflowId,
-    projectId,
-    runContext,
-    selectedTab,
-    selectedDataclip,
-    customBody,
-    saveWorkflow,
-    canRunWorkflow,
-    workflowRunTooltipMessage,
-  ]);
-
-  // Combine workflow-level permissions with local validation
-  // Local validation: user must have selected valid input (empty, custom, or existing dataclip)
-  const hasValidInput =
-    selectedTab === 'empty' ||
-    (selectedTab === 'existing' && !!selectedDataclip) ||
-    selectedTab === 'custom';
-
-  const canRun = canRunWorkflow && hasValidInput;
-
-  // Notify parent of run state changes (for embedded mode)
-  useEffect(() => {
-    if (onRunStateChange) {
-      onRunStateChange(canRun, isSubmitting, handleRun);
-    }
-  }, [canRun, isSubmitting, handleRun, onRunStateChange]);
-
-  // Handle Escape key to close the run panel
-=======
->>>>>>> fd4d39a5
   useHotkeys(
-    'escape',
+    "escape",
     () => {
       onClose();
     },
@@ -630,13 +460,8 @@
   ) : (
     <div
       className={cn(
-<<<<<<< HEAD
-        'flex flex-col h-full overflow-hidden',
-        renderMode === 'embedded' ? 'mt-2' : 'mt-4'
-=======
         "flex flex-col overflow-hidden",
         renderMode === RENDER_MODES.EMBEDDED ? "h-full mt-2" : "flex-1 mt-4"
->>>>>>> fd4d39a5
       )}
     >
       <Tabs
@@ -645,22 +470,22 @@
         value={selectedTab}
         onChange={value => setSelectedTab(value)}
         options={[
-          { value: 'empty', label: 'Empty', icon: DocumentIcon },
+          { value: "empty", label: "Empty", icon: DocumentIcon },
           {
-            value: 'custom',
-            label: 'Custom',
+            value: "custom",
+            label: "Custom",
             icon: PencilSquareIcon,
           },
           {
-            value: 'existing',
-            label: 'Existing',
+            value: "existing",
+            label: "Existing",
             icon: QueueListIcon,
           },
         ]}
       />
 
-      {selectedTab === 'empty' && <EmptyView />}
-      {selectedTab === 'custom' && (
+      {selectedTab === "empty" && <EmptyView />}
+      {selectedTab === "custom" && (
         <CustomView
           pushEvent={(_event, data: unknown) => {
             // Type guard for data shape
@@ -679,7 +504,7 @@
           renderMode={renderMode}
         />
       )}
-      {selectedTab === 'existing' && (
+      {selectedTab === "existing" && (
         <ExistingView
           dataclips={dataclips}
           query={searchQuery}
@@ -705,12 +530,7 @@
     </div>
   );
 
-<<<<<<< HEAD
-  // Embedded mode: return content without wrapper
-  if (renderMode === 'embedded') {
-=======
   if (renderMode === RENDER_MODES.EMBEDDED) {
->>>>>>> fd4d39a5
     return content;
   }
 
@@ -723,15 +543,6 @@
       footer={
         <InspectorFooter
           rightButtons={
-<<<<<<< HEAD
-            <Button
-              variant="primary"
-              onClick={handleRun}
-              disabled={!canRun || isSubmitting}
-            >
-              {isSubmitting ? 'Pending...' : 'Run (Create New Workorder)'}
-            </Button>
-=======
             <RunRetryButton
               isRetryable={isRetryable}
               isDisabled={!canRun}
@@ -748,7 +559,6 @@
                 processing: "Processing",
               }}
             />
->>>>>>> fd4d39a5
           }
         />
       }

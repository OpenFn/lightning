/**
 * WorkflowEditor - Main workflow editing component
 */

import { useCallback, useEffect, useRef } from 'react';

import { useURLState } from '#/react/lib/use-url-state';
import type { WorkflowState as YAMLWorkflowState } from '../../yaml/types';
import { useResizablePanel } from '../hooks/useResizablePanel';
import { useIsNewWorkflow, useProject } from '../hooks/useSessionContext';
import {
  useIsRunPanelOpen,
  useRunPanelContext,
  useTemplatePanel,
  useUICommands,
  useIsCreateWorkflowPanelCollapsed,
  useIsAIAssistantPanelOpen,
} from '../hooks/useUI';
import {
  useNodeSelection,
  useWorkflowActions,
  useWorkflowState,
  useWorkflowStoreContext,
} from '../hooks/useWorkflow';
import { useKeyboardShortcut } from '../keyboard';

import { Z_INDEX } from '../utils/constants';

import { CollaborativeWorkflowDiagram } from './diagram/CollaborativeWorkflowDiagram';
import { Inspector } from './inspector';
import { LeftPanel } from './left-panel';
import { ManualRunPanel } from './ManualRunPanel';
import { ManualRunPanelErrorBoundary } from './ManualRunPanelErrorBoundary';
import { TemplateDetailsCard } from './TemplateDetailsCard';
import { Tooltip } from './Tooltip';

<<<<<<< HEAD
export function WorkflowEditor() {
  const { searchParams, updateSearchParams } = useURLState();
=======
interface WorkflowEditorProps {
  parentProjectId?: string | null;
  parentProjectName?: string | null;
}

export function WorkflowEditor({
  parentProjectId,
  parentProjectName,
}: WorkflowEditorProps = {}) {
  const { params, updateSearchParams } = useURLState();
>>>>>>> 0cdf2cb1
  const { currentNode, selectNode } = useNodeSelection();
  const workflowStore = useWorkflowStoreContext();
  const isNewWorkflow = useIsNewWorkflow();
  const { saveWorkflow } = useWorkflowActions();

  const isRunPanelOpen = useIsRunPanelOpen();
  const runPanelContext = useRunPanelContext();
  const {
    closeRunPanel,
    openRunPanel,
    toggleCreateWorkflowPanel,
    openAIAssistantPanel,
    closeAIAssistantPanel,
    collapseCreateWorkflowPanel,
    expandCreateWorkflowPanel,
    setTemplateSearchQuery,
  } = useUICommands();
  const isCreateWorkflowPanelCollapsed = useIsCreateWorkflowPanelCollapsed();
  const isAIAssistantPanelOpen = useIsAIAssistantPanelOpen();

  // Get selected template and search query from UI store
  const { selectedTemplate, searchQuery } = useTemplatePanel();

  const isSyncingRef = useRef(false);
  const isInitialMountRef = useRef(true);

  useEffect(() => {
    if (isSyncingRef.current) return;

    const panelParam = params.panel ?? null;

    if (isRunPanelOpen) {
      const contextJobId = runPanelContext?.jobId;
      const contextTriggerId = runPanelContext?.triggerId;
      // Don't override settings, code, or editor panels when user explicitly opens them
      const isSpecialPanel = ['settings', 'code', 'editor'].includes(
        panelParam || ''
      );
      const needsUpdate = panelParam !== 'run' && !isSpecialPanel;

      if (needsUpdate) {
        isSyncingRef.current = true;
        if (contextJobId) {
          updateSearchParams({
            panel: 'run',
            job: contextJobId,
            trigger: null,
          });
        } else if (contextTriggerId) {
          updateSearchParams({
            panel: 'run',
            trigger: contextTriggerId,
            job: null,
          });
        } else {
          updateSearchParams({ panel: 'run' });
        }
        setTimeout(() => {
          isSyncingRef.current = false;
        }, 0);
      }
    } else if (
      !isRunPanelOpen &&
      panelParam === 'run' &&
      !isSyncingRef.current &&
      !isInitialMountRef.current
    ) {
      isSyncingRef.current = true;
      updateSearchParams({ panel: null });
      setTimeout(() => {
        isSyncingRef.current = false;
      }, 0);
    }
  }, [isRunPanelOpen, runPanelContext, params, updateSearchParams]);

  useEffect(() => {
    const panelParam = params.panel ?? null;

    if (panelParam === 'run' && !isRunPanelOpen) {
      isSyncingRef.current = true;

      const jobParam = params.job ?? null;
      const triggerParam = params.trigger ?? null;

      if (jobParam) {
        openRunPanel({ jobId: jobParam });
      } else if (triggerParam) {
        openRunPanel({ triggerId: triggerParam });
      } else if (currentNode.type === 'job' && currentNode.node) {
        openRunPanel({ jobId: currentNode.node.id });
      } else if (currentNode.type === 'trigger' && currentNode.node) {
        openRunPanel({ triggerId: currentNode.node.id });
      } else {
        const firstTrigger = workflow.triggers[0];
        if (firstTrigger?.id) {
          openRunPanel({ triggerId: firstTrigger.id });
        }
      }

      setTimeout(() => {
        isSyncingRef.current = false;
        isInitialMountRef.current = false;
      }, 0);
    } else if (panelParam !== 'run' && isRunPanelOpen) {
      isSyncingRef.current = true;
      closeRunPanel();

      setTimeout(() => {
        isSyncingRef.current = false;
        isInitialMountRef.current = false;
      }, 0);
    } else {
      setTimeout(() => {
        isInitialMountRef.current = false;
      }, 0);
    }
  }, [
    params,
    isRunPanelOpen,
    currentNode.type,
    currentNode.node,
    openRunPanel,
    closeRunPanel,
  ]);

  useEffect(() => {
    if (isRunPanelOpen && currentNode.node) {
      if (currentNode.type === 'job') {
        if (runPanelContext?.jobId !== currentNode.node.id) {
          openRunPanel({ jobId: currentNode.node.id });
        }
      } else if (currentNode.type === 'trigger') {
        if (runPanelContext?.triggerId !== currentNode.node.id) {
          openRunPanel({ triggerId: currentNode.node.id });
        }
      } else if (currentNode.type === 'edge') {
        if (runPanelContext?.edgeId !== currentNode.node.id) {
          openRunPanel({ edgeId: currentNode.node.id });
        }
      }
    }
  }, [
    currentNode.type,
    currentNode.node,
    isRunPanelOpen,
    runPanelContext,
    openRunPanel,
    closeRunPanel,
  ]);

  const project = useProject();
  const projectId = project?.id;

  const workflowState = useWorkflowState(state => state.workflow!);
  const workflowId = workflowState.id;

  const {
    width: leftPanelWidth,
    isResizing: isResizingLeft,
    handleMouseDown: handleMouseDownLeft,
  } = useResizablePanel({
    storageKey: 'left-panel-width',
    defaultWidth: 400,
    direction: 'right',
  });

  const workflow = useWorkflowState(state => ({
    ...state.workflow!,
    jobs: state.jobs,
    triggers: state.triggers,
    edges: state.edges,
    positions: state.positions,
  }));

  const currentMethod = (params.method ?? null) as
    | 'template'
    | 'import'
    | 'ai'
    | null;

  const leftPanelMethod = currentMethod || 'template';

<<<<<<< HEAD
  // Sync URL params when panel collapses/expands (but keep values in store)
  const prevPanelCollapsedRef = useRef(isCreateWorkflowPanelCollapsed);
  useEffect(() => {
    const wasExpanded = !prevPanelCollapsedRef.current;
    const isNowCollapsed = isCreateWorkflowPanelCollapsed;
    const wasCollapsed = prevPanelCollapsedRef.current;
    const isNowExpanded = !isCreateWorkflowPanelCollapsed;

    if (wasExpanded && isNowCollapsed) {
      // Panel just collapsed - clear template URL params
      updateSearchParams({ template: null, search: null });
    } else if (
      wasCollapsed &&
      isNowExpanded &&
      leftPanelMethod === 'template'
    ) {
      // Panel just expanded - restore URL params from store values
      updateSearchParams({
        template: selectedTemplate?.id ?? null,
        search: searchQuery || null,
      });
    }

    prevPanelCollapsedRef.current = isCreateWorkflowPanelCollapsed;
  }, [
    isCreateWorkflowPanelCollapsed,
    updateSearchParams,
    leftPanelMethod,
    selectedTemplate,
    searchQuery,
  ]);

  // Clear template params when in import/ai mode (handles page refresh)
  useEffect(() => {
    const templateParam = searchParams.get('template');
    const searchParam = searchParams.get('search');

    if (
      (leftPanelMethod === 'import' || leftPanelMethod === 'ai') &&
      (templateParam || searchParam)
    ) {
      updateSearchParams({ template: null, search: null });
    }
  }, [leftPanelMethod, searchParams, updateSearchParams]);

  // Helper function to clear workflow from canvas
  const clearCanvas = useCallback(() => {
    if (
      workflow.jobs.length > 0 ||
      workflow.triggers.length > 0 ||
      workflow.edges.length > 0
    ) {
      // Remove all edges first
      workflow.edges.forEach(edge => {
        workflowStore.removeEdge(edge.id);
      });

      // Remove all jobs
      workflow.jobs.forEach(job => {
        workflowStore.removeJob(job.id);
      });

      // Remove all triggers using the store method
      workflowStore.clearAllTriggers();
    }
  }, [workflow.jobs, workflow.triggers, workflow.edges, workflowStore]);

  /**
   * Consolidated canvas clearing effect for new workflows.
   *
   * Clears the canvas when:
   * 1. AI Assistant panel opens (to prepare for AI-generated workflow)
   * 2. User switches between template/import methods while panel is open
   * 3. Both panels transition to closed (user collapses the last open panel)
   *
   * Note: Uses refs to track previous state and only clear on actual transitions,
   * not on initial mount or when both panels are already closed.
   */
  const prevAIPanelOpenRef = useRef(isAIAssistantPanelOpen);
  const prevMethodRef = useRef(leftPanelMethod);
  const prevCreatePanelCollapsedRef = useRef(isCreateWorkflowPanelCollapsed);
  const hasInitializedRef = useRef(false);

  useEffect(() => {
    // Skip clearing on initial mount - let URL state restoration handle it
    if (!hasInitializedRef.current) {
      hasInitializedRef.current = true;
      prevAIPanelOpenRef.current = isAIAssistantPanelOpen;
      prevMethodRef.current = leftPanelMethod;
      prevCreatePanelCollapsedRef.current = isCreateWorkflowPanelCollapsed;
      return;
    }

    if (!isNewWorkflow) {
      // Update refs but don't clear for existing workflows
      prevAIPanelOpenRef.current = isAIAssistantPanelOpen;
      prevMethodRef.current = leftPanelMethod;
      prevCreatePanelCollapsedRef.current = isCreateWorkflowPanelCollapsed;
      return;
    }

    const aiPanelJustOpened =
      !prevAIPanelOpenRef.current && isAIAssistantPanelOpen;
    const methodChanged =
      !isCreateWorkflowPanelCollapsed &&
      prevMethodRef.current !== leftPanelMethod;

    // Only clear when TRANSITIONING to both-closed state, not when already closed
    const wasAnyPanelOpen =
      prevAIPanelOpenRef.current || !prevCreatePanelCollapsedRef.current;
    const bothNowClosed =
      isCreateWorkflowPanelCollapsed && !isAIAssistantPanelOpen;
    const bothPanelsJustClosed = wasAnyPanelOpen && bothNowClosed;

    // Clear canvas on any of these transitions
    if (aiPanelJustOpened || methodChanged || bothPanelsJustClosed) {
      clearCanvas();
    }

    // Update refs for next comparison
    prevAIPanelOpenRef.current = isAIAssistantPanelOpen;
    prevMethodRef.current = leftPanelMethod;
    prevCreatePanelCollapsedRef.current = isCreateWorkflowPanelCollapsed;
  }, [
    isAIAssistantPanelOpen,
    isNewWorkflow,
    leftPanelMethod,
    isCreateWorkflowPanelCollapsed,
    clearCanvas,
  ]);

  // Sync method to URL (similar to AI panel's chat param sync)
  const isSyncingMethodRef = useRef(false);
  useEffect(() => {
    if (isSyncingMethodRef.current) return;

    isSyncingMethodRef.current = true;
    updateSearchParams({
      method: isCreateWorkflowPanelCollapsed ? null : leftPanelMethod,
    });
    setTimeout(() => {
      isSyncingMethodRef.current = false;
    }, 0);
  }, [isCreateWorkflowPanelCollapsed, leftPanelMethod, updateSearchParams]);
=======
  const isIDEOpen = params.panel === 'editor';
  const selectedJobId = params.job ?? null;
>>>>>>> 0cdf2cb1

  const handleCloseInspector = () => {
    selectNode(null);
  };

  const showInspector =
    params.panel === 'settings' ||
    params.panel === 'code' ||
    params.panel === 'publish-template' ||
    Boolean(currentNode.node);

  const handleMethodChange = (method: 'template' | 'import' | 'ai' | null) => {
    if (method === 'import' || method === 'ai') {
      // When switching to import/ai mode, clear template URL params (but keep in store)
      updateSearchParams({ method, template: null, search: null });
    } else if (method === 'template') {
      // When switching back to template mode, restore URL params from store
      updateSearchParams({
        method,
        template: selectedTemplate?.id ?? null,
        search: searchQuery || null,
      });
    } else {
      updateSearchParams({ method });
    }
  };

  /**
   * Imports a workflow state into the canvas.
   *
   * This function validates the workflow name to ensure uniqueness, then imports
   * the workflow. If validation fails, it still imports the workflow (the server
   * will handle name conflicts on save).
   *
   * Note: This is intentionally synchronous from the caller's perspective.
   * The async validation happens in the background, but import proceeds
   * immediately after validation completes or fails.
   */
  const handleImport = useCallback(
    (workflowState: YAMLWorkflowState) => {
      // Validate workflow name asynchronously, but proceed with import regardless
      workflowStore
        .validateWorkflowName(workflowState)
        .then(validatedState => {
          workflowStore.importWorkflow(validatedState);
        })
        .catch((error: unknown) => {
          // If validation fails, import with original state
          // Server will handle any name conflicts on save
          console.warn('Workflow name validation failed, proceeding:', error);
          workflowStore.importWorkflow(workflowState);
        });
    },
    [workflowStore]
  );

  const handleSaveAndClose = async () => {
    await saveWorkflow();
    collapseCreateWorkflowPanel();
  };

  const isIDEOpen = searchParams.get('panel') === 'editor';

  useKeyboardShortcut(
    'Control+Enter, Meta+Enter',
    () => {
      if (isRunPanelOpen) {
        return;
      }

      if (currentNode.type === 'job' && currentNode.node) {
        openRunPanel({ jobId: currentNode.node.id });
      } else if (currentNode.type === 'trigger' && currentNode.node) {
        openRunPanel({ triggerId: currentNode.node.id });
      } else {
        const firstTrigger = workflow.triggers[0];
        if (firstTrigger?.id) {
          openRunPanel({ triggerId: firstTrigger.id });
        }
      }
    },
    0,
    {
      enabled: !isIDEOpen && !isRunPanelOpen,
    }
  );

  /**
   * Keyboard shortcuts for new workflow creation panels.
   *
   * These shortcuts only work when creating a new workflow (isNewWorkflow=true):
   * - Cmd/Ctrl + / : Toggle template panel (template browsing mode)
   * - Cmd/Ctrl + \ : Toggle import panel (YAML import mode)
   * - Cmd/Ctrl + K : Toggle AI Assistant (handled in AIAssistantPanelWrapper)
   *
   * Note: Using comma-separated combos for cross-platform support.
   * "Control+/" handles Windows/Linux, "Meta+/" handles macOS.
   * The tinykeys library parses these and binds to the appropriate key.
   */
  useKeyboardShortcut(
    'Control+/, Meta+/',
    () => {
      if (!isNewWorkflow) return;

      if (leftPanelMethod === 'template' && !isCreateWorkflowPanelCollapsed) {
        // Already open in template mode - collapse it
        collapseCreateWorkflowPanel();
      } else {
        // Close AI Assistant panel when expanding create panel
        if (isAIAssistantPanelOpen) {
          closeAIAssistantPanel();
        }
        // Open in template mode
        handleMethodChange('template');
        if (isCreateWorkflowPanelCollapsed) {
          expandCreateWorkflowPanel();
        }
      }
    },
    0,
    {
      enabled: isNewWorkflow,
    }
  );

  // Cmd/Ctrl+\ to toggle import panel (see JSDoc above for full shortcut docs)
  useKeyboardShortcut(
    'Control+\\, Meta+\\',
    () => {
      if (!isNewWorkflow) return;

      if (leftPanelMethod === 'import' && !isCreateWorkflowPanelCollapsed) {
        // Already open in import mode - collapse it
        collapseCreateWorkflowPanel();
      } else {
        // Close AI Assistant panel when expanding create panel
        if (isAIAssistantPanelOpen) {
          closeAIAssistantPanel();
        }
        // Open in import mode
        handleMethodChange('import');
        if (isCreateWorkflowPanelCollapsed) {
          expandCreateWorkflowPanel();
        }
      }
    },
    0,
    {
      enabled: isNewWorkflow,
    }
  );

  return (
    <div className="flex h-full w-full">
      {/* Create Workflow Panel - Always rendered for smooth animations */}
      {isNewWorkflow && (
        <div
          className="flex h-full flex-shrink-0"
          style={{
            zIndex: Z_INDEX.SIDE_PANEL,
            width: !isCreateWorkflowPanelCollapsed
              ? `${leftPanelWidth}px`
              : '0px',
            overflow: 'hidden',
            transition: isResizingLeft
              ? 'none'
              : 'width 0.4s cubic-bezier(0.4, 0, 0.2, 1)',
          }}
        >
          {!isCreateWorkflowPanelCollapsed && (
            <>
              <div className="flex-1 overflow-hidden">
                <LeftPanel
                  method={leftPanelMethod}
                  onMethodChange={handleMethodChange}
                  onImport={handleImport}
                  onSave={handleSaveAndClose}
                />
              </div>
              <button
                type="button"
                className="w-1 bg-gray-200 hover:bg-primary-500 transition-colors cursor-col-resize flex-shrink-0"
                onMouseDown={handleMouseDownLeft}
                aria-label="Resize left panel"
              />
            </>
          )}
        </div>
      )}
      {/* Toggle button when collapsed */}
      {isNewWorkflow && isCreateWorkflowPanelCollapsed && (
        <Tooltip content="Open the create workflow panel (⌘+/)" side="right">
          <button
            type="button"
            onClick={() => {
              // Close AI Assistant panel when expanding create panel
              if (isAIAssistantPanelOpen) {
                closeAIAssistantPanel();
              }
              toggleCreateWorkflowPanel();
            }}
            style={{ zIndex: Z_INDEX.SIDE_PANEL_TOGGLE }}
            className="absolute left-0 top-6 bg-white border border-gray-200 rounded-r-md p-1 shadow-sm hover:bg-gray-50 transition-colors"
            aria-label="Expand create workflow panel"
          >
            <span className="hero-chevron-right h-4 w-4 text-gray-600" />
          </button>
        </Tooltip>
      )}

      <div className="flex-1 relative">
        <CollaborativeWorkflowDiagram inspectorId="inspector" />

        {/* Show placeholder when workflow is empty */}
        {isNewWorkflow &&
          workflow.jobs.length === 0 &&
          workflow.triggers.length === 0 && (
            <div className="absolute inset-0 flex items-center justify-center pointer-events-none">
              <div className="text-center max-w-3xl px-6 pointer-events-auto">
                <div className="inline-flex items-center justify-center mb-6">
                  <img
                    src="/images/logo.svg"
                    alt="OpenFn"
                    className="w-20 h-20 opacity-20"
                  />
                </div>
                <h3 className="text-lg font-semibold text-gray-900 mb-3">
                  Create your workflow
                </h3>
                <p className="text-sm text-gray-600 mb-6">
                  Choose how you'd like to get started with your new workflow
                </p>

                <div className="grid grid-cols-3 gap-4 items-start">
                  <button
                    type="button"
                    onClick={() => {
                      // Toggle create panel in template mode
                      if (
                        leftPanelMethod === 'template' &&
                        !isCreateWorkflowPanelCollapsed
                      ) {
                        // Already open in template mode - collapse it
                        collapseCreateWorkflowPanel();
                      } else {
                        // Close AI if open
                        if (isAIAssistantPanelOpen) {
                          closeAIAssistantPanel();
                        }
                        // Open in template mode
                        handleMethodChange('template');
                        // Clear search
                        setTemplateSearchQuery('');
                        updateSearchParams({ search: null });
                        if (isCreateWorkflowPanelCollapsed) {
                          expandCreateWorkflowPanel();
                        }
                      }
                    }}
                    className={`group flex flex-col items-center text-center bg-white border rounded-xl p-5 transition-all duration-200 cursor-pointer ${
                      leftPanelMethod === 'template' &&
                      !isCreateWorkflowPanelCollapsed
                        ? 'border-primary-500 ring-2 ring-primary-100 shadow-sm'
                        : 'border-gray-200 hover:border-primary-300 hover:shadow-sm'
                    }`}
                  >
                    <div className="inline-flex items-center justify-center w-12 h-12 rounded-xl bg-primary-50 group-hover:bg-primary-100 mb-4 transition-colors">
                      <span className="hero-document-text h-6 w-6 text-primary-600" />
                    </div>
                    <h4 className="text-sm font-semibold text-gray-900 mb-1.5 whitespace-nowrap">
                      Browse templates
                    </h4>
                    <p className="text-xs text-gray-500 leading-relaxed">
                      Start from published templates
                    </p>
                  </button>

                  <button
                    type="button"
                    onClick={() => {
                      // Toggle AI Assistant panel
                      if (isAIAssistantPanelOpen) {
                        closeAIAssistantPanel();
                      } else {
                        // Close create panel if open
                        if (!isCreateWorkflowPanelCollapsed) {
                          collapseCreateWorkflowPanel();
                        }
                        openAIAssistantPanel();
                      }
                    }}
                    className={`group flex flex-col items-center text-center bg-white border rounded-xl p-5 transition-all duration-200 cursor-pointer ${
                      isAIAssistantPanelOpen
                        ? 'border-primary-500 ring-2 ring-primary-100 shadow-sm'
                        : 'border-gray-200 hover:border-primary-300 hover:shadow-sm'
                    }`}
                  >
                    <div className="inline-flex items-center justify-center w-12 h-12 rounded-xl bg-primary-50 group-hover:bg-primary-100 mb-4 transition-colors">
                      <span className="hero-sparkles h-6 w-6 text-primary-600" />
                    </div>
                    <h4 className="text-sm font-semibold text-gray-900 mb-1.5 whitespace-nowrap">
                      Generate with AI
                    </h4>
                    <p className="text-xs text-gray-500 leading-relaxed">
                      Build custom workflows with AI
                    </p>
                  </button>

                  <button
                    type="button"
                    onClick={() => {
                      // Toggle create panel in import mode
                      if (
                        leftPanelMethod === 'import' &&
                        !isCreateWorkflowPanelCollapsed
                      ) {
                        // Already open in import mode - collapse it
                        collapseCreateWorkflowPanel();
                      } else {
                        // Close AI if open
                        if (isAIAssistantPanelOpen) {
                          closeAIAssistantPanel();
                        }
                        // Open in import mode
                        handleMethodChange('import');
                        if (isCreateWorkflowPanelCollapsed) {
                          expandCreateWorkflowPanel();
                        }
                      }
                    }}
                    className={`group flex flex-col items-center text-center bg-white border rounded-xl p-5 transition-all duration-200 cursor-pointer ${
                      leftPanelMethod === 'import' &&
                      !isCreateWorkflowPanelCollapsed
                        ? 'border-primary-500 ring-2 ring-primary-100 shadow-sm'
                        : 'border-gray-200 hover:border-primary-300 hover:shadow-sm'
                    }`}
                  >
                    <div className="inline-flex items-center justify-center w-12 h-12 rounded-xl bg-primary-50 group-hover:bg-primary-100 mb-4 transition-colors">
                      <span className="hero-document-arrow-up h-6 w-6 text-primary-600" />
                    </div>
                    <h4 className="text-sm font-semibold text-gray-900 mb-1.5 whitespace-nowrap">
                      Import workflow
                    </h4>
                    <p className="text-xs text-gray-500 leading-relaxed">
                      Upload or paste workflow code
                    </p>
                  </button>
                </div>
              </div>
            </div>
          )}

        {/* Show template details card when a template is selected */}
        {!isCreateWorkflowPanelCollapsed &&
          leftPanelMethod === 'template' &&
          selectedTemplate && (
            <TemplateDetailsCard template={selectedTemplate} />
          )}

        {!isRunPanelOpen && (
          <div
            id="inspector"
            style={{ zIndex: Z_INDEX.INSPECTOR }}
            className={`absolute top-0 right-0 transition-transform duration-300 ease-in-out ${
              showInspector
                ? 'translate-x-0'
                : 'translate-x-full pointer-events-none'
            }`}
          >
            <Inspector
              currentNode={currentNode}
              onClose={handleCloseInspector}
              onOpenRunPanel={openRunPanel}
            />
          </div>
        )}

        {isRunPanelOpen && runPanelContext && projectId && workflowId && (
          <div
            style={{ zIndex: Z_INDEX.RUN_PANEL }}
            className="absolute inset-y-0 right-0 flex pointer-events-none"
          >
            <ManualRunPanelErrorBoundary onClose={closeRunPanel}>
              <ManualRunPanel
                workflow={workflow}
                projectId={projectId}
                workflowId={workflowId}
                jobId={runPanelContext.jobId ?? null}
                triggerId={runPanelContext.triggerId ?? null}
                edgeId={runPanelContext.edgeId ?? null}
                onClose={closeRunPanel}
                saveWorkflow={saveWorkflow}
              />
            </ManualRunPanelErrorBoundary>
          </div>
        )}
      </div>
    </div>
  );
}<|MERGE_RESOLUTION|>--- conflicted
+++ resolved
@@ -5,6 +5,7 @@
 import { useCallback, useEffect, useRef } from 'react';
 
 import { useURLState } from '#/react/lib/use-url-state';
+
 import type { WorkflowState as YAMLWorkflowState } from '../../yaml/types';
 import { useResizablePanel } from '../hooks/useResizablePanel';
 import { useIsNewWorkflow, useProject } from '../hooks/useSessionContext';
@@ -23,7 +24,6 @@
   useWorkflowStoreContext,
 } from '../hooks/useWorkflow';
 import { useKeyboardShortcut } from '../keyboard';
-
 import { Z_INDEX } from '../utils/constants';
 
 import { CollaborativeWorkflowDiagram } from './diagram/CollaborativeWorkflowDiagram';
@@ -34,21 +34,13 @@
 import { TemplateDetailsCard } from './TemplateDetailsCard';
 import { Tooltip } from './Tooltip';
 
-<<<<<<< HEAD
-export function WorkflowEditor() {
-  const { searchParams, updateSearchParams } = useURLState();
-=======
 interface WorkflowEditorProps {
   parentProjectId?: string | null;
   parentProjectName?: string | null;
 }
 
-export function WorkflowEditor({
-  parentProjectId,
-  parentProjectName,
-}: WorkflowEditorProps = {}) {
+export function WorkflowEditor(_props: WorkflowEditorProps = {}) {
   const { params, updateSearchParams } = useURLState();
->>>>>>> 0cdf2cb1
   const { currentNode, selectNode } = useNodeSelection();
   const workflowStore = useWorkflowStoreContext();
   const isNewWorkflow = useIsNewWorkflow();
@@ -78,7 +70,7 @@
   useEffect(() => {
     if (isSyncingRef.current) return;
 
-    const panelParam = params.panel ?? null;
+    const panelParam = params['panel'] ?? null;
 
     if (isRunPanelOpen) {
       const contextJobId = runPanelContext?.jobId;
@@ -125,13 +117,13 @@
   }, [isRunPanelOpen, runPanelContext, params, updateSearchParams]);
 
   useEffect(() => {
-    const panelParam = params.panel ?? null;
+    const panelParam = params['panel'] ?? null;
 
     if (panelParam === 'run' && !isRunPanelOpen) {
       isSyncingRef.current = true;
 
-      const jobParam = params.job ?? null;
-      const triggerParam = params.trigger ?? null;
+      const jobParam = params['job'] ?? null;
+      const triggerParam = params['trigger'] ?? null;
 
       if (jobParam) {
         openRunPanel({ jobId: jobParam });
@@ -223,7 +215,7 @@
     positions: state.positions,
   }));
 
-  const currentMethod = (params.method ?? null) as
+  const currentMethod = (params['method'] ?? null) as
     | 'template'
     | 'import'
     | 'ai'
@@ -231,7 +223,6 @@
 
   const leftPanelMethod = currentMethod || 'template';
 
-<<<<<<< HEAD
   // Sync URL params when panel collapses/expands (but keep values in store)
   const prevPanelCollapsedRef = useRef(isCreateWorkflowPanelCollapsed);
   useEffect(() => {
@@ -266,8 +257,8 @@
 
   // Clear template params when in import/ai mode (handles page refresh)
   useEffect(() => {
-    const templateParam = searchParams.get('template');
-    const searchParam = searchParams.get('search');
+    const templateParam = params['template'];
+    const searchParam = params['search'];
 
     if (
       (leftPanelMethod === 'import' || leftPanelMethod === 'ai') &&
@@ -275,7 +266,7 @@
     ) {
       updateSearchParams({ template: null, search: null });
     }
-  }, [leftPanelMethod, searchParams, updateSearchParams]);
+  }, [leftPanelMethod, params, updateSearchParams]);
 
   // Helper function to clear workflow from canvas
   const clearCanvas = useCallback(() => {
@@ -376,19 +367,17 @@
       isSyncingMethodRef.current = false;
     }, 0);
   }, [isCreateWorkflowPanelCollapsed, leftPanelMethod, updateSearchParams]);
-=======
-  const isIDEOpen = params.panel === 'editor';
-  const selectedJobId = params.job ?? null;
->>>>>>> 0cdf2cb1
+
+  const isIDEOpen = params['panel'] === 'editor';
 
   const handleCloseInspector = () => {
     selectNode(null);
   };
 
   const showInspector =
-    params.panel === 'settings' ||
-    params.panel === 'code' ||
-    params.panel === 'publish-template' ||
+    params['panel'] === 'settings' ||
+    params['panel'] === 'code' ||
+    params['panel'] === 'publish-template' ||
     Boolean(currentNode.node);
 
   const handleMethodChange = (method: 'template' | 'import' | 'ai' | null) => {
@@ -440,8 +429,6 @@
     await saveWorkflow();
     collapseCreateWorkflowPanel();
   };
-
-  const isIDEOpen = searchParams.get('panel') === 'editor';
 
   useKeyboardShortcut(
     'Control+Enter, Meta+Enter',

/**
 * WorkflowEditor - Main workflow editing component
 */

<<<<<<< HEAD
import { useEffect, useState } from 'react';
import { useHotkeys, useHotkeysContext } from 'react-hotkeys-hook';

import _logger from '#/utils/logger';
import { notifications } from '../lib/notifications';

import { useURLState } from '../../react/lib/use-url-state';
import type { WorkflowState as YAMLWorkflowState } from '../../yaml/types';
import { useIsNewWorkflow, useProject } from '../hooks/useSessionContext';
=======
import { useEffect, useRef, useState } from "react";
import { useHotkeys, useHotkeysContext } from "react-hotkeys-hook";

import { useURLState } from "../../react/lib/use-url-state";
import type { WorkflowState as YAMLWorkflowState } from "../../yaml/types";
import { HOTKEY_SCOPES } from "../constants/hotkeys";
import { useIsNewWorkflow, useProject } from "../hooks/useSessionContext";
>>>>>>> fd4d39a5
import {
  useIsRunPanelOpen,
  useRunPanelContext,
  useUICommands,
} from '../hooks/useUI';
import {
  useCanRun,
  useNodeSelection,
  useWorkflowActions,
  useWorkflowState,
  useWorkflowStoreContext,
<<<<<<< HEAD
} from '../hooks/useWorkflow';

import { CollaborativeWorkflowDiagram } from './diagram/CollaborativeWorkflowDiagram';
import { FullScreenIDE } from './ide/FullScreenIDE';
import { Inspector } from './inspector';
import { LeftPanel } from './left-panel';
import { ManualRunPanel } from './ManualRunPanel';

const logger = _logger.ns('WorkflowEditor').seal();
=======
} from "../hooks/useWorkflow";
import { notifications } from "../lib/notifications";

import { CollaborativeWorkflowDiagram } from "./diagram/CollaborativeWorkflowDiagram";
import { FullScreenIDE } from "./ide/FullScreenIDE";
import { Inspector } from "./inspector";
import { LeftPanel } from "./left-panel";
import { ManualRunPanel } from "./ManualRunPanel";
import { ManualRunPanelErrorBoundary } from "./ManualRunPanelErrorBoundary";
>>>>>>> fd4d39a5

interface WorkflowEditorProps {
  parentProjectId?: string | null;
  parentProjectName?: string | null;
}

export function WorkflowEditor({
  parentProjectId,
  parentProjectName,
}: WorkflowEditorProps = {}) {
  const { searchParams, updateSearchParams } = useURLState();
  const { currentNode, selectNode } = useNodeSelection();
  const workflowStore = useWorkflowStoreContext();
  const isNewWorkflow = useIsNewWorkflow();
  const { saveWorkflow } = useWorkflowActions();

  const isRunPanelOpen = useIsRunPanelOpen();
  const runPanelContext = useRunPanelContext();
  const { closeRunPanel, openRunPanel } = useUICommands();

  const isSyncingRef = useRef(false);
  const isInitialMountRef = useRef(true);

  const { enableScope, disableScope } = useHotkeysContext();

  useEffect(() => {
    if (isRunPanelOpen) {
      enableScope(HOTKEY_SCOPES.RUN_PANEL);
    } else {
      disableScope(HOTKEY_SCOPES.RUN_PANEL);
    }
  }, [isRunPanelOpen, enableScope, disableScope]);

  useEffect(() => {
    if (isSyncingRef.current) return;

    const panelParam = searchParams.get("panel");

    if (isRunPanelOpen) {
      const contextJobId = runPanelContext?.jobId;
      const contextTriggerId = runPanelContext?.triggerId;
      const needsUpdate = panelParam !== "run";

      if (needsUpdate) {
        isSyncingRef.current = true;
        if (contextJobId) {
          updateSearchParams({
            panel: "run",
            job: contextJobId,
            trigger: null,
          });
        } else if (contextTriggerId) {
          updateSearchParams({
            panel: "run",
            trigger: contextTriggerId,
            job: null,
          });
        } else {
          updateSearchParams({ panel: "run" });
        }
        setTimeout(() => {
          isSyncingRef.current = false;
        }, 0);
      }
    } else if (
      !isRunPanelOpen &&
      panelParam === "run" &&
      !isSyncingRef.current &&
      !isInitialMountRef.current
    ) {
      isSyncingRef.current = true;
      updateSearchParams({ panel: null });
      setTimeout(() => {
        isSyncingRef.current = false;
      }, 0);
    }
  }, [isRunPanelOpen, runPanelContext, searchParams, updateSearchParams]);

  useEffect(() => {
    const panelParam = searchParams.get("panel");

    if (panelParam === "run" && !isRunPanelOpen) {
      isSyncingRef.current = true;

      const jobParam = searchParams.get("job");
      const triggerParam = searchParams.get("trigger");

      if (jobParam) {
        openRunPanel({ jobId: jobParam });
      } else if (triggerParam) {
        openRunPanel({ triggerId: triggerParam });
      } else if (currentNode.type === "job" && currentNode.node) {
        openRunPanel({ jobId: currentNode.node.id });
      } else if (currentNode.type === "trigger" && currentNode.node) {
        openRunPanel({ triggerId: currentNode.node.id });
      } else {
        const firstTrigger = workflow?.triggers?.[0];
        if (firstTrigger?.id) {
          openRunPanel({ triggerId: firstTrigger.id });
        }
      }

      setTimeout(() => {
        isSyncingRef.current = false;
        isInitialMountRef.current = false;
      }, 0);
    } else if (panelParam !== "run" && isRunPanelOpen) {
      isSyncingRef.current = true;
      closeRunPanel();

      setTimeout(() => {
        isSyncingRef.current = false;
        isInitialMountRef.current = false;
      }, 0);
    } else {
      setTimeout(() => {
        isInitialMountRef.current = false;
      }, 0);
    }
  }, [
    searchParams,
    isRunPanelOpen,
    currentNode.type,
    currentNode.node,
    openRunPanel,
    closeRunPanel,
  ]);

  useEffect(() => {
    if (isRunPanelOpen && currentNode.node) {
<<<<<<< HEAD
      // Panel is open and a node is selected - update context
      if (currentNode.type === 'job') {
        openRunPanel({ jobId: currentNode.node.id });
      } else if (currentNode.type === 'trigger') {
        openRunPanel({ triggerId: currentNode.node.id });
      } else if (currentNode.type === 'edge') {
        // Close panel if edge selected
        closeRunPanel();
=======
      if (currentNode.type === "job") {
        if (runPanelContext?.jobId !== currentNode.node.id) {
          openRunPanel({ jobId: currentNode.node.id });
        }
      } else if (currentNode.type === "trigger") {
        if (runPanelContext?.triggerId !== currentNode.node.id) {
          openRunPanel({ triggerId: currentNode.node.id });
        }
      } else if (currentNode.type === "edge") {
        if (runPanelContext?.edgeId !== currentNode.node.id) {
          openRunPanel({ edgeId: currentNode.node.id });
        }
>>>>>>> fd4d39a5
      }
    }
  }, [
    currentNode.type,
    currentNode.node,
    isRunPanelOpen,
    runPanelContext,
    openRunPanel,
    closeRunPanel,
  ]);

  const project = useProject();
  const projectId = project?.id;

  const workflowState = useWorkflowState(state => state.workflow!);
  const workflowId = workflowState.id;

  const [showLeftPanel, setShowLeftPanel] = useState(isNewWorkflow);

  const { canRun: canOpenRunPanel, tooltipMessage: runDisabledReason } =
    useCanRun();

  const workflow = useWorkflowState(state => ({
    ...state.workflow!,
    jobs: state.jobs,
    triggers: state.triggers,
    edges: state.edges,
    positions: state.positions,
  }));

<<<<<<< HEAD
  // Get current creation method from URL
  const currentMethod = searchParams.get('method') as
    | 'template'
    | 'import'
    | 'ai'
    | null;

  // Default to template method if no method specified and panel is open
  const leftPanelMethod = showLeftPanel ? currentMethod || 'template' : null;

  // Check if IDE should be open
  const isIDEOpen = searchParams.get('editor') === 'open';
  const selectedJobId = searchParams.get('job');
=======
  const currentMethod = searchParams.get("method") as
    | "template"
    | "import"
    | "ai"
    | null;

  const leftPanelMethod = showLeftPanel ? currentMethod || "template" : null;

  const isIDEOpen = searchParams.get("panel") === "editor";
  const selectedJobId = searchParams.get("job");
>>>>>>> fd4d39a5

  const handleCloseInspector = () => {
    selectNode(null);
  };

<<<<<<< HEAD
  // Show inspector panel if settings is open OR a node is selected
  const showInspector = hash === 'settings' || Boolean(currentNode.node);
=======
  const showInspector =
    searchParams.get("panel") === "settings" || Boolean(currentNode.node);
>>>>>>> fd4d39a5

  const handleMethodChange = (method: 'template' | 'import' | 'ai' | null) => {
    updateSearchParams({ method });
  };

  const handleImport = async (workflowState: YAMLWorkflowState) => {
    try {
      const validatedState =
        await workflowStore.validateWorkflowName(workflowState);

      workflowStore.importWorkflow(validatedState);
    } catch (error) {
<<<<<<< HEAD
      console.error('Failed to validate workflow name:', error);
      // Fall back to original state if validation fails
=======
      console.error("Failed to validate workflow name:", error);
>>>>>>> fd4d39a5
      workflowStore.importWorkflow(workflowState);
    }
  };

  const handleCloseLeftPanel = () => {
    setShowLeftPanel(false);
    updateSearchParams({ method: null });
  };

  const handleSaveAndClose = async () => {
    await saveWorkflow();
    handleCloseLeftPanel();
  };

  const handleCloseIDE = () => {
    updateSearchParams({ panel: null });
  };

<<<<<<< HEAD
  // Handle Cmd/Ctrl+Enter to open run panel or trigger run
  useHotkeys(
    'mod+enter',
    event => {
      event.preventDefault();

      // Don't do anything if user can't run (snapshots, permissions, locks, etc.)
      if (!canOpenRunPanel) {
        notifications.alert({
          title: 'Cannot run workflow',
          description: runDisabledReason,
        });
        return;
      }

      if (isRunPanelOpen) {
        // Panel is open - trigger run
        if (runHandler && canRunWorkflow && !isRunning) {
          runHandler();
        }
      } else {
        // Panel is closed - open it
        if (currentNode.type === 'job' && currentNode.node) {
          openRunPanel({ jobId: currentNode.node.id });
        } else if (currentNode.type === 'trigger' && currentNode.node) {
          openRunPanel({ triggerId: currentNode.node.id });
        } else {
          // Nothing selected - open with first trigger (like clicking Run)
          const firstTrigger = workflow.triggers[0];
          if (firstTrigger) {
            openRunPanel({ triggerId: firstTrigger.id });
          }
        }
      }
    },
    {
      enabled: !isIDEOpen, // Disable in canvas when IDE is open
      enableOnFormTags: true,
    },
    [
      canOpenRunPanel,
      runDisabledReason,
      isRunPanelOpen,
      runHandler,
      canRunWorkflow,
      isRunning,
      currentNode,
      openRunPanel,
      isIDEOpen,
      workflow,
    ]
  );

  // Handle Ctrl/Cmd+E to open IDE for selected job
=======
>>>>>>> fd4d39a5
  useHotkeys(
    'ctrl+e,meta+e',
    event => {
      event.preventDefault();

<<<<<<< HEAD
      // Only work if a job is selected
      if (currentNode.type !== 'job' || !currentNode.node) {
        return;
      }

      // Open IDE by setting editor=open in URL
      updateSearchParams({ editor: 'open' });
=======
      if (currentNode.type !== "job" || !currentNode.node) {
        return;
      }

      updateSearchParams({ panel: "editor" });
>>>>>>> fd4d39a5
    },
    {
      enabled: !isIDEOpen,
      enableOnFormTags: true,
    },
    [currentNode, isIDEOpen, updateSearchParams]
  );

  return (
    <div className="relative flex h-full w-full">
      {!isIDEOpen && (
        <>
          <div
            className={`flex-1 relative transition-all duration-300 ease-in-out ${
              showLeftPanel ? 'ml-[33.333333%]' : 'ml-0'
            }`}
          >
            <CollaborativeWorkflowDiagram inspectorId="inspector" />

            {!isRunPanelOpen && (
              <div
                id="inspector"
                className={`absolute top-0 right-0 transition-transform duration-300 ease-in-out z-10 ${
                  showInspector
                    ? 'translate-x-0'
                    : 'translate-x-full pointer-events-none'
                }`}
              >
                <Inspector
                  currentNode={currentNode}
                  onClose={handleCloseInspector}
                  onOpenRunPanel={openRunPanel}
                  respondToHotKey={!isRunPanelOpen}
                />
              </div>
            )}

            {isRunPanelOpen && runPanelContext && projectId && workflowId && (
              <div className="absolute inset-y-0 right-0 flex pointer-events-none z-20">
                <ManualRunPanelErrorBoundary onClose={closeRunPanel}>
                  <ManualRunPanel
                    workflow={workflow}
                    projectId={projectId}
                    workflowId={workflowId}
                    jobId={runPanelContext.jobId ?? null}
                    triggerId={runPanelContext.triggerId ?? null}
                    edgeId={runPanelContext.edgeId ?? null}
                    onClose={closeRunPanel}
                    saveWorkflow={saveWorkflow}
                  />
                </ManualRunPanelErrorBoundary>
              </div>
            )}
          </div>

          <LeftPanel
            method={leftPanelMethod}
            onMethodChange={handleMethodChange}
            onImport={handleImport}
            onClosePanel={handleCloseLeftPanel}
            onSave={handleSaveAndClose}
          />
        </>
      )}

      {isIDEOpen && selectedJobId && (
        <FullScreenIDE
          jobId={selectedJobId}
          onClose={handleCloseIDE}
          parentProjectId={parentProjectId}
          parentProjectName={parentProjectName}
        />
      )}
    </div>
  );
}<|MERGE_RESOLUTION|>--- conflicted
+++ resolved
@@ -2,17 +2,6 @@
  * WorkflowEditor - Main workflow editing component
  */
 
-<<<<<<< HEAD
-import { useEffect, useState } from 'react';
-import { useHotkeys, useHotkeysContext } from 'react-hotkeys-hook';
-
-import _logger from '#/utils/logger';
-import { notifications } from '../lib/notifications';
-
-import { useURLState } from '../../react/lib/use-url-state';
-import type { WorkflowState as YAMLWorkflowState } from '../../yaml/types';
-import { useIsNewWorkflow, useProject } from '../hooks/useSessionContext';
-=======
 import { useEffect, useRef, useState } from "react";
 import { useHotkeys, useHotkeysContext } from "react-hotkeys-hook";
 
@@ -20,29 +9,17 @@
 import type { WorkflowState as YAMLWorkflowState } from "../../yaml/types";
 import { HOTKEY_SCOPES } from "../constants/hotkeys";
 import { useIsNewWorkflow, useProject } from "../hooks/useSessionContext";
->>>>>>> fd4d39a5
 import {
   useIsRunPanelOpen,
   useRunPanelContext,
   useUICommands,
-} from '../hooks/useUI';
+} from "../hooks/useUI";
 import {
   useCanRun,
   useNodeSelection,
   useWorkflowActions,
   useWorkflowState,
   useWorkflowStoreContext,
-<<<<<<< HEAD
-} from '../hooks/useWorkflow';
-
-import { CollaborativeWorkflowDiagram } from './diagram/CollaborativeWorkflowDiagram';
-import { FullScreenIDE } from './ide/FullScreenIDE';
-import { Inspector } from './inspector';
-import { LeftPanel } from './left-panel';
-import { ManualRunPanel } from './ManualRunPanel';
-
-const logger = _logger.ns('WorkflowEditor').seal();
-=======
 } from "../hooks/useWorkflow";
 import { notifications } from "../lib/notifications";
 
@@ -52,7 +29,6 @@
 import { LeftPanel } from "./left-panel";
 import { ManualRunPanel } from "./ManualRunPanel";
 import { ManualRunPanelErrorBoundary } from "./ManualRunPanelErrorBoundary";
->>>>>>> fd4d39a5
 
 interface WorkflowEditorProps {
   parentProjectId?: string | null;
@@ -183,16 +159,6 @@
 
   useEffect(() => {
     if (isRunPanelOpen && currentNode.node) {
-<<<<<<< HEAD
-      // Panel is open and a node is selected - update context
-      if (currentNode.type === 'job') {
-        openRunPanel({ jobId: currentNode.node.id });
-      } else if (currentNode.type === 'trigger') {
-        openRunPanel({ triggerId: currentNode.node.id });
-      } else if (currentNode.type === 'edge') {
-        // Close panel if edge selected
-        closeRunPanel();
-=======
       if (currentNode.type === "job") {
         if (runPanelContext?.jobId !== currentNode.node.id) {
           openRunPanel({ jobId: currentNode.node.id });
@@ -205,7 +171,6 @@
         if (runPanelContext?.edgeId !== currentNode.node.id) {
           openRunPanel({ edgeId: currentNode.node.id });
         }
->>>>>>> fd4d39a5
       }
     }
   }, [
@@ -236,21 +201,6 @@
     positions: state.positions,
   }));
 
-<<<<<<< HEAD
-  // Get current creation method from URL
-  const currentMethod = searchParams.get('method') as
-    | 'template'
-    | 'import'
-    | 'ai'
-    | null;
-
-  // Default to template method if no method specified and panel is open
-  const leftPanelMethod = showLeftPanel ? currentMethod || 'template' : null;
-
-  // Check if IDE should be open
-  const isIDEOpen = searchParams.get('editor') === 'open';
-  const selectedJobId = searchParams.get('job');
-=======
   const currentMethod = searchParams.get("method") as
     | "template"
     | "import"
@@ -261,21 +211,15 @@
 
   const isIDEOpen = searchParams.get("panel") === "editor";
   const selectedJobId = searchParams.get("job");
->>>>>>> fd4d39a5
 
   const handleCloseInspector = () => {
     selectNode(null);
   };
 
-<<<<<<< HEAD
-  // Show inspector panel if settings is open OR a node is selected
-  const showInspector = hash === 'settings' || Boolean(currentNode.node);
-=======
   const showInspector =
     searchParams.get("panel") === "settings" || Boolean(currentNode.node);
->>>>>>> fd4d39a5
-
-  const handleMethodChange = (method: 'template' | 'import' | 'ai' | null) => {
+
+  const handleMethodChange = (method: "template" | "import" | "ai" | null) => {
     updateSearchParams({ method });
   };
 
@@ -286,12 +230,7 @@
 
       workflowStore.importWorkflow(validatedState);
     } catch (error) {
-<<<<<<< HEAD
-      console.error('Failed to validate workflow name:', error);
-      // Fall back to original state if validation fails
-=======
       console.error("Failed to validate workflow name:", error);
->>>>>>> fd4d39a5
       workflowStore.importWorkflow(workflowState);
     }
   };
@@ -310,83 +249,16 @@
     updateSearchParams({ panel: null });
   };
 
-<<<<<<< HEAD
-  // Handle Cmd/Ctrl+Enter to open run panel or trigger run
   useHotkeys(
-    'mod+enter',
+    "ctrl+e,meta+e",
     event => {
       event.preventDefault();
 
-      // Don't do anything if user can't run (snapshots, permissions, locks, etc.)
-      if (!canOpenRunPanel) {
-        notifications.alert({
-          title: 'Cannot run workflow',
-          description: runDisabledReason,
-        });
-        return;
-      }
-
-      if (isRunPanelOpen) {
-        // Panel is open - trigger run
-        if (runHandler && canRunWorkflow && !isRunning) {
-          runHandler();
-        }
-      } else {
-        // Panel is closed - open it
-        if (currentNode.type === 'job' && currentNode.node) {
-          openRunPanel({ jobId: currentNode.node.id });
-        } else if (currentNode.type === 'trigger' && currentNode.node) {
-          openRunPanel({ triggerId: currentNode.node.id });
-        } else {
-          // Nothing selected - open with first trigger (like clicking Run)
-          const firstTrigger = workflow.triggers[0];
-          if (firstTrigger) {
-            openRunPanel({ triggerId: firstTrigger.id });
-          }
-        }
-      }
-    },
-    {
-      enabled: !isIDEOpen, // Disable in canvas when IDE is open
-      enableOnFormTags: true,
-    },
-    [
-      canOpenRunPanel,
-      runDisabledReason,
-      isRunPanelOpen,
-      runHandler,
-      canRunWorkflow,
-      isRunning,
-      currentNode,
-      openRunPanel,
-      isIDEOpen,
-      workflow,
-    ]
-  );
-
-  // Handle Ctrl/Cmd+E to open IDE for selected job
-=======
->>>>>>> fd4d39a5
-  useHotkeys(
-    'ctrl+e,meta+e',
-    event => {
-      event.preventDefault();
-
-<<<<<<< HEAD
-      // Only work if a job is selected
-      if (currentNode.type !== 'job' || !currentNode.node) {
-        return;
-      }
-
-      // Open IDE by setting editor=open in URL
-      updateSearchParams({ editor: 'open' });
-=======
       if (currentNode.type !== "job" || !currentNode.node) {
         return;
       }
 
       updateSearchParams({ panel: "editor" });
->>>>>>> fd4d39a5
     },
     {
       enabled: !isIDEOpen,
@@ -401,7 +273,7 @@
         <>
           <div
             className={`flex-1 relative transition-all duration-300 ease-in-out ${
-              showLeftPanel ? 'ml-[33.333333%]' : 'ml-0'
+              showLeftPanel ? "ml-[33.333333%]" : "ml-0"
             }`}
           >
             <CollaborativeWorkflowDiagram inspectorId="inspector" />
@@ -411,8 +283,8 @@
                 id="inspector"
                 className={`absolute top-0 right-0 transition-transform duration-300 ease-in-out z-10 ${
                   showInspector
-                    ? 'translate-x-0'
-                    : 'translate-x-full pointer-events-none'
+                    ? "translate-x-0"
+                    : "translate-x-full pointer-events-none"
                 }`}
               >
                 <Inspector

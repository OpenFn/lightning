/**
 * WorkflowEditor - Main workflow editing component
 */

import { useEffect, useRef, useState } from 'react';

import { useURLState } from '../../react/lib/use-url-state';
import type { WorkflowState as YAMLWorkflowState } from '../../yaml/types';
import { useIsNewWorkflow, useProject } from '../hooks/useSessionContext';
import {
  useIsRunPanelOpen,
  useRunPanelContext,
  useUICommands,
} from '../hooks/useUI';
import {
  useNodeSelection,
  useWorkflowActions,
  useWorkflowState,
  useWorkflowStoreContext,
} from '../hooks/useWorkflow';
import { useKeyboardShortcut } from '../keyboard';

import { CollaborativeWorkflowDiagram } from './diagram/CollaborativeWorkflowDiagram';
import { FullScreenIDE } from './ide/FullScreenIDE';
import { Inspector } from './inspector';
import { LeftPanel } from './left-panel';
import { ManualRunPanel } from './ManualRunPanel';
import { ManualRunPanelErrorBoundary } from './ManualRunPanelErrorBoundary';

interface WorkflowEditorProps {
  parentProjectId?: string | null;
  parentProjectName?: string | null;
}

export function WorkflowEditor({
  parentProjectId,
  parentProjectName,
}: WorkflowEditorProps = {}) {
  const { searchParams, updateSearchParams } = useURLState();
  const { currentNode, selectNode } = useNodeSelection();
  const workflowStore = useWorkflowStoreContext();
  const isNewWorkflow = useIsNewWorkflow();
  const { saveWorkflow } = useWorkflowActions();

  const isRunPanelOpen = useIsRunPanelOpen();
  const runPanelContext = useRunPanelContext();
  const { closeRunPanel, openRunPanel } = useUICommands();

  const isSyncingRef = useRef(false);
  const isInitialMountRef = useRef(true);

  useEffect(() => {
    if (isSyncingRef.current) return;

    const panelParam = searchParams.get('panel');

    if (isRunPanelOpen) {
      const contextJobId = runPanelContext?.jobId;
      const contextTriggerId = runPanelContext?.triggerId;
      const needsUpdate = panelParam !== 'run';

      if (needsUpdate) {
        isSyncingRef.current = true;
        if (contextJobId) {
          updateSearchParams({
            panel: 'run',
            job: contextJobId,
            trigger: null,
          });
        } else if (contextTriggerId) {
          updateSearchParams({
            panel: 'run',
            trigger: contextTriggerId,
            job: null,
          });
        } else {
          updateSearchParams({ panel: 'run' });
        }
        setTimeout(() => {
          isSyncingRef.current = false;
        }, 0);
      }
    } else if (
      !isRunPanelOpen &&
      panelParam === 'run' &&
      !isSyncingRef.current &&
      !isInitialMountRef.current
    ) {
      isSyncingRef.current = true;
      updateSearchParams({ panel: null });
      setTimeout(() => {
        isSyncingRef.current = false;
      }, 0);
    }
  }, [isRunPanelOpen, runPanelContext, searchParams, updateSearchParams]);

  useEffect(() => {
    const panelParam = searchParams.get('panel');

    if (panelParam === 'run' && !isRunPanelOpen) {
      isSyncingRef.current = true;

      const jobParam = searchParams.get('job');
      const triggerParam = searchParams.get('trigger');

      if (jobParam) {
        openRunPanel({ jobId: jobParam });
      } else if (triggerParam) {
        openRunPanel({ triggerId: triggerParam });
      } else if (currentNode.type === 'job' && currentNode.node) {
        openRunPanel({ jobId: currentNode.node.id });
      } else if (currentNode.type === 'trigger' && currentNode.node) {
        openRunPanel({ triggerId: currentNode.node.id });
      } else {
        const firstTrigger = workflow.triggers[0];
        if (firstTrigger?.id) {
          openRunPanel({ triggerId: firstTrigger.id });
        }
      }

      setTimeout(() => {
        isSyncingRef.current = false;
        isInitialMountRef.current = false;
      }, 0);
    } else if (panelParam !== 'run' && isRunPanelOpen) {
      isSyncingRef.current = true;
      closeRunPanel();

      setTimeout(() => {
        isSyncingRef.current = false;
        isInitialMountRef.current = false;
      }, 0);
    } else {
      setTimeout(() => {
        isInitialMountRef.current = false;
      }, 0);
    }
  }, [
    searchParams,
    isRunPanelOpen,
    currentNode.type,
    currentNode.node,
    openRunPanel,
    closeRunPanel,
  ]);

  useEffect(() => {
    if (isRunPanelOpen && currentNode.node) {
      if (currentNode.type === 'job') {
        if (runPanelContext?.jobId !== currentNode.node.id) {
          openRunPanel({ jobId: currentNode.node.id });
        }
      } else if (currentNode.type === 'trigger') {
        if (runPanelContext?.triggerId !== currentNode.node.id) {
          openRunPanel({ triggerId: currentNode.node.id });
        }
      } else if (currentNode.type === 'edge') {
        if (runPanelContext?.edgeId !== currentNode.node.id) {
          openRunPanel({ edgeId: currentNode.node.id });
        }
      }
    }
  }, [
    currentNode.type,
    currentNode.node,
    isRunPanelOpen,
    runPanelContext,
    openRunPanel,
    closeRunPanel,
  ]);

  const project = useProject();
  const projectId = project?.id;

  const workflowState = useWorkflowState(state => state.workflow!);
  const workflowId = workflowState.id;

  const [showLeftPanel, setShowLeftPanel] = useState(isNewWorkflow);

<<<<<<< HEAD
  // Close left panel when workflow transitions from new to existing
  useEffect(() => {
    if (!isNewWorkflow && showLeftPanel) {
      setShowLeftPanel(false);
    }
  }, [isNewWorkflow, showLeftPanel]);

  const { canRun: canOpenRunPanel, tooltipMessage: runDisabledReason } =
    useCanRun();

=======
>>>>>>> 933da7e0
  const workflow = useWorkflowState(state => ({
    ...state.workflow!,
    jobs: state.jobs,
    triggers: state.triggers,
    edges: state.edges,
    positions: state.positions,
  }));

  const currentMethod = searchParams.get('method') as
    | 'template'
    | 'import'
    | 'ai'
    | null;

  const leftPanelMethod = showLeftPanel ? currentMethod || 'template' : null;

  const isIDEOpen = searchParams.get('panel') === 'editor';
  const selectedJobId = searchParams.get('job');

  const handleCloseInspector = () => {
    selectNode(null);
  };

  const showInspector =
    searchParams.get('panel') === 'settings' ||
    searchParams.get('panel') === 'code' ||
    searchParams.get('panel') === 'publish-template' ||
    Boolean(currentNode.node);

  const handleMethodChange = (method: 'template' | 'import' | 'ai' | null) => {
    updateSearchParams({ method });
  };

  const handleImport = async (workflowState: YAMLWorkflowState) => {
    try {
      const validatedState =
        await workflowStore.validateWorkflowName(workflowState);

      workflowStore.importWorkflow(validatedState);
    } catch (error) {
      console.error('Failed to validate workflow name:', error);
      workflowStore.importWorkflow(workflowState);
    }
  };

  const handleCloseLeftPanel = () => {
    setShowLeftPanel(false);
    updateSearchParams({ method: null });
  };

  const handleSaveAndClose = async () => {
    await saveWorkflow();
    handleCloseLeftPanel();
  };

  const handleCloseIDE = () => {
    updateSearchParams({ panel: null });
  };

  // Open Code Editor with Cmd+E / Ctrl+E
  useKeyboardShortcut(
    'Control+e, Meta+e',
    () => {
      if (currentNode.type !== 'job' || !currentNode.node) {
        return;
      }

      updateSearchParams({ panel: 'editor' });
    },
    0, // GLOBAL priority
    {
      enabled: !isIDEOpen,
    }
  );

  // CMD+Enter: Open run panel or run workflow
  useKeyboardShortcut(
    'Control+Enter, Meta+Enter',
    () => {
      // If run panel is already open, let the ManualRunPanel handle it
      if (isRunPanelOpen) {
        return;
      }

      // Open run panel based on current selection
      if (currentNode.type === 'job' && currentNode.node) {
        openRunPanel({ jobId: currentNode.node.id });
      } else if (currentNode.type === 'trigger' && currentNode.node) {
        openRunPanel({ triggerId: currentNode.node.id });
      } else {
        // No selection - open from first trigger
        const firstTrigger = workflow.triggers[0];
        if (firstTrigger?.id) {
          openRunPanel({ triggerId: firstTrigger.id });
        }
      }
    },
    0, // GLOBAL priority
    {
      enabled: !isIDEOpen && !isRunPanelOpen,
    }
  );

  return (
    <div className="flex h-full w-full">
      <div
        className={`flex-1 relative transition-all duration-300 ease-in-out ${
          showLeftPanel ? 'ml-[33.333333%]' : 'ml-0'
        }`}
      >
        <CollaborativeWorkflowDiagram inspectorId="inspector" />

        {!isRunPanelOpen && (
          <div
            id="inspector"
            className={`absolute top-0 right-0 transition-transform duration-300 ease-in-out z-10 ${
              showInspector
                ? 'translate-x-0'
                : 'translate-x-full pointer-events-none'
            }`}
          >
            <Inspector
              currentNode={currentNode}
              onClose={handleCloseInspector}
              onOpenRunPanel={openRunPanel}
            />
          </div>
        )}

        {isRunPanelOpen && runPanelContext && projectId && workflowId && (
          <div className="absolute inset-y-0 right-0 flex pointer-events-none z-20">
            <ManualRunPanelErrorBoundary onClose={closeRunPanel}>
              <ManualRunPanel
                workflow={workflow}
                projectId={projectId}
                workflowId={workflowId}
                jobId={runPanelContext.jobId ?? null}
                triggerId={runPanelContext.triggerId ?? null}
                edgeId={runPanelContext.edgeId ?? null}
                onClose={closeRunPanel}
                saveWorkflow={saveWorkflow}
              />
            </ManualRunPanelErrorBoundary>
          </div>
        )}
      </div>

      <LeftPanel
        method={leftPanelMethod}
        onMethodChange={handleMethodChange}
        onImport={handleImport}
        onClosePanel={handleCloseLeftPanel}
        onSave={handleSaveAndClose}
      />

      {isIDEOpen && selectedJobId && (
        <FullScreenIDE
          jobId={selectedJobId}
          onClose={handleCloseIDE}
          parentProjectId={parentProjectId}
          parentProjectName={parentProjectName}
        />
      )}
    </div>
  );
}<|MERGE_RESOLUTION|>--- conflicted
+++ resolved
@@ -177,7 +177,6 @@
 
   const [showLeftPanel, setShowLeftPanel] = useState(isNewWorkflow);
 
-<<<<<<< HEAD
   // Close left panel when workflow transitions from new to existing
   useEffect(() => {
     if (!isNewWorkflow && showLeftPanel) {
@@ -188,8 +187,6 @@
   const { canRun: canOpenRunPanel, tooltipMessage: runDisabledReason } =
     useCanRun();
 
-=======
->>>>>>> 933da7e0
   const workflow = useWorkflowState(state => ({
     ...state.workflow!,
     jobs: state.jobs,

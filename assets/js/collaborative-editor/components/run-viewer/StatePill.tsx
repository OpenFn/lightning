<<<<<<< HEAD
import type { Run } from '../../types/run';

interface StatePillProps {
  state: Run['state'];
=======
import type { RunDetail } from '../../types/history';

interface StatePillProps {
  state: RunDetail['state'];
>>>>>>> 94bbbb73
}

// Ported from lib/lightning_web/live/run_live/components.ex:94-125
export function StatePill({ state }: StatePillProps) {
<<<<<<< HEAD
  const chipStyles: Record<Run['state'], string> = {
=======
  const chipStyles: Record<RunDetail['state'], string> = {
>>>>>>> 94bbbb73
    // work order states
    available: 'bg-gray-200 text-gray-800',
    claimed: 'bg-blue-200 text-blue-800',
    started: 'bg-blue-200 text-blue-800',
    // final states
    success: 'bg-green-200 text-green-800',
    failed: 'bg-red-200 text-red-800',
    crashed: 'bg-orange-200 text-orange-800',
    cancelled: 'bg-gray-500 text-gray-800',
    killed: 'bg-yellow-200 text-yellow-800',
    exception: 'bg-gray-800 text-white',
    lost: 'bg-gray-800 text-white',
  };

<<<<<<< HEAD
  const displayText = (state: Run['state']): string => {
=======
  const displayText = (state: RunDetail['state']): string => {
>>>>>>> 94bbbb73
    switch (state) {
      case 'available':
        return 'Enqueued';
      case 'claimed':
        return 'Starting';
      case 'started':
        return 'Running';
      default:
        return state.charAt(0).toUpperCase() + state.slice(1);
    }
  };

  const classes = chipStyles[state] || 'bg-gray-200 text-gray-800';
  const text = displayText(state);

  return (
    <span
      className={`
        my-auto whitespace-nowrap rounded-full
        py-2 px-4 text-center align-baseline
        text-xs font-medium leading-none
        ${classes}
      `}
    >
      {text}
    </span>
  );
}<|MERGE_RESOLUTION|>--- conflicted
+++ resolved
@@ -1,23 +1,12 @@
-<<<<<<< HEAD
-import type { Run } from '../../types/run';
-
-interface StatePillProps {
-  state: Run['state'];
-=======
 import type { RunDetail } from '../../types/history';
 
 interface StatePillProps {
   state: RunDetail['state'];
->>>>>>> 94bbbb73
 }
 
 // Ported from lib/lightning_web/live/run_live/components.ex:94-125
 export function StatePill({ state }: StatePillProps) {
-<<<<<<< HEAD
-  const chipStyles: Record<Run['state'], string> = {
-=======
   const chipStyles: Record<RunDetail['state'], string> = {
->>>>>>> 94bbbb73
     // work order states
     available: 'bg-gray-200 text-gray-800',
     claimed: 'bg-blue-200 text-blue-800',
@@ -32,11 +21,7 @@
     lost: 'bg-gray-800 text-white',
   };
 
-<<<<<<< HEAD
-  const displayText = (state: Run['state']): string => {
-=======
   const displayText = (state: RunDetail['state']): string => {
->>>>>>> 94bbbb73
     switch (state) {
       case 'available':
         return 'Enqueued';

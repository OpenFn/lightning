--- conflicted
+++ resolved
@@ -6,53 +6,13 @@
 // Ported from lib/lightning_web/live/run_live/components.ex:504-555
 // Matches the LiveView step_icon implementation exactly
 export function StepIcon({ exitReason, errorType }: StepIconProps) {
-<<<<<<< HEAD
-  const iconClass = 'size-5 flex-shrink-0';
-=======
   // Note: mr-1.5 and inline are intentionally omitted here as they're context-dependent
   // The parent component should handle spacing
   const iconClass = 'h-5 w-5 flex-shrink-0';
->>>>>>> 94bbbb73
   let colorClass = '';
   let IconComponent: string;
 
   if (!exitReason) {
-<<<<<<< HEAD
-    IconComponent = 'hero-ellipsis-horizontal-circle';
-    colorClass = 'text-gray-400';
-  } else if (exitReason === 'success') {
-    IconComponent = 'hero-check-circle';
-    colorClass = 'text-green-500';
-  } else if (exitReason === 'fail') {
-    IconComponent = 'hero-x-circle';
-    colorClass = 'text-red-500';
-  } else if (exitReason === 'crash') {
-    IconComponent = 'hero-x-circle';
-    colorClass = 'text-orange-800';
-  } else if (exitReason === 'cancel') {
-    IconComponent = 'hero-no-symbol';
-    colorClass = 'text-gray-600';
-  } else if (exitReason === 'kill' && errorType === 'SecurityError') {
-    IconComponent = 'hero-shield-exclamation';
-    colorClass = 'text-yellow-800';
-  } else if (exitReason === 'kill' && errorType === 'ImportError') {
-    IconComponent = 'hero-shield-exclamation';
-    colorClass = 'text-yellow-800';
-  } else if (exitReason === 'kill' && errorType === 'TimeoutError') {
-    IconComponent = 'hero-clock';
-    colorClass = 'text-yellow-800';
-  } else if (exitReason === 'kill' && errorType === 'OOMError') {
-    IconComponent = 'hero-exclamation-circle';
-    colorClass = 'text-yellow-800';
-  } else if (exitReason === 'exception') {
-    IconComponent = 'hero-exclamation-triangle';
-    colorClass = 'text-black';
-  } else if (exitReason === 'lost') {
-    IconComponent = 'hero-exclamation-triangle';
-    colorClass = 'text-black';
-  } else {
-    IconComponent = 'hero-question-mark-circle';
-=======
     IconComponent = 'hero-ellipsis-horizontal-circle-solid';
     colorClass = 'text-gray-400';
   } else if (exitReason === 'success') {
@@ -90,7 +50,6 @@
   } else {
     // Fallback for unknown exit reasons (not in original Elixir version)
     IconComponent = 'hero-ellipsis-horizontal-circle-solid';
->>>>>>> 94bbbb73
     colorClass = 'text-gray-400';
   }
 

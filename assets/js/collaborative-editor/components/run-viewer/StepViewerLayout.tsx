--- conflicted
+++ resolved
@@ -1,14 +1,9 @@
 import type { ReactNode } from "react";
 import { Panel, PanelGroup, PanelResizeHandle } from "react-resizable-panels";
 
-<<<<<<< HEAD
-import { useCurrentRun, useRunStoreInstance } from "../../hooks/useRun";
-import { StepList } from "./StepList";
-=======
 import { useCurrentRun, useRunStoreInstance } from '../../hooks/useRun';
 
 import { StepList } from './StepList';
->>>>>>> 9cad92ec
 
 interface StepViewerLayoutProps {
   children: ReactNode;

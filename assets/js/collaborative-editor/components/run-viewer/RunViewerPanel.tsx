import { Panel, PanelGroup, PanelResizeHandle } from 'react-resizable-panels';

import { cn } from '#/utils/cn';

import {
<<<<<<< HEAD
  useCurrentRun,
  useRunActions,
  useRunError,
  useRunLoading,
} from '../../hooks/useRun';
=======
  useActiveRun,
  useActiveRunError,
  useActiveRunLoading,
  useHistoryCommands,
  useJobMatchesRun,
} from '../../hooks/useHistory';
import { useCurrentJob } from '../../hooks/useWorkflow';
>>>>>>> 94bbbb73

import { InputTabPanel } from './InputTabPanel';
import { LogTabPanel } from './LogTabPanel';
import { OutputTabPanel } from './OutputTabPanel';
import { RunSkeleton } from './RunSkeleton';
import { RunTabPanel } from './RunTabPanel';

<<<<<<< HEAD
type TabValue = 'run' | 'log' | 'input' | 'output';
=======
type TabValue = 'log' | 'input' | 'output';
>>>>>>> 94bbbb73

interface RunViewerPanelProps {
  followRunId: string | null;
  onClearFollowRun?: () => void;
  activeTab: TabValue;
  onTabChange: (tab: TabValue) => void;
}

export function RunViewerPanel({
  followRunId,
  activeTab,
  onTabChange: _onTabChange,
}: RunViewerPanelProps) {
  const run = useActiveRun();
  const isLoading = useActiveRunLoading();
  const error = useActiveRunError();
  const { clearActiveRunError } = useHistoryCommands();
  const { job: currentJob } = useCurrentJob();
  const jobMatchesRun = useJobMatchesRun(currentJob?.id || null);

  // Note: Connection to run channel is managed by parent component (FullScreenIDE)
  // This component only reads the current run state from HistoryStore

  // Empty state - no run to display
  if (!followRunId) {
    return (
      <div className="w-1/2 h-16 text-center m-auto p-4">
        <div className="text-gray-500 pb-2">
          After you click run, the logs and output will be visible here.
        </div>
      </div>
    );
  }

  // Loading state
  if (isLoading && !run) {
    return <RunSkeleton />;
  }

  // Error state
  if (error) {
    return (
      <div className="flex items-center justify-center h-full">
        <div className="text-center text-red-600">
          <p className="font-semibold">Error loading run</p>
          <p className="text-sm mt-1">{error}</p>
          <button
            onClick={clearActiveRunError}
            className="mt-4 px-4 py-2 bg-red-100
              hover:bg-red-200 rounded text-sm"
          >
            Dismiss
          </button>
        </div>
      </div>
    );
  }

  // No run data yet
  if (!run) {
    return (
      <div className="flex items-center justify-center h-full">
        <div className="text-gray-500">No run data available</div>
      </div>
    );
  }

  // Render with shared RunTabPanel at top and tab content below
  return (
    <PanelGroup
      direction="vertical"
      className={cn('h-full', !jobMatchesRun && 'opacity-50')}
      autoSaveId="lightning.run-viewer-layout"
    >
<<<<<<< HEAD
      <div className="flex-1 overflow-hidden">
        {activeTab === 'run' && <RunTabPanel />}
        {activeTab === 'log' && <LogTabPanel />}
        {activeTab === 'input' && <InputTabPanel />}
        {activeTab === 'output' && <OutputTabPanel />}
      </div>
    </div>
=======
      {/* Shared Run metadata + Steps panel */}
      <Panel defaultSize={20} minSize={10} maxSize={40}>
        <RunTabPanel />
      </Panel>

      {/* Resize handle */}
      <PanelResizeHandle className="h-1 bg-gray-200 hover:bg-blue-400 transition-colors cursor-row-resize" />

      {/* Tab content (logs, input, or output) */}
      <Panel minSize={30}>
        <div className="h-full">
          {activeTab === 'log' && <LogTabPanel />}
          {activeTab === 'input' && <InputTabPanel />}
          {activeTab === 'output' && <OutputTabPanel />}
        </div>
      </Panel>
    </PanelGroup>
>>>>>>> 94bbbb73
  );
}<|MERGE_RESOLUTION|>--- conflicted
+++ resolved
@@ -3,13 +3,6 @@
 import { cn } from '#/utils/cn';
 
 import {
-<<<<<<< HEAD
-  useCurrentRun,
-  useRunActions,
-  useRunError,
-  useRunLoading,
-} from '../../hooks/useRun';
-=======
   useActiveRun,
   useActiveRunError,
   useActiveRunLoading,
@@ -17,7 +10,6 @@
   useJobMatchesRun,
 } from '../../hooks/useHistory';
 import { useCurrentJob } from '../../hooks/useWorkflow';
->>>>>>> 94bbbb73
 
 import { InputTabPanel } from './InputTabPanel';
 import { LogTabPanel } from './LogTabPanel';
@@ -25,11 +17,7 @@
 import { RunSkeleton } from './RunSkeleton';
 import { RunTabPanel } from './RunTabPanel';
 
-<<<<<<< HEAD
-type TabValue = 'run' | 'log' | 'input' | 'output';
-=======
 type TabValue = 'log' | 'input' | 'output';
->>>>>>> 94bbbb73
 
 interface RunViewerPanelProps {
   followRunId: string | null;
@@ -104,15 +92,6 @@
       className={cn('h-full', !jobMatchesRun && 'opacity-50')}
       autoSaveId="lightning.run-viewer-layout"
     >
-<<<<<<< HEAD
-      <div className="flex-1 overflow-hidden">
-        {activeTab === 'run' && <RunTabPanel />}
-        {activeTab === 'log' && <LogTabPanel />}
-        {activeTab === 'input' && <InputTabPanel />}
-        {activeTab === 'output' && <OutputTabPanel />}
-      </div>
-    </div>
-=======
       {/* Shared Run metadata + Steps panel */}
       <Panel defaultSize={20} minSize={10} maxSize={40}>
         <RunTabPanel />
@@ -130,6 +109,5 @@
         </div>
       </Panel>
     </PanelGroup>
->>>>>>> 94bbbb73
   );
 }
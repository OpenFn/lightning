--- conflicted
+++ resolved
@@ -44,11 +44,6 @@
 
 import { AdaptorSelectionModal } from "../AdaptorSelectionModal";
 
-<<<<<<< HEAD
-import { useInspectorOverlap } from "./useInspectorOverlap";
-
-=======
->>>>>>> e594469c
 type WorkflowDiagramProps = {
   el?: HTMLElement | null;
   containerEl?: HTMLElement | null;

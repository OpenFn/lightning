/**
 * # MiniHistory Component
 *
 * Displays workflow execution history (work orders and runs) in a
 * collapsible floating panel on the canvas.
 *
 * ## Features:
 * - Collapsible panel with expand/collapse toggle
 * - Work order list with status pills
 * - Expandable run details within each work order
 * - Navigation to full history view
 * - Navigation to individual work order/run detail views
 * - Empty state when no history available
 *
 * ## Usage:
 * ```typescript
 * <MiniHistory
 *   collapsed={historyCollapsed}
 *   history={workflowHistory}
 *   onCollapseHistory={() => setHistoryCollapsed(!historyCollapsed)}
 *   selectRunHandler={(run) => console.log('Selected run:', run.id)}
 * />
 * ```
 */

import { formatRelative } from 'date-fns';
import React, { useState } from 'react';

import { relativeLocale } from '../../../hooks';
import { duration } from '../../../utils/duration';
import truncateUid from '../../../utils/truncateUID';
<<<<<<< HEAD
import type { RunSummary, WorkOrder } from '../../types/history';
=======
import { useProject } from '../../hooks/useSessionContext';
import { useWorkflowState } from '../../hooks/useWorkflow';
import type { Run, WorkOrder } from '../../types/history';
import {
  navigateToRun,
  navigateToWorkOrderHistory,
  navigateToWorkflowHistory,
} from '../../utils/navigation';
>>>>>>> baeaef7c

// Extended types with selection state for UI
type RunWithSelection = RunSummary & { selected?: boolean };
type WorkOrderWithSelection = Omit<WorkOrder, 'runs'> & {
  runs: RunWithSelection[];
  selected?: boolean;
};

const CHIP_STYLES: Record<string, string> = {
  // only workorder states...
  rejected: 'bg-red-300 text-gray-800',
  pending: 'bg-gray-200 text-gray-800',
  running: 'bg-blue-200 text-blue-800',
  //  run and workorder states...
  available: 'bg-gray-200 text-gray-800',
  claimed: 'bg-blue-200 text-blue-800',
  started: 'bg-blue-200 text-blue-800',
  success: 'bg-green-200 text-green-800',
  failed: 'bg-red-200 text-red-800',
  crashed: 'bg-orange-200 text-orange-800',
  cancelled: 'bg-gray-500 text-gray-800',
  killed: 'bg-yellow-200 text-yellow-800',
  exception: 'bg-gray-800 text-white',
  lost: 'bg-gray-800 text-white',
};

const displayTextFromState = (state: string): string => {
  if (state.length === 0) return '';
  return state.charAt(0).toUpperCase() + state.substring(1);
};

const StatePill: React.FC<{ state: string; mini?: boolean }> = ({
  state,
  mini = false,
}) => {
  const classes = CHIP_STYLES[state] || CHIP_STYLES['pending'];
  const text = displayTextFromState(state);

  const baseClasses =
    'my-auto whitespace-nowrap rounded-full text-center ' +
    'align-baseline font-medium leading-none';
  const sizeClasses = mini ? 'py-1 px-2 text-[10px]' : 'py-2 px-4 text-xs';

  return (
    <span className={`${baseClasses} ${sizeClasses} ${classes}`}>{text}</span>
  );
};

interface MiniHistoryProps {
  collapsed: boolean;
  history: WorkOrderWithSelection[];
  onCollapseHistory: () => void;
  selectRunHandler: (run: RunSummary) => void;
  onDeselectRun?: () => void;
  loading?: boolean;
  error?: string | null;
  onRetry?: () => void;
}

export default function MiniHistory({
  history,
  selectRunHandler,
  collapsed = true,
  onCollapseHistory,
  onDeselectRun,
  loading = false,
  error = null,
  onRetry,
}: MiniHistoryProps) {
  const [expandedWorder, setExpandedWorder] = useState('');
  const now = new Date();

  // Get project and workflow IDs from state for navigation
  const project = useProject();
  const workflow = useWorkflowState(state => state.workflow);

  // Clear expanded work order when panel collapses
  React.useEffect(() => {
    if (collapsed) {
      setExpandedWorder('');
    }
  }, [collapsed]);

  const expandWorkorderHandler = (workorder: WorkOrderWithSelection) => {
    const isCurrentlyExpanded = expandedWorder === workorder.id;

    // Only auto-select if expanding (not collapsing) and there's exactly 1 run
    if (
      !isCurrentlyExpanded &&
      workorder.runs.length === 1 &&
      workorder.runs[0]
    ) {
      selectRunHandler(workorder.runs[0]);
    }

    setExpandedWorder(prev => (prev === workorder.id ? '' : workorder.id));
  };

  const historyToggle = () => {
    onCollapseHistory();
  };

  const gotoHistory = (e: React.MouseEvent | React.KeyboardEvent) => {
    e.preventDefault();
    e.stopPropagation();

    if (project?.id && workflow?.id) {
      navigateToWorkflowHistory(project.id, workflow.id);
    }
  };

  const handleNavigateToWorkorderHistory = (
    e: React.MouseEvent,
    workorderId: string
  ) => {
    e.preventDefault();
    e.stopPropagation();

    if (project?.id) {
      navigateToWorkOrderHistory(project.id, workorderId);
    }
  };

  const handleNavigateToRunView = (e: React.MouseEvent, runId: string) => {
    e.preventDefault();
    e.stopPropagation();

    if (project?.id) {
      navigateToRun(project.id, runId);
    }
  };

  return (
    <div
      className={`absolute left-4 top-16 bg-white border
        border-gray-200 rounded-lg shadow-sm overflow-hidden z-40
        transition-all duration-300 ease-in-out`}
    >
      {/*
        Mouse-only clickable area for header - keyboard users can use the
        "view full history" button or chevron icon for navigation.
      */}
      {/* eslint-disable-next-line jsx-a11y/click-events-have-key-events, jsx-a11y/no-static-element-interactions */}
      <div
        className={`flex items-center cursor-pointer justify-between
          px-3 py-2 border-gray-200 bg-gray-50 hover:bg-gray-100
          transition-colors w-full text-left
          ${collapsed ? 'border-b-0' : 'border-b'}`}
        onClick={() => historyToggle()}
      >
        <div className="flex items-center gap-2">
          <h3 className="text-sm font-medium text-gray-700">
            {collapsed ? 'View History' : 'Recent History'}
          </h3>
          <button
            id="view-history"
            type="button"
            className="text-gray-400 hover:text-gray-600
              transition-colors flex items-center"
            aria-label="View full history for this workflow"
            onClick={gotoHistory}
            onKeyDown={e => {
              if (e.key === 'Enter' || e.key === ' ') {
                e.preventDefault();
                gotoHistory(e);
              }
            }}
          >
            <span className="hero-rectangle-stack w-4 h-4"></span>
          </button>
        </div>

        <div
          className="text-gray-400 hover:text-gray-600 transition-colors
            cursor-pointer ml-3"
          title="Collapse panel"
        >
          {collapsed ? (
            <span className="hero-chevron-right w-4 h-4"></span>
          ) : (
            <span className="hero-chevron-left w-4 h-4"></span>
          )}
        </div>
      </div>

      <div
        className={`overflow-y-auto no-scrollbar max-h-82
          transition-opacity duration-200 ${
            collapsed ? 'opacity-0 h-0 hidden' : 'opacity-100'
          }`}
      >
        {loading ? (
          <div
            className="flex flex-col items-center justify-center
            p-8 text-gray-500"
          >
            <div
              className="animate-spin rounded-full h-8 w-8
              border-b-2 border-gray-900 mb-2"
            ></div>
            <p className="text-sm font-medium">Loading history...</p>
          </div>
        ) : error ? (
          <div
            className="flex flex-col items-center justify-center
            p-8 text-gray-500"
          >
            <span
              className="hero-exclamation-triangle w-8 h-8
              mb-2 text-red-500"
            ></span>
            <p className="text-sm font-medium text-red-600">
              Failed to load history
            </p>
            <p className="text-xs text-gray-400 mt-1">{error}</p>
            {onRetry && (
              <button
                type="button"
                onClick={onRetry}
                className="mt-3 px-3 py-1 text-xs bg-blue-500
                  text-white rounded hover:bg-blue-600"
              >
                Retry
              </button>
            )}
          </div>
        ) : history.length === 0 ? (
          <div
            className="flex flex-col items-center justify-center
            p-8 text-gray-500"
          >
            <span
              className="hero-rectangle-stack w-8 h-8
              mb-2 opacity-50"
            ></span>
            <p className="text-sm font-medium">No related history</p>
            <p className="text-xs text-gray-400 mt-1">
              Why not run it a few times to see some history?
            </p>
          </div>
        ) : (
          <div className="divide-y divide-gray-100">
            {history.map(workorder => (
              <div key={workorder.id}>
                <div
                  className={`px-3 py-2 hover:bg-gray-50
                  transition-colors`}
                >
                  {/*
                    Mouse-only clickable area for convenience - keyboard users
                    can use the chevron button and UUID link below for full accessibility.
                    This matches the LiveView implementation's keyboard navigation pattern.
                  */}
                  {/* eslint-disable-next-line jsx-a11y/click-events-have-key-events, jsx-a11y/no-static-element-interactions */}
                  <div
                    className="flex items-center justify-between
                      cursor-pointer w-full text-left"
                    onClick={e => {
                      e.stopPropagation();
                      expandWorkorderHandler(workorder);
                    }}
                  >
                    <div
                      className="flex items-center gap-2 min-w-0
                      flex-1 mr-2"
                    >
                      <button
                        type="button"
                        onClick={e => {
                          e.preventDefault();
                          e.stopPropagation();
                          expandWorkorderHandler(workorder);
                        }}
                        className="flex items-center text-gray-400
                          hover:text-gray-600 transition-colors"
                        aria-label={`${expandedWorder === workorder.id ? 'Collapse' : 'Expand'} work order details`}
                      >
                        {workorder.selected ? (
                          <span
                            className="hero-chevron-down w-4 h-4
                            font-bold text-indigo-600"
                          ></span>
                        ) : expandedWorder === workorder.id ? (
                          <span
                            className="hero-chevron-down
                            w-4 h-4"
                          ></span>
                        ) : (
                          <span
                            className="hero-chevron-right
                            w-4 h-4"
                          ></span>
                        )}
                      </button>
                      <button
                        type="button"
                        onClick={e =>
                          handleNavigateToWorkorderHistory(e, workorder.id)
                        }
                        className="link-uuid"
                        title={workorder.id}
                        aria-label={`View full details for work order ${truncateUid(workorder.id)}`}
                      >
                        {truncateUid(workorder.id)}
                      </button>
                      <span className="text-xs text-gray-800">&bull;</span>
                      <span className="text-xs text-gray-500">
                        {formatRelative(
                          new Date(workorder.last_activity),
                          now,
                          { locale: relativeLocale }
                        )}
                      </span>
                    </div>
                    <StatePill
                      key={workorder.id}
                      state={workorder.state}
                      mini={true}
                    />
                  </div>
                </div>

                {(expandedWorder === workorder.id || workorder.selected) &&
                  workorder.runs.map(run => (
                    /*
                      Mouse-only clickable area - keyboard users can navigate to
                      the run detail page using the UUID link button below.
                    */
                    // eslint-disable-next-line jsx-a11y/click-events-have-key-events, jsx-a11y/no-static-element-interactions
                    <div
                      key={run.id}
                      className={[
                        'px-3 py-1.5 text-xs hover:bg-gray-50 ' +
                          'transition-colors cursor-pointer border-l-2 ' +
                          'w-full text-left',
                        run.selected
                          ? 'bg-indigo-50 border-l-indigo-500'
                          : ' border-l-transparent',
                      ].join(' ')}
                      onClick={e => {
                        e.stopPropagation();
                        if (run.selected) {
                          onDeselectRun?.();
                        } else {
                          selectRunHandler(run);
                        }
                      }}
                    >
                      <div
                        className="flex items-center justify-between
                        w-full mr-2"
                      >
                        <div
                          className="flex items-center gap-2 min-w-0
                          flex-1"
                        >
                          {run.selected && (
                            <button
                              type="button"
                              onClick={e => {
                                e.preventDefault();
                                e.stopPropagation();
                                onDeselectRun?.();
                              }}
                              className="flex items-center text-gray-400 hover:text-gray-600 transition-colors"
                              aria-label="Deselect run"
                            >
                              <span className="hero-x-mark w-4 h-4"></span>
                            </button>
                          )}
                          {!run.selected && (
                            <span className="w-4 h-4 invisible"></span>
                          )}
                          <button
                            type="button"
                            onClick={e => handleNavigateToRunView(e, run.id)}
                            className="link-uuid"
                            title={run.id}
                            aria-label={`View full details for run ${truncateUid(run.id)}`}
                          >
                            {truncateUid(run.id)}
                          </button>
                          {(run.started_at || run.finished_at) && (
                            <>
                              <span className="text-xs text-gray-800">
                                &bull;
                              </span>
                              {formatRelative(
                                new Date(
                                  (run.started_at || run.finished_at) as string
                                ),
                                now,
                                {
                                  locale: relativeLocale,
                                }
                              )}
                            </>
                          )}
                          {run.started_at && run.finished_at && (
                            <>
                              <span className="text-xs text-gray-800">
                                &bull;
                              </span>
                              <span className="text-gray-400 text-xs">
                                {duration(run.started_at, run.finished_at)}
                              </span>
                            </>
                          )}
                        </div>
                        <div className="flex items-center gap-1">
                          <StatePill state={run.state} mini={true} />
                        </div>
                      </div>
                    </div>
                  ))}
              </div>
            ))}
          </div>
        )}
      </div>
    </div>
  );
}<|MERGE_RESOLUTION|>--- conflicted
+++ resolved
@@ -29,18 +29,14 @@
 import { relativeLocale } from '../../../hooks';
 import { duration } from '../../../utils/duration';
 import truncateUid from '../../../utils/truncateUID';
-<<<<<<< HEAD
-import type { RunSummary, WorkOrder } from '../../types/history';
-=======
 import { useProject } from '../../hooks/useSessionContext';
 import { useWorkflowState } from '../../hooks/useWorkflow';
-import type { Run, WorkOrder } from '../../types/history';
+import type { RunSummary, WorkOrder } from '../../types/history';
 import {
   navigateToRun,
   navigateToWorkOrderHistory,
   navigateToWorkflowHistory,
 } from '../../utils/navigation';
->>>>>>> baeaef7c
 
 // Extended types with selection state for UI
 type RunWithSelection = RunSummary & { selected?: boolean };

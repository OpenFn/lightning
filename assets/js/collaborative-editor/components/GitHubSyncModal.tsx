import {
  Dialog,
  DialogBackdrop,
  DialogPanel,
  DialogTitle,
} from '@headlessui/react';
import { useEffect, useId, useState } from 'react';
import { useHotkeysContext } from 'react-hotkeys-hook';

import {
  useProject,
  useProjectRepoConnection,
  useUser,
<<<<<<< HEAD
} from '../hooks/useSessionContext';
import { useIsGitHubSyncModalOpen, useUICommands } from '../hooks/useUI';
import { useWorkflowActions } from '../hooks/useWorkflow';
import { GITHUB_BASE_URL } from '../utils/constants';
=======
} from "../hooks/useSessionContext";
import { useIsGitHubSyncModalOpen, useUICommands } from "../hooks/useUI";
import { useWorkflowActions } from "../hooks/useWorkflow";
import { HOTKEY_SCOPES } from "../constants/hotkeys";
import { GITHUB_BASE_URL } from "../utils/constants";
>>>>>>> fd4d39a5

/**
 * GitHubSyncModal - Modal for saving workflow and syncing to GitHub
 *
 * Uses Headless UI Dialog primitives with transitions and proper
 * accessibility. Follows the AlertDialog pattern.
 *
 * Features:
 * - Textarea for commit message input
 * - Save & Sync button that triggers workflow save and GitHub sync
 * - Cancel button to close without syncing
 * - Proper keyboard scope management
 *
 * @example
 * // Add to WorkflowEditor or Header component
 * <GitHubSyncModal />
 */
export function GitHubSyncModal() {
  const isOpen = useIsGitHubSyncModalOpen();
  const { closeGitHubSyncModal } = useUICommands();
  const { saveAndSyncWorkflow } = useWorkflowActions();

  // Get session context data
  const user = useUser();
  const project = useProject();
  const repoConnection = useProjectRepoConnection();

  // Generate unique ID for form accessibility
  const commitMessageId = useId();

  const [commitMessage, setCommitMessage] = useState('');
  const [isSaving, setIsSaving] = useState(false);

  // Use HotkeysContext to control keyboard scope precedence
  const { enableScope, disableScope } = useHotkeysContext();

  // When modal opens, take control by disabling panel scope
  // When modal closes, give control back by re-enabling panel scope
  useEffect(() => {
    if (isOpen) {
<<<<<<< HEAD
      enableScope('modal');
      disableScope('panel');
    } else {
      disableScope('modal');
      enableScope('panel');
=======
      enableScope(HOTKEY_SCOPES.MODAL);
      disableScope(HOTKEY_SCOPES.PANEL);
    } else {
      disableScope(HOTKEY_SCOPES.MODAL);
      enableScope(HOTKEY_SCOPES.PANEL);
>>>>>>> fd4d39a5
    }

    // Cleanup: ensure modal scope is disabled when unmounted
    return () => {
<<<<<<< HEAD
      disableScope('modal');
=======
      disableScope(HOTKEY_SCOPES.MODAL);
>>>>>>> fd4d39a5
    };
  }, [isOpen, enableScope, disableScope]);

  // Set default commit message when modal opens
  useEffect(() => {
    if (isOpen && user) {
      setCommitMessage(`${user.email} initiated a sync from Lightning`);
    }
  }, [isOpen, user]);

  const handleSaveAndSync = async () => {
    if (!commitMessage.trim()) {
      return;
    }

    setIsSaving(true);
    try {
      await saveAndSyncWorkflow(commitMessage.trim());
      closeGitHubSyncModal();
    } catch (error) {
      // Error is already handled by useWorkflowActions with toast notification
      console.error('Failed to save and sync:', error);
    } finally {
      setIsSaving(false);
    }
  };

  const handleKeyDown = (e: React.KeyboardEvent) => {
    if (e.key === 'Enter' && (e.metaKey || e.ctrlKey)) {
      e.preventDefault();
      void handleSaveAndSync();
    }
  };

  return (
    <Dialog
      open={isOpen}
      onClose={closeGitHubSyncModal}
      className="relative z-50"
    >
      <DialogBackdrop
        transition
        className="fixed inset-0 bg-gray-500/75 transition-opacity
        data-closed:opacity-0 data-enter:duration-300 data-enter:ease-out
        data-leave:duration-200 data-leave:ease-in"
      />

      <div className="fixed inset-0 z-10 w-screen overflow-y-auto">
        <div
          className="flex min-h-full items-end justify-center p-4
        text-center sm:items-center sm:p-0"
        >
          <DialogPanel
            transition
            className="relative transform overflow-hidden rounded-lg
            bg-white px-4 pb-4 pt-5 text-left shadow-xl transition-all
            data-closed:translate-y-4 data-closed:opacity-0
            data-enter:duration-300 data-enter:ease-out
            data-leave:duration-200 data-leave:ease-in
            sm:my-8 sm:w-full sm:max-w-lg sm:p-6"
          >
            <div>
              <DialogTitle
                as="h3"
                className="text-base font-semibold text-gray-900 text-center"
              >
                Save and sync changes to GitHub
              </DialogTitle>

              {repoConnection && (
                <div className="mt-4 flex flex-col gap-2 text-sm">
                  <div>
                    <span className="text-gray-700">Repository: </span>
                    <a
                      href={`${GITHUB_BASE_URL}/${repoConnection.repo}`}
                      target="_blank"
                      rel="noopener noreferrer"
                      className="text-primary-600 hover:text-primary-500 underline"
                    >
                      {repoConnection.repo}
                    </a>
                  </div>

                  <div>
                    <span className="text-gray-700">Branch: </span>
                    <span className="text-xs font-mono bg-gray-200 rounded-md px-2 py-1">
                      {repoConnection.branch}
                    </span>
                  </div>

                  {project && (
                    <div className="text-xs text-gray-600">
                      Not the right repository or branch?{' '}
                      <a
                        href={`/projects/${project.id}/settings#vcs`}
                        className="text-primary-600 hover:text-primary-500 underline"
                      >
                        Modify connection
                      </a>
                    </div>
                  )}
                </div>
              )}

              <div className="mt-6">
                <label
                  htmlFor={commitMessageId}
                  className="block text-left text-sm font-medium text-gray-700 mb-2"
                >
                  Commit message
                </label>
                <textarea
                  id={commitMessageId}
                  rows={2}
                  className="block w-full rounded-md border-gray-300 shadow-xs
                  focus:border-primary-500 focus:ring-primary-500 sm:text-sm
                  resize-none"
                  placeholder="Describe your changes..."
                  value={commitMessage}
                  onChange={e => setCommitMessage(e.target.value)}
                  onKeyDown={handleKeyDown}
                  // eslint-disable-next-line jsx-a11y/no-autofocus -- Modal primary action, user expects immediate typing
                  autoFocus
                />
                <p className="mt-2 text-xs text-gray-500 text-left">
                  Tip: Press Ctrl+Enter (or Cmd+Enter) to save and sync
                </p>
              </div>
            </div>
            <div
              className="mt-5 sm:mt-6 sm:grid sm:grid-flow-row-dense
            sm:grid-cols-2 sm:gap-3"
            >
              <button
                type="button"
                onClick={() => void handleSaveAndSync()}
                disabled={!commitMessage.trim() || isSaving}
                className="inline-flex w-full justify-center rounded-md
                px-3 py-2 text-sm font-semibold text-white shadow-xs
                bg-primary-600 hover:bg-primary-500
                disabled:opacity-50 disabled:cursor-not-allowed
                focus-visible:outline-2 focus-visible:outline-offset-2
                focus-visible:outline-primary-600
                sm:col-start-2"
              >
                {isSaving ? 'Saving...' : 'Save & Sync'}
              </button>
              <button
                type="button"
                onClick={closeGitHubSyncModal}
                disabled={isSaving}
                className="mt-3 inline-flex w-full justify-center rounded-md
                bg-white px-3 py-2 text-sm font-semibold text-gray-900
                shadow-xs inset-ring inset-ring-gray-300
                hover:inset-ring-gray-400
                disabled:opacity-50 disabled:cursor-not-allowed
                sm:col-start-1 sm:mt-0"
              >
                Cancel
              </button>
            </div>
          </DialogPanel>
        </div>
      </div>
    </Dialog>
  );
}<|MERGE_RESOLUTION|>--- conflicted
+++ resolved
@@ -3,26 +3,19 @@
   DialogBackdrop,
   DialogPanel,
   DialogTitle,
-} from '@headlessui/react';
-import { useEffect, useId, useState } from 'react';
-import { useHotkeysContext } from 'react-hotkeys-hook';
+} from "@headlessui/react";
+import { useEffect, useId, useState } from "react";
+import { useHotkeysContext } from "react-hotkeys-hook";
 
 import {
   useProject,
   useProjectRepoConnection,
   useUser,
-<<<<<<< HEAD
-} from '../hooks/useSessionContext';
-import { useIsGitHubSyncModalOpen, useUICommands } from '../hooks/useUI';
-import { useWorkflowActions } from '../hooks/useWorkflow';
-import { GITHUB_BASE_URL } from '../utils/constants';
-=======
 } from "../hooks/useSessionContext";
 import { useIsGitHubSyncModalOpen, useUICommands } from "../hooks/useUI";
 import { useWorkflowActions } from "../hooks/useWorkflow";
 import { HOTKEY_SCOPES } from "../constants/hotkeys";
 import { GITHUB_BASE_URL } from "../utils/constants";
->>>>>>> fd4d39a5
 
 /**
  * GitHubSyncModal - Modal for saving workflow and syncing to GitHub
@@ -53,7 +46,7 @@
   // Generate unique ID for form accessibility
   const commitMessageId = useId();
 
-  const [commitMessage, setCommitMessage] = useState('');
+  const [commitMessage, setCommitMessage] = useState("");
   const [isSaving, setIsSaving] = useState(false);
 
   // Use HotkeysContext to control keyboard scope precedence
@@ -63,28 +56,16 @@
   // When modal closes, give control back by re-enabling panel scope
   useEffect(() => {
     if (isOpen) {
-<<<<<<< HEAD
-      enableScope('modal');
-      disableScope('panel');
-    } else {
-      disableScope('modal');
-      enableScope('panel');
-=======
       enableScope(HOTKEY_SCOPES.MODAL);
       disableScope(HOTKEY_SCOPES.PANEL);
     } else {
       disableScope(HOTKEY_SCOPES.MODAL);
       enableScope(HOTKEY_SCOPES.PANEL);
->>>>>>> fd4d39a5
     }
 
     // Cleanup: ensure modal scope is disabled when unmounted
     return () => {
-<<<<<<< HEAD
-      disableScope('modal');
-=======
       disableScope(HOTKEY_SCOPES.MODAL);
->>>>>>> fd4d39a5
     };
   }, [isOpen, enableScope, disableScope]);
 
@@ -106,14 +87,14 @@
       closeGitHubSyncModal();
     } catch (error) {
       // Error is already handled by useWorkflowActions with toast notification
-      console.error('Failed to save and sync:', error);
+      console.error("Failed to save and sync:", error);
     } finally {
       setIsSaving(false);
     }
   };
 
   const handleKeyDown = (e: React.KeyboardEvent) => {
-    if (e.key === 'Enter' && (e.metaKey || e.ctrlKey)) {
+    if (e.key === "Enter" && (e.metaKey || e.ctrlKey)) {
       e.preventDefault();
       void handleSaveAndSync();
     }
@@ -177,7 +158,7 @@
 
                   {project && (
                     <div className="text-xs text-gray-600">
-                      Not the right repository or branch?{' '}
+                      Not the right repository or branch?{" "}
                       <a
                         href={`/projects/${project.id}/settings#vcs`}
                         className="text-primary-600 hover:text-primary-500 underline"
@@ -230,7 +211,7 @@
                 focus-visible:outline-primary-600
                 sm:col-start-2"
               >
-                {isSaving ? 'Saving...' : 'Save & Sync'}
+                {isSaving ? "Saving..." : "Save & Sync"}
               </button>
               <button
                 type="button"

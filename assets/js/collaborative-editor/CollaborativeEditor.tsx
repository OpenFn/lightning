<<<<<<< HEAD
import { useMemo, useState, useRef, useEffect, useCallback } from 'react';
import { HotkeysProvider } from 'react-hotkeys-hook';
import YAML from 'yaml';
=======
import { useMemo } from 'react';
>>>>>>> 933da7e0

import { SocketProvider } from '../react/contexts/SocketProvider';
import { useURLState } from '../react/lib/use-url-state';
import type { WithActionProps } from '../react/lib/with-props';
import {
  convertWorkflowStateToSpec,
  parseWorkflowYAML,
  convertWorkflowSpecToState,
} from '../yaml/util';

import { AIAssistantPanel } from './components/AIAssistantPanel';
import { MessageList } from './components/MessageList';
import { BreadcrumbLink, BreadcrumbText } from './components/Breadcrumbs';
import { Header } from './components/Header';
import { LoadingBoundary } from './components/LoadingBoundary';
import { Toaster } from './components/ui/Toaster';
import { VersionDebugLogger } from './components/VersionDebugLogger';
import { VersionDropdown } from './components/VersionDropdown';
import { WorkflowEditor } from './components/WorkflowEditor';
import { LiveViewActionsProvider } from './contexts/LiveViewActionsContext';
import { SessionProvider } from './contexts/SessionProvider';
import { StoreProvider } from './contexts/StoreProvider';
import {
  useAIConnectionState,
  useAIIsLoading,
  useAIMessages,
  useAISessionId,
  useAISessionType,
  useAIStore,
  useAIWorkflowTemplateContext,
} from './hooks/useAIAssistant';
import { useAIMode } from './hooks/useAIMode';
import { useAIAssistantChannel } from './hooks/useAIAssistantChannel';
import {
  useLatestSnapshotLockVersion,
  useProject,
} from './hooks/useSessionContext';
import {
  useIsAIAssistantPanelOpen,
  useIsRunPanelOpen,
  useUICommands,
} from './hooks/useUI';
import { useVersionSelect } from './hooks/useVersionSelect';
<<<<<<< HEAD
import { useWorkflowState, useWorkflowActions } from './hooks/useWorkflow';
import { notifications } from './lib/notifications';
=======
import { useWorkflowState } from './hooks/useWorkflow';
import { KeyboardProvider } from './keyboard';
>>>>>>> 933da7e0

export interface CollaborativeEditorDataProps {
  'data-workflow-id': string;
  'data-workflow-name': string;
  'data-project-id': string;
  'data-project-name'?: string;
  'data-project-color'?: string;
  'data-project-env'?: string;
  'data-root-project-id'?: string;
  'data-root-project-name'?: string;
  'data-is-new-workflow'?: string;
}

/**
 * AIAssistantPanelWrapper Component
 *
 * Wrapper for AI Assistant panel that accesses UI store state.
 * Must be inside StoreProvider to access uiStore.
 *
 * Features:
 * - Smooth CSS animations when opening/closing
 * - Draggable resize handle
 * - Persists width in localStorage
 * - Syncs open/closed state with URL query param (?chat=true)
 */
function AIAssistantPanelWrapper() {
  const isAIAssistantPanelOpen = useIsAIAssistantPanelOpen();
  const { closeAIAssistantPanel } = useUICommands();
  const { updateSearchParams, searchParams } = useURLState();

  // AI Assistant integration
  const aiStore = useAIStore();
  const {
    sendMessage: sendMessageToChannel,
    loadSessions,
    updateContext,
  } = useAIAssistantChannel(aiStore);
  const messages = useAIMessages();
  const isLoading = useAIIsLoading();
  const sessionId = useAISessionId();
  const sessionType = useAISessionType();
  const connectionState = useAIConnectionState();
  const workflowTemplateContext = useAIWorkflowTemplateContext();
  const project = useProject();
  const workflow = useWorkflowState(state => state.workflow);

  // Get workflow data for YAML serialization
  const jobs = useWorkflowState(state => state.jobs);
  const triggers = useWorkflowState(state => state.triggers);
  const edges = useWorkflowState(state => state.edges);
  const positions = useWorkflowState(state => state.positions);

  const [width, setWidth] = useState(() => {
    const saved = localStorage.getItem('ai-assistant-panel-width');
    return saved ? parseInt(saved, 10) : 400;
  });
  const [isResizing, setIsResizing] = useState(false);
  const startXRef = useRef<number>(0);
  const startWidthRef = useRef<number>(0);
  const isSyncingRef = useRef(false);

  // Sync store state to URL
  useEffect(() => {
    if (isSyncingRef.current) return;

    isSyncingRef.current = true;
    updateSearchParams({
      chat: isAIAssistantPanelOpen ? 'true' : null,
    });
    setTimeout(() => {
      isSyncingRef.current = false;
    }, 0);
  }, [isAIAssistantPanelOpen, updateSearchParams]);

  useEffect(() => {
    if (!isResizing) return;

    const handleMouseMove = (e: MouseEvent) => {
      const deltaX = startXRef.current - e.clientX;
      const newWidth = Math.max(
        300,
        Math.min(800, startWidthRef.current + deltaX)
      );
      setWidth(newWidth);
    };

    const handleMouseUp = () => {
      setIsResizing(false);
      localStorage.setItem('ai-assistant-panel-width', width.toString());
    };

    document.addEventListener('mousemove', handleMouseMove);
    document.addEventListener('mouseup', handleMouseUp);

    return () => {
      document.removeEventListener('mousemove', handleMouseMove);
      document.removeEventListener('mouseup', handleMouseUp);
    };
  }, [isResizing, width]);

  const handleMouseDown = (e: React.MouseEvent) => {
    e.preventDefault();
    setIsResizing(true);
    startXRef.current = e.clientX;
    startWidthRef.current = width;
  };

  // Detect current AI mode (job_code or workflow_template)
  const aiMode = useAIMode();

  // Get session ID from URL params - ONLY read param that matches current mode
  // w-chat for workflow_template mode, j-chat for job_code mode
  const sessionIdFromURL = useMemo(() => {
    if (!aiMode) return null;

    // Get the parameter name for current mode
    const paramName = aiMode.mode === 'workflow_template' ? 'w-chat' : 'j-chat';
    const sessionId = searchParams.get(paramName);

    console.log('[AI Assistant] Session from URL', {
      mode: aiMode.mode,
      paramName,
      sessionId,
    });

    return sessionId;
  }, [aiMode, searchParams]);

  // Clear session URL param when job/mode changes
  // This is separate from the main effect to avoid circular dependencies
  useEffect(() => {
    if (!isAIAssistantPanelOpen || !aiMode) return;

    const state = aiStore.getSnapshot();
    const { mode, context } = aiMode;

    // Check if we're switching modes or jobs
    const isModeSwitch = state.sessionType && state.sessionType !== mode;
    const jobIdChanged =
      mode === 'job_code' &&
      state.jobCodeContext &&
      (context as import('./types/ai-assistant').JobCodeContext).job_id !==
        state.jobCodeContext.job_id;

    if (isModeSwitch || jobIdChanged) {
      console.log('[AI Assistant] Clearing session URL on context change', {
        isModeSwitch,
        jobIdChanged,
        mode,
      });

      // Clear BOTH params to ensure we start fresh
      updateSearchParams({
        'w-chat': null,
        'j-chat': null,
      });
    }
  }, [isAIAssistantPanelOpen, aiMode, updateSearchParams, aiStore]);

  // Single unified effect for context initialization and session loading
  // This runs ONCE when panel opens or mode changes
  useEffect(() => {
    if (!isAIAssistantPanelOpen || !aiMode) return;

    const state = aiStore.getSnapshot();
    const { mode, context } = aiMode;

    console.log('[AI Assistant] Panel opened/mode changed', {
      mode,
      storeSessionType: state.sessionType,
      hasJobContext: !!state.jobCodeContext,
      hasWorkflowContext: !!state.workflowTemplateContext,
      sessionIdFromURL,
      connectionState: state.connectionState,
    });

    // STEP 1: Check if we're switching modes (job ↔ workflow)
    const isModeSwitch = state.sessionType && state.sessionType !== mode;

    if (isModeSwitch) {
      console.log('[AI Assistant] Mode switch detected:', {
        from: state.sessionType,
        to: mode,
      });

      // Disconnect and clear everything from the old mode
      if (state.connectionState !== 'disconnected') {
        aiStore.disconnect();
      }
      aiStore._clearSession();
      aiStore._clearSessionList(); // Clear sessions and show loading
    }

    // STEP 2: Initialize context for current mode
    // This MUST happen before any session loading
    // Also check if the context has changed (e.g., switching between jobs)
    const jobIdChanged =
      mode === 'job_code' &&
      state.jobCodeContext &&
      (context as import('./types/ai-assistant').JobCodeContext).job_id !==
        state.jobCodeContext.job_id;

    const needsContextInit =
      !state.sessionType ||
      (mode === 'job_code' && !state.jobCodeContext) ||
      (mode === 'workflow_template' && !state.workflowTemplateContext) ||
      jobIdChanged;

    if (needsContextInit || isModeSwitch) {
      console.log('[AI Assistant] Initializing context', {
        mode,
        needsInit: needsContextInit,
        isModeSwitch,
        jobIdChanged,
      });

      // If job changed OR mode switched, clear session and session list
      if (jobIdChanged || isModeSwitch) {
        console.log('[AI Assistant] Context changed, clearing sessions', {
          jobIdChanged,
          isModeSwitch,
          oldJobId: state.jobCodeContext?.job_id,
          newJobId:
            mode === 'job_code'
              ? (context as import('./types/ai-assistant').JobCodeContext)
                  .job_id
              : undefined,
        });

        // Disconnect and clear session data
        if (state.connectionState !== 'disconnected') {
          aiStore.disconnect();
        }
        aiStore._clearSession();
        aiStore._clearSessionList();
      }

      // Set context immediately and synchronously
      aiStore.connect(mode, context, undefined);
      aiStore.disconnect(); // Just set context, don't actually connect
    }

    // STEP 3: Load session if there's one in URL, otherwise we're done
    if (!sessionIdFromURL) {
      console.log(
        '[AI Assistant] No session in URL - ready for new conversation'
      );
      return;
    }

    // STEP 4: Connect to the session from URL
    console.log('[AI Assistant] Loading session from URL', {
      sessionId: sessionIdFromURL,
    });

    // Add workflow YAML for workflow_template mode
    let finalContext = context;
    if (mode === 'workflow_template' && workflow && jobs.length > 0) {
      try {
        const workflowSpec = convertWorkflowStateToSpec(
          {
            id: workflow.id,
            name: workflow.name,
            jobs: jobs.map(job => ({
              id: job.id,
              name: job.name,
              adaptor: job.adaptor,
              body: job.body,
            })),
            triggers: triggers,
            edges: edges.map(edge => ({
              id: edge.id,
              condition_type: edge.condition_type || 'always',
              enabled: edge.enabled !== false,
              target_job_id: edge.target_job_id,
              ...(edge.source_job_id && {
                source_job_id: edge.source_job_id,
              }),
              ...(edge.source_trigger_id && {
                source_trigger_id: edge.source_trigger_id,
              }),
              ...(edge.condition_label && {
                condition_label: edge.condition_label,
              }),
              ...(edge.condition_expression && {
                condition_expression: edge.condition_expression,
              }),
            })),
            positions: positions,
          },
          false
        );
        const workflowYAML = YAML.stringify(workflowSpec);
        finalContext = { ...context, code: workflowYAML };
      } catch (error) {
        console.error('Failed to serialize workflow to YAML:', error);
      }
    }

    // Connect with session ID from URL
    aiStore.connect(mode, finalContext, sessionIdFromURL);
  }, [
    isAIAssistantPanelOpen,
    aiMode,
    workflow,
    jobs,
    triggers,
    edges,
    positions,
    aiStore,
    sessionIdFromURL,
    updateSearchParams,
  ]);

  // Sync session ID to URL params - matches legacy editor behavior
  useEffect(() => {
    if (!sessionId || !aiMode) return;

    // Get the session type from store to verify it matches current mode
    const state = aiStore.getSnapshot();
    const sessionType = state.sessionType;

    // CRITICAL: Only sync to URL if session type matches current mode
    // This prevents syncing a workflow session ID to job mode URL (or vice versa)
    if (sessionType !== aiMode.mode) {
      console.log('[AI Assistant] Skipping URL sync - session type mismatch', {
        sessionType,
        currentMode: aiMode.mode,
      });
      return;
    }

    // Get parameter name for current mode
    const currentParamName =
      aiMode.mode === 'workflow_template' ? 'w-chat' : 'j-chat';
    const currentValue = searchParams.get(currentParamName);

    // Only update if session ID changed
    if (currentValue !== sessionId) {
      console.log('[AI Assistant] Syncing session to URL', {
        mode: aiMode.mode,
        paramName: currentParamName,
        sessionId,
      });

      updateSearchParams({
        [currentParamName]: sessionId,
        // NOTE: We do NOT clear the other mode's param anymore
        // Both params can coexist in the URL
      });
    }
  }, [sessionId, aiMode, searchParams, updateSearchParams, aiStore]);

  // Disconnect when panel closes and clear URL params
  useEffect(() => {
    if (!isAIAssistantPanelOpen) {
      aiStore.disconnect();
      // Clear chat params from URL
      updateSearchParams({
        'w-chat': null,
        'j-chat': null,
      });
    }
  }, [isAIAssistantPanelOpen, aiStore, updateSearchParams]);

  // Watch for job context changes (adaptor, body, name) and update AI Assistant
  useEffect(() => {
    // Only track changes when:
    // 1. Panel is open
    // 2. In job_code mode
    // 3. Connected to a session
    if (
      !isAIAssistantPanelOpen ||
      !aiMode ||
      aiMode.mode !== 'job_code' ||
      !sessionId
    ) {
      return;
    }

    const context =
      aiMode.context as import('./types/ai-assistant').JobCodeContext;

    console.log('[AI Assistant] Job context changed, updating backend', {
      job_adaptor: context.job_adaptor,
      job_body_length: context.job_body?.length,
      job_name: context.job_name,
    });

    // Notify backend of context changes
    const contextUpdate: {
      job_adaptor?: string;
      job_body?: string;
      job_name?: string;
    } = {};
    if (context.job_adaptor !== undefined)
      contextUpdate.job_adaptor = context.job_adaptor;
    if (context.job_body !== undefined)
      contextUpdate.job_body = context.job_body;
    if (context.job_name !== undefined)
      contextUpdate.job_name = context.job_name;

    updateContext(contextUpdate);
  }, [isAIAssistantPanelOpen, aiMode, sessionId, updateContext]);

  // Handler for starting a new conversation
  const handleNewConversation = useCallback(() => {
    if (!project) return;

    // Reset auto-apply tracking for new session
    hasCompletedInitialAutoApplyRef.current = null;

    // Clear the current session
    aiStore.clearSession();

    // Disconnect and reconnect to create a new session
    aiStore.disconnect();

    // The useEffect above will reconnect automatically when panel reopens
    // For now, just manually trigger reconnect after a brief delay
    setTimeout(() => {
      const state = aiStore.getSnapshot();
      if (state.connectionState === 'disconnected') {
        // Build fresh context
        let workflowYAML: string | undefined = undefined;
        if (workflow && jobs.length > 0) {
          try {
            const workflowSpec = convertWorkflowStateToSpec(
              {
                id: workflow.id,
                name: workflow.name,
                jobs: jobs.map(job => ({
                  id: job.id,
                  name: job.name,
                  adaptor: job.adaptor,
                  body: job.body,
                })),
                triggers: triggers,
                edges: edges.map(edge => ({
                  id: edge.id,
                  condition_type: edge.condition_type || 'always',
                  enabled: edge.enabled !== false,
                  target_job_id: edge.target_job_id,
                  ...(edge.source_job_id && {
                    source_job_id: edge.source_job_id,
                  }),
                  ...(edge.source_trigger_id && {
                    source_trigger_id: edge.source_trigger_id,
                  }),
                  ...(edge.condition_label && {
                    condition_label: edge.condition_label,
                  }),
                  ...(edge.condition_expression && {
                    condition_expression: edge.condition_expression,
                  }),
                })),
                positions: positions,
              },
              false
            );
            workflowYAML = YAML.stringify(workflowSpec);
          } catch (error) {
            console.error('Failed to serialize workflow to YAML:', error);
          }
        }

        const context = {
          project_id: project.id,
          ...(workflow?.id && { workflow_id: workflow.id }),
          ...(workflowYAML && { code: workflowYAML }),
        };

        // Connect with NO session ID to force creation of new session
        aiStore.connect('workflow_template', context);
      }
    }, 100);
  }, [aiStore, workflow, jobs, triggers, edges, positions, project]);

  // Handler for loading an existing session
  const handleSessionSelect = useCallback(
    (selectedSessionId: string) => {
      if (!project) return;

      console.log('[AI Assistant] handleSessionSelect called', {
        selectedSessionId,
      });

      // Reset auto-apply tracking for new session
      hasCompletedInitialAutoApplyRef.current = null;

      // Clear messages immediately to prevent flash of old session's messages
      // The new session's messages will load when the channel reconnects
      aiStore._clearSession();

      // Disconnect current session
      aiStore.disconnect();

      // Wait for clean disconnect, then reconnect with selected session
      setTimeout(() => {
        const state = aiStore.getSnapshot();
        if (state.connectionState === 'disconnected') {
          // Use the CURRENT session type from store (not hardcoded)
          // The session type was set during mode initialization
          const currentSessionType = state.sessionType;

          if (!currentSessionType) {
            console.error(
              '[AI Assistant] No session type in store, cannot reconnect'
            );
            return;
          }

          // Build context based on session type
          let context: any;

          if (currentSessionType === 'workflow_template') {
            // Build workflow context
            let workflowYAML: string | undefined = undefined;
            if (workflow && jobs.length > 0) {
              try {
                const workflowSpec = convertWorkflowStateToSpec(
                  {
                    id: workflow.id,
                    name: workflow.name,
                    jobs: jobs.map(job => ({
                      id: job.id,
                      name: job.name,
                      adaptor: job.adaptor,
                      body: job.body,
                    })),
                    triggers: triggers,
                    edges: edges.map(edge => ({
                      id: edge.id,
                      condition_type: edge.condition_type || 'always',
                      enabled: edge.enabled !== false,
                      target_job_id: edge.target_job_id,
                      ...(edge.source_job_id && {
                        source_job_id: edge.source_job_id,
                      }),
                      ...(edge.source_trigger_id && {
                        source_trigger_id: edge.source_trigger_id,
                      }),
                      ...(edge.condition_label && {
                        condition_label: edge.condition_label,
                      }),
                      ...(edge.condition_expression && {
                        condition_expression: edge.condition_expression,
                      }),
                    })),
                    positions: positions,
                  },
                  false
                );
                workflowYAML = YAML.stringify(workflowSpec);
              } catch (error) {
                console.error('Failed to serialize workflow to YAML:', error);
              }
            }

            context = {
              project_id: project.id,
              ...(workflow?.id && { workflow_id: workflow.id }),
              ...(workflowYAML && { code: workflowYAML }),
            };
          } else {
            // Use existing job context from store
            context = state.jobCodeContext;
            if (!context) {
              console.error(
                '[AI Assistant] No job context in store, cannot reconnect'
              );
              return;
            }
          }

          console.log('[AI Assistant] Reconnecting with session', {
            selectedSessionId,
            sessionType: currentSessionType,
            context,
          });

          // Reconnect with the selected session ID using the CURRENT session type
          aiStore.connect(currentSessionType, context, selectedSessionId);
        }
      }, 100);
    },
    [aiStore, project, workflow, jobs, triggers, edges, positions]
  );

  // Handler for showing sessions list
  const handleShowSessions = useCallback(() => {
    console.log('[AI Assistant] handleShowSessions called');

    // Clear session ID from URL (both w-chat and j-chat)
    updateSearchParams({
      'w-chat': null,
      'j-chat': null,
    });

    // Clear the current session from store and disconnect from channel
    // This clears sessionId and messages, but keeps the context
    // so sessions list can still be loaded
    aiStore.clearSession();
    aiStore.disconnect();
  }, [updateSearchParams, aiStore]);

  // Wrapper function to send messages with context (workflow code or job options)
  const sendMessage = useCallback(
    (
      content: string,
      messageOptions?: { attach_code?: boolean; attach_logs?: boolean }
    ) => {
      const currentState = aiStore.getSnapshot();

      console.log('[AI Assistant] sendMessage called', {
        content: content.substring(0, 50) + '...',
        hasSession: !!currentState.sessionId,
        sessionType: currentState.sessionType,
        connectionState: currentState.connectionState,
      });

      // If no session, connect first with initial message
      if (!currentState.sessionId && aiMode) {
        const { mode, context } = aiMode;

        // Build context based on mode
        let finalContext = context;
        if (mode === 'workflow_template' && workflow && jobs.length > 0) {
          try {
            const workflowSpec = convertWorkflowStateToSpec(
              {
                id: workflow.id,
                name: workflow.name,
                jobs: jobs.map(job => ({
                  id: job.id,
                  name: job.name,
                  adaptor: job.adaptor,
                  body: job.body,
                })),
                triggers: triggers,
                edges: edges.map(edge => ({
                  id: edge.id,
                  condition_type: edge.condition_type || 'always',
                  enabled: edge.enabled !== false,
                  target_job_id: edge.target_job_id,
                  ...(edge.source_job_id && {
                    source_job_id: edge.source_job_id,
                  }),
                  ...(edge.source_trigger_id && {
                    source_trigger_id: edge.source_trigger_id,
                  }),
                  ...(edge.condition_label && {
                    condition_label: edge.condition_label,
                  }),
                  ...(edge.condition_expression && {
                    condition_expression: edge.condition_expression,
                  }),
                })),
                positions: positions,
              },
              false
            );
            const workflowYAML = YAML.stringify(workflowSpec);
            finalContext = { ...context, code: workflowYAML };
          } catch (error) {
            console.error('Failed to serialize workflow to YAML:', error);
          }
        }

        // Connect with initial message as content
        aiStore.connect(mode, { ...finalContext, content }, undefined);
        return;
      }

      // For workflow_template mode: include workflow YAML
      if (currentState.sessionType === 'workflow_template') {
        let workflowYAML: string | undefined = undefined;
        if (workflow && jobs.length > 0) {
          try {
            const workflowSpec = convertWorkflowStateToSpec(
              {
                id: workflow.id,
                name: workflow.name,
                jobs: jobs.map(job => ({
                  id: job.id,
                  name: job.name,
                  adaptor: job.adaptor,
                  body: job.body,
                })),
                triggers: triggers,
                edges: edges.map(edge => ({
                  id: edge.id,
                  condition_type: edge.condition_type || 'always',
                  enabled: edge.enabled !== false,
                  target_job_id: edge.target_job_id,
                  ...(edge.source_job_id && {
                    source_job_id: edge.source_job_id,
                  }),
                  ...(edge.source_trigger_id && {
                    source_trigger_id: edge.source_trigger_id,
                  }),
                  ...(edge.condition_label && {
                    condition_label: edge.condition_label,
                  }),
                  ...(edge.condition_expression && {
                    condition_expression: edge.condition_expression,
                  }),
                })),
                positions: positions,
              },
              false
            );
            workflowYAML = YAML.stringify(workflowSpec);
          } catch (error) {
            console.error('Failed to serialize workflow to YAML:', error);
          }
        }

        const options = workflowYAML ? { code: workflowYAML } : undefined;
        // Set loading state BEFORE sending the message
        aiStore.sendMessage(content);
        sendMessageToChannel(content, options);
      }
      // For job_code mode: pass attach_code and attach_logs options
      else if (currentState.sessionType === 'job_code' && messageOptions) {
        // Set loading state BEFORE sending the message
        aiStore.sendMessage(content);
        sendMessageToChannel(content, messageOptions);
      }
      // Fallback
      else {
        // Set loading state BEFORE sending the message
        aiStore.sendMessage(content);
        sendMessageToChannel(content);
      }
    },
    [
      workflow,
      jobs,
      triggers,
      edges,
      positions,
      sendMessageToChannel,
      aiStore,
      aiMode,
    ]
  );

  // State for tracking which message is being applied
  const [applyingMessageId, setApplyingMessageId] = useState<string | null>(
    null
  );

  // Track if we've completed initial auto-apply for the current session
  // This prevents the effect from running multiple times during reconnections
  // We track the session ID to know when we've already applied for this session
  const hasCompletedInitialAutoApplyRef = useRef<string | null>(null);

  // Get workflow actions for importing
  const { importWorkflow } = useWorkflowActions();

  // Handler for applying AI-generated workflow YAML to canvas
  const handleApplyWorkflow = useCallback(
    async (yaml: string, messageId: string) => {
      console.log('[AI Assistant] Applying workflow YAML to canvas', {
        messageId,
        yamlLength: yaml.length,
      });

      setApplyingMessageId(messageId);

      try {
        // Parse YAML to workflow spec
        const workflowSpec = parseWorkflowYAML(yaml);

        // Validate that IDs are strings or null, not objects
        // The AI sometimes generates nested ID objects which are invalid
        const validateIds = (spec: any) => {
          // Check jobs
          if (spec.jobs) {
            for (const [jobKey, job] of Object.entries(spec.jobs)) {
              const jobItem = job as any;
              if (
                jobItem.id &&
                typeof jobItem.id === 'object' &&
                jobItem.id !== null
              ) {
                throw new Error(
                  `Invalid ID format for job "${jobKey}". IDs must be strings or null, not objects. ` +
                    `Please ask the AI to regenerate the workflow with proper ID format.`
                );
              }
            }
          }
          // Check triggers
          if (spec.triggers) {
            for (const [triggerKey, trigger] of Object.entries(spec.triggers)) {
              const triggerItem = trigger as any;
              if (
                triggerItem.id &&
                typeof triggerItem.id === 'object' &&
                triggerItem.id !== null
              ) {
                throw new Error(
                  `Invalid ID format for trigger "${triggerKey}". IDs must be strings or null, not objects. ` +
                    `Please ask the AI to regenerate the workflow with proper ID format.`
                );
              }
            }
          }
          // Check edges
          if (spec.edges) {
            for (const [edgeKey, edge] of Object.entries(spec.edges)) {
              const edgeItem = edge as any;
              if (
                edgeItem.id &&
                typeof edgeItem.id === 'object' &&
                edgeItem.id !== null
              ) {
                throw new Error(
                  `Invalid ID format for edge "${edgeKey}". IDs must be strings or null, not objects. ` +
                    `Please ask the AI to regenerate the workflow with proper ID format.`
                );
              }
            }
          }
        };

        validateIds(workflowSpec);

        // CRITICAL: Clear job editor URL params BEFORE importing workflow
        // This must happen FIRST to prevent race conditions where React tries
        // to reconnect to AI Assistant with stale job IDs during the import
        updateSearchParams({
          job: null,
          panel: null,
          'j-chat': null, // Also clear any job-mode AI sessions
        });

        // If AI Assistant panel is open in job mode, close it BEFORE import
        // since the job no longer exists
        if (sessionType === 'job_code') {
          closeAIAssistantPanel();
        }

        // Convert spec to state
        const workflowState = convertWorkflowSpecToState(workflowSpec);

        // Apply to canvas using existing import functionality
        // This will replace all jobs/triggers/edges with new IDs
        importWorkflow(workflowState);

        console.log('[AI Assistant] Workflow applied successfully');
      } catch (error) {
        console.error('[AI Assistant] Failed to apply workflow:', error);

        notifications.alert({
          title: 'Failed to apply workflow',
          description:
            error instanceof Error ? error.message : 'Invalid workflow YAML',
        });
      } finally {
        setApplyingMessageId(null);
      }
    },
    [importWorkflow, updateSearchParams, sessionType, closeAIAssistantPanel]
  );

  // Auto-apply workflow YAML when AI generates it in workflow_template mode
  // This effect runs once per session when first loaded
  useEffect(() => {
    if (sessionType !== 'workflow_template' || !messages.length) return;

    // Check if we've already completed initial auto-apply for this session
    // This prevents re-applying during reconnections or message updates
    if (
      sessionId &&
      hasCompletedInitialAutoApplyRef.current === sessionId &&
      connectionState === 'connected'
    ) {
      console.log(
        '[AI Assistant] Skipping auto-apply - already completed for session:',
        sessionId
      );
      return;
    }

    // Find the latest assistant message with code (most recent successful response)
    const messagesWithCode = messages.filter(
      msg => msg.role === 'assistant' && msg.code && msg.status === 'success'
    );

    console.log('[AI Assistant] Auto-apply check:', {
      sessionId,
      connectionState,
      hasCompletedForSession: hasCompletedInitialAutoApplyRef.current,
      sessionWorkflowId: workflowTemplateContext?.workflow_id,
      currentWorkflowId: workflow?.id,
      totalMessages: messages.length,
      messagesWithCode: messagesWithCode.length,
      messageIds: messagesWithCode.map(m => ({
        id: m.id,
        hasCode: !!m.code,
        codeLength: m.code?.length,
      })),
    });

    const latestMessage = messagesWithCode.pop(); // Get the most recent one

    if (latestMessage?.code && connectionState === 'connected') {
      console.log(
        '[AI Assistant] Auto-applying workflow from message:',
        latestMessage.id,
        '(newest of',
        messagesWithCode.length + 1,
        'messages with code)'
      );

      // Mark that we've completed initial auto-apply for this session
      // This prevents duplicate applications during reconnections
      if (sessionId) {
        hasCompletedInitialAutoApplyRef.current = sessionId;
      }

      // Apply the workflow
      void handleApplyWorkflow(latestMessage.code, latestMessage.id);
    }
  }, [
    messages,
    sessionType,
    sessionId,
    connectionState,
    workflowTemplateContext,
    workflow,
    handleApplyWorkflow,
  ]);

  return (
    <div
      className="flex h-full flex-shrink-0"
      style={{
        width: isAIAssistantPanelOpen ? `${width}px` : '0px',
        transition: isResizing
          ? 'none'
          : 'width 0.4s cubic-bezier(0.4, 0, 0.2, 1)',
      }}
    >
      {isAIAssistantPanelOpen && (
        <>
          <div
            className="w-1 bg-gray-200 hover:bg-blue-400 transition-colors cursor-col-resize flex-shrink-0"
            onMouseDown={handleMouseDown}
          />
          <div className="flex-1 overflow-hidden">
            <AIAssistantPanel
              isOpen={isAIAssistantPanelOpen}
              onClose={closeAIAssistantPanel}
              onNewConversation={handleNewConversation}
              onSessionSelect={handleSessionSelect}
              onShowSessions={handleShowSessions}
              onSendMessage={sendMessage}
              sessionId={sessionId}
              messageCount={messages.length}
              isLoading={isLoading}
              isResizable={true}
              store={aiStore}
              sessionType={sessionType}
              loadSessions={loadSessions}
            >
              <MessageList
                messages={messages}
                isLoading={isLoading}
                onApplyWorkflow={
                  sessionType === 'workflow_template'
                    ? handleApplyWorkflow
                    : undefined
                }
                applyingMessageId={applyingMessageId}
                showAddButtons={sessionType === 'job_code'}
              />
            </AIAssistantPanel>
          </div>
        </>
      )}
    </div>
  );
}

/**
 * BreadcrumbContent Component
 *
 * Internal component that renders breadcrumbs with store-first, props-fallback pattern.
 * This component must be inside StoreProvider to access sessionContextStore.
 *
 * Migration Strategy:
 * - Tries to get project data from sessionContextStore first
 * - Falls back to props if store data not yet available
 * - This ensures breadcrumbs work during migration and server-side rendering
 * - Eventually props can be removed when all project data flows through store
 */
interface BreadcrumbContentProps {
  workflowId: string;
  workflowName: string;
  projectIdFallback?: string;
  projectNameFallback?: string;
  projectEnvFallback?: string;
}

function BreadcrumbContent({
  workflowId,
  workflowName,
  projectIdFallback,
  projectNameFallback,
  projectEnvFallback,
}: BreadcrumbContentProps) {
  // Get project from store (may be null if not yet loaded)
  const projectFromStore = useProject();

  // Get workflow from store to read the current name
  const workflowFromStore = useWorkflowState(state => state.workflow);
  const latestSnapshotLockVersion = useLatestSnapshotLockVersion();

  // Get run panel state for Header tooltip logic
  const isRunPanelOpen = useIsRunPanelOpen();

  // Detect IDE mode
  const { searchParams } = useURLState();
  const isIDEOpen = searchParams.get('panel') === 'editor';

  // Store-first with props-fallback pattern
  // This ensures breadcrumbs work during:
  // 1. Initial server-side render (uses props)
  // 2. Store hydration period (uses props)
  // 3. Full collaborative mode (uses store)
  const projectId = projectFromStore?.id ?? projectIdFallback;
  const projectName = projectFromStore?.name ?? projectNameFallback;
  const projectEnv = projectFromStore?.env ?? projectEnvFallback;
  const currentWorkflowName = workflowFromStore?.name ?? workflowName;

  // Use shared version selection handler (destroys Y.Doc before switching)
  const handleVersionSelect = useVersionSelect();

  // Build breadcrumbs for Canvas mode only (IDE has its own breadcrumbs in FullScreenIDE)
  const breadcrumbElements = useMemo(() => {
    // Canvas mode: Projects > Project > Workflows > Workflow (with version dropdown)
    return [
      <BreadcrumbLink href="/projects" key="projects">
        Projects
      </BreadcrumbLink>,
      <BreadcrumbLink href={`/projects/${projectId}/w`} key="project">
        {projectName}
      </BreadcrumbLink>,
      <BreadcrumbLink href={`/projects/${projectId}/w`} key="workflows">
        Workflows
      </BreadcrumbLink>,
      <div key="workflow" className="flex items-center gap-2">
        <BreadcrumbText>{currentWorkflowName}</BreadcrumbText>
        <div className="flex items-center gap-1.5">
          <VersionDropdown
            currentVersion={workflowFromStore?.lock_version ?? null}
            latestVersion={latestSnapshotLockVersion}
            onVersionSelect={handleVersionSelect}
          />
          {projectEnv && (
            <div
              id="canvas-project-env-container"
              className="flex items-middle text-sm font-normal"
            >
              <span
                id="canvas-project-env"
                className="inline-flex items-center rounded-md px-1.5 py-0.5 text-xs font-medium bg-primary-100 text-primary-800"
                title={`Project environment is ${projectEnv}`}
              >
                {projectEnv}
              </span>
            </div>
          )}
        </div>
      </div>,
    ];
  }, [
    projectId,
    projectName,
    projectEnv,
    currentWorkflowName,
    workflowId,
    workflowFromStore?.lock_version,
    latestSnapshotLockVersion,
    handleVersionSelect,
  ]);

  return (
    <Header
      key="canvas-header"
      {...(projectId !== undefined && { projectId })}
      workflowId={workflowId}
      isRunPanelOpen={isRunPanelOpen}
      isIDEOpen={isIDEOpen}
    >
      {breadcrumbElements}
    </Header>
  );
}

export const CollaborativeEditor: WithActionProps<
  CollaborativeEditorDataProps
> = props => {
  // Extract data from props (ReactComponent hook passes data attributes as props)
  const workflowId = props['data-workflow-id'];
  const workflowName = props['data-workflow-name'];
  // Migration: Props are now fallbacks, sessionContextStore is primary source
  const projectId = props['data-project-id'];
  const projectName = props['data-project-name'];
  const projectEnv = props['data-project-env'];
  const rootProjectId = props['data-root-project-id'] ?? null;
  const rootProjectName = props['data-root-project-name'] ?? null;
  const isNewWorkflow = props['data-is-new-workflow'] === 'true';

  // Extract LiveView actions from props
  const liveViewActions = {
    pushEvent: props.pushEvent,
    pushEventTo: props.pushEventTo,
    handleEvent: props.handleEvent,
    navigate: props.navigate,
  };

  return (
    <KeyboardProvider>
      <div
<<<<<<< HEAD
        className="collaborative-editor h-full flex"
=======
        className="collaborative-editor h-full flex flex-col relative"
>>>>>>> 933da7e0
        data-testid="collaborative-editor"
      >
        <SocketProvider>
          <SessionProvider
            workflowId={workflowId}
            projectId={projectId}
            isNewWorkflow={isNewWorkflow}
          >
            <StoreProvider>
              <LiveViewActionsProvider actions={liveViewActions}>
                <VersionDebugLogger />
                <Toaster />
                {/* Main content area - pushed by AI panel */}
                <div className="flex-1 min-h-0 h-full overflow-hidden flex flex-col">
                  {/* Breadcrumb bar at top */}
                  <BreadcrumbContent
                    workflowId={workflowId}
                    workflowName={workflowName}
                    {...(projectId !== undefined && {
                      projectIdFallback: projectId,
                    })}
                    {...(projectName !== undefined && {
                      projectNameFallback: projectName,
                    })}
                    {...(projectEnv !== undefined && {
                      projectEnvFallback: projectEnv,
                    })}
                    {...(rootProjectId !== null && {
                      rootProjectIdFallback: rootProjectId,
                    })}
                    {...(rootProjectName !== null && {
                      rootProjectNameFallback: rootProjectName,
                    })}
                  />
                  {/* Content area below breadcrumbs */}
                  <div className="flex-1 min-h-0 h-full overflow-hidden">
                    <LoadingBoundary>
                      <div className="h-full w-full">
                        <WorkflowEditor
                          {...(rootProjectId !== null && {
                            parentProjectId: rootProjectId,
                          })}
                          {...(rootProjectName !== null && {
                            parentProjectName: rootProjectName,
                          })}
                        />
                      </div>
                    </LoadingBoundary>
                  </div>
                </div>
                {/* AI Assistant Panel - at root level, pushes everything */}
                <AIAssistantPanelWrapper />
              </LiveViewActionsProvider>
            </StoreProvider>
          </SessionProvider>
        </SocketProvider>
      </div>
    </KeyboardProvider>
  );
};<|MERGE_RESOLUTION|>--- conflicted
+++ resolved
@@ -1,10 +1,5 @@
-<<<<<<< HEAD
 import { useMemo, useState, useRef, useEffect, useCallback } from 'react';
-import { HotkeysProvider } from 'react-hotkeys-hook';
 import YAML from 'yaml';
-=======
-import { useMemo } from 'react';
->>>>>>> 933da7e0
 
 import { SocketProvider } from '../react/contexts/SocketProvider';
 import { useURLState } from '../react/lib/use-url-state';
@@ -48,13 +43,9 @@
   useUICommands,
 } from './hooks/useUI';
 import { useVersionSelect } from './hooks/useVersionSelect';
-<<<<<<< HEAD
 import { useWorkflowState, useWorkflowActions } from './hooks/useWorkflow';
 import { notifications } from './lib/notifications';
-=======
-import { useWorkflowState } from './hooks/useWorkflow';
 import { KeyboardProvider } from './keyboard';
->>>>>>> 933da7e0
 
 export interface CollaborativeEditorDataProps {
   'data-workflow-id': string;
@@ -1184,11 +1175,7 @@
   return (
     <KeyboardProvider>
       <div
-<<<<<<< HEAD
-        className="collaborative-editor h-full flex"
-=======
         className="collaborative-editor h-full flex flex-col relative"
->>>>>>> 933da7e0
         data-testid="collaborative-editor"
       >
         <SocketProvider>

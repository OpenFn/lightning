import { DataclipViewer } from '../../react/components/DataclipViewer';
import { DocumentTextIcon } from '@heroicons/react/24/outline';
import { ClockIcon } from '@heroicons/react/24/solid';
import Pill from '../Pill';
import truncateUid from '../../utils/truncateUID';
import formatDate from '../../utils/formatDate';
import DataclipTypePill from '../DataclipTypePill';
import type { Dataclip } from '../types';

const iconStyle = 'h-4 w-4 text-grey-400';

interface SelectedClipViewProps {
  dataclip: Dataclip;
  onUnselect: () => void;
  isNextCronRun?: boolean;
}

<<<<<<< HEAD
const SelectedClipView: React.FC<SelectedClipViewProps> = ({
  dataclip,
  onUnselect,
  isNextCronRun = false,
}) => {
  return (
    <>
      <div className="flex flex-col flex-0 gap-2">
        {isNextCronRun && (
          <div className="alert-warning flex flex-col gap-1 px-3 py-2 rounded-md border">
            <span className="text-sm font-medium">
              Default Next Input for Cron
            </span>
            <span className="text-xs">
              This workflow has a "cron" trigger, and by default it will use the
              input below for its next run. You can override that by starting a
              manual run with an empty input or a custom input at any time.
            </span>
          </div>
        )}
        <Pill onClose={onUnselect}>
          <div className="flex py-1 grow items-center justify-between">
            <div className="flex gap-1 items-center text-sm">
              {' '}
              {isNextCronRun ? (
                <ClockIcon
                  className={`${iconStyle} group-hover:scale-110 group-hover:text-primary-600`}
                />
              ) : (
                <DocumentTextIcon
                  className={`${iconStyle} group-hover:scale-110 group-hover:text-primary-600`}
                />
              )}{' '}
              {truncateUid(dataclip.id)}{' '}
            </div>
            <div className="text-xs truncate ml-2">
              {formatDate(new Date(dataclip.inserted_at))}
            </div>
          </div>
        </Pill>
        <div className="flex flex-row min-h-[28px] items-center mx-1">
          <div className="basis-1/2 font-medium text-secondary-700 text-sm">
            Type
          </div>
          <div className="basis-1/2 text-right">
            <DataclipTypePill type={dataclip.type} />
=======
const SelectedClipView: React.FC<SelectedClipViewProps> = ({ dataclip, onUnselect }) => {
  return <div className="relative h-full flex flex-col overflow-hidden">
    <div className="flex flex-col flex-0 gap-2">
      <Pill onClose={onUnselect}>
        <div className='flex py-1 grow items-center justify-between'>
          <div className="flex gap-1 items-center text-sm">
            {' '}
            <DocumentTextIcon
              className={`${iconStyle} group-hover:scale-110 group-hover:text-primary-600`}
            />{' '}
            {truncateUid(dataclip.id)}{' '}
          </div>
          <div className="text-xs truncate ml-2">
            {formatDate(new Date(dataclip.updated_at))}
>>>>>>> 7641d342
          </div>
        </div>
        <div className="flex flex-row min-h-[28px] items-center mx-1">
          <div className="basis-1/2 font-medium text-secondary-700 text-sm">
            Created at
          </div>
          <div className="basis-1/2 text-right text-sm text-nowrap">
            {formatDate(new Date(dataclip.inserted_at))}
          </div>
        </div>
        <div className="flex flex-row min-h-[28px] items-center mx-1">
          <div className="basis-1/2 font-medium text-secondary-700 text-sm">
            UUID
          </div>
          <div className="basis-1/2 text-right text-sm text-nowrap">
            {dataclip.id}
          </div>
        </div>
      </div>
<<<<<<< HEAD
      <DataclipViewer dataclipId={dataclip.id} />
    </>
  );
};
=======
    </div>
    <DataclipViewer dataclipId={dataclip.id} />
  </div>
}
>>>>>>> 7641d342

export default SelectedClipView;<|MERGE_RESOLUTION|>--- conflicted
+++ resolved
@@ -15,69 +15,37 @@
   isNextCronRun?: boolean;
 }
 
-<<<<<<< HEAD
-const SelectedClipView: React.FC<SelectedClipViewProps> = ({
-  dataclip,
-  onUnselect,
-  isNextCronRun = false,
-}) => {
-  return (
-    <>
-      <div className="flex flex-col flex-0 gap-2">
-        {isNextCronRun && (
-          <div className="alert-warning flex flex-col gap-1 px-3 py-2 rounded-md border">
-            <span className="text-sm font-medium">
-              Default Next Input for Cron
-            </span>
-            <span className="text-xs">
-              This workflow has a "cron" trigger, and by default it will use the
-              input below for its next run. You can override that by starting a
-              manual run with an empty input or a custom input at any time.
-            </span>
-          </div>
-        )}
-        <Pill onClose={onUnselect}>
-          <div className="flex py-1 grow items-center justify-between">
-            <div className="flex gap-1 items-center text-sm">
-              {' '}
-              {isNextCronRun ? (
-                <ClockIcon
-                  className={`${iconStyle} group-hover:scale-110 group-hover:text-primary-600`}
-                />
-              ) : (
-                <DocumentTextIcon
-                  className={`${iconStyle} group-hover:scale-110 group-hover:text-primary-600`}
-                />
-              )}{' '}
-              {truncateUid(dataclip.id)}{' '}
-            </div>
-            <div className="text-xs truncate ml-2">
-              {formatDate(new Date(dataclip.inserted_at))}
-            </div>
-          </div>
-        </Pill>
-        <div className="flex flex-row min-h-[28px] items-center mx-1">
-          <div className="basis-1/2 font-medium text-secondary-700 text-sm">
-            Type
-          </div>
-          <div className="basis-1/2 text-right">
-            <DataclipTypePill type={dataclip.type} />
-=======
-const SelectedClipView: React.FC<SelectedClipViewProps> = ({ dataclip, onUnselect }) => {
+const SelectedClipView: React.FC<SelectedClipViewProps> = ({ dataclip, onUnselect, isNextCronRun = false, }) => {
   return <div className="relative h-full flex flex-col overflow-hidden">
     <div className="flex flex-col flex-0 gap-2">
+      {isNextCronRun && (
+        <div className="alert-warning flex flex-col gap-1 px-3 py-2 rounded-md border">
+          <span className="text-sm font-medium">
+            Default Next Input for Cron
+          </span>
+          <span className="text-xs">
+            This workflow has a "cron" trigger, and by default it will use the
+            input below for its next run. You can override that by starting a
+            manual run with an empty input or a custom input at any time.
+          </span>
+        </div>
+      )}
       <Pill onClose={onUnselect}>
-        <div className='flex py-1 grow items-center justify-between'>
+        <div className="flex py-1 grow items-center justify-between">
           <div className="flex gap-1 items-center text-sm">
             {' '}
+            {isNextCronRun ? (
+              <ClockIcon
+                className={`${iconStyle} group-hover:scale-110 group-hover:text-primary-600`}
+              />
+            ) : (
             <DocumentTextIcon
               className={`${iconStyle} group-hover:scale-110 group-hover:text-primary-600`}
             />{' '}
             {truncateUid(dataclip.id)}{' '}
           </div>
           <div className="text-xs truncate ml-2">
-            {formatDate(new Date(dataclip.updated_at))}
->>>>>>> 7641d342
+            {formatDate(new Date(dataclip.inserted_at))}
           </div>
         </div>
         <div className="flex flex-row min-h-[28px] items-center mx-1">
@@ -97,16 +65,9 @@
           </div>
         </div>
       </div>
-<<<<<<< HEAD
-      <DataclipViewer dataclipId={dataclip.id} />
-    </>
-  );
-};
-=======
     </div>
     <DataclipViewer dataclipId={dataclip.id} />
   </div>
 }
->>>>>>> 7641d342
 
 export default SelectedClipView;
--- conflicted
+++ resolved
@@ -17,11 +17,7 @@
 
 interface ManualRunPanelProps {
   job_id: string;
-<<<<<<< HEAD
-  selected_dataclip_id: string | null;
   fixedHeight: boolean
-=======
->>>>>>> ba75162e
 }
 
 export const ManualRunPanel: WithActionProps<ManualRunPanelProps> = props => {
@@ -31,15 +27,10 @@
     before,
     after,
     query: urlQuery,
-<<<<<<< HEAD
-  } = useQuery(['active_panel', 'type', 'before', 'after', 'query']);
-  const { pushEvent, job_id, selected_dataclip_id, navigate, fixedHeight = false } = props;
-=======
     a: runId,
   } = useQuery(['active_panel', 'type', 'before', 'after', 'query', 'a']);
-  const { pushEvent, pushEventTo, job_id, navigate } = props;
-
->>>>>>> ba75162e
+  const { pushEvent, pushEventTo, job_id, navigate, fixedHeight = false } = props;
+
   const [selectedOption, setSelectedOption] = React.useState<SeletableOptions>(
     active_panel
       ? (Number(active_panel) as unknown as SeletableOptions)
@@ -265,11 +256,8 @@
             clearFilter={clearFilter}
             selectedDates={selectedDates}
             setSelectedDates={setSelectedDates}
-<<<<<<< HEAD
             fixedHeight={fixedHeight}
-=======
             currentRunDataclip={currentRunDataclip}
->>>>>>> ba75162e
           />
         );
       case SeletableOptions.CUSTOM:
@@ -293,6 +281,7 @@
     pushEvent,
     handleSearchSumbit,
     currentRunDataclip,
+    fixedHeight
   ]);
 
   return (

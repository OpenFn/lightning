import { ClockIcon, GlobeAltIcon } from '@heroicons/react/24/outline';
import type { MiniMapNodeProps } from '@xyflow/react';
import { memo } from 'react';

import { useWorkflowStore } from '../../workflow-store/store';
import useAdaptorIcons from '../useAdaptorIcons';
import getAdaptorName from '../util/get-adaptor-name';

type Trigger = {
  id: string;
<<<<<<< HEAD
  type: 'webhook' | 'cron';
=======
  type: 'webhook' | 'cron' | 'kafka';
>>>>>>> 94bbbb73
};

type Job = {
  id: string;
  adaptor?: string;
};

/**
 * MiniMap node renderer for workflow diagrams.
 *
 * This component is shared between Phoenix LiveView and Collaborative Editor:
 * - Phoenix LiveView: Uses Zustand store (no props needed)
 * - Collaborative Editor: Pass jobs/triggers as props
 *
 * @param jobs - Optional jobs array (falls back to useWorkflowStore if not
 *   provided)
 * @param triggers - Optional triggers array (falls back to useWorkflowStore
 *   if not provided)
 *
 * @example
 * // Phoenix LiveView usage (store-based)
 * <MiniMap nodeComponent={MiniMapNode} />
 *
 * @example
 * // Collaborative Editor usage (props-based)
 * <MiniMap
 *   nodeComponent={(props) => (
 *     <MiniMapNode {...props} jobs={jobs} triggers={triggers} />
 *   )}
 * />
 */
const MiniMapNode = ({
  x,
  y,
  width: _width,
  height: _height,
  id,
  selected: _selected,
  jobs: propJobs,
  triggers: propTriggers,
}: MiniMapNodeProps & { jobs?: Job[]; triggers?: Trigger[] }) => {
  // Fallback to store when props not provided (Phoenix LiveView pattern)
  const storeData = useWorkflowStore();
  const jobs = propJobs ?? storeData.jobs;
  const triggers = propTriggers ?? storeData.triggers;
  const adaptorIconsData = useAdaptorIcons();

  // Check if this node is a trigger by looking it up in the triggers array
  const trigger = triggers.find((trigger: Trigger) => trigger.id === id);
  const isTrigger = !!trigger;

  // For triggers, we'll use the appropriate icon
  if (isTrigger) {
    // Use the same icons as the main Trigger component
    const icon =
      trigger.type === 'webhook' ? (
        <GlobeAltIcon className="w-full h-full text-gray-500" />
      ) : (
        <ClockIcon className="w-full h-full text-gray-500" />
      );

    return (
      <g>
        <circle
          cx={x + 60}
          cy={y + 60}
          r={60}
          fill="white"
          stroke="#ccc"
          strokeWidth={8}
        />
        <foreignObject x={x + 30} y={y + 30} width={60} height={60}>
          {icon}
        </foreignObject>
      </g>
    );
  }

  // For jobs, we'll use the adaptor icon if available
  const job = jobs.find((job: Job) => job.id === id);
  const adaptor = job?.adaptor ? getAdaptorName(job.adaptor) : null;
  const icon =
    adaptor && adaptorIconsData && adaptor in adaptorIconsData
      ? adaptorIconsData[adaptor]?.square
      : null;

  // Fallback to rectangle if no icon is available
  return (
    <g>
      <rect
        x={x}
        y={y}
        width={120}
        height={120}
        fill="white"
        stroke="#ccc"
        strokeWidth={8}
        rx={20}
      />
      {icon && (
        <image x={x + 20} y={y + 20} width={80} height={80} href={icon} />
      )}
    </g>
  );
};

export default memo(MiniMapNode);<|MERGE_RESOLUTION|>--- conflicted
+++ resolved
@@ -8,11 +8,7 @@
 
 type Trigger = {
   id: string;
-<<<<<<< HEAD
-  type: 'webhook' | 'cron';
-=======
   type: 'webhook' | 'cron' | 'kafka';
->>>>>>> 94bbbb73
 };
 
 type Job = {

import React, { useCallback, useEffect, useRef, useState } from 'react';
import {
  ReactFlow,
  Controls,
  ControlButton,
  ReactFlowProvider,
  applyNodeChanges,
  getNodesBounds,
  MiniMap,
  Background,
  type NodeChange,
  type ReactFlowInstance,
  type Rect,
} from '@xyflow/react';
import tippy, { type Instance as TippyInstance } from 'tippy.js';

import { FIT_DURATION, FIT_PADDING } from './constants';
import MiniMapNode from './components/MiniMapNode';
import edgeTypes from './edges';
import layout from './layout';
import nodeTypes from './nodes';
import useConnect from './useConnect';
import usePlaceholders from './usePlaceholders';
import fromWorkflow from './util/from-workflow';
import shouldLayout from './util/should-layout';
import throttle from './util/throttle';

import { useWorkflowStore } from '../workflow-store/store';
import type { Flow, Positions } from './types';
import { getVisibleRect, isPointInRect } from './util/viewport';

type WorkflowDiagramProps = {
  el?: HTMLElement | null;
  containerEl?: HTMLElement | null;
  selection: string | null;
  onSelectionChange: (id: string | null) => void;
  forceFit?: boolean;
};

export type ChartCache = {
  positions: Positions;
  lastSelection: string | null;
  lastLayout?: string;
  layoutDuration?: number;
};

const LAYOUT_DURATION = 300;

// Simple React hook for Tippy tooltips that finds buttons by their content
const useTippyForControls = () => {
  useEffect(() => {
    // Find the control buttons and initialize tooltips based on their dataset attributes
    const buttons = document.querySelectorAll('.react-flow__controls button');

    buttons.forEach(button => {
      if (button instanceof HTMLElement && button.dataset.tooltip) {
        tippy(button, {
          content: button.dataset.tooltip,
          placement: 'right',
          animation: false,
          allowHTML: false,
        });
      }
    });

    return () => {
      // Destroy all tooltips when the component unmounts
      buttons.forEach(button => {
        const instance = tippy(button);
        if (instance) {
          instance.destroy();
        }
      });
    };
  }, []); // Only run once on mount
};

export default function WorkflowDiagram(props: WorkflowDiagramProps) {
  const { selection, onSelectionChange, containerEl: el } = props;

  const {
    jobs,
    triggers,
    edges,
    disabled,
    positions: fixedPositions,
    updatePositions,
  } = useWorkflowStore();

  const [model, setModel] = useState<Flow.Model>({ nodes: [], edges: [] });

  const workflowDiagramRef = useRef<HTMLDivElement>(null);

  const toggleAutoLayout = useCallback(() => {
    if (fixedPositions) {
      // set positions to null to enable auto layout
      updatePositions(null);
      forceLayout();
    } else {
      // fix positions to enable manual layout
      updatePositions(chartCache.current.positions);
    }
  }, [fixedPositions]);

  const updateSelection = useCallback(
    (id?: string | null) => {
      id = id || null;

      chartCache.current.lastSelection = id;
      onSelectionChange(id);
    },
    [onSelectionChange, selection]
  );

  const {
    placeholders,
    add: addPlaceholder,
    cancel: cancelPlaceholder,
  } = usePlaceholders(el, updateSelection);

  const workflow = React.useMemo(
    () => ({
      jobs,
      triggers,
      edges,
      disabled,
    }),
    [jobs, triggers, edges, disabled]
  );

  // Track positions and selection on a ref, as a passive cache, to prevent re-renders

  const chartCache = useRef<ChartCache>({
    positions: {},
    // This will set the initial selection into the cache
    lastSelection: selection,
  });

  const [flow, setFlow] = useState<ReactFlowInstance>();

  const forceLayout = useCallback(
    (newModel?: Flow.Model) => {
      const viewBounds = {
        width: workflowDiagramRef.current?.clientWidth ?? 0,
        height: workflowDiagramRef.current?.clientHeight ?? 0,
      };
      layout(newModel ?? model, setModel, flow, viewBounds, {
        duration: props.layoutDuration ?? LAYOUT_DURATION,
        forceFit: props.forceFit,
      }).then(positions => {
        // Note we don't update positions until the animation has finished
        chartCache.current.positions = positions;
      });
    },
    [flow, model]
  );

  // Respond to changes pushed into the component from outside
  // This usually means the workflow has changed or its the first load, so we don't want to animate
  // Later, if responding to changes from other users live, we may want to animate
  useEffect(() => {
    const { positions: prevPositions } = chartCache.current;
    const newModel = fromWorkflow(
      workflow,
      fixedPositions || prevPositions,
      placeholders,
      // Re-render the model based on whatever was last selected
      // This handles first load and new node safely
      chartCache.current.lastSelection
    );

    // Look at the new model structure through the edges
    // This will tell us if there's been a structural change
    // in the model and force an updaet
    const layoutId = shouldLayout(
      newModel.edges,
      chartCache.current.lastLayout
    );
    if (fixedPositions) {
      if (layoutId) {
        updatePositions(fixedPositions);

        chartCache.current.lastLayout = layoutId;
        chartCache.current.positions = fixedPositions;
      }
      setModel(newModel);
    } else if (flow && newModel.nodes.length) {
      if (layoutId || fixedPositions === null) {
        chartCache.current.lastLayout = layoutId;
        forceLayout(newModel);
      } else {
        // If layout is id, ensure nodes have positions
        // This is really only needed when there's a single trigger node
        newModel.nodes.forEach(n => {
          if (!n.position) {
            n.position = { x: 0, y: 0 };
          }
        });
        setModel(newModel);
      }
    } else {
      // reset chart cache
      chartCache.current.positions = {};
    }
  }, [workflow, flow, placeholders, el, updatePositions]);

  const onNodesChange = useCallback(
    (changes: NodeChange[]) => {
      const newNodes = applyNodeChanges(changes, model.nodes);
      setModel({ nodes: newNodes, edges: model.edges });

      if (fixedPositions) {
        const newPositions = newNodes.reduce((obj, next) => {
          obj[next.id] = next.position;
          return obj;
        }, {} as Positions);
        chartCache.current.positions = newPositions;
        updatePositions(newPositions);
      }
    },
    [setModel, model, fixedPositions, updatePositions]
  );

  const handleNodeClick = useCallback(
    (_event: React.MouseEvent, node: Flow.Node) => {
      if (node.type != 'placeholder') cancelPlaceholder();
      updateSelection(node.id);
    },
    [updateSelection]
  );

  const handleEdgeClick = useCallback(
    (_event: React.MouseEvent, edge: Flow.Edge) => {
      cancelPlaceholder();
      updateSelection(edge.id);
    },
    [updateSelection]
  );

  const handleBackgroundClick = useCallback(
    (event: React.MouseEvent) => {
      if (
        event.target instanceof HTMLElement &&
        event.target.classList?.contains('react-flow__pane')
      ) {
        cancelPlaceholder();
        updateSelection(null);
      }
    },
    [updateSelection]
  );

  // Trigger a fit to bounds when the parent div changes size
  // To keep the chart more stable, try and take a snapshot of the target bounds
  // when a new resize starts
  // This will be imperfect but stops the user completely losing context
  useEffect(() => {
    if (flow && el) {
      let isFirstCallback = true;

      let cachedTargetBounds: Rect | null = null;
      let cacheTimeout: any;

      const throttledResize = throttle(() => {
        clearTimeout(cacheTimeout);

        // After 3 seconds, clear the timeout and take a new cache snapshot
        cacheTimeout = setTimeout(() => {
          cachedTargetBounds = null;
        }, 3000);

        if (!cachedTargetBounds) {
          // Take a snapshot of what bounds to try and maintain throughout the resize
          const viewBounds = {
            width: el.clientWidth ?? 0,
            height: el.clientHeight ?? 0,
          };
          const rect = getVisibleRect(flow.getViewport(), viewBounds, 1);
          const visible = model.nodes.filter(n =>
            isPointInRect(n.position, rect)
          );
          cachedTargetBounds = getNodesBounds(visible);
        }

        // Run an animated fit
        flow.fitBounds(cachedTargetBounds, {
          duration: FIT_DURATION,
          padding: FIT_PADDING,
        });
      }, FIT_DURATION * 2);

      const resizeOb = new ResizeObserver(function (entries) {
        if (!isFirstCallback) {
          // Don't fit when the listener attaches (it callsback immediately)
          throttledResize();
        }
        isFirstCallback = false;
      });
      resizeOb.observe(el);

      return () => {
        throttledResize.cancel();
        resizeOb.unobserve(el);
      };
    }
  }, [flow, model, el]);

  const connectHandlers = useConnect(model, setModel, addPlaceholder, flow);

  // Set up tooltips for control buttons
  useTippyForControls();

  return (
    <ReactFlowProvider>
      <ReactFlow
        ref={workflowDiagramRef}
        maxZoom={1}
        proOptions={{ account: 'paid-pro', hideAttribution: true }}
        nodes={model.nodes}
        edges={model.edges}
        onNodesChange={onNodesChange}
        nodesDraggable={fixedPositions}
        nodeTypes={nodeTypes}
        edgeTypes={edgeTypes}
        onClick={handleBackgroundClick}
        onNodeClick={handleNodeClick}
        onEdgeClick={handleEdgeClick}
        onInit={setFlow}
        deleteKeyCode={null}
        fitView
        fitViewOptions={{ padding: FIT_PADDING }}
        minZoom={0.2}
        {...connectHandlers}
      >
        <Controls position="bottom-left" showInteractive={false}>
          <ControlButton
            onClick={toggleAutoLayout}
            data-tooltip={
              fixedPositions
                ? 'Switch to auto layout'
                : 'Switch to manual layout'
            }
          >
            {fixedPositions ? (
              <span className="text-black hero-sparkles w-4 h-4" />
            ) : (
              <span className="text-primary-600 hero-sparkles-solid w-4 h-4" />
            )}
          </ControlButton>
<<<<<<< HEAD
          <ControlButton onClick={() => forceLayout()}>FrcL</ControlButton>
=======
          <ControlButton
            onClick={() =>
              layout(
                model,
                setModel,
                flow,
                {
                  width: workflowDiagramRef.current?.clientWidth ?? 0,
                  height: workflowDiagramRef.current?.clientHeight ?? 0,
                },
                { duration: LAYOUT_DURATION, forceFit: true }
              )
            }
            data-tooltip="Force auto-layout (override all manual positions)"
          >
            <span className="text-black hero-squares-2x2 w-4 h-4" />
          </ControlButton>
>>>>>>> 84c4ac77
        </Controls>
        <Background />
        <MiniMap
          zoomable
          pannable
          className="border border-2 border-gray-200"
          nodeComponent={MiniMapNode}
        />
      </ReactFlow>
    </ReactFlowProvider>
  );
}<|MERGE_RESOLUTION|>--- conflicted
+++ resolved
@@ -347,27 +347,12 @@
               <span className="text-primary-600 hero-sparkles-solid w-4 h-4" />
             )}
           </ControlButton>
-<<<<<<< HEAD
-          <ControlButton onClick={() => forceLayout()}>FrcL</ControlButton>
-=======
           <ControlButton
-            onClick={() =>
-              layout(
-                model,
-                setModel,
-                flow,
-                {
-                  width: workflowDiagramRef.current?.clientWidth ?? 0,
-                  height: workflowDiagramRef.current?.clientHeight ?? 0,
-                },
-                { duration: LAYOUT_DURATION, forceFit: true }
-              )
-            }
+            onClick={() => forceLayout()}
             data-tooltip="Force auto-layout (override all manual positions)"
           >
             <span className="text-black hero-squares-2x2 w-4 h-4" />
           </ControlButton>
->>>>>>> 84c4ac77
         </Controls>
         <Background />
         <MiniMap

--- conflicted
+++ resolved
@@ -12,31 +12,28 @@
  * - Panel collapse/expand functionality
  */
 
-import { render, screen, waitFor } from "@testing-library/react";
-import userEvent from "@testing-library/user-event";
-import { HotkeysProvider } from "react-hotkeys-hook";
-import * as Y from "yjs";
-import { beforeEach, describe, expect, test, vi } from "vitest";
-import { FullScreenIDE } from "../../../../js/collaborative-editor/components/ide/FullScreenIDE";
-import * as dataclipApi from "../../../../js/collaborative-editor/api/dataclips";
-import type { Workflow } from "../../../../js/collaborative-editor/types/workflow";
-<<<<<<< HEAD
-=======
-import { StoreProvider } from "#/collaborative-editor/contexts/StoreProvider";
->>>>>>> 7def9226
+import { render, screen, waitFor } from '@testing-library/react';
+import userEvent from '@testing-library/user-event';
+import { HotkeysProvider } from 'react-hotkeys-hook';
+import * as Y from 'yjs';
+import { beforeEach, describe, expect, test, vi } from 'vitest';
+import { FullScreenIDE } from '../../../../js/collaborative-editor/components/ide/FullScreenIDE';
+import * as dataclipApi from '../../../../js/collaborative-editor/api/dataclips';
+import type { Workflow } from '../../../../js/collaborative-editor/types/workflow';
+import { StoreProvider } from '#/collaborative-editor/contexts/StoreProvider';
 
 // Mock dependencies
-vi.mock("../../../../js/collaborative-editor/api/dataclips");
+vi.mock('../../../../js/collaborative-editor/api/dataclips');
 
 // Mock MonacoEditor
-vi.mock("@monaco-editor/react", () => ({
+vi.mock('@monaco-editor/react', () => ({
   default: ({ value }: { value: string }) => (
     <div data-testid="monaco-editor">{value}</div>
   ),
 }));
 
 // Mock the monaco module to avoid monaco-editor package resolution issues
-vi.mock("../../../../js/monaco", () => ({
+vi.mock('../../../../js/monaco', () => ({
   MonacoEditor: ({ value }: { value?: string }) => (
     <div data-testid="monaco-editor">{value}</div>
   ),
@@ -45,28 +42,28 @@
 
 // Mock tab panel components to avoid monaco-editor dependency in log-viewer
 vi.mock(
-  "../../../../js/collaborative-editor/components/run-viewer/RunTabPanel",
+  '../../../../js/collaborative-editor/components/run-viewer/RunTabPanel',
   () => ({
     RunTabPanel: () => <div>Run Tab Content</div>,
   })
 );
 
 vi.mock(
-  "../../../../js/collaborative-editor/components/run-viewer/LogTabPanel",
+  '../../../../js/collaborative-editor/components/run-viewer/LogTabPanel',
   () => ({
     LogTabPanel: () => <div>Log Tab Content</div>,
   })
 );
 
 vi.mock(
-  "../../../../js/collaborative-editor/components/run-viewer/InputTabPanel",
+  '../../../../js/collaborative-editor/components/run-viewer/InputTabPanel',
   () => ({
     InputTabPanel: () => <div>Input Tab Content</div>,
   })
 );
 
 vi.mock(
-  "../../../../js/collaborative-editor/components/run-viewer/OutputTabPanel",
+  '../../../../js/collaborative-editor/components/run-viewer/OutputTabPanel',
   () => ({
     OutputTabPanel: () => <div>Output Tab Content</div>,
   })
@@ -74,7 +71,7 @@
 
 // Mock CollaborativeMonaco
 vi.mock(
-  "../../../../js/collaborative-editor/components/CollaborativeMonaco",
+  '../../../../js/collaborative-editor/components/CollaborativeMonaco',
   () => ({
     CollaborativeMonaco: () => (
       <div data-testid="collaborative-monaco">Monaco Editor</div>
@@ -84,7 +81,7 @@
 
 // Mock ManualRunPanel
 vi.mock(
-  "../../../../js/collaborative-editor/components/ManualRunPanel",
+  '../../../../js/collaborative-editor/components/ManualRunPanel',
   () => ({
     ManualRunPanel: ({
       renderMode,
@@ -103,14 +100,14 @@
       if (onRunStateChange) {
         setTimeout(() => {
           onRunStateChange(true, false, () => {
-            console.log("Mock run triggered");
+            console.log('Mock run triggered');
           });
         }, 0);
       }
 
       return (
         <div data-testid="manual-run-panel" data-render-mode={renderMode}>
-          ManualRunPanel (renderMode: {renderMode || "standalone"})
+          ManualRunPanel (renderMode: {renderMode || 'standalone'})
         </div>
       );
     },
@@ -119,18 +116,18 @@
 
 // Mock useURLState hook
 const mockSearchParams = new URLSearchParams();
-mockSearchParams.set("job", "job-1");
-
-vi.mock("../../../../js/react/lib/use-url-state", () => ({
+mockSearchParams.set('job', 'job-1');
+
+vi.mock('../../../../js/react/lib/use-url-state', () => ({
   useURLState: () => ({
     searchParams: mockSearchParams,
     updateSearchParams: vi.fn(),
-    hash: "",
+    hash: '',
   }),
 }));
 
 // Mock session hooks
-vi.mock("../../../../js/collaborative-editor/hooks/useSession", () => ({
+vi.mock('../../../../js/collaborative-editor/hooks/useSession', () => ({
   useSession: () => ({
     awareness: {
       setLocalStateField: vi.fn(),
@@ -139,10 +136,10 @@
   }),
 }));
 
-vi.mock("../../../../js/collaborative-editor/hooks/useSessionContext", () => ({
+vi.mock('../../../../js/collaborative-editor/hooks/useSessionContext', () => ({
   useProject: () => ({
-    id: "project-1",
-    name: "Test Project",
+    id: 'project-1',
+    name: 'Test Project',
   }),
   useProjectRepoConnection: () => undefined,
   useLatestSnapshotLockVersion: () => 1,
@@ -150,14 +147,14 @@
 
 // Mock workflow hooks
 const mockWorkflow: Workflow = {
-  id: "workflow-1",
-  name: "Test Workflow",
+  id: 'workflow-1',
+  name: 'Test Workflow',
   jobs: [
     {
-      id: "job-1",
-      name: "Test Job",
-      adaptor: "@openfn/language-http@latest",
-      body: "fn(state => state)",
+      id: 'job-1',
+      name: 'Test Job',
+      adaptor: '@openfn/language-http@latest',
+      body: 'fn(state => state)',
       enabled: true,
       project_credential_id: null,
       keychain_credential_id: null,
@@ -165,8 +162,8 @@
   ],
   triggers: [
     {
-      id: "trigger-1",
-      type: "webhook",
+      id: 'trigger-1',
+      type: 'webhook',
       enabled: true,
     },
   ],
@@ -174,28 +171,25 @@
 };
 
 const mockYText = new Y.Text();
-mockYText.insert(0, "fn(state => state)");
-
-vi.mock("../../../../js/collaborative-editor/hooks/useWorkflow", () => ({
+mockYText.insert(0, 'fn(state => state)');
+
+vi.mock('../../../../js/collaborative-editor/hooks/useWorkflow', () => ({
   useCanSave: () => ({
     canSave: true,
-    tooltipMessage: "Save workflow",
+    tooltipMessage: 'Save workflow',
   }),
   useCanRun: () => ({
     canRun: true,
-    tooltipMessage: "Run workflow",
+    tooltipMessage: 'Run workflow',
   }),
   useCurrentJob: () => ({
     job: {
-      id: "job-1",
-      name: "Test Job",
-      adaptor: "@openfn/language-http@latest",
-      body: "fn(state => state)",
-<<<<<<< HEAD
-=======
+      id: 'job-1',
+      name: 'Test Job',
+      adaptor: '@openfn/language-http@latest',
+      body: 'fn(state => state)',
       project_credential_id: null,
       keychain_credential_id: null,
->>>>>>> 7def9226
     },
     ytext: mockYText,
   }),
@@ -212,12 +206,12 @@
       edges: mockWorkflow.edges,
       positions: {},
     };
-    return typeof selector === "function" ? selector(state) : state;
+    return typeof selector === 'function' ? selector(state) : state;
   },
 }));
 
 // Mock useRun hooks
-vi.mock("../../../../js/collaborative-editor/hooks/useRun", () => ({
+vi.mock('../../../../js/collaborative-editor/hooks/useRun', () => ({
   useRunStoreInstance: () => ({
     getState: vi.fn(() => ({
       run: null,
@@ -230,7 +224,7 @@
 }));
 
 // Mock credential hooks
-vi.mock("../../../../js/collaborative-editor/hooks/useCredentials", () => ({
+vi.mock('../../../../js/collaborative-editor/hooks/useCredentials', () => ({
   useCredentials: () => ({
     projectCredentials: [],
     keychainCredentials: [],
@@ -241,7 +235,7 @@
 }));
 
 // Mock adaptor hooks
-vi.mock("../../../../js/collaborative-editor/hooks/useAdaptors", () => ({
+vi.mock('../../../../js/collaborative-editor/hooks/useAdaptors', () => ({
   useProjectAdaptors: () => ({
     projectAdaptors: [],
     allAdaptors: [],
@@ -250,7 +244,7 @@
 
 // Mock LiveView actions
 vi.mock(
-  "../../../../js/collaborative-editor/contexts/LiveViewActionsContext",
+  '../../../../js/collaborative-editor/contexts/LiveViewActionsContext',
   () => ({
     useLiveViewActions: () => ({
       pushEvent: vi.fn(),
@@ -261,14 +255,14 @@
 
 // Mock adaptor modals
 vi.mock(
-  "../../../../js/collaborative-editor/components/ConfigureAdaptorModal",
+  '../../../../js/collaborative-editor/components/ConfigureAdaptorModal',
   () => ({
     ConfigureAdaptorModal: () => <div data-testid="configure-adaptor-modal" />,
   })
 );
 
 vi.mock(
-  "../../../../js/collaborative-editor/components/AdaptorSelectionModal",
+  '../../../../js/collaborative-editor/components/AdaptorSelectionModal',
   () => ({
     AdaptorSelectionModal: () => <div data-testid="adaptor-selection-modal" />,
   })
@@ -276,14 +270,14 @@
 
 // Mock ActiveCollaborators
 vi.mock(
-  "../../../../js/collaborative-editor/components/ActiveCollaborators",
+  '../../../../js/collaborative-editor/components/ActiveCollaborators',
   () => ({
     ActiveCollaborators: () => <div data-testid="active-collaborators" />,
   })
 );
 
 // Mock react-resizable-panels
-vi.mock("react-resizable-panels", () => ({
+vi.mock('react-resizable-panels', () => ({
   Panel: ({ children }: any) => {
     return <div data-testid="panel">{children}</div>;
   },
@@ -306,7 +300,7 @@
   );
 }
 
-describe("FullScreenIDE", () => {
+describe('FullScreenIDE', () => {
   beforeEach(() => {
     vi.clearAllMocks();
 
@@ -318,12 +312,12 @@
     });
 
     // Reset search params
-    mockSearchParams.delete("job");
-    mockSearchParams.set("job", "job-1");
-  });
-
-  describe("panel layout", () => {
-    test("renders with three-panel layout", async () => {
+    mockSearchParams.delete('job');
+    mockSearchParams.set('job', 'job-1');
+  });
+
+  describe('panel layout', () => {
+    test('renders with three-panel layout', async () => {
       const onClose = vi.fn();
 
       renderFullScreenIDE({
@@ -332,15 +326,15 @@
 
       // Wait for component to render
       await waitFor(() => {
-        expect(screen.getByTestId("panel-group")).toBeInTheDocument();
+        expect(screen.getByTestId('panel-group')).toBeInTheDocument();
       });
 
       // Should have three panels
-      const panels = screen.getAllByTestId("panel");
+      const panels = screen.getAllByTestId('panel');
       expect(panels).toHaveLength(3);
     });
 
-    test("left panel contains ManualRunPanel with embedded mode", async () => {
+    test('left panel contains ManualRunPanel with embedded mode', async () => {
       const onClose = vi.fn();
 
       renderFullScreenIDE({
@@ -349,15 +343,15 @@
 
       // Wait for ManualRunPanel to render
       await waitFor(() => {
-        expect(screen.getByTestId("manual-run-panel")).toBeInTheDocument();
+        expect(screen.getByTestId('manual-run-panel')).toBeInTheDocument();
       });
 
       // Should use embedded mode
-      const manualRunPanel = screen.getByTestId("manual-run-panel");
-      expect(manualRunPanel.getAttribute("data-render-mode")).toBe("embedded");
-    });
-
-    test("center panel contains CollaborativeMonaco editor", async () => {
+      const manualRunPanel = screen.getByTestId('manual-run-panel');
+      expect(manualRunPanel.getAttribute('data-render-mode')).toBe('embedded');
+    });
+
+    test('center panel contains CollaborativeMonaco editor', async () => {
       const onClose = vi.fn();
 
       renderFullScreenIDE({
@@ -366,28 +360,28 @@
 
       // Wait for Monaco editor to render
       await waitFor(() => {
-        expect(screen.getByTestId("collaborative-monaco")).toBeInTheDocument();
-      });
-    });
-
-    test("shows Input, Code, and Output panel labels", async () => {
-      const onClose = vi.fn();
-
-      renderFullScreenIDE({
-        onClose,
-      });
-
-      await waitFor(() => {
-        expect(screen.getByText("Input")).toBeInTheDocument();
-      });
-
-      expect(screen.getByText("Code")).toBeInTheDocument();
-      expect(screen.getByText("Output")).toBeInTheDocument();
-    });
-  });
-
-  describe("header integration", () => {
-    test("displays job name in header", async () => {
+        expect(screen.getByTestId('collaborative-monaco')).toBeInTheDocument();
+      });
+    });
+
+    test('shows Input, Code, and Output panel labels', async () => {
+      const onClose = vi.fn();
+
+      renderFullScreenIDE({
+        onClose,
+      });
+
+      await waitFor(() => {
+        expect(screen.getByText('Input')).toBeInTheDocument();
+      });
+
+      expect(screen.getByText('Code')).toBeInTheDocument();
+      expect(screen.getByText('Output')).toBeInTheDocument();
+    });
+  });
+
+  describe('header integration', () => {
+    test('displays job name in header', async () => {
       const onClose = vi.fn();
 
       renderFullScreenIDE({
@@ -399,7 +393,7 @@
       });
     });
 
-    test("displays Run button in header", async () => {
+    test('displays Run button in header', async () => {
       const onClose = vi.fn();
 
       renderFullScreenIDE({
@@ -408,12 +402,12 @@
 
       await waitFor(() => {
         expect(
-          screen.getByRole("button", { name: /run/i })
+          screen.getByRole('button', { name: /run/i })
         ).toBeInTheDocument();
       });
     });
 
-    test("displays Save button in header", async () => {
+    test('displays Save button in header', async () => {
       const onClose = vi.fn();
 
       renderFullScreenIDE({
@@ -422,12 +416,12 @@
 
       await waitFor(() => {
         expect(
-          screen.getByRole("button", { name: /save/i })
+          screen.getByRole('button', { name: /save/i })
         ).toBeInTheDocument();
       });
     });
 
-    test("displays Close button in header", async () => {
+    test('displays Close button in header', async () => {
       const onClose = vi.fn();
 
       renderFullScreenIDE({
@@ -436,14 +430,14 @@
 
       await waitFor(() => {
         expect(
-          screen.getByRole("button", { name: /close/i })
+          screen.getByRole('button', { name: /close/i })
         ).toBeInTheDocument();
       });
     });
   });
 
-  describe("run state management", () => {
-    test("Run button is enabled when canRunWorkflow is true", async () => {
+  describe('run state management', () => {
+    test('Run button is enabled when canRunWorkflow is true', async () => {
       const onClose = vi.fn();
 
       renderFullScreenIDE({
@@ -452,12 +446,12 @@
 
       // Wait for onRunStateChange to be called and run button to be enabled
       await waitFor(() => {
-        const runButton = screen.getByRole("button", { name: /run/i });
+        const runButton = screen.getByRole('button', { name: /run/i });
         expect(runButton).not.toBeDisabled();
       });
     });
 
-    test("receives run state from ManualRunPanel via onRunStateChange", async () => {
+    test('receives run state from ManualRunPanel via onRunStateChange', async () => {
       const onClose = vi.fn();
 
       renderFullScreenIDE({
@@ -466,19 +460,19 @@
 
       // Wait for ManualRunPanel to mount and call onRunStateChange
       await waitFor(() => {
-        expect(screen.getByTestId("manual-run-panel")).toBeInTheDocument();
+        expect(screen.getByTestId('manual-run-panel')).toBeInTheDocument();
       });
 
       // Run button should be enabled (from mocked ManualRunPanel)
       await waitFor(() => {
-        const runButton = screen.getByRole("button", { name: /run/i });
+        const runButton = screen.getByRole('button', { name: /run/i });
         expect(runButton).not.toBeDisabled();
       });
     });
   });
 
-  describe("keyboard shortcuts", () => {
-    test("Escape key eventually calls onClose", async () => {
+  describe('keyboard shortcuts', () => {
+    test('Escape key eventually calls onClose', async () => {
       const user = userEvent.setup();
       const onClose = vi.fn();
 
@@ -487,32 +481,32 @@
       });
 
       await waitFor(() => {
-        expect(screen.getByTestId("collaborative-monaco")).toBeInTheDocument();
+        expect(screen.getByTestId('collaborative-monaco')).toBeInTheDocument();
       });
 
       // First Escape - should blur Monaco (but we can't test focus in this mock)
-      await user.keyboard("{Escape}");
+      await user.keyboard('{Escape}');
 
       // Second Escape - should close IDE
-      await user.keyboard("{Escape}");
+      await user.keyboard('{Escape}');
       expect(onClose).toHaveBeenCalled();
     });
   });
 
-  describe("panel collapse/expand", () => {
-    test("left panel can be collapsed via collapse button", async () => {
-      const onClose = vi.fn();
-
-      renderFullScreenIDE({
-        onClose,
-      });
-
-      await waitFor(() => {
-        expect(screen.getByTestId("manual-run-panel")).toBeInTheDocument();
+  describe('panel collapse/expand', () => {
+    test('left panel can be collapsed via collapse button', async () => {
+      const onClose = vi.fn();
+
+      renderFullScreenIDE({
+        onClose,
+      });
+
+      await waitFor(() => {
+        expect(screen.getByTestId('manual-run-panel')).toBeInTheDocument();
       });
 
       // Find collapse button for left panel
-      const collapseButtons = screen.getAllByRole("button", {
+      const collapseButtons = screen.getAllByRole('button', {
         name: /collapse/i,
       });
 
@@ -523,19 +517,19 @@
       // (Full behavior requires ImperativePanelHandle which we can't test in JSDOM)
     });
 
-    test("prevents closing last open panel", async () => {
-      const onClose = vi.fn();
-
-      renderFullScreenIDE({
-        onClose,
-      });
-
-      await waitFor(() => {
-        expect(screen.getByText("Input")).toBeInTheDocument();
+    test('prevents closing last open panel', async () => {
+      const onClose = vi.fn();
+
+      renderFullScreenIDE({
+        onClose,
+      });
+
+      await waitFor(() => {
+        expect(screen.getByText('Input')).toBeInTheDocument();
       });
 
       // Find all collapse buttons
-      const collapseButtons = screen.getAllByRole("button", {
+      const collapseButtons = screen.getAllByRole('button', {
         name: /collapse/i,
       });
 
@@ -545,8 +539,8 @@
     });
   });
 
-  describe("button functionality", () => {
-    test("Save and Close buttons are present", async () => {
+  describe('button functionality', () => {
+    test('Save and Close buttons are present', async () => {
       const onClose = vi.fn();
 
       renderFullScreenIDE({
@@ -555,18 +549,18 @@
 
       await waitFor(() => {
         expect(
-          screen.getByRole("button", { name: /save/i })
+          screen.getByRole('button', { name: /save/i })
         ).toBeInTheDocument();
       });
 
       expect(
-        screen.getByRole("button", { name: /close/i })
+        screen.getByRole('button', { name: /close/i })
       ).toBeInTheDocument();
     });
   });
 
-  describe("Close button functionality", () => {
-    test("Close button calls onClose when clicked", async () => {
+  describe('Close button functionality', () => {
+    test('Close button calls onClose when clicked', async () => {
       const user = userEvent.setup();
       const onClose = vi.fn();
 
@@ -576,11 +570,11 @@
 
       await waitFor(() => {
         expect(
-          screen.getByRole("button", { name: /close/i })
+          screen.getByRole('button', { name: /close/i })
         ).toBeInTheDocument();
       });
 
-      const closeButton = screen.getByRole("button", { name: /close/i });
+      const closeButton = screen.getByRole('button', { name: /close/i });
       await user.click(closeButton);
 
       expect(onClose).toHaveBeenCalledOnce();

--- conflicted
+++ resolved
@@ -22,10 +22,6 @@
 import * as dataclipApi from '../../../../js/collaborative-editor/api/dataclips';
 import { FullScreenIDE } from '../../../../js/collaborative-editor/components/ide/FullScreenIDE';
 import type { Workflow } from '../../../../js/collaborative-editor/types/workflow';
-import {
-  createMockURLState,
-  getURLStateMockValue,
-} from '../../__helpers__/urlStateMocks';
 
 // Mock dependencies
 vi.mock('../../../../js/collaborative-editor/api/dataclips');
@@ -148,12 +144,6 @@
 );
 
 // Mock useURLState hook
-<<<<<<< HEAD
-const urlState = createMockURLState();
-
-vi.mock('../../../../js/react/lib/use-url-state', () => ({
-  useURLState: () => getURLStateMockValue(urlState),
-=======
 let mockParams: Record<string, string> = { job: 'job-1' };
 const mockUpdateSearchParams = vi.fn(
   (params: Record<string, string | null>) => {
@@ -173,7 +163,6 @@
     updateSearchParams: mockUpdateSearchParams,
     hash: '',
   }),
->>>>>>> 45c71b20
 }));
 
 // Mock session hooks
@@ -360,63 +349,7 @@
   })
 );
 
-<<<<<<< HEAD
-// Mock adaptor modals
-vi.mock(
-  '../../../../js/collaborative-editor/components/ConfigureAdaptorModal',
-  () => ({
-    ConfigureAdaptorModal: () => <div data-testid="configure-adaptor-modal" />,
-  })
-);
-
-vi.mock(
-  '../../../../js/collaborative-editor/components/AdaptorSelectionModal',
-  () => ({
-    AdaptorSelectionModal: () => <div data-testid="adaptor-selection-modal" />,
-  })
-);
-
-// Mock UI commands
-vi.mock('../../../../js/collaborative-editor/hooks/useUI', () => ({
-  useUICommands: () => ({
-    openGitHubSyncModal: vi.fn(),
-    openRunPanel: vi.fn(),
-    closeRunPanel: vi.fn(),
-    toggleAIAssistantPanel: vi.fn(),
-  }),
-  useIsRunPanelOpen: () => false,
-  useIsGitHubSyncModalOpen: () => false,
-  useRunPanelContext: () => null,
-  useIsAIAssistantPanelOpen: () => false,
-  useTemplatePanel: () => ({
-    templates: [],
-    loading: false,
-    error: null,
-    searchQuery: '',
-    selectedTemplate: null,
-  }),
-}));
-
-// Mock GitHubSyncModal
-vi.mock(
-  '../../../../js/collaborative-editor/components/GitHubSyncModal',
-  () => ({
-    GitHubSyncModal: () => null,
-  })
-);
-
-// Mock ActiveCollaborators
-vi.mock(
-  '../../../../js/collaborative-editor/components/ActiveCollaborators',
-  () => ({
-    ActiveCollaborators: () => <div data-testid="active-collaborators" />,
-  })
-);
-
-// Mock run retry hooks
-=======
 // Mock Run hooks
->>>>>>> 45c71b20
 vi.mock('../../../../js/collaborative-editor/hooks/useRunRetry', () => ({
   useRunRetry: () => ({
     handleRun: vi.fn(),
@@ -506,15 +439,9 @@
       can_edit_dataclip: true,
     });
 
-<<<<<<< HEAD
-    // Reset URL state
-    urlState.reset();
-    urlState.setParam('job', 'job-1');
-=======
     // Reset search params to default state
     Object.keys(mockParams).forEach(key => delete mockParams[key]);
     mockParams.job = 'job-1';
->>>>>>> 45c71b20
   });
 
   describe('Initial State', () => {

--- conflicted
+++ resolved
@@ -95,20 +95,14 @@
 }
 
 const defaultProps = {
-<<<<<<< HEAD
   jobId: 'job-123',
-=======
->>>>>>> 9a917714
   jobName: 'Test Job',
   jobAdaptor: '@openfn/language-common@1.0.0',
   jobCredentialId: 'cred-123',
   snapshotVersion: 1,
   latestSnapshotVersion: 1,
   workflowId: 'workflow-123',
-<<<<<<< HEAD
   projectId: 'project-123',
-=======
->>>>>>> 9a917714
   onClose: vi.fn(),
   onSave: vi.fn(),
   onRun: vi.fn(),
@@ -177,19 +171,12 @@
     const saveButton = screen.getByRole('button', { name: /save/i });
     expect(saveButton).toBeInTheDocument();
 
-<<<<<<< HEAD
     // When repoConnection is null, SaveButton renders a simple button
     // without the dropdown menu (no GitHub integration available)
     const dropdownButton = screen.queryByRole('button', {
       name: /open sync options/i,
     });
     expect(dropdownButton).not.toBeInTheDocument();
-=======
-    // Should NOT have dropdown chevron button
-    expect(
-      screen.queryByRole('button', { name: /open sync options/i })
-    ).not.toBeInTheDocument();
->>>>>>> 9a917714
   });
 
   test('simple save button calls onSave when clicked', () => {
@@ -422,15 +409,9 @@
     const { wrapper } = createTestSetup();
     render(<IDEHeader {...defaultProps} />, { wrapper });
 
-<<<<<<< HEAD
-    // Close button uses sr-only text "Close panel"
-    const closeButton = screen.getByRole('button', {
-      name: /close panel/i,
-=======
     // Close button uses sr-only text "Close full-screen editor"
     const closeButton = screen.getByRole('button', {
       name: /close full-screen editor/i,
->>>>>>> 9a917714
     });
     expect(closeButton).toBeInTheDocument();
   });
@@ -457,15 +438,9 @@
     const onClose = vi.fn();
     render(<IDEHeader {...defaultProps} onClose={onClose} />, { wrapper });
 
-<<<<<<< HEAD
-    // Close button uses sr-only text "Close panel"
-    const closeButton = screen.getByRole('button', {
-      name: /close panel/i,
-=======
     // Close button uses sr-only text "Close full-screen editor"
     const closeButton = screen.getByRole('button', {
       name: /close full-screen editor/i,
->>>>>>> 9a917714
     });
     fireEvent.click(closeButton);
 

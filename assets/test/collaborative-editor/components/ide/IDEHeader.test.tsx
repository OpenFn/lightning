/**
 * IDEHeader Component Tests
 *
 * Tests for the IDEHeader component focusing on SaveButton integration
 * and split button behavior when GitHub repository connections are present.
 */

import { render, screen, fireEvent } from '@testing-library/react';
import type React from 'react';
import { describe, expect, test, vi } from 'vitest';
import * as Y from 'yjs';

import { IDEHeader } from '../../../../js/collaborative-editor/components/ide/IDEHeader';
import { SessionContext } from '../../../../js/collaborative-editor/contexts/SessionProvider';
import type { StoreContextValue } from '../../../../js/collaborative-editor/contexts/StoreProvider';
import { StoreContext } from '../../../../js/collaborative-editor/contexts/StoreProvider';
import { createAdaptorStore } from '../../../../js/collaborative-editor/stores/createAdaptorStore';
import { createAwarenessStore } from '../../../../js/collaborative-editor/stores/createAwarenessStore';
import { createCredentialStore } from '../../../../js/collaborative-editor/stores/createCredentialStore';
import { createSessionContextStore } from '../../../../js/collaborative-editor/stores/createSessionContextStore';
import { createSessionStore } from '../../../../js/collaborative-editor/stores/createSessionStore';
import { createUIStore } from '../../../../js/collaborative-editor/stores/createUIStore';
import { createWorkflowStore } from '../../../../js/collaborative-editor/stores/createWorkflowStore';
import type { Session } from '../../../../js/collaborative-editor/types/session';
import {
  createMockPhoenixChannel,
  createMockPhoenixChannelProvider,
} from '../../mocks/phoenixChannel';
import { createMockSocket } from '../../mocks/phoenixSocket';

// Mock dependencies
vi.mock('../../../../js/collaborative-editor/hooks/useVersionSelect', () => ({
  useVersionSelect: () => vi.fn(),
}));

// =============================================================================
// TEST HELPERS
// =============================================================================

function createTestSetup() {
  // Create all stores
  const sessionStore = createSessionStore();
  const sessionContextStore = createSessionContextStore(false);
  const workflowStore = createWorkflowStore();
  const adaptorStore = createAdaptorStore();
  const awarenessStore = createAwarenessStore();
  const credentialStore = createCredentialStore();
  const uiStore = createUIStore();

  // Initialize session store
  const mockSocket = createMockSocket();
  sessionStore.initializeSession(mockSocket, 'test:room', {
    id: 'user-1',
    name: 'Test User',
    color: '#ff0000',
  });

  // Set up Y.Doc
  const ydoc = new Y.Doc() as Session.WorkflowDoc;
  const workflowMap = ydoc.getMap('workflow');
  workflowMap.set('id', 'test-workflow-123');
  workflowMap.set('name', 'Test Workflow');
  workflowMap.set('lock_version', 1);

  ydoc.getArray('jobs');
  ydoc.getArray('triggers');
  ydoc.getArray('edges');
  ydoc.getMap('positions');

  // Connect stores
  const mockChannel = createMockPhoenixChannel('test:room');
  const mockProvider = createMockPhoenixChannelProvider(mockChannel);
  (mockProvider as any).doc = ydoc;

  workflowStore.connect(ydoc, mockProvider as any);

  const mockStoreValue: StoreContextValue = {
    sessionContextStore,
    workflowStore,
    adaptorStore,
    credentialStore,
    awarenessStore,
    uiStore,
  };

  const wrapper = ({ children }: { children: React.ReactNode }) => (
    <SessionContext.Provider value={{ sessionStore, isNewWorkflow: false }}>
      <StoreContext.Provider value={mockStoreValue}>
        {children}
      </StoreContext.Provider>
    </SessionContext.Provider>
  );

  return { wrapper };
}

const defaultProps = {
  jobName: 'Test Job',
  jobAdaptor: '@openfn/language-common@1.0.0',
  jobCredentialId: 'cred-123',
  snapshotVersion: 1,
  latestSnapshotVersion: 1,
  workflowId: 'workflow-123',
  onClose: vi.fn(),
  onSave: vi.fn(),
  onRun: vi.fn(),
  canRun: true,
  isRunning: false,
  canSave: true,
  saveTooltip: 'Save workflow',
  runTooltip: 'Run workflow',
  onEditAdaptor: vi.fn(),
  onChangeAdaptor: vi.fn(),
  repoConnection: null,
  openGitHubSyncModal: vi.fn(),
};

// =============================================================================
// SAVE BUTTON PRESENCE TESTS
// =============================================================================

describe('IDEHeader - SaveButton Presence', () => {
  test('renders SaveButton component', () => {
    const { wrapper } = createTestSetup();
    render(<IDEHeader {...defaultProps} />, { wrapper });

    const saveButton = screen.getByRole('button', { name: /save/i });
    expect(saveButton).toBeInTheDocument();
  });

  test('renders SaveButton with correct testid', () => {
    const { wrapper } = createTestSetup();
    render(<IDEHeader {...defaultProps} />, { wrapper });

    const saveButton = screen.getByTestId('save-workflow-button');
    expect(saveButton).toBeInTheDocument();
    expect(saveButton).toHaveTextContent('Save');
  });

  test('SaveButton is enabled when canSave is true', () => {
    const { wrapper } = createTestSetup();
    render(<IDEHeader {...defaultProps} canSave={true} />, { wrapper });

    const saveButton = screen.getByTestId('save-workflow-button');
    expect(saveButton).not.toBeDisabled();
  });

  test('SaveButton is disabled when canSave is false', () => {
    const { wrapper } = createTestSetup();
    render(<IDEHeader {...defaultProps} canSave={false} />, { wrapper });

    const saveButton = screen.getByTestId('save-workflow-button');
    expect(saveButton).toBeDisabled();
  });
});

// =============================================================================
// SIMPLE BUTTON (NO GITHUB CONNECTION) TESTS
// =============================================================================

describe('IDEHeader - Simple Save Button (No GitHub Connection)', () => {
  test('renders simple save button when repoConnection is null', () => {
    const { wrapper } = createTestSetup();
    render(<IDEHeader {...defaultProps} repoConnection={null} />, { wrapper });

    // Should have save button
    const saveButton = screen.getByRole('button', { name: /save/i });
    expect(saveButton).toBeInTheDocument();

    // Should NOT have dropdown chevron button
    expect(
      screen.queryByRole('button', { name: /open sync options/i })
    ).not.toBeInTheDocument();
  });

  test('simple save button calls onSave when clicked', () => {
    const { wrapper } = createTestSetup();
    const onSave = vi.fn();
    render(
      <IDEHeader {...defaultProps} onSave={onSave} repoConnection={null} />,
      { wrapper }
    );

    const saveButton = screen.getByTestId('save-workflow-button');
    fireEvent.click(saveButton);

    expect(onSave).toHaveBeenCalledTimes(1);
  });

  test('simple save button shows tooltip message', () => {
    const { wrapper } = createTestSetup();
    render(
      <IDEHeader
        {...defaultProps}
        saveTooltip="Custom tooltip message"
        repoConnection={null}
      />,
      { wrapper }
    );

    const saveButton = screen.getByTestId('save-workflow-button');
    expect(saveButton).toBeInTheDocument();
  });
});

// =============================================================================
// SPLIT BUTTON (WITH GITHUB CONNECTION) TESTS
// =============================================================================

describe('IDEHeader - Split Save Button (With GitHub Connection)', () => {
  const mockRepoConnection = {
    id: 'repo-conn-123',
    repo: 'openfn/demo-project',
    branch: 'main',
    github_installation_id: 'install-456',
  };

  test('renders split button when repoConnection is present', () => {
    const { wrapper } = createTestSetup();
    render(
      <IDEHeader {...defaultProps} repoConnection={mockRepoConnection} />,
      { wrapper }
    );

    // Should have main save button
    const saveButton = screen.getByTestId('save-workflow-button');
    expect(saveButton).toBeInTheDocument();
    expect(saveButton).toHaveTextContent('Save');

    // Should have dropdown chevron button
    const dropdownButton = screen.getByRole('button', {
      name: /open sync options/i,
    });
    expect(dropdownButton).toBeInTheDocument();
  });

  test('split button has correct structure with rounded corners', () => {
    const { wrapper } = createTestSetup();
    const { container } = render(
      <IDEHeader {...defaultProps} repoConnection={mockRepoConnection} />,
      { wrapper }
    );

    // Find the split button container
    const splitButtonContainer = container.querySelector(
      '.inline-flex.rounded-md.shadow-xs'
    );
    expect(splitButtonContainer).toBeInTheDocument();

    // Main save button should have rounded-l-md (left side)
    const saveButton = screen.getByTestId('save-workflow-button');
    expect(saveButton).toHaveClass('rounded-l-md');

    // Dropdown button should have rounded-r-md (right side)
    const dropdownButton = screen.getByRole('button', {
      name: /open sync options/i,
    });
    expect(dropdownButton).toHaveClass('rounded-r-md');
  });

  test('split button has chevron icon', () => {
    const { wrapper } = createTestSetup();
    const { container } = render(
      <IDEHeader {...defaultProps} repoConnection={mockRepoConnection} />,
      { wrapper }
    );

    // Verify the button has the chevron icon
    const chevron = container.querySelector('.hero-chevron-down');
    expect(chevron).toBeInTheDocument();
  });

  test('split button main action calls onSave', () => {
    const { wrapper } = createTestSetup();
    const onSave = vi.fn();
    render(
      <IDEHeader
        {...defaultProps}
        onSave={onSave}
        repoConnection={mockRepoConnection}
      />,
      { wrapper }
    );

    const saveButton = screen.getByTestId('save-workflow-button');
    fireEvent.click(saveButton);

    expect(onSave).toHaveBeenCalledTimes(1);
  });

  test('split button dropdown opens menu with Save & Sync option', async () => {
    const { wrapper } = createTestSetup();
    render(
      <IDEHeader {...defaultProps} repoConnection={mockRepoConnection} />,
      { wrapper }
    );

    const dropdownButton = screen.getByRole('button', {
      name: /open sync options/i,
    });
    fireEvent.click(dropdownButton);

    // Wait for the menu item to appear using findByText
    const syncOption = await screen.findByText(/save & sync/i);
    expect(syncOption).toBeInTheDocument();
  });

  test('clicking "Save & Sync" calls openGitHubSyncModal', async () => {
    const { wrapper } = createTestSetup();
    const openGitHubSyncModal = vi.fn();
    render(
      <IDEHeader
        {...defaultProps}
        repoConnection={mockRepoConnection}
        openGitHubSyncModal={openGitHubSyncModal}
      />,
      { wrapper }
    );

    // Open dropdown
    const dropdownButton = screen.getByRole('button', {
      name: /open sync options/i,
    });
    fireEvent.click(dropdownButton);

    // Click Save & Sync option using findByText
    const syncOption = await screen.findByText(/save & sync/i);
    fireEvent.click(syncOption);

    expect(openGitHubSyncModal).toHaveBeenCalledTimes(1);
  });

  test('split button is disabled when canSave is false', () => {
    const { wrapper } = createTestSetup();
    render(
      <IDEHeader
        {...defaultProps}
        canSave={false}
        repoConnection={mockRepoConnection}
      />,
      { wrapper }
    );

    // Both save and dropdown buttons should be disabled
    const saveButton = screen.getByTestId('save-workflow-button');
    expect(saveButton).toBeDisabled();

    const dropdownButton = screen.getByRole('button', {
      name: /open sync options/i,
    });
    expect(dropdownButton).toBeDisabled();
  });

  test('dropdown menu "Save & Sync" option is disabled when canSave is false', async () => {
    const { wrapper } = createTestSetup();
    render(
      <IDEHeader
        {...defaultProps}
        canSave={false}
        repoConnection={mockRepoConnection}
      />,
      { wrapper }
    );

    // The dropdown button itself should be disabled, preventing menu from opening
    const dropdownButton = screen.getByRole('button', {
      name: /open sync options/i,
    });
    expect(dropdownButton).toBeDisabled();

    // Attempt to click anyway (shouldn't open menu)
    fireEvent.click(dropdownButton);

    // Menu should not appear when button is disabled
    const syncOption = screen.queryByText(/save & sync/i);
    expect(syncOption).not.toBeInTheDocument();
  });
});

// =============================================================================
// OTHER IDE HEADER ELEMENTS TESTS
// =============================================================================

describe('IDEHeader - Other Elements', () => {
  test('renders job name', () => {
    const { wrapper } = createTestSetup();
    render(<IDEHeader {...defaultProps} jobName="My Custom Job" />, {
      wrapper,
    });

    expect(screen.getByText('My Custom Job')).toBeInTheDocument();
  });

  test('renders Run button', () => {
    const { wrapper } = createTestSetup();
    render(<IDEHeader {...defaultProps} />, { wrapper });

    const runButton = screen.getByRole('button', { name: /run/i });
    expect(runButton).toBeInTheDocument();
  });

  test('renders Close button', () => {
    const { wrapper } = createTestSetup();
    render(<IDEHeader {...defaultProps} />, { wrapper });

    // Close button uses sr-only text "Close panel"
    const closeButton = screen.getByRole('button', {
      name: /close panel/i,
    });
    expect(closeButton).toBeInTheDocument();
  });

  test('Run button is disabled when canRun is false', () => {
    const { wrapper } = createTestSetup();
    render(<IDEHeader {...defaultProps} canRun={false} />, { wrapper });

    const runButton = screen.getByRole('button', { name: /run/i });
    expect(runButton).toBeDisabled();
  });

  test("Run button shows 'Processing' when isRunning is true", () => {
    const { wrapper } = createTestSetup();
    render(<IDEHeader {...defaultProps} isRunning={true} />, { wrapper });

<<<<<<< HEAD
    const runButton = screen.getByRole('button', { name: /pending/i });
    expect(runButton).toBeInTheDocument();
    expect(runButton).toHaveTextContent('Pending...');
=======
    const runButton = screen.getByRole("button", { name: /processing/i });
    expect(runButton).toBeInTheDocument();
    expect(runButton).toHaveTextContent("Processing");
>>>>>>> fd4d39a5
  });

  test('calls onClose when Close button is clicked', () => {
    const { wrapper } = createTestSetup();
    const onClose = vi.fn();
    render(<IDEHeader {...defaultProps} onClose={onClose} />, { wrapper });

    // Close button uses sr-only text "Close panel"
    const closeButton = screen.getByRole('button', {
      name: /close panel/i,
    });
    fireEvent.click(closeButton);

    expect(onClose).toHaveBeenCalledTimes(1);
  });

  test('calls onRun when Run button is clicked', () => {
    const { wrapper } = createTestSetup();
    const onRun = vi.fn();
    render(<IDEHeader {...defaultProps} onRun={onRun} />, { wrapper });

    const runButton = screen.getByRole('button', { name: /run/i });
    fireEvent.click(runButton);

    expect(onRun).toHaveBeenCalledTimes(1);
  });
});

// =============================================================================
// PERMISSION TESTS
// =============================================================================

describe('IDEHeader - Permission Enforcement', () => {
  test('SaveButton respects canSave prop for permissions', () => {
    const { wrapper } = createTestSetup();
    render(
      <IDEHeader
        {...defaultProps}
        canSave={false}
        saveTooltip="You do not have permission to edit this workflow"
      />,
      { wrapper }
    );

    const saveButton = screen.getByTestId('save-workflow-button');
    expect(saveButton).toBeDisabled();
  });

  test('split button dropdown respects canSave prop for permissions', () => {
    const { wrapper } = createTestSetup();
    const mockRepoConnection = {
      id: 'repo-conn-123',
      repo: 'openfn/demo-project',
      branch: 'main',
      github_installation_id: 'install-456',
    };

    render(
      <IDEHeader
        {...defaultProps}
        canSave={false}
        repoConnection={mockRepoConnection}
        saveTooltip="You do not have permission to edit this workflow"
      />,
      { wrapper }
    );

    // Both buttons should be disabled
    const saveButton = screen.getByTestId('save-workflow-button');
    expect(saveButton).toBeDisabled();

    const dropdownButton = screen.getByRole('button', {
      name: /open sync options/i,
    });
    expect(dropdownButton).toBeDisabled();
  });

  test('SaveButton shows permission tooltip when disabled', () => {
    const { wrapper } = createTestSetup();
    render(
      <IDEHeader
        {...defaultProps}
        canSave={false}
        saveTooltip="You do not have permission to edit this workflow"
      />,
      { wrapper }
    );

    // Verify button is disabled (tooltip behavior is handled by Tooltip component)
    const saveButton = screen.getByTestId('save-workflow-button');
    expect(saveButton).toBeDisabled();
  });
});<|MERGE_RESOLUTION|>--- conflicted
+++ resolved
@@ -5,31 +5,31 @@
  * and split button behavior when GitHub repository connections are present.
  */
 
-import { render, screen, fireEvent } from '@testing-library/react';
-import type React from 'react';
-import { describe, expect, test, vi } from 'vitest';
-import * as Y from 'yjs';
-
-import { IDEHeader } from '../../../../js/collaborative-editor/components/ide/IDEHeader';
-import { SessionContext } from '../../../../js/collaborative-editor/contexts/SessionProvider';
-import type { StoreContextValue } from '../../../../js/collaborative-editor/contexts/StoreProvider';
-import { StoreContext } from '../../../../js/collaborative-editor/contexts/StoreProvider';
-import { createAdaptorStore } from '../../../../js/collaborative-editor/stores/createAdaptorStore';
-import { createAwarenessStore } from '../../../../js/collaborative-editor/stores/createAwarenessStore';
-import { createCredentialStore } from '../../../../js/collaborative-editor/stores/createCredentialStore';
-import { createSessionContextStore } from '../../../../js/collaborative-editor/stores/createSessionContextStore';
-import { createSessionStore } from '../../../../js/collaborative-editor/stores/createSessionStore';
-import { createUIStore } from '../../../../js/collaborative-editor/stores/createUIStore';
-import { createWorkflowStore } from '../../../../js/collaborative-editor/stores/createWorkflowStore';
-import type { Session } from '../../../../js/collaborative-editor/types/session';
+import { render, screen, fireEvent } from "@testing-library/react";
+import type React from "react";
+import { describe, expect, test, vi } from "vitest";
+import * as Y from "yjs";
+
+import { IDEHeader } from "../../../../js/collaborative-editor/components/ide/IDEHeader";
+import { SessionContext } from "../../../../js/collaborative-editor/contexts/SessionProvider";
+import type { StoreContextValue } from "../../../../js/collaborative-editor/contexts/StoreProvider";
+import { StoreContext } from "../../../../js/collaborative-editor/contexts/StoreProvider";
+import { createAdaptorStore } from "../../../../js/collaborative-editor/stores/createAdaptorStore";
+import { createAwarenessStore } from "../../../../js/collaborative-editor/stores/createAwarenessStore";
+import { createCredentialStore } from "../../../../js/collaborative-editor/stores/createCredentialStore";
+import { createSessionContextStore } from "../../../../js/collaborative-editor/stores/createSessionContextStore";
+import { createSessionStore } from "../../../../js/collaborative-editor/stores/createSessionStore";
+import { createUIStore } from "../../../../js/collaborative-editor/stores/createUIStore";
+import { createWorkflowStore } from "../../../../js/collaborative-editor/stores/createWorkflowStore";
+import type { Session } from "../../../../js/collaborative-editor/types/session";
 import {
   createMockPhoenixChannel,
   createMockPhoenixChannelProvider,
-} from '../../mocks/phoenixChannel';
-import { createMockSocket } from '../../mocks/phoenixSocket';
+} from "../../mocks/phoenixChannel";
+import { createMockSocket } from "../../mocks/phoenixSocket";
 
 // Mock dependencies
-vi.mock('../../../../js/collaborative-editor/hooks/useVersionSelect', () => ({
+vi.mock("../../../../js/collaborative-editor/hooks/useVersionSelect", () => ({
   useVersionSelect: () => vi.fn(),
 }));
 
@@ -49,26 +49,26 @@
 
   // Initialize session store
   const mockSocket = createMockSocket();
-  sessionStore.initializeSession(mockSocket, 'test:room', {
-    id: 'user-1',
-    name: 'Test User',
-    color: '#ff0000',
+  sessionStore.initializeSession(mockSocket, "test:room", {
+    id: "user-1",
+    name: "Test User",
+    color: "#ff0000",
   });
 
   // Set up Y.Doc
   const ydoc = new Y.Doc() as Session.WorkflowDoc;
-  const workflowMap = ydoc.getMap('workflow');
-  workflowMap.set('id', 'test-workflow-123');
-  workflowMap.set('name', 'Test Workflow');
-  workflowMap.set('lock_version', 1);
-
-  ydoc.getArray('jobs');
-  ydoc.getArray('triggers');
-  ydoc.getArray('edges');
-  ydoc.getMap('positions');
+  const workflowMap = ydoc.getMap("workflow");
+  workflowMap.set("id", "test-workflow-123");
+  workflowMap.set("name", "Test Workflow");
+  workflowMap.set("lock_version", 1);
+
+  ydoc.getArray("jobs");
+  ydoc.getArray("triggers");
+  ydoc.getArray("edges");
+  ydoc.getMap("positions");
 
   // Connect stores
-  const mockChannel = createMockPhoenixChannel('test:room');
+  const mockChannel = createMockPhoenixChannel("test:room");
   const mockProvider = createMockPhoenixChannelProvider(mockChannel);
   (mockProvider as any).doc = ydoc;
 
@@ -95,20 +95,20 @@
 }
 
 const defaultProps = {
-  jobName: 'Test Job',
-  jobAdaptor: '@openfn/language-common@1.0.0',
-  jobCredentialId: 'cred-123',
+  jobName: "Test Job",
+  jobAdaptor: "@openfn/language-common@1.0.0",
+  jobCredentialId: "cred-123",
   snapshotVersion: 1,
   latestSnapshotVersion: 1,
-  workflowId: 'workflow-123',
+  workflowId: "workflow-123",
   onClose: vi.fn(),
   onSave: vi.fn(),
   onRun: vi.fn(),
   canRun: true,
   isRunning: false,
   canSave: true,
-  saveTooltip: 'Save workflow',
-  runTooltip: 'Run workflow',
+  saveTooltip: "Save workflow",
+  runTooltip: "Run workflow",
   onEditAdaptor: vi.fn(),
   onChangeAdaptor: vi.fn(),
   repoConnection: null,
@@ -119,37 +119,37 @@
 // SAVE BUTTON PRESENCE TESTS
 // =============================================================================
 
-describe('IDEHeader - SaveButton Presence', () => {
-  test('renders SaveButton component', () => {
+describe("IDEHeader - SaveButton Presence", () => {
+  test("renders SaveButton component", () => {
     const { wrapper } = createTestSetup();
     render(<IDEHeader {...defaultProps} />, { wrapper });
 
-    const saveButton = screen.getByRole('button', { name: /save/i });
+    const saveButton = screen.getByRole("button", { name: /save/i });
     expect(saveButton).toBeInTheDocument();
   });
 
-  test('renders SaveButton with correct testid', () => {
+  test("renders SaveButton with correct testid", () => {
     const { wrapper } = createTestSetup();
     render(<IDEHeader {...defaultProps} />, { wrapper });
 
-    const saveButton = screen.getByTestId('save-workflow-button');
+    const saveButton = screen.getByTestId("save-workflow-button");
     expect(saveButton).toBeInTheDocument();
-    expect(saveButton).toHaveTextContent('Save');
-  });
-
-  test('SaveButton is enabled when canSave is true', () => {
+    expect(saveButton).toHaveTextContent("Save");
+  });
+
+  test("SaveButton is enabled when canSave is true", () => {
     const { wrapper } = createTestSetup();
     render(<IDEHeader {...defaultProps} canSave={true} />, { wrapper });
 
-    const saveButton = screen.getByTestId('save-workflow-button');
+    const saveButton = screen.getByTestId("save-workflow-button");
     expect(saveButton).not.toBeDisabled();
   });
 
-  test('SaveButton is disabled when canSave is false', () => {
+  test("SaveButton is disabled when canSave is false", () => {
     const { wrapper } = createTestSetup();
     render(<IDEHeader {...defaultProps} canSave={false} />, { wrapper });
 
-    const saveButton = screen.getByTestId('save-workflow-button');
+    const saveButton = screen.getByTestId("save-workflow-button");
     expect(saveButton).toBeDisabled();
   });
 });
@@ -158,22 +158,22 @@
 // SIMPLE BUTTON (NO GITHUB CONNECTION) TESTS
 // =============================================================================
 
-describe('IDEHeader - Simple Save Button (No GitHub Connection)', () => {
-  test('renders simple save button when repoConnection is null', () => {
+describe("IDEHeader - Simple Save Button (No GitHub Connection)", () => {
+  test("renders simple save button when repoConnection is null", () => {
     const { wrapper } = createTestSetup();
     render(<IDEHeader {...defaultProps} repoConnection={null} />, { wrapper });
 
     // Should have save button
-    const saveButton = screen.getByRole('button', { name: /save/i });
+    const saveButton = screen.getByRole("button", { name: /save/i });
     expect(saveButton).toBeInTheDocument();
 
     // Should NOT have dropdown chevron button
     expect(
-      screen.queryByRole('button', { name: /open sync options/i })
+      screen.queryByRole("button", { name: /open sync options/i })
     ).not.toBeInTheDocument();
   });
 
-  test('simple save button calls onSave when clicked', () => {
+  test("simple save button calls onSave when clicked", () => {
     const { wrapper } = createTestSetup();
     const onSave = vi.fn();
     render(
@@ -181,13 +181,13 @@
       { wrapper }
     );
 
-    const saveButton = screen.getByTestId('save-workflow-button');
+    const saveButton = screen.getByTestId("save-workflow-button");
     fireEvent.click(saveButton);
 
     expect(onSave).toHaveBeenCalledTimes(1);
   });
 
-  test('simple save button shows tooltip message', () => {
+  test("simple save button shows tooltip message", () => {
     const { wrapper } = createTestSetup();
     render(
       <IDEHeader
@@ -198,7 +198,7 @@
       { wrapper }
     );
 
-    const saveButton = screen.getByTestId('save-workflow-button');
+    const saveButton = screen.getByTestId("save-workflow-button");
     expect(saveButton).toBeInTheDocument();
   });
 });
@@ -207,15 +207,15 @@
 // SPLIT BUTTON (WITH GITHUB CONNECTION) TESTS
 // =============================================================================
 
-describe('IDEHeader - Split Save Button (With GitHub Connection)', () => {
+describe("IDEHeader - Split Save Button (With GitHub Connection)", () => {
   const mockRepoConnection = {
-    id: 'repo-conn-123',
-    repo: 'openfn/demo-project',
-    branch: 'main',
-    github_installation_id: 'install-456',
+    id: "repo-conn-123",
+    repo: "openfn/demo-project",
+    branch: "main",
+    github_installation_id: "install-456",
   };
 
-  test('renders split button when repoConnection is present', () => {
+  test("renders split button when repoConnection is present", () => {
     const { wrapper } = createTestSetup();
     render(
       <IDEHeader {...defaultProps} repoConnection={mockRepoConnection} />,
@@ -223,18 +223,18 @@
     );
 
     // Should have main save button
-    const saveButton = screen.getByTestId('save-workflow-button');
+    const saveButton = screen.getByTestId("save-workflow-button");
     expect(saveButton).toBeInTheDocument();
-    expect(saveButton).toHaveTextContent('Save');
+    expect(saveButton).toHaveTextContent("Save");
 
     // Should have dropdown chevron button
-    const dropdownButton = screen.getByRole('button', {
+    const dropdownButton = screen.getByRole("button", {
       name: /open sync options/i,
     });
     expect(dropdownButton).toBeInTheDocument();
   });
 
-  test('split button has correct structure with rounded corners', () => {
+  test("split button has correct structure with rounded corners", () => {
     const { wrapper } = createTestSetup();
     const { container } = render(
       <IDEHeader {...defaultProps} repoConnection={mockRepoConnection} />,
@@ -243,22 +243,22 @@
 
     // Find the split button container
     const splitButtonContainer = container.querySelector(
-      '.inline-flex.rounded-md.shadow-xs'
+      ".inline-flex.rounded-md.shadow-xs"
     );
     expect(splitButtonContainer).toBeInTheDocument();
 
     // Main save button should have rounded-l-md (left side)
-    const saveButton = screen.getByTestId('save-workflow-button');
-    expect(saveButton).toHaveClass('rounded-l-md');
+    const saveButton = screen.getByTestId("save-workflow-button");
+    expect(saveButton).toHaveClass("rounded-l-md");
 
     // Dropdown button should have rounded-r-md (right side)
-    const dropdownButton = screen.getByRole('button', {
-      name: /open sync options/i,
-    });
-    expect(dropdownButton).toHaveClass('rounded-r-md');
-  });
-
-  test('split button has chevron icon', () => {
+    const dropdownButton = screen.getByRole("button", {
+      name: /open sync options/i,
+    });
+    expect(dropdownButton).toHaveClass("rounded-r-md");
+  });
+
+  test("split button has chevron icon", () => {
     const { wrapper } = createTestSetup();
     const { container } = render(
       <IDEHeader {...defaultProps} repoConnection={mockRepoConnection} />,
@@ -266,11 +266,11 @@
     );
 
     // Verify the button has the chevron icon
-    const chevron = container.querySelector('.hero-chevron-down');
+    const chevron = container.querySelector(".hero-chevron-down");
     expect(chevron).toBeInTheDocument();
   });
 
-  test('split button main action calls onSave', () => {
+  test("split button main action calls onSave", () => {
     const { wrapper } = createTestSetup();
     const onSave = vi.fn();
     render(
@@ -282,20 +282,20 @@
       { wrapper }
     );
 
-    const saveButton = screen.getByTestId('save-workflow-button');
+    const saveButton = screen.getByTestId("save-workflow-button");
     fireEvent.click(saveButton);
 
     expect(onSave).toHaveBeenCalledTimes(1);
   });
 
-  test('split button dropdown opens menu with Save & Sync option', async () => {
+  test("split button dropdown opens menu with Save & Sync option", async () => {
     const { wrapper } = createTestSetup();
     render(
       <IDEHeader {...defaultProps} repoConnection={mockRepoConnection} />,
       { wrapper }
     );
 
-    const dropdownButton = screen.getByRole('button', {
+    const dropdownButton = screen.getByRole("button", {
       name: /open sync options/i,
     });
     fireEvent.click(dropdownButton);
@@ -318,7 +318,7 @@
     );
 
     // Open dropdown
-    const dropdownButton = screen.getByRole('button', {
+    const dropdownButton = screen.getByRole("button", {
       name: /open sync options/i,
     });
     fireEvent.click(dropdownButton);
@@ -330,7 +330,7 @@
     expect(openGitHubSyncModal).toHaveBeenCalledTimes(1);
   });
 
-  test('split button is disabled when canSave is false', () => {
+  test("split button is disabled when canSave is false", () => {
     const { wrapper } = createTestSetup();
     render(
       <IDEHeader
@@ -342,10 +342,10 @@
     );
 
     // Both save and dropdown buttons should be disabled
-    const saveButton = screen.getByTestId('save-workflow-button');
+    const saveButton = screen.getByTestId("save-workflow-button");
     expect(saveButton).toBeDisabled();
 
-    const dropdownButton = screen.getByRole('button', {
+    const dropdownButton = screen.getByRole("button", {
       name: /open sync options/i,
     });
     expect(dropdownButton).toBeDisabled();
@@ -363,7 +363,7 @@
     );
 
     // The dropdown button itself should be disabled, preventing menu from opening
-    const dropdownButton = screen.getByRole('button', {
+    const dropdownButton = screen.getByRole("button", {
       name: /open sync options/i,
     });
     expect(dropdownButton).toBeDisabled();
@@ -381,40 +381,40 @@
 // OTHER IDE HEADER ELEMENTS TESTS
 // =============================================================================
 
-describe('IDEHeader - Other Elements', () => {
-  test('renders job name', () => {
+describe("IDEHeader - Other Elements", () => {
+  test("renders job name", () => {
     const { wrapper } = createTestSetup();
     render(<IDEHeader {...defaultProps} jobName="My Custom Job" />, {
       wrapper,
     });
 
-    expect(screen.getByText('My Custom Job')).toBeInTheDocument();
-  });
-
-  test('renders Run button', () => {
+    expect(screen.getByText("My Custom Job")).toBeInTheDocument();
+  });
+
+  test("renders Run button", () => {
     const { wrapper } = createTestSetup();
     render(<IDEHeader {...defaultProps} />, { wrapper });
 
-    const runButton = screen.getByRole('button', { name: /run/i });
+    const runButton = screen.getByRole("button", { name: /run/i });
     expect(runButton).toBeInTheDocument();
   });
 
-  test('renders Close button', () => {
+  test("renders Close button", () => {
     const { wrapper } = createTestSetup();
     render(<IDEHeader {...defaultProps} />, { wrapper });
 
     // Close button uses sr-only text "Close panel"
-    const closeButton = screen.getByRole('button', {
+    const closeButton = screen.getByRole("button", {
       name: /close panel/i,
     });
     expect(closeButton).toBeInTheDocument();
   });
 
-  test('Run button is disabled when canRun is false', () => {
+  test("Run button is disabled when canRun is false", () => {
     const { wrapper } = createTestSetup();
     render(<IDEHeader {...defaultProps} canRun={false} />, { wrapper });
 
-    const runButton = screen.getByRole('button', { name: /run/i });
+    const runButton = screen.getByRole("button", { name: /run/i });
     expect(runButton).toBeDisabled();
   });
 
@@ -422,24 +422,18 @@
     const { wrapper } = createTestSetup();
     render(<IDEHeader {...defaultProps} isRunning={true} />, { wrapper });
 
-<<<<<<< HEAD
-    const runButton = screen.getByRole('button', { name: /pending/i });
-    expect(runButton).toBeInTheDocument();
-    expect(runButton).toHaveTextContent('Pending...');
-=======
     const runButton = screen.getByRole("button", { name: /processing/i });
     expect(runButton).toBeInTheDocument();
     expect(runButton).toHaveTextContent("Processing");
->>>>>>> fd4d39a5
-  });
-
-  test('calls onClose when Close button is clicked', () => {
+  });
+
+  test("calls onClose when Close button is clicked", () => {
     const { wrapper } = createTestSetup();
     const onClose = vi.fn();
     render(<IDEHeader {...defaultProps} onClose={onClose} />, { wrapper });
 
     // Close button uses sr-only text "Close panel"
-    const closeButton = screen.getByRole('button', {
+    const closeButton = screen.getByRole("button", {
       name: /close panel/i,
     });
     fireEvent.click(closeButton);
@@ -447,12 +441,12 @@
     expect(onClose).toHaveBeenCalledTimes(1);
   });
 
-  test('calls onRun when Run button is clicked', () => {
+  test("calls onRun when Run button is clicked", () => {
     const { wrapper } = createTestSetup();
     const onRun = vi.fn();
     render(<IDEHeader {...defaultProps} onRun={onRun} />, { wrapper });
 
-    const runButton = screen.getByRole('button', { name: /run/i });
+    const runButton = screen.getByRole("button", { name: /run/i });
     fireEvent.click(runButton);
 
     expect(onRun).toHaveBeenCalledTimes(1);
@@ -463,8 +457,8 @@
 // PERMISSION TESTS
 // =============================================================================
 
-describe('IDEHeader - Permission Enforcement', () => {
-  test('SaveButton respects canSave prop for permissions', () => {
+describe("IDEHeader - Permission Enforcement", () => {
+  test("SaveButton respects canSave prop for permissions", () => {
     const { wrapper } = createTestSetup();
     render(
       <IDEHeader
@@ -475,17 +469,17 @@
       { wrapper }
     );
 
-    const saveButton = screen.getByTestId('save-workflow-button');
+    const saveButton = screen.getByTestId("save-workflow-button");
     expect(saveButton).toBeDisabled();
   });
 
-  test('split button dropdown respects canSave prop for permissions', () => {
+  test("split button dropdown respects canSave prop for permissions", () => {
     const { wrapper } = createTestSetup();
     const mockRepoConnection = {
-      id: 'repo-conn-123',
-      repo: 'openfn/demo-project',
-      branch: 'main',
-      github_installation_id: 'install-456',
+      id: "repo-conn-123",
+      repo: "openfn/demo-project",
+      branch: "main",
+      github_installation_id: "install-456",
     };
 
     render(
@@ -499,16 +493,16 @@
     );
 
     // Both buttons should be disabled
-    const saveButton = screen.getByTestId('save-workflow-button');
+    const saveButton = screen.getByTestId("save-workflow-button");
     expect(saveButton).toBeDisabled();
 
-    const dropdownButton = screen.getByRole('button', {
+    const dropdownButton = screen.getByRole("button", {
       name: /open sync options/i,
     });
     expect(dropdownButton).toBeDisabled();
   });
 
-  test('SaveButton shows permission tooltip when disabled', () => {
+  test("SaveButton shows permission tooltip when disabled", () => {
     const { wrapper } = createTestSetup();
     render(
       <IDEHeader
@@ -520,7 +514,7 @@
     );
 
     // Verify button is disabled (tooltip behavior is handled by Tooltip component)
-    const saveButton = screen.getByTestId('save-workflow-button');
+    const saveButton = screen.getByTestId("save-workflow-button");
     expect(saveButton).toBeDisabled();
   });
 });
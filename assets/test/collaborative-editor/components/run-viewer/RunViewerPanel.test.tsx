/**
 * RunViewerPanel Component Tests
 *
 * Tests for RunViewerPanel component that displays run data.
 * The component is a controlled component that accepts activeTab
 * and onTabChange props from its parent. Tab rendering and
 * persistence are managed by the parent (FullScreenIDE).
 *
 * Test Coverage:
 * - Empty state when no run is selected
 * - Loading state with skeleton
 * - Error state with dismiss button
 * - Tab content rendering based on activeTab prop
 * - Channel connection/disconnection lifecycle
 */

import { render, screen } from '@testing-library/react';
import userEvent from '@testing-library/user-event';
import { beforeEach, describe, expect, test, vi } from 'vitest';
import { RunViewerPanel } from '../../../../js/collaborative-editor/components/run-viewer/RunViewerPanel';
<<<<<<< HEAD
import * as useRunModule from '../../../../js/collaborative-editor/hooks/useRun';
import * as useSessionModule from '../../../../js/collaborative-editor/hooks/useSession';
import type { Run } from '../../../../js/collaborative-editor/types/run';
=======
import * as useHistoryModule from '../../../../js/collaborative-editor/hooks/useHistory';
import * as useWorkflowModule from '../../../../js/collaborative-editor/hooks/useWorkflow';
import * as useSessionModule from '../../../../js/collaborative-editor/hooks/useSession';
import type { RunDetail } from '../../../../js/collaborative-editor/types/history';
>>>>>>> 94bbbb73

// Mock tab panel components to avoid monaco-editor dependency
vi.mock(
  '../../../../js/collaborative-editor/components/run-viewer/RunTabPanel',
  () => ({
    RunTabPanel: () => <div>Run Tab Content</div>,
  })
);

vi.mock(
  '../../../../js/collaborative-editor/components/run-viewer/LogTabPanel',
  () => ({
    LogTabPanel: () => <div>Log Tab Content</div>,
  })
);

vi.mock(
  '../../../../js/collaborative-editor/components/run-viewer/InputTabPanel',
  () => ({
    InputTabPanel: () => <div>Input Tab Content</div>,
  })
);

vi.mock(
  '../../../../js/collaborative-editor/components/run-viewer/OutputTabPanel',
  () => ({
    OutputTabPanel: () => <div>Output Tab Content</div>,
  })
);

// Mock hooks
<<<<<<< HEAD
const mockUseCurrentRun = vi.spyOn(useRunModule, 'useCurrentRun');
const mockUseRunLoading = vi.spyOn(useRunModule, 'useRunLoading');
const mockUseRunError = vi.spyOn(useRunModule, 'useRunError');
const mockUseRunStoreInstance = vi.spyOn(useRunModule, 'useRunStoreInstance');
const mockUseRunActions = vi.spyOn(useRunModule, 'useRunActions');
const mockUseSession = vi.spyOn(useSessionModule, 'useSession');

// Mock run factory
const createMockRun = (overrides?: Partial<Run>): Run => ({
  id: 'run-1',
  work_order_id: 'wo-1',
  state: 'started',
=======
const mockUseActiveRun = vi.spyOn(useHistoryModule, 'useActiveRun');
const mockUseActiveRunLoading = vi.spyOn(
  useHistoryModule,
  'useActiveRunLoading'
);
const mockUseActiveRunError = vi.spyOn(useHistoryModule, 'useActiveRunError');
const mockUseHistoryCommands = vi.spyOn(useHistoryModule, 'useHistoryCommands');
const mockUseJobMatchesRun = vi.spyOn(useHistoryModule, 'useJobMatchesRun');
const mockUseCurrentJob = vi.spyOn(useWorkflowModule, 'useCurrentJob');
const mockUseSession = vi.spyOn(useSessionModule, 'useSession');

// Mock run factory
const createMockRun = (overrides?: Partial<RunDetail>): RunDetail => ({
  id: 'run-1',
  work_order_id: 'wo-1',
  work_order: {
    id: 'wo-1',
    workflow_id: 'wf-1',
  },
  state: 'started',
  created_by: null,
  starting_trigger: null,
>>>>>>> 94bbbb73
  started_at: new Date().toISOString(),
  finished_at: null,
  steps: [],
  ...overrides,
});

// Mock history commands
const createMockHistoryCommands = () => ({
  clearActiveRunError: vi.fn(),
});

describe('RunViewerPanel', () => {
<<<<<<< HEAD
  let mockStore: ReturnType<typeof createMockRunStore>;
=======
  let mockCommands: ReturnType<typeof createMockHistoryCommands>;
>>>>>>> 94bbbb73

  beforeEach(() => {
    vi.clearAllMocks();
    mockCommands = createMockHistoryCommands();

    // Default mocks
    mockUseHistoryCommands.mockReturnValue(mockCommands as any);
    mockUseJobMatchesRun.mockReturnValue(true); // Default: job matches run
    mockUseCurrentJob.mockReturnValue({ job: null, ytext: null }); // Default: no job selected
    mockUseSession.mockReturnValue({
      provider: {
        socket: {},
      } as any,
      ydoc: null,
      awareness: null,
      userData: null,
      isConnected: true,
      isSynced: true,
      settled: true,
      lastStatus: null,
    });

    // Clear localStorage
    localStorage.clear();
  });

  describe('empty state', () => {
    test('shows empty state when no followRunId provided', () => {
<<<<<<< HEAD
      mockUseCurrentRun.mockReturnValue(null);
      mockUseRunLoading.mockReturnValue(false);
      mockUseRunError.mockReturnValue(null);
=======
      mockUseActiveRun.mockReturnValue(null);
      mockUseActiveRunLoading.mockReturnValue(false);
      mockUseActiveRunError.mockReturnValue(null);
>>>>>>> 94bbbb73

      render(
        <RunViewerPanel
          followRunId={null}
          activeTab="run"
          onTabChange={vi.fn()}
        />
      );

      expect(screen.getByText(/after you click run/i)).toBeInTheDocument();
    });
  });

  describe('loading state', () => {
    test('shows skeleton when loading and no run data', () => {
<<<<<<< HEAD
      mockUseCurrentRun.mockReturnValue(null);
      mockUseRunLoading.mockReturnValue(true);
      mockUseRunError.mockReturnValue(null);
=======
      mockUseActiveRun.mockReturnValue(null);
      mockUseActiveRunLoading.mockReturnValue(true);
      mockUseActiveRunError.mockReturnValue(null);
>>>>>>> 94bbbb73

      render(
        <RunViewerPanel
          followRunId="run-1"
          activeTab="run"
          onTabChange={vi.fn()}
        />
      );

      // Check for skeleton (animated pulse)
      const skeleton = document.querySelector('.animate-pulse');
      expect(skeleton).toBeInTheDocument();
    });

    test('does not show skeleton when loading but run exists', () => {
<<<<<<< HEAD
      mockUseCurrentRun.mockReturnValue(createMockRun());
      mockUseRunLoading.mockReturnValue(true);
      mockUseRunError.mockReturnValue(null);
=======
      mockUseActiveRun.mockReturnValue(createMockRun());
      mockUseActiveRunLoading.mockReturnValue(true);
      mockUseActiveRunError.mockReturnValue(null);
>>>>>>> 94bbbb73

      render(
        <RunViewerPanel
          followRunId="run-1"
          activeTab="run"
          onTabChange={vi.fn()}
        />
      );

      // Should show tab content (Run Tab Content), not skeleton
      expect(screen.getByText('Run Tab Content')).toBeInTheDocument();
    });
  });

  describe('error state', () => {
    test('shows error message when error exists', () => {
<<<<<<< HEAD
      mockUseCurrentRun.mockReturnValue(null);
      mockUseRunLoading.mockReturnValue(false);
      mockUseRunError.mockReturnValue('Failed to load run');
=======
      mockUseActiveRun.mockReturnValue(null);
      mockUseActiveRunLoading.mockReturnValue(false);
      mockUseActiveRunError.mockReturnValue('Failed to load run');
>>>>>>> 94bbbb73

      render(
        <RunViewerPanel
          followRunId="run-1"
          activeTab="run"
          onTabChange={vi.fn()}
        />
      );

      expect(screen.getByText('Error loading run')).toBeInTheDocument();
      expect(screen.getByText('Failed to load run')).toBeInTheDocument();
    });

    test('dismiss button clears error', async () => {
      const user = userEvent.setup();
<<<<<<< HEAD
      mockUseCurrentRun.mockReturnValue(null);
      mockUseRunLoading.mockReturnValue(false);
      mockUseRunError.mockReturnValue('Failed to load run');
=======
      mockUseActiveRun.mockReturnValue(null);
      mockUseActiveRunLoading.mockReturnValue(false);
      mockUseActiveRunError.mockReturnValue('Failed to load run');
>>>>>>> 94bbbb73

      render(
        <RunViewerPanel
          followRunId="run-1"
          activeTab="run"
          onTabChange={vi.fn()}
        />
      );

      const dismissButton = screen.getByText('Dismiss');
      await user.click(dismissButton);

      expect(mockCommands.clearActiveRunError).toHaveBeenCalled();
    });
  });

  describe('tab content rendering', () => {
    test("renders Run tab content when activeTab is 'run'", () => {
      mockUseActiveRun.mockReturnValue(createMockRun());
      mockUseActiveRunLoading.mockReturnValue(false);
      mockUseActiveRunError.mockReturnValue(null);

      render(
        <RunViewerPanel
          followRunId="run-1"
          activeTab="run"
          onTabChange={vi.fn()}
        />
      );

      expect(screen.getByText('Run Tab Content')).toBeInTheDocument();
    });

    test("renders Log tab content when activeTab is 'log'", () => {
      mockUseActiveRun.mockReturnValue(createMockRun());
      mockUseActiveRunLoading.mockReturnValue(false);
      mockUseActiveRunError.mockReturnValue(null);

      render(
        <RunViewerPanel
          followRunId="run-1"
          activeTab="log"
          onTabChange={vi.fn()}
        />
      );

      expect(screen.getByText('Log Tab Content')).toBeInTheDocument();
    });

    test("renders Input tab content when activeTab is 'input'", () => {
      mockUseActiveRun.mockReturnValue(createMockRun());
      mockUseActiveRunLoading.mockReturnValue(false);
      mockUseActiveRunError.mockReturnValue(null);

      render(
        <RunViewerPanel
          followRunId="run-1"
          activeTab="input"
          onTabChange={vi.fn()}
        />
      );

      expect(screen.getByText('Input Tab Content')).toBeInTheDocument();
    });

    test("renders Output tab content when activeTab is 'output'", () => {
      mockUseActiveRun.mockReturnValue(createMockRun());
      mockUseActiveRunLoading.mockReturnValue(false);
      mockUseActiveRunError.mockReturnValue(null);

      render(
        <RunViewerPanel
          followRunId="run-1"
          activeTab="output"
          onTabChange={vi.fn()}
        />
      );

      expect(screen.getByText('Output Tab Content')).toBeInTheDocument();
    });
  });

<<<<<<< HEAD
  // NOTE: Connection lifecycle tests were removed in this PR.
  // Connection management is now handled by parent component (FullScreenIDE),
  // not by RunViewerPanel. RunViewerPanel only reads from RunStore.
  describe('channel connection lifecycle', () => {
    test('does not connect when provider is null', () => {
      mockUseSession.mockReturnValue({
        provider: null,
        ydoc: null,
        awareness: null,
        userData: null,
        isConnected: false,
        isSynced: false,
        settled: false,
        lastStatus: null,
      });
=======
  // NOTE: Connection lifecycle tests were removed.
  // Connection management is now handled by parent component (FullScreenIDE)
  // via useFollowRun hook, not by RunViewerPanel. RunViewerPanel only reads
  // from HistoryStore via useActiveRun hooks.
>>>>>>> 94bbbb73

  describe('accessibility', () => {
    test('has proper ARIA labels', () => {
      mockUseActiveRun.mockReturnValue(createMockRun());
      mockUseActiveRunLoading.mockReturnValue(false);
      mockUseActiveRunError.mockReturnValue(null);

      const { container } = render(
        <RunViewerPanel
          followRunId="run-1"
          activeTab="run"
          onTabChange={vi.fn()}
        />
      );

      const panelGroup = container.querySelector('[data-panel-group]');
      expect(panelGroup).toBeInTheDocument();
    });
  });

<<<<<<< HEAD
  describe('accessibility', () => {
    test('has proper ARIA labels', () => {
      mockUseCurrentRun.mockReturnValue(createMockRun());
      mockUseRunLoading.mockReturnValue(false);
      mockUseRunError.mockReturnValue(null);
=======
  describe('job matching visual feedback', () => {
    test('panel has normal opacity when job matches run', () => {
      mockUseActiveRun.mockReturnValue(createMockRun());
      mockUseActiveRunLoading.mockReturnValue(false);
      mockUseActiveRunError.mockReturnValue(null);
      mockUseJobMatchesRun.mockReturnValue(true);
      mockUseCurrentJob.mockReturnValue({
        job: { id: 'job-1', name: 'Test Job' } as any,
        ytext: null,
      });

      const { container } = render(
        <RunViewerPanel
          followRunId="run-1"
          activeTab="log"
          onTabChange={vi.fn()}
        />
      );

      const panelGroup = container.querySelector('[data-panel-group]');
      expect(panelGroup).toHaveClass('h-full');
      expect(panelGroup).not.toHaveClass('opacity-50');
    });

    test('panel is greyed out when job does not match run', () => {
      mockUseActiveRun.mockReturnValue(createMockRun());
      mockUseActiveRunLoading.mockReturnValue(false);
      mockUseActiveRunError.mockReturnValue(null);
      mockUseJobMatchesRun.mockReturnValue(false);
      mockUseCurrentJob.mockReturnValue({
        job: { id: 'job-2', name: 'Different Job' } as any,
        ytext: null,
      });

      const { container } = render(
        <RunViewerPanel
          followRunId="run-1"
          activeTab="log"
          onTabChange={vi.fn()}
        />
      );

      const panelGroup = container.querySelector('[data-panel-group]');
      expect(panelGroup).toHaveClass('h-full');
      expect(panelGroup).toHaveClass('opacity-50');
    });

    test('panel remains normal when no run is loaded', () => {
      mockUseActiveRun.mockReturnValue(null);
      mockUseActiveRunLoading.mockReturnValue(false);
      mockUseActiveRunError.mockReturnValue(null);
      mockUseJobMatchesRun.mockReturnValue(true); // Hook returns true when no run
      mockUseCurrentJob.mockReturnValue({
        job: { id: 'job-1', name: 'Test Job' } as any,
        ytext: null,
      });
>>>>>>> 94bbbb73

      render(
        <RunViewerPanel
          followRunId={null}
          activeTab="log"
          onTabChange={vi.fn()}
        />
      );

      // Should show empty state, not the panel with opacity
      expect(screen.getByText(/after you click run/i)).toBeInTheDocument();
    });

    test('panel opacity changes when job matching state changes', () => {
      mockUseActiveRun.mockReturnValue(createMockRun());
      mockUseActiveRunLoading.mockReturnValue(false);
      mockUseActiveRunError.mockReturnValue(null);
      mockUseJobMatchesRun.mockReturnValue(true);
      mockUseCurrentJob.mockReturnValue({
        job: { id: 'job-1', name: 'Test Job' } as any,
        ytext: null,
      });

      const { container, rerender } = render(
        <RunViewerPanel
          followRunId="run-1"
          activeTab="log"
          onTabChange={vi.fn()}
        />
      );

<<<<<<< HEAD
      const region = screen.getByRole('region', {
        name: /run output viewer/i,
=======
      let panelGroup = container.querySelector('[data-panel-group]');
      expect(panelGroup).not.toHaveClass('opacity-50');

      // Simulate job change to non-matching job
      mockUseJobMatchesRun.mockReturnValue(false);
      mockUseCurrentJob.mockReturnValue({
        job: { id: 'job-2', name: 'Different Job' } as any,
        ytext: null,
>>>>>>> 94bbbb73
      });

      rerender(
        <RunViewerPanel
          followRunId="run-1"
          activeTab="log"
          onTabChange={vi.fn()}
        />
      );

      panelGroup = container.querySelector('[data-panel-group]');
      expect(panelGroup).toHaveClass('opacity-50');
    });

    test('panel works correctly across all tab types when job does not match', () => {
      mockUseActiveRun.mockReturnValue(createMockRun());
      mockUseActiveRunLoading.mockReturnValue(false);
      mockUseActiveRunError.mockReturnValue(null);
      mockUseJobMatchesRun.mockReturnValue(false);
      mockUseCurrentJob.mockReturnValue({
        job: { id: 'job-2', name: 'Different Job' } as any,
        ytext: null,
      });

      const { container: logContainer } = render(
        <RunViewerPanel
          followRunId="run-1"
          activeTab="log"
          onTabChange={vi.fn()}
        />
      );
      expect(logContainer.querySelector('[data-panel-group]')).toHaveClass(
        'opacity-50'
      );

      const { container: inputContainer } = render(
        <RunViewerPanel
          followRunId="run-1"
          activeTab="input"
          onTabChange={vi.fn()}
        />
      );
      expect(inputContainer.querySelector('[data-panel-group]')).toHaveClass(
        'opacity-50'
      );

      const { container: outputContainer } = render(
        <RunViewerPanel
          followRunId="run-1"
          activeTab="output"
          onTabChange={vi.fn()}
        />
      );
      expect(outputContainer.querySelector('[data-panel-group]')).toHaveClass(
        'opacity-50'
      );
    });
  });
});<|MERGE_RESOLUTION|>--- conflicted
+++ resolved
@@ -18,16 +18,10 @@
 import userEvent from '@testing-library/user-event';
 import { beforeEach, describe, expect, test, vi } from 'vitest';
 import { RunViewerPanel } from '../../../../js/collaborative-editor/components/run-viewer/RunViewerPanel';
-<<<<<<< HEAD
-import * as useRunModule from '../../../../js/collaborative-editor/hooks/useRun';
-import * as useSessionModule from '../../../../js/collaborative-editor/hooks/useSession';
-import type { Run } from '../../../../js/collaborative-editor/types/run';
-=======
 import * as useHistoryModule from '../../../../js/collaborative-editor/hooks/useHistory';
 import * as useWorkflowModule from '../../../../js/collaborative-editor/hooks/useWorkflow';
 import * as useSessionModule from '../../../../js/collaborative-editor/hooks/useSession';
 import type { RunDetail } from '../../../../js/collaborative-editor/types/history';
->>>>>>> 94bbbb73
 
 // Mock tab panel components to avoid monaco-editor dependency
 vi.mock(
@@ -59,20 +53,6 @@
 );
 
 // Mock hooks
-<<<<<<< HEAD
-const mockUseCurrentRun = vi.spyOn(useRunModule, 'useCurrentRun');
-const mockUseRunLoading = vi.spyOn(useRunModule, 'useRunLoading');
-const mockUseRunError = vi.spyOn(useRunModule, 'useRunError');
-const mockUseRunStoreInstance = vi.spyOn(useRunModule, 'useRunStoreInstance');
-const mockUseRunActions = vi.spyOn(useRunModule, 'useRunActions');
-const mockUseSession = vi.spyOn(useSessionModule, 'useSession');
-
-// Mock run factory
-const createMockRun = (overrides?: Partial<Run>): Run => ({
-  id: 'run-1',
-  work_order_id: 'wo-1',
-  state: 'started',
-=======
 const mockUseActiveRun = vi.spyOn(useHistoryModule, 'useActiveRun');
 const mockUseActiveRunLoading = vi.spyOn(
   useHistoryModule,
@@ -95,7 +75,6 @@
   state: 'started',
   created_by: null,
   starting_trigger: null,
->>>>>>> 94bbbb73
   started_at: new Date().toISOString(),
   finished_at: null,
   steps: [],
@@ -108,11 +87,7 @@
 });
 
 describe('RunViewerPanel', () => {
-<<<<<<< HEAD
-  let mockStore: ReturnType<typeof createMockRunStore>;
-=======
   let mockCommands: ReturnType<typeof createMockHistoryCommands>;
->>>>>>> 94bbbb73
 
   beforeEach(() => {
     vi.clearAllMocks();
@@ -141,15 +116,9 @@
 
   describe('empty state', () => {
     test('shows empty state when no followRunId provided', () => {
-<<<<<<< HEAD
-      mockUseCurrentRun.mockReturnValue(null);
-      mockUseRunLoading.mockReturnValue(false);
-      mockUseRunError.mockReturnValue(null);
-=======
       mockUseActiveRun.mockReturnValue(null);
       mockUseActiveRunLoading.mockReturnValue(false);
       mockUseActiveRunError.mockReturnValue(null);
->>>>>>> 94bbbb73
 
       render(
         <RunViewerPanel
@@ -165,15 +134,9 @@
 
   describe('loading state', () => {
     test('shows skeleton when loading and no run data', () => {
-<<<<<<< HEAD
-      mockUseCurrentRun.mockReturnValue(null);
-      mockUseRunLoading.mockReturnValue(true);
-      mockUseRunError.mockReturnValue(null);
-=======
       mockUseActiveRun.mockReturnValue(null);
       mockUseActiveRunLoading.mockReturnValue(true);
       mockUseActiveRunError.mockReturnValue(null);
->>>>>>> 94bbbb73
 
       render(
         <RunViewerPanel
@@ -189,15 +152,9 @@
     });
 
     test('does not show skeleton when loading but run exists', () => {
-<<<<<<< HEAD
-      mockUseCurrentRun.mockReturnValue(createMockRun());
-      mockUseRunLoading.mockReturnValue(true);
-      mockUseRunError.mockReturnValue(null);
-=======
       mockUseActiveRun.mockReturnValue(createMockRun());
       mockUseActiveRunLoading.mockReturnValue(true);
       mockUseActiveRunError.mockReturnValue(null);
->>>>>>> 94bbbb73
 
       render(
         <RunViewerPanel
@@ -214,15 +171,9 @@
 
   describe('error state', () => {
     test('shows error message when error exists', () => {
-<<<<<<< HEAD
-      mockUseCurrentRun.mockReturnValue(null);
-      mockUseRunLoading.mockReturnValue(false);
-      mockUseRunError.mockReturnValue('Failed to load run');
-=======
       mockUseActiveRun.mockReturnValue(null);
       mockUseActiveRunLoading.mockReturnValue(false);
       mockUseActiveRunError.mockReturnValue('Failed to load run');
->>>>>>> 94bbbb73
 
       render(
         <RunViewerPanel
@@ -238,15 +189,9 @@
 
     test('dismiss button clears error', async () => {
       const user = userEvent.setup();
-<<<<<<< HEAD
-      mockUseCurrentRun.mockReturnValue(null);
-      mockUseRunLoading.mockReturnValue(false);
-      mockUseRunError.mockReturnValue('Failed to load run');
-=======
       mockUseActiveRun.mockReturnValue(null);
       mockUseActiveRunLoading.mockReturnValue(false);
       mockUseActiveRunError.mockReturnValue('Failed to load run');
->>>>>>> 94bbbb73
 
       render(
         <RunViewerPanel
@@ -329,28 +274,10 @@
     });
   });
 
-<<<<<<< HEAD
-  // NOTE: Connection lifecycle tests were removed in this PR.
-  // Connection management is now handled by parent component (FullScreenIDE),
-  // not by RunViewerPanel. RunViewerPanel only reads from RunStore.
-  describe('channel connection lifecycle', () => {
-    test('does not connect when provider is null', () => {
-      mockUseSession.mockReturnValue({
-        provider: null,
-        ydoc: null,
-        awareness: null,
-        userData: null,
-        isConnected: false,
-        isSynced: false,
-        settled: false,
-        lastStatus: null,
-      });
-=======
   // NOTE: Connection lifecycle tests were removed.
   // Connection management is now handled by parent component (FullScreenIDE)
   // via useFollowRun hook, not by RunViewerPanel. RunViewerPanel only reads
   // from HistoryStore via useActiveRun hooks.
->>>>>>> 94bbbb73
 
   describe('accessibility', () => {
     test('has proper ARIA labels', () => {
@@ -371,13 +298,6 @@
     });
   });
 
-<<<<<<< HEAD
-  describe('accessibility', () => {
-    test('has proper ARIA labels', () => {
-      mockUseCurrentRun.mockReturnValue(createMockRun());
-      mockUseRunLoading.mockReturnValue(false);
-      mockUseRunError.mockReturnValue(null);
-=======
   describe('job matching visual feedback', () => {
     test('panel has normal opacity when job matches run', () => {
       mockUseActiveRun.mockReturnValue(createMockRun());
@@ -434,7 +354,6 @@
         job: { id: 'job-1', name: 'Test Job' } as any,
         ytext: null,
       });
->>>>>>> 94bbbb73
 
       render(
         <RunViewerPanel
@@ -466,10 +385,6 @@
         />
       );
 
-<<<<<<< HEAD
-      const region = screen.getByRole('region', {
-        name: /run output viewer/i,
-=======
       let panelGroup = container.querySelector('[data-panel-group]');
       expect(panelGroup).not.toHaveClass('opacity-50');
 
@@ -478,7 +393,6 @@
       mockUseCurrentJob.mockReturnValue({
         job: { id: 'job-2', name: 'Different Job' } as any,
         ytext: null,
->>>>>>> 94bbbb73
       });
 
       rerender(

/**
 * WorkflowEditor Component Tests
 *
 * Tests for WorkflowEditor component that manages the main workflow editing
 * interface with canvas, inspector, and run panel. Tests cover:
 * - Keyboard shortcuts (Cmd+Enter to open run panel and trigger runs)
 * - Run panel opening with correct context (job, trigger, or first trigger)
 * - Run panel context updates when node selection changes
 * - Integration with ManualRunPanel run state
 * - Inspector panel behavior
 *
 * Note: IDE functionality and Ctrl+E keyboard shortcut moved to
 * CollaborativeEditor (IDEWrapper component).
 */

import { render, screen, waitFor } from '@testing-library/react';
import { beforeEach, describe, expect, test, vi } from 'vitest';
import * as dataclipApi from '../../../js/collaborative-editor/api/dataclips';
import { WorkflowEditor } from '../../../js/collaborative-editor/components/WorkflowEditor';
import { KeyboardProvider } from '../../../js/collaborative-editor/keyboard';
import type { Workflow } from '../../../js/collaborative-editor/types/workflow';

// Mock dependencies
vi.mock('../../../js/collaborative-editor/api/dataclips');

// Mock MonacoEditor
vi.mock('@monaco-editor/react', () => ({
  default: ({ value }: { value: string }) => (
    <div data-testid="monaco-editor">{value}</div>
  ),
}));

// Mock CollaborativeWorkflowDiagram
vi.mock(
  '../../../js/collaborative-editor/components/diagram/CollaborativeWorkflowDiagram',
  () => ({
    CollaborativeWorkflowDiagram: () => (
      <div data-testid="workflow-diagram">Workflow Diagram</div>
    ),
  })
);

// Mock Inspector
vi.mock('../../../js/collaborative-editor/components/inspector', () => ({
  Inspector: ({ onOpenRunPanel }: { onOpenRunPanel: (ctx: any) => void }) => (
    <div data-testid="inspector">Inspector</div>
  ),
}));

// Mock LeftPanel
vi.mock('../../../js/collaborative-editor/components/left-panel', () => ({
  LeftPanel: () => <div data-testid="left-panel">Left Panel</div>,
}));

// Mock FullScreenIDE
vi.mock(
  '../../../js/collaborative-editor/components/ide/FullScreenIDE',
  () => ({
    FullScreenIDE: () => (
      <div data-testid="fullscreen-ide">Full Screen IDE</div>
    ),
  })
);

// Mock ManualRunPanel with run state callback
let mockOnRunStateChange:
  | ((
      canRun: boolean,
      isSubmitting: boolean,
      handler: () => void,
      retryHandler?: () => void,
      isRetryable?: boolean
    ) => void)
  | null = null;
const mockRunHandler = vi.fn();
const mockRetryHandler = vi.fn();

vi.mock('../../../js/collaborative-editor/components/ManualRunPanel', () => ({
  ManualRunPanel: ({
    jobId,
    triggerId,
    onRunStateChange,
    saveWorkflow,
  }: {
    jobId?: string;
    triggerId?: string;
    onRunStateChange?: (
      canRun: boolean,
      isSubmitting: boolean,
      handler: () => void,
      retryHandler?: () => void,
      isRetryable?: boolean
    ) => void;
    saveWorkflow?: () => Promise<void>;
  }) => {
    // Store callback for later use
    mockOnRunStateChange = onRunStateChange || null;

    // Call callback after mount to simulate ManualRunPanel behavior
    if (onRunStateChange) {
      setTimeout(() => {
        // Call with all 5 parameters (last 2 optional)
        onRunStateChange(true, false, mockRunHandler, mockRetryHandler, false);
      }, 0);
    }

    return (
      <div
        data-testid="manual-run-panel"
        data-job-id={jobId}
        data-trigger-id={triggerId}
      >
        ManualRunPanel (job: {jobId}, trigger: {triggerId})
      </div>
    );
  },
}));

// Mock useURLState
const mockUpdateSearchParams = vi.fn();
const mockParams: Record<string, string> = {};

vi.mock('../../../js/react/lib/use-url-state', () => ({
  useURLState: () => ({
    params: mockParams,
    updateSearchParams: mockUpdateSearchParams,
    hash: '',
  }),
}));

// Mock session context hooks
vi.mock('../../../js/collaborative-editor/hooks/useSessionContext', () => ({
  useIsNewWorkflow: () => false,
  useProjectRepoConnection: () => undefined,
  useProject: () => ({
    id: 'project-1',
    name: 'Test Project',
  }),
  useVersions: () => [],
  useVersionsLoading: () => false,
  useVersionsError: () => null,
  useRequestVersions: () => vi.fn(),
}));

// Create mock workflow
const mockWorkflow: Workflow = {
  id: 'workflow-1',
  name: 'Test Workflow',
  jobs: [
    {
      id: 'job-1',
      name: 'Job 1',
      adaptor: '@openfn/language-http@latest',
      body: 'fn(state => state)',
      enabled: true,
      project_credential_id: null,
      keychain_credential_id: null,
    },
    {
      id: 'job-2',
      name: 'Job 2',
      adaptor: '@openfn/language-http@latest',
      body: 'fn(state => state)',
      enabled: true,
      project_credential_id: null,
      keychain_credential_id: null,
    },
  ],
  triggers: [
    {
      id: 'trigger-1',
      type: 'webhook',
      enabled: true,
    },
    {
      id: 'trigger-2',
      type: 'cron',
      enabled: true,
    },
  ],
  edges: [],
};

// Mock UI hooks with controllable state
// Use vi.fn() so we can update return values in tests
const mockIsRunPanelOpen = vi.fn(() => false);
const mockRunPanelContext = vi.fn(() => null);
const mockOpenRunPanel = vi.fn();
const mockCloseRunPanel = vi.fn();

vi.mock('../../../js/collaborative-editor/hooks/useUI', () => ({
  useIsRunPanelOpen: () => mockIsRunPanelOpen(),
  useRunPanelContext: () => mockRunPanelContext(),
  useUICommands: () => ({
    openRunPanel: mockOpenRunPanel,
    closeRunPanel: mockCloseRunPanel,
    toggleCreateWorkflowPanel: vi.fn(),
    openAIAssistantPanel: vi.fn(),
    closeAIAssistantPanel: vi.fn(),
    collapseCreateWorkflowPanel: vi.fn(),
    expandCreateWorkflowPanel: vi.fn(),
    selectTemplate: vi.fn(),
    setTemplateSearchQuery: vi.fn(),
  }),
  useTemplatePanel: () => ({
    templates: [],
    loading: false,
    error: null,
    searchQuery: '',
    selectedTemplate: null,
  }),
  useIsCreateWorkflowPanelCollapsed: () => true,
  useIsAIAssistantPanelOpen: () => false,
}));

// Mock workflow hooks with controllable node selection
let currentNode: {
  type: 'job' | 'trigger' | 'edge' | null;
  node: any;
} = {
  type: null,
  node: null,
};

const mockSelectNode = vi.fn((node: any) => {
  if (node === null) {
    currentNode = { type: null, node: null };
  }
});

// Mock canRun state
let mockCanRun = true;
let mockTooltipMessage = '';

vi.mock('../../../js/collaborative-editor/hooks/useWorkflow', () => ({
  useNodeSelection: () => ({
    currentNode,
    selectNode: mockSelectNode,
  }),
  useWorkflowStoreContext: () => ({
    validateWorkflowName: vi.fn(),
    importWorkflow: vi.fn(),
  }),
  useWorkflowActions: () => ({
    saveWorkflow: vi.fn(),
  }),
  useWorkflowState: (selector: any) => {
    const state = {
      workflow: mockWorkflow,
      jobs: mockWorkflow.jobs,
      triggers: mockWorkflow.triggers,
      edges: mockWorkflow.edges,
      positions: {},
    };
    return typeof selector === 'function' ? selector(state) : state;
  },
  useCanRun: () => ({
    canRun: mockCanRun,
    tooltipMessage: mockTooltipMessage,
  }),
}));

// Helper function to render WorkflowEditor with providers
function renderWorkflowEditor() {
  return render(
    <KeyboardProvider>
      <WorkflowEditor />
    </KeyboardProvider>
  );
}

describe('WorkflowEditor', () => {
  beforeEach(() => {
    vi.clearAllMocks();

    // Reset state
    mockIsRunPanelOpen.mockReturnValue(false);
    mockRunPanelContext.mockReturnValue(null);
    currentNode = { type: null, node: null };
    mockRunHandler.mockClear();
    mockCanRun = true;
    mockTooltipMessage = '';

    // Default mock for searchDataclips
    vi.mocked(dataclipApi.searchDataclips).mockResolvedValue({
      data: [],
      next_cron_run_dataclip_id: null,
      can_edit_dataclip: true,
    });
  });

  describe('basic rendering', () => {
    test('renders workflow diagram', async () => {
      renderWorkflowEditor();

      await waitFor(() => {
        expect(screen.getByTestId('workflow-diagram')).toBeInTheDocument();
      });
    });

    test('renders inspector in DOM', async () => {
      renderWorkflowEditor();

      await waitFor(() => {
        expect(screen.getByTestId('workflow-diagram')).toBeInTheDocument();
      });

      // Inspector is always rendered (visibility controlled by CSS translate classes)
      const inspector = screen.getByTestId('inspector');
      expect(inspector).toBeInTheDocument();
    });

    test('does not show run panel by default', async () => {
      renderWorkflowEditor();

      await waitFor(() => {
        expect(screen.getByTestId('workflow-diagram')).toBeInTheDocument();
      });

      // Run panel should not be visible
      const runPanel = screen.queryByTestId('manual-run-panel');
      expect(runPanel).not.toBeInTheDocument();
    });
  });

  describe('Cmd+Enter keyboard shortcut - triggering run', () => {
    test('shows run panel when open', async () => {
      // Open run panel first
      mockIsRunPanelOpen.mockReturnValue(true);
      mockRunPanelContext.mockReturnValue({ jobId: 'job-1' });

      renderWorkflowEditor();

      // Wait for ManualRunPanel to mount
      await waitFor(() => {
        expect(screen.getByTestId('manual-run-panel')).toBeInTheDocument();
      });

      // Verify panel is visible with correct context
      const panel = screen.getByTestId('manual-run-panel');
      expect(panel.getAttribute('data-job-id')).toBe('job-1');
    });
  });

  describe('run panel rendering', () => {
    test('shows ManualRunPanel with job context when open', async () => {
      mockIsRunPanelOpen.mockReturnValue(true);
      mockRunPanelContext.mockReturnValue({ jobId: 'job-1' });

      renderWorkflowEditor();

      await waitFor(() => {
        expect(screen.getByTestId('manual-run-panel')).toBeInTheDocument();
      });

      const panel = screen.getByTestId('manual-run-panel');
      expect(panel.getAttribute('data-job-id')).toBe('job-1');
    });

    test('shows ManualRunPanel with trigger context when open', async () => {
      mockIsRunPanelOpen.mockReturnValue(true);
      mockRunPanelContext.mockReturnValue({ triggerId: 'trigger-1' });

      renderWorkflowEditor();

      await waitFor(() => {
        expect(screen.getByTestId('manual-run-panel')).toBeInTheDocument();
      });

      const panel = screen.getByTestId('manual-run-panel');
      expect(panel.getAttribute('data-trigger-id')).toBe('trigger-1');
    });
  });

  describe('inspector integration', () => {
    test('shows inspector when node is selected', async () => {
      // Select a job
      currentNode = {
        type: 'job',
        node: mockWorkflow.jobs[0],
      };

      renderWorkflowEditor();

      await waitFor(() => {
        expect(screen.getByTestId('inspector')).toBeInTheDocument();
      });
    });

    test('inspector renders in the DOM regardless of selection (visibility controlled by CSS)', async () => {
      // No node selected
      currentNode = { type: null, node: null };

      renderWorkflowEditor();

      await waitFor(() => {
        expect(screen.getByTestId('workflow-diagram')).toBeInTheDocument();
      });

      // Inspector is in DOM but has translate-x-full class (off-screen)
      // The component itself mounts regardless of selection
      const inspector = screen.queryByTestId('inspector');
      // We can't easily test CSS classes with JSDOM, so we just verify the structure exists
      expect(inspector).toBeInTheDocument();
    });
  });
<<<<<<< HEAD
=======

  describe('Ctrl+E keyboard shortcut - open IDE', () => {
    test('opens IDE when Ctrl+E pressed with job selected', async () => {
      // Select a job
      currentNode = {
        type: 'job',
        node: mockWorkflow.jobs[0],
      };

      renderWorkflowEditor();

      await waitFor(() => {
        expect(screen.getByTestId('workflow-diagram')).toBeInTheDocument();
      });

      // Press Ctrl+E - dispatch to window (KeyboardProvider listens on window)
      const event = new KeyboardEvent('keydown', {
        key: 'e',
        ctrlKey: true,
        bubbles: true,
      });
      window.dispatchEvent(event);

      // Should open IDE by setting editor=open in URL
      await waitFor(() => {
        expect(mockUpdateSearchParams).toHaveBeenCalledWith({
          panel: 'editor',
        });
      });
    });

    test('does NOT open IDE when Ctrl+E pressed with trigger selected', async () => {
      // Select a trigger (not a job)
      currentNode = {
        type: 'trigger',
        node: mockWorkflow.triggers[0],
      };

      renderWorkflowEditor();

      await waitFor(() => {
        expect(screen.getByTestId('workflow-diagram')).toBeInTheDocument();
      });

      // Press Ctrl+E - dispatch to window (KeyboardProvider listens on window)
      const event = new KeyboardEvent('keydown', {
        key: 'e',
        ctrlKey: true,
        bubbles: true,
      });
      window.dispatchEvent(event);

      // Should NOT open IDE - silent no-op
      await new Promise(resolve => setTimeout(resolve, 100));
      expect(mockUpdateSearchParams).not.toHaveBeenCalledWith({
        editor: 'open',
      });
    });

    test('does NOT open IDE when Ctrl+E pressed with nothing selected', async () => {
      // Nothing selected
      currentNode = { type: null, node: null };

      renderWorkflowEditor();

      await waitFor(() => {
        expect(screen.getByTestId('workflow-diagram')).toBeInTheDocument();
      });

      // Press Ctrl+E - dispatch to window (KeyboardProvider listens on window)
      const event = new KeyboardEvent('keydown', {
        key: 'e',
        ctrlKey: true,
        bubbles: true,
      });
      window.dispatchEvent(event);

      // Should NOT open IDE - silent no-op
      await new Promise(resolve => setTimeout(resolve, 100));
      expect(mockUpdateSearchParams).not.toHaveBeenCalledWith({
        editor: 'open',
      });
    });

    test('does NOT trigger when IDE is already open', async () => {
      // Select a job
      currentNode = {
        type: 'job',
        node: mockWorkflow.jobs[0],
      };

      // IDE is already open
      mockParams.panel = 'editor';
      mockParams.job = 'job-1';

      renderWorkflowEditor();

      await waitFor(() => {
        expect(screen.getByTestId('fullscreen-ide')).toBeInTheDocument();
      });

      // Press Ctrl+E - dispatch to window (KeyboardProvider listens on window)
      const event = new KeyboardEvent('keydown', {
        key: 'e',
        ctrlKey: true,
        bubbles: true,
      });
      window.dispatchEvent(event);

      // Handler should be disabled - no call to updateSearchParams
      await new Promise(resolve => setTimeout(resolve, 100));
      expect(mockUpdateSearchParams).not.toHaveBeenCalled();
    });
  });
>>>>>>> 0cdf2cb1
});<|MERGE_RESOLUTION|>--- conflicted
+++ resolved
@@ -19,6 +19,10 @@
 import { WorkflowEditor } from '../../../js/collaborative-editor/components/WorkflowEditor';
 import { KeyboardProvider } from '../../../js/collaborative-editor/keyboard';
 import type { Workflow } from '../../../js/collaborative-editor/types/workflow';
+import {
+  createMockURLState,
+  getURLStateMockValue,
+} from '../__helpers__/urlStateMocks';
 
 // Mock dependencies
 vi.mock('../../../js/collaborative-editor/api/dataclips');
@@ -117,15 +121,10 @@
 }));
 
 // Mock useURLState
-const mockUpdateSearchParams = vi.fn();
-const mockParams: Record<string, string> = {};
+const urlState = createMockURLState();
 
 vi.mock('../../../js/react/lib/use-url-state', () => ({
-  useURLState: () => ({
-    params: mockParams,
-    updateSearchParams: mockUpdateSearchParams,
-    hash: '',
-  }),
+  useURLState: () => getURLStateMockValue(urlState),
 }));
 
 // Mock session context hooks
@@ -272,6 +271,7 @@
 describe('WorkflowEditor', () => {
   beforeEach(() => {
     vi.clearAllMocks();
+    urlState.reset();
 
     // Reset state
     mockIsRunPanelOpen.mockReturnValue(false);
@@ -404,121 +404,4 @@
       expect(inspector).toBeInTheDocument();
     });
   });
-<<<<<<< HEAD
-=======
-
-  describe('Ctrl+E keyboard shortcut - open IDE', () => {
-    test('opens IDE when Ctrl+E pressed with job selected', async () => {
-      // Select a job
-      currentNode = {
-        type: 'job',
-        node: mockWorkflow.jobs[0],
-      };
-
-      renderWorkflowEditor();
-
-      await waitFor(() => {
-        expect(screen.getByTestId('workflow-diagram')).toBeInTheDocument();
-      });
-
-      // Press Ctrl+E - dispatch to window (KeyboardProvider listens on window)
-      const event = new KeyboardEvent('keydown', {
-        key: 'e',
-        ctrlKey: true,
-        bubbles: true,
-      });
-      window.dispatchEvent(event);
-
-      // Should open IDE by setting editor=open in URL
-      await waitFor(() => {
-        expect(mockUpdateSearchParams).toHaveBeenCalledWith({
-          panel: 'editor',
-        });
-      });
-    });
-
-    test('does NOT open IDE when Ctrl+E pressed with trigger selected', async () => {
-      // Select a trigger (not a job)
-      currentNode = {
-        type: 'trigger',
-        node: mockWorkflow.triggers[0],
-      };
-
-      renderWorkflowEditor();
-
-      await waitFor(() => {
-        expect(screen.getByTestId('workflow-diagram')).toBeInTheDocument();
-      });
-
-      // Press Ctrl+E - dispatch to window (KeyboardProvider listens on window)
-      const event = new KeyboardEvent('keydown', {
-        key: 'e',
-        ctrlKey: true,
-        bubbles: true,
-      });
-      window.dispatchEvent(event);
-
-      // Should NOT open IDE - silent no-op
-      await new Promise(resolve => setTimeout(resolve, 100));
-      expect(mockUpdateSearchParams).not.toHaveBeenCalledWith({
-        editor: 'open',
-      });
-    });
-
-    test('does NOT open IDE when Ctrl+E pressed with nothing selected', async () => {
-      // Nothing selected
-      currentNode = { type: null, node: null };
-
-      renderWorkflowEditor();
-
-      await waitFor(() => {
-        expect(screen.getByTestId('workflow-diagram')).toBeInTheDocument();
-      });
-
-      // Press Ctrl+E - dispatch to window (KeyboardProvider listens on window)
-      const event = new KeyboardEvent('keydown', {
-        key: 'e',
-        ctrlKey: true,
-        bubbles: true,
-      });
-      window.dispatchEvent(event);
-
-      // Should NOT open IDE - silent no-op
-      await new Promise(resolve => setTimeout(resolve, 100));
-      expect(mockUpdateSearchParams).not.toHaveBeenCalledWith({
-        editor: 'open',
-      });
-    });
-
-    test('does NOT trigger when IDE is already open', async () => {
-      // Select a job
-      currentNode = {
-        type: 'job',
-        node: mockWorkflow.jobs[0],
-      };
-
-      // IDE is already open
-      mockParams.panel = 'editor';
-      mockParams.job = 'job-1';
-
-      renderWorkflowEditor();
-
-      await waitFor(() => {
-        expect(screen.getByTestId('fullscreen-ide')).toBeInTheDocument();
-      });
-
-      // Press Ctrl+E - dispatch to window (KeyboardProvider listens on window)
-      const event = new KeyboardEvent('keydown', {
-        key: 'e',
-        ctrlKey: true,
-        bubbles: true,
-      });
-      window.dispatchEvent(event);
-
-      // Handler should be disabled - no call to updateSearchParams
-      await new Promise(resolve => setTimeout(resolve, 100));
-      expect(mockUpdateSearchParams).not.toHaveBeenCalled();
-    });
-  });
->>>>>>> 0cdf2cb1
 });
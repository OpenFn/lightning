--- conflicted
+++ resolved
@@ -1,21 +1,9 @@
 import { render, screen } from "@testing-library/react";
 import userEvent from "@testing-library/user-event";
-<<<<<<< HEAD
-import { describe, expect, it, vi } from "vitest";
-import { useAppForm } from "../../../../js/collaborative-editor/components/form";
-import { NumberField } from "../../../../js/collaborative-editor/components/form/number-field";
-
-// Mock useWorkflowState since these tests don't need server validation
-vi.mock("../../../../js/collaborative-editor/hooks/useWorkflow", () => ({
-  useWorkflowState: vi.fn(() => ({})),
-}));
-
-=======
 import { describe, expect, it } from "vitest";
 import { useAppForm } from "../../../../js/collaborative-editor/components/form";
 import { NumberField } from "../../../../js/collaborative-editor/components/form/number-field";
 
->>>>>>> c8988048
 describe("NumberField", () => {
   function TestForm({ defaultValue = null }: { defaultValue?: number | null }) {
     const form = useAppForm({

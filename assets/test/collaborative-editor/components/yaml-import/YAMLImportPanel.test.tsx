--- conflicted
+++ resolved
@@ -57,44 +57,6 @@
 invalid: [syntax
 `;
 
-<<<<<<< HEAD
-function createMockStoreContext(): StoreContextValue {
-  // Track import panel state for realistic mock behavior
-  let importPanelState = {
-    yamlContent: '',
-    importState: 'initial' as
-      | 'initial'
-      | 'parsing'
-      | 'valid'
-      | 'invalid'
-      | 'importing',
-  };
-
-  return {
-    sessionContextStore: {} as any,
-    adaptorStore: {} as any,
-    credentialStore: {} as any,
-    awarenessStore: {} as any,
-    workflowStore: {} as any,
-    uiStore: {
-      withSelector: (selector: any) => () =>
-        selector({ importPanel: importPanelState }),
-      setImportYamlContent: vi.fn((content: string) => {
-        importPanelState = { ...importPanelState, yamlContent: content };
-      }),
-      setImportState: vi.fn((state: typeof importPanelState.importState) => {
-        importPanelState = { ...importPanelState, importState: state };
-      }),
-      clearImportPanel: vi.fn(() => {
-        importPanelState = { yamlContent: '', importState: 'initial' };
-      }),
-      collapseCreateWorkflowPanel: vi.fn(),
-    } as any,
-  };
-}
-
-=======
->>>>>>> a40a980e
 describe('YAMLImportPanel', () => {
   let mockOnBack: ReturnType<typeof vi.fn>;
   let mockOnImport: ReturnType<typeof vi.fn>;

/**
 * ManualRunPanel Component Tests
 *
 * Tests for ManualRunPanel component that allows users to manually trigger
 * workflow runs with custom input data. Tests cover:
 * - Panel rendering with correct context (job vs trigger)
 * - Tab switching and state management
 * - Dataclip fetching and selection
 * - Run button enable/disable logic
 * - Close handler
 * - Permission checks for running workflows
 */

import { render, screen, waitFor } from "@testing-library/react";
import userEvent from "@testing-library/user-event";
import { HotkeysProvider } from "react-hotkeys-hook";
import type React from "react";
import { act } from "react";
import { beforeEach, describe, expect, test, vi } from "vitest";
import * as dataclipApi from "../../../js/collaborative-editor/api/dataclips";
import { notifications } from "../../../js/collaborative-editor/lib/notifications";
import { ManualRunPanel } from "../../../js/collaborative-editor/components/ManualRunPanel";
import { StoreContext } from "../../../js/collaborative-editor/contexts/StoreProvider";
import type { StoreContextValue } from "../../../js/collaborative-editor/contexts/StoreProvider";
import { createAdaptorStore } from "../../../js/collaborative-editor/stores/createAdaptorStore";
import { createAwarenessStore } from "../../../js/collaborative-editor/stores/createAwarenessStore";
import { createCredentialStore } from "../../../js/collaborative-editor/stores/createCredentialStore";
import { createSessionContextStore } from "../../../js/collaborative-editor/stores/createSessionContextStore";
import { createWorkflowStore } from "../../../js/collaborative-editor/stores/createWorkflowStore";
import type { Workflow } from "../../../js/collaborative-editor/types/workflow";
import {
  createMockPhoenixChannel,
  createMockPhoenixChannelProvider,
} from "../__helpers__";

// Mock the API module
vi.mock("../../../js/collaborative-editor/api/dataclips");

// Mock the notifications module
vi.mock("../../../js/collaborative-editor/lib/notifications", () => ({
  notifications: {
    alert: vi.fn(),
    info: vi.fn(),
    success: vi.fn(),
    warning: vi.fn(),
    dismiss: vi.fn(),
  },
}));

// Create a configurable mock for useCanRun
let mockCanRunValue = { canRun: true, tooltipMessage: "Run workflow" };

// Mock the useCanRun hook from useWorkflow
vi.mock("../../../js/collaborative-editor/hooks/useWorkflow", async () => {
  const actual = await vi.importActual(
    "../../../js/collaborative-editor/hooks/useWorkflow"
  );
  return {
    ...actual,
    useCanRun: () => mockCanRunValue,
  };
});

// Helper function to override canRun mock
function setMockCanRun(canRun: boolean, tooltipMessage: string) {
  mockCanRunValue = { canRun, tooltipMessage };
}

// Mock MonacoEditor to avoid loading issues in tests
vi.mock("@monaco-editor/react", () => ({
  default: ({ value }: { value: string }) => (
    <div data-testid="monaco-editor">{value}</div>
  ),
}));

// Mock the monaco module that CustomView imports
vi.mock("../../../js/monaco", () => ({
  MonacoEditor: ({ value }: { value: string }) => (
    <div data-testid="monaco-editor">{value}</div>
  ),
}));

const mockWorkflow: Workflow = {
  id: "workflow-1",
  name: "Test Workflow",
  jobs: [
    {
      id: "job-1",
      name: "Test Job",
      adaptor: "@openfn/language-http@latest",
      body: "fn(state => state)",
      enabled: true,
      project_credential_id: null,
      keychain_credential_id: null,
    },
  ],
  triggers: [
    {
      id: "trigger-1",
      type: "webhook",
      enabled: true,
    },
  ],
  edges: [],
};

const mockDataclip: dataclipApi.Dataclip = {
  id: "dataclip-1",
  name: "Test Dataclip",
  type: "http_request",
  body: {
    data: { test: "data" },
    request: {
      headers: { accept: "*/*", host: "example.com", "user-agent": "test" },
      method: "POST",
      path: ["test"],
      query_params: {},
    },
  },
  request: null,
  inserted_at: "2025-01-01T00:00:00Z",
  updated_at: "2025-01-01T00:00:00Z",
  project_id: "project-1",
  wiped_at: null,
};

// Create stores for tests
let stores: StoreContextValue;
let mockChannel: any;

// Helper function to render ManualRunPanel with all providers
function renderManualRunPanel(
  props: Omit<React.ComponentProps<typeof ManualRunPanel>, "saveWorkflow"> & {
    saveWorkflow?: () => Promise<void>;
  }
) {
  return render(
    <StoreContext.Provider value={stores}>
      <HotkeysProvider>
        <ManualRunPanel
          {...props}
          saveWorkflow={
            props.saveWorkflow || vi.fn().mockResolvedValue(undefined)
          }
        />
      </HotkeysProvider>
    </StoreContext.Provider>
  );
}

describe("ManualRunPanel", () => {
  beforeEach(() => {
    vi.clearAllMocks();

    // Reset mock to default state
    setMockCanRun(true, "Run workflow");

    // Create fresh store instances
    stores = {
      workflowStore: createWorkflowStore(),
      credentialStore: createCredentialStore(),
      sessionContextStore: createSessionContextStore(),
      adaptorStore: createAdaptorStore(),
      awarenessStore: createAwarenessStore(),
    };

    // Create mock channel and connect session context store
    mockChannel = createMockPhoenixChannel();
    const mockProvider = createMockPhoenixChannelProvider(mockChannel);
    stores.sessionContextStore._connectChannel(mockProvider as any);

    // Set permissions with can_edit_workflow: true by default
    act(() => {
      (mockChannel as any)._test.emit("session_context", {
        user: null,
        project: null,
        config: { require_email_verification: false },
        permissions: { can_edit_workflow: true, can_run_workflow: true },
        latest_snapshot_lock_version: 1,
        project_repo_connection: null,
      });
    });

    // Default mock for searchDataclips - returns empty list
    vi.mocked(dataclipApi.searchDataclips).mockResolvedValue({
      data: [],
      next_cron_run_dataclip_id: null,
      can_edit_dataclip: true,
    });
  });

  test("renders with correct title when opened from job", async () => {
    renderManualRunPanel({
      workflow: mockWorkflow,
      projectId: "project-1",
      workflowId: "workflow-1",
      jobId: "job-1",
      onClose: () => {},
    });

    await waitFor(() => {
      expect(screen.getByText("Run from Test Job")).toBeInTheDocument();
    });
  });

  test("renders with correct title when opened from trigger", async () => {
    renderManualRunPanel({
      workflow: mockWorkflow,
      projectId: "project-1",
      workflowId: "workflow-1",
      triggerId: "trigger-1",
      onClose: () => {},
    });

    await waitFor(() => {
      expect(
        screen.getByText("Run from Trigger (webhook)")
      ).toBeInTheDocument();
    });
  });

  test("shows three tabs with correct labels", async () => {
    renderManualRunPanel({
      workflow: mockWorkflow,
      projectId: "project-1",
      workflowId: "workflow-1",
      jobId: "job-1",
      onClose: () => {},
    });

    await waitFor(() => {
      expect(screen.getByText("Empty")).toBeInTheDocument();
    });
    expect(screen.getByText("Custom")).toBeInTheDocument();
    expect(screen.getByText("Existing")).toBeInTheDocument();
  });

  test("starts with Empty tab selected", async () => {
    renderManualRunPanel({
      workflow: mockWorkflow,
      projectId: "project-1",
      workflowId: "workflow-1",
      jobId: "job-1",
      onClose: () => {},
    });

    // Empty view should be visible
    await waitFor(() => {
      expect(
        screen.getByText(/empty JSON object will be used/i)
      ).toBeInTheDocument();
    });
  });

  test("switches to Custom tab when clicked", async () => {
    const user = userEvent.setup();

    renderManualRunPanel({
      workflow: mockWorkflow,
      projectId: "project-1",
      workflowId: "workflow-1",
      jobId: "job-1",
      onClose: () => {},
    });

    // Click Custom tab
    await user.click(screen.getByText("Custom"));

    // Monaco editor should appear
    await waitFor(() => {
      expect(screen.getByTestId("monaco-editor")).toBeInTheDocument();
    });
  });

  test("switches to Existing tab when clicked", async () => {
    const user = userEvent.setup();

    renderManualRunPanel({
      workflow: mockWorkflow,
      projectId: "project-1",
      workflowId: "workflow-1",
      jobId: "job-1",
      onClose: () => {},
    });

    // Click Existing tab
    await user.click(screen.getByText("Existing"));

    // Search input should appear
    await waitFor(() => {
      expect(
        screen.getByPlaceholderText("Search names or UUID prefixes")
      ).toBeInTheDocument();
    });
  });

  test("calls onClose when close button is clicked", async () => {
    const user = userEvent.setup();
    const onClose = vi.fn();

    renderManualRunPanel({
      workflow: mockWorkflow,
      projectId: "project-1",
      workflowId: "workflow-1",
      jobId: "job-1",
      onClose: onClose,
    });

    // Wait for component to finish initial render and async operations
    await waitFor(() => {
      expect(
        screen.getByRole("button", { name: /close panel/i })
      ).toBeInTheDocument();
    });

    // Click close button
    await user.click(screen.getByRole("button", { name: /close panel/i }));

    expect(onClose).toHaveBeenCalledOnce();
  });

  test("Run button is enabled when Empty tab is selected", async () => {
    renderManualRunPanel({
      workflow: mockWorkflow,
      projectId: "project-1",
      workflowId: "workflow-1",
      jobId: "job-1",
      onClose: () => {},
    });

    await waitFor(() => {
<<<<<<< HEAD
      const runButton = screen.getByText("Run Workflow Now");
=======
      const runButton = screen.getByText("Run (Create New Workorder)");
>>>>>>> 7def9226
      expect(runButton).not.toBeDisabled();
    });
  });

  test("fetches dataclips on mount with job context", async () => {
    renderManualRunPanel({
      workflow: mockWorkflow,
      projectId: "project-1",
      workflowId: "workflow-1",
      jobId: "job-1",
      onClose: () => {},
    });

    await waitFor(() => {
      expect(dataclipApi.searchDataclips).toHaveBeenCalledWith(
        "project-1",
        "job-1",
        "",
        {}
      );
    });
  });

  test("fetches dataclips on mount with trigger context", async () => {
    renderManualRunPanel({
      workflow: mockWorkflow,
      projectId: "project-1",
      workflowId: "workflow-1",
      triggerId: "trigger-1",
      onClose: () => {},
    });

    // When triggerId is provided, the component finds the target job from the trigger's edge
    // and uses that job to fetch dataclips (since dataclips are associated with jobs, not triggers)
    await waitFor(() => {
      expect(dataclipApi.searchDataclips).toHaveBeenCalledWith(
        "project-1",
        "job-1", // Resolved from trigger-1's edge
        "",
        {}
      );
    });
  });

  test("displays dataclips in Existing tab", async () => {
    const user = userEvent.setup();

    vi.mocked(dataclipApi.searchDataclips).mockResolvedValue({
      data: [mockDataclip],
      next_cron_run_dataclip_id: null,
      can_edit_dataclip: true,
    });

    renderManualRunPanel({
      workflow: mockWorkflow,
      projectId: "project-1",
      workflowId: "workflow-1",
      jobId: "job-1",
      onClose: () => {},
    });

    // Switch to Existing tab
    await user.click(screen.getByText("Existing"));

    // Wait for dataclip to appear
    await waitFor(() => {
      expect(screen.getByText("Test Dataclip")).toBeInTheDocument();
    });
  });

  test("auto-selects next cron run dataclip when available", async () => {
    vi.mocked(dataclipApi.searchDataclips).mockResolvedValue({
      data: [mockDataclip],
      next_cron_run_dataclip_id: "dataclip-1",
      can_edit_dataclip: true,
    });

    renderManualRunPanel({
      workflow: mockWorkflow,
      projectId: "project-1",
      workflowId: "workflow-1",
      jobId: "job-1",
      onClose: () => {},
    });

    // Should auto-switch to Existing tab and show selected dataclip with warning banner
    await waitFor(() => {
      expect(screen.getByText("Test Dataclip")).toBeInTheDocument();
      expect(
        screen.getByText("Default Next Input for Cron")
      ).toBeInTheDocument();
    });
  });

  test("shows next cron run warning banner when dataclip is next cron run", async () => {
    vi.mocked(dataclipApi.searchDataclips).mockResolvedValue({
      data: [mockDataclip],
      next_cron_run_dataclip_id: "dataclip-1",
      can_edit_dataclip: true,
    });

    renderManualRunPanel({
      workflow: mockWorkflow,
      projectId: "project-1",
      workflowId: "workflow-1",
      jobId: "job-1",
      onClose: () => {},
    });

    // Should show the next cron run warning banner
    await waitFor(() => {
      expect(
        screen.getByText("Default Next Input for Cron")
      ).toBeInTheDocument();
      expect(
        screen.getByText(/This workflow has a "cron" trigger/)
      ).toBeInTheDocument();
    });
  });

  test("shows next cron run warning banner when opened from trigger", async () => {
    vi.mocked(dataclipApi.searchDataclips).mockResolvedValue({
      data: [mockDataclip],
      next_cron_run_dataclip_id: "dataclip-1",
      can_edit_dataclip: true,
    });

    renderManualRunPanel({
      workflow: mockWorkflow,
      projectId: "project-1",
      workflowId: "workflow-1",
      triggerId: "trigger-1",
      onClose: () => {},
    });

    // Should show the next cron run warning banner
    await waitFor(() => {
      expect(
        screen.getByText("Default Next Input for Cron")
      ).toBeInTheDocument();
      expect(
        screen.getByText(/This workflow has a "cron" trigger/)
      ).toBeInTheDocument();
    });
  });

  test("disables Run button when Custom tab has invalid JSON", async () => {
    const user = userEvent.setup();

    renderManualRunPanel({
      workflow: mockWorkflow,
      projectId: "project-1",
      workflowId: "workflow-1",
      jobId: "job-1",
      onClose: () => {},
    });

    // Switch to Custom tab
    await user.click(screen.getByText("Custom"));

    // The Monaco editor is mocked, so we can't actually test JSON validation
    // through user interaction. This is acceptable as JSON validation is
    // tested separately in the validateCustomBody callback.

    // Just verify the tab switched
    await waitFor(() => {
      expect(screen.getByTestId("monaco-editor")).toBeInTheDocument();
    });
  });

  test("enables Run button when Existing tab has selected dataclip", async () => {
    const user = userEvent.setup();

    vi.mocked(dataclipApi.searchDataclips).mockResolvedValue({
      data: [mockDataclip],
      next_cron_run_dataclip_id: null,
      can_edit_dataclip: true,
    });

    renderManualRunPanel({
      workflow: mockWorkflow,
      projectId: "project-1",
      workflowId: "workflow-1",
      jobId: "job-1",
      onClose: () => {},
    });

    // Switch to Existing tab
    await user.click(screen.getByText("Existing"));

    // Wait for dataclip to appear and click it
    await waitFor(() => {
      expect(screen.getByText("Test Dataclip")).toBeInTheDocument();
    });

    await user.click(screen.getByText("Test Dataclip"));

    // Run button should be enabled
    await waitFor(() => {
<<<<<<< HEAD
      const runButton = screen.getByText("Run Workflow Now");
=======
      const runButton = screen.getByText("Run (Create New Workorder)");
>>>>>>> 7def9226
      expect(runButton).not.toBeDisabled();
    });
  });

  test("handles empty workflow (no triggers)", async () => {
    const emptyWorkflow: Workflow = {
      id: "workflow-2",
      name: "Empty Workflow",
      jobs: [],
      triggers: [],
      edges: [],
    };

    renderManualRunPanel({
      workflow: emptyWorkflow,
      projectId: "project-1",
      workflowId: "workflow-2",
      onClose: () => {},
    });

    // Should render with generic title
    await waitFor(() => {
      expect(screen.getByText("Run Workflow")).toBeInTheDocument();
    });
  });

  describe("renderMode prop", () => {
    test("standalone mode (default) shows InspectorLayout with header and footer", async () => {
      renderManualRunPanel({
        workflow: mockWorkflow,
        projectId: "project-1",
        workflowId: "workflow-1",
        jobId: "job-1",
        onClose: () => {},
      });

      // Should show header with title
      await waitFor(() => {
        expect(screen.getByText("Run from Test Job")).toBeInTheDocument();
      });

      // Should show close button in header
      expect(
        screen.getByRole("button", { name: /close panel/i })
      ).toBeInTheDocument();

      // Should show footer with Run button
<<<<<<< HEAD
      expect(screen.getByText("Run Workflow Now")).toBeInTheDocument();
=======
      expect(
        screen.getByText("Run (Create New Workorder)")
      ).toBeInTheDocument();
>>>>>>> 7def9226
    });

    test("embedded mode shows only content, no header or footer", async () => {
      renderManualRunPanel({
        workflow: mockWorkflow,
        projectId: "project-1",
        workflowId: "workflow-1",
        jobId: "job-1",
        onClose: () => {},
        renderMode: "embedded",
      });

      // Should render tabs (content)
      await waitFor(() => {
        expect(screen.getByText("Empty")).toBeInTheDocument();
      });

      // Should NOT show header with title
      expect(screen.queryByText("Run from Test Job")).not.toBeInTheDocument();

      // Should NOT show close button
      expect(
        screen.queryByRole("button", { name: /close panel/i })
      ).not.toBeInTheDocument();

      // Should NOT show footer with Run button
<<<<<<< HEAD
      expect(screen.queryByText("Run Workflow Now")).not.toBeInTheDocument();
=======
      expect(
        screen.queryByText("Run (Create New Workorder)")
      ).not.toBeInTheDocument();
>>>>>>> 7def9226
    });

    test("embedded mode with trigger context", async () => {
      renderManualRunPanel({
        workflow: mockWorkflow,
        projectId: "project-1",
        workflowId: "workflow-1",
        triggerId: "trigger-1",
        onClose: () => {},
        renderMode: "embedded",
      });

      // Should render tabs (content)
      await waitFor(() => {
        expect(screen.getByText("Empty")).toBeInTheDocument();
      });

      // Should NOT show header title
      expect(
        screen.queryByText("Run from Trigger (webhook)")
      ).not.toBeInTheDocument();
    });
  });

  describe("onRunStateChange callback", () => {
    test("calls onRunStateChange when Empty tab is selected", async () => {
      const onRunStateChange = vi.fn();

      renderManualRunPanel({
        workflow: mockWorkflow,
        projectId: "project-1",
        workflowId: "workflow-1",
        jobId: "job-1",
        onClose: () => {},
        onRunStateChange,
      });

      // Wait for initial render and callback
      await waitFor(() => {
        expect(onRunStateChange).toHaveBeenCalled();
      });

      // Should be called with canRun=true, isSubmitting=false, and a handler function
      const lastCall =
        onRunStateChange.mock.calls[onRunStateChange.mock.calls.length - 1];
      expect(lastCall[0]).toBe(true); // canRun
      expect(lastCall[1]).toBe(false); // isSubmitting
      expect(typeof lastCall[2]).toBe("function"); // handler
    });

    test("calls onRunStateChange when switching to Custom tab", async () => {
      const user = userEvent.setup();
      const onRunStateChange = vi.fn();

      renderManualRunPanel({
        workflow: mockWorkflow,
        projectId: "project-1",
        workflowId: "workflow-1",
        jobId: "job-1",
        onClose: () => {},
        onRunStateChange,
      });

      // Clear initial calls
      await waitFor(() => {
        expect(onRunStateChange).toHaveBeenCalled();
      });
      onRunStateChange.mockClear();

      // Switch to Custom tab
      await user.click(screen.getByText("Custom"));

      // Should be called again with updated state
      await waitFor(() => {
        expect(onRunStateChange).toHaveBeenCalled();
      });

      const lastCall =
        onRunStateChange.mock.calls[onRunStateChange.mock.calls.length - 1];
      expect(lastCall[0]).toBe(true); // canRun (Custom tab allows run)
      expect(lastCall[1]).toBe(false); // isSubmitting
      expect(typeof lastCall[2]).toBe("function"); // handler
    });

    test("calls onRunStateChange when selecting a dataclip in Existing tab", async () => {
      const user = userEvent.setup();
      const onRunStateChange = vi.fn();

      vi.mocked(dataclipApi.searchDataclips).mockResolvedValue({
        data: [mockDataclip],
        next_cron_run_dataclip_id: null,
        can_edit_dataclip: true,
      });

      renderManualRunPanel({
        workflow: mockWorkflow,
        projectId: "project-1",
        workflowId: "workflow-1",
        jobId: "job-1",
        onClose: () => {},
        onRunStateChange,
      });

      // Wait for initial render
      await waitFor(() => {
        expect(onRunStateChange).toHaveBeenCalled();
      });
      onRunStateChange.mockClear();

      // Switch to Existing tab
      await user.click(screen.getByText("Existing"));

      // Wait for dataclip to appear
      await waitFor(() => {
        expect(screen.getByText("Test Dataclip")).toBeInTheDocument();
      });

      // At this point, no dataclip is selected, so canRun should be false
      let lastCall =
        onRunStateChange.mock.calls[onRunStateChange.mock.calls.length - 1];
      expect(lastCall[0]).toBe(false); // canRun

      onRunStateChange.mockClear();

      // Select the dataclip
      await user.click(screen.getByText("Test Dataclip"));

      // Should be called with canRun=true now
      await waitFor(() => {
        expect(onRunStateChange).toHaveBeenCalled();
      });

      lastCall =
        onRunStateChange.mock.calls[onRunStateChange.mock.calls.length - 1];
      expect(lastCall[0]).toBe(true); // canRun
      expect(lastCall[1]).toBe(false); // isSubmitting
    });

    test("handler function is stable across re-renders", async () => {
      const onRunStateChange = vi.fn();

      const { rerender } = renderManualRunPanel({
        workflow: mockWorkflow,
        projectId: "project-1",
        workflowId: "workflow-1",
        jobId: "job-1",
        onClose: () => {},
        onRunStateChange,
      });

      await waitFor(() => {
        expect(onRunStateChange).toHaveBeenCalled();
      });

      const firstHandler = onRunStateChange.mock.calls[0][2];

      // Re-render with same props (wrapped with providers)
      rerender(
        <StoreContext.Provider value={stores}>
          <HotkeysProvider>
            <ManualRunPanel
              workflow={mockWorkflow}
              projectId="project-1"
              workflowId="workflow-1"
              jobId="job-1"
              onClose={() => {}}
              onRunStateChange={onRunStateChange}
              saveWorkflow={vi.fn().mockResolvedValue(undefined)}
            />
          </HotkeysProvider>
        </StoreContext.Provider>
      );

      await waitFor(() => {
        expect(onRunStateChange.mock.calls.length).toBeGreaterThan(1);
      });

      const secondHandler =
        onRunStateChange.mock.calls[onRunStateChange.mock.calls.length - 1][2];

      // Handlers should reference the same memoized function
      expect(typeof firstHandler).toBe("function");
      expect(typeof secondHandler).toBe("function");
    });
  });

  describe("filter debouncing", () => {
    test("filters are applied when changed", async () => {
      const user = userEvent.setup();

      vi.mocked(dataclipApi.searchDataclips).mockResolvedValue({
        data: [],
        next_cron_run_dataclip_id: null,
        can_edit_dataclip: true,
      });

      renderManualRunPanel({
        workflow: mockWorkflow,
        projectId: "project-1",
        workflowId: "workflow-1",
        jobId: "job-1",
        onClose: () => {},
      });

      // Wait for initial fetch
      await waitFor(() => {
        expect(dataclipApi.searchDataclips).toHaveBeenCalledTimes(1);
      });

      // Switch to Existing tab
      await user.click(screen.getByText("Existing"));

      // Find the "Named only" filter button (has hero-tag icon)
      const filterButtons = screen
        .getAllByRole("button")
        .filter(btn => btn.querySelector(".hero-tag"));
      expect(filterButtons.length).toBeGreaterThan(0);

      // Click the named-only filter button
      // This changes the namedOnly state, which triggers the debounced search
      await user.click(filterButtons[0]);

      // Wait for the debounced search to complete (300ms debounce + execution time)
      // The debounce timer from switching tabs is cancelled when the button is clicked
      await waitFor(
        () => {
          expect(dataclipApi.searchDataclips).toHaveBeenCalledTimes(2);
        },
        { timeout: 1000 }
      );
    });
  });

  describe("permission checks", () => {
    test("Run button is disabled when user lacks can_edit_workflow permission", async () => {
      // Mock useCanRun to return false (simulating lack of permission)
      setMockCanRun(false, "You do not have permission to run workflows");

      // Override permissions to deny workflow editing
      act(() => {
        (mockChannel as any)._test.emit("session_context", {
          user: null,
          project: null,
          config: { require_email_verification: false },
          permissions: { can_edit_workflow: false },
          latest_snapshot_lock_version: 1,
          project_repo_connection: null,
        });
      });

      renderManualRunPanel({
        workflow: mockWorkflow,
        projectId: "project-1",
        workflowId: "workflow-1",
        jobId: "job-1",
        onClose: () => {},
      });

      await waitFor(() => {
<<<<<<< HEAD
        const runButton = screen.getByText("Run Workflow Now");
=======
        const runButton = screen.getByText("Run (Create New Workorder)");
>>>>>>> 7def9226
        expect(runButton).toBeDisabled();
      });
    });

    test("Run button is enabled when user has can_edit_workflow permission", async () => {
      // Permissions already set to can_edit_workflow: true in beforeEach
      renderManualRunPanel({
        workflow: mockWorkflow,
        projectId: "project-1",
        workflowId: "workflow-1",
        jobId: "job-1",
        onClose: () => {},
      });

      await waitFor(() => {
<<<<<<< HEAD
        const runButton = screen.getByText("Run Workflow Now");
=======
        const runButton = screen.getByText("Run (Create New Workorder)");
>>>>>>> 7def9226
        expect(runButton).not.toBeDisabled();
      });
    });

    test("onRunStateChange reports canRun=false when permission is denied", async () => {
      const onRunStateChange = vi.fn();

      // Mock useCanRun to return false (simulating lack of permission)
      setMockCanRun(false, "You do not have permission to run workflows");

      // Override permissions to deny workflow editing
      act(() => {
        (mockChannel as any)._test.emit("session_context", {
          user: null,
          project: null,
          config: { require_email_verification: false },
          permissions: { can_edit_workflow: false },
          latest_snapshot_lock_version: 1,
          project_repo_connection: null,
        });
      });

      renderManualRunPanel({
        workflow: mockWorkflow,
        projectId: "project-1",
        workflowId: "workflow-1",
        jobId: "job-1",
        onClose: () => {},
        onRunStateChange,
      });

      // Wait for initial render and callback
      await waitFor(() => {
        expect(onRunStateChange).toHaveBeenCalled();
      });

      // Should be called with canRun=false due to lack of permission
      const lastCall =
        onRunStateChange.mock.calls[onRunStateChange.mock.calls.length - 1];
      expect(lastCall[0]).toBe(false); // canRun
      expect(lastCall[1]).toBe(false); // isSubmitting
      expect(typeof lastCall[2]).toBe("function"); // handler
    });

    test("Run button remains disabled in Existing tab without permission, even with selected dataclip", async () => {
      const user = userEvent.setup();

      // Mock useCanRun to return false (simulating lack of permission)
      setMockCanRun(false, "You do not have permission to run workflows");

      // Override permissions to deny workflow editing
      act(() => {
        (mockChannel as any)._test.emit("session_context", {
          user: null,
          project: null,
          config: { require_email_verification: false },
          permissions: { can_edit_workflow: false },
          latest_snapshot_lock_version: 1,
          project_repo_connection: null,
        });
      });

      vi.mocked(dataclipApi.searchDataclips).mockResolvedValue({
        data: [mockDataclip],
        next_cron_run_dataclip_id: null,
        can_edit_dataclip: false,
      });

      renderManualRunPanel({
        workflow: mockWorkflow,
        projectId: "project-1",
        workflowId: "workflow-1",
        jobId: "job-1",
        onClose: () => {},
      });

      // Switch to Existing tab
      await user.click(screen.getByText("Existing"));

      // Wait for dataclip to appear and click it
      await waitFor(() => {
        expect(screen.getByText("Test Dataclip")).toBeInTheDocument();
      });

      await user.click(screen.getByText("Test Dataclip"));

      // Run button should still be disabled due to lack of permission
      await waitFor(() => {
<<<<<<< HEAD
        const runButton = screen.getByText("Run Workflow Now");
=======
        const runButton = screen.getByText("Run (Create New Workorder)");
>>>>>>> 7def9226
        expect(runButton).toBeDisabled();
      });
    });
  });

  describe("Save & Run behavior", () => {
    test("saves workflow before submitting run", async () => {
      const user = userEvent.setup();
      const saveWorkflow = vi.fn().mockResolvedValue({
        saved_at: "2025-01-01T00:00:00Z",
        lock_version: 2,
      });

      // Track the order of calls
      const callOrder: string[] = [];

      saveWorkflow.mockImplementation(async () => {
        callOrder.push("save");
        return { saved_at: "2025-01-01T00:00:00Z", lock_version: 2 };
      });

      vi.mocked(dataclipApi.submitManualRun).mockImplementation(async () => {
        callOrder.push("run");
        return { data: { run_id: "run-1", workorder_id: "wo-1" } };
      });

      renderManualRunPanel({
        workflow: mockWorkflow,
        projectId: "project-1",
        workflowId: "workflow-1",
        jobId: "job-1",
        onClose: () => {},
        saveWorkflow,
      });

      // Wait for initial render
      await waitFor(() => {
<<<<<<< HEAD
        expect(screen.getByText("Run Workflow Now")).toBeInTheDocument();
      });

      // Click Run button
      await user.click(screen.getByText("Run Workflow Now"));
=======
        expect(
          screen.getByText("Run (Create New Workorder)")
        ).toBeInTheDocument();
      });

      // Click Run button
      await user.click(screen.getByText("Run (Create New Workorder)"));
>>>>>>> 7def9226

      // Verify save was called first, then run
      await waitFor(() => {
        expect(callOrder).toEqual(["save", "run"]);
        expect(saveWorkflow).toHaveBeenCalledOnce();
        expect(dataclipApi.submitManualRun).toHaveBeenCalledOnce();
      });
    });

    test("does not run if save fails", async () => {
      const user = userEvent.setup();
      const saveWorkflow = vi.fn().mockRejectedValue(new Error("Save failed"));

      // Clear notifications mock before test
      vi.mocked(notifications.alert).mockClear();

      renderManualRunPanel({
        workflow: mockWorkflow,
        projectId: "project-1",
        workflowId: "workflow-1",
        jobId: "job-1",
        onClose: () => {},
        saveWorkflow,
      });

      await waitFor(() => {
<<<<<<< HEAD
        expect(screen.getByText("Run Workflow Now")).toBeInTheDocument();
      });

      await user.click(screen.getByText("Run Workflow Now"));
=======
        expect(
          screen.getByText("Run (Create New Workorder)")
        ).toBeInTheDocument();
      });

      await user.click(screen.getByText("Run (Create New Workorder)"));
>>>>>>> 7def9226

      // Save should be called
      await waitFor(() => {
        expect(saveWorkflow).toHaveBeenCalledOnce();
      });

      // Run should NOT be called because save failed
      expect(dataclipApi.submitManualRun).not.toHaveBeenCalled();

      // Error should be shown to user via notifications
      await waitFor(() => {
        expect(notifications.alert).toHaveBeenCalledWith({
          title: "Failed to submit run",
          description: "Save failed",
        });
      });
    });

    test("does not run if save fails with generic error", async () => {
      const user = userEvent.setup();
      const saveWorkflow = vi.fn().mockRejectedValue("Network error"); // Non-Error type

      // Clear notifications mock before test
      vi.mocked(notifications.alert).mockClear();

      renderManualRunPanel({
        workflow: mockWorkflow,
        projectId: "project-1",
        workflowId: "workflow-1",
        jobId: "job-1",
        onClose: () => {},
        saveWorkflow,
      });

      await waitFor(() => {
<<<<<<< HEAD
        expect(screen.getByText("Run Workflow Now")).toBeInTheDocument();
      });

      await user.click(screen.getByText("Run Workflow Now"));
=======
        expect(
          screen.getByText("Run (Create New Workorder)")
        ).toBeInTheDocument();
      });

      await user.click(screen.getByText("Run (Create New Workorder)"));
>>>>>>> 7def9226

      // Save should be called
      await waitFor(() => {
        expect(saveWorkflow).toHaveBeenCalledOnce();
      });

      // Run should NOT be called because save failed
      expect(dataclipApi.submitManualRun).not.toHaveBeenCalled();

      // Generic error message should be shown to user via notifications
      await waitFor(() => {
        expect(notifications.alert).toHaveBeenCalledWith({
          title: "Failed to submit run",
          description: "An unknown error occurred",
        });
      });
    });

    test("calls saveWorkflow with correct signature", async () => {
      const user = userEvent.setup();
      const saveWorkflow = vi.fn().mockResolvedValue({
        saved_at: "2025-01-01T00:00:00Z",
        lock_version: 2,
      });

      vi.mocked(dataclipApi.submitManualRun).mockResolvedValue({
        data: { run_id: "run-1", workorder_id: "wo-1" },
      });

      renderManualRunPanel({
        workflow: mockWorkflow,
        projectId: "project-1",
        workflowId: "workflow-1",
        jobId: "job-1",
        onClose: () => {},
        saveWorkflow,
      });

      // Wait for initial render
      await waitFor(() => {
<<<<<<< HEAD
        expect(screen.getByText("Run Workflow Now")).toBeInTheDocument();
      });

      // Click Run button
      await user.click(screen.getByText("Run Workflow Now"));
=======
        expect(
          screen.getByText("Run (Create New Workorder)")
        ).toBeInTheDocument();
      });

      // Click Run button
      await user.click(screen.getByText("Run (Create New Workorder)"));
>>>>>>> 7def9226

      // Verify saveWorkflow was called with no arguments
      await waitFor(() => {
        expect(saveWorkflow).toHaveBeenCalledWith();
        expect(saveWorkflow).toHaveBeenCalledOnce();
      });
    });

    test("submitting state prevents multiple simultaneous runs", async () => {
      const user = userEvent.setup();
      let saveResolve: () => void;
      const savePromise = new Promise<{
        saved_at: string;
        lock_version: number;
      }>(resolve => {
        saveResolve = () =>
          resolve({ saved_at: "2025-01-01T00:00:00Z", lock_version: 2 });
      });
      const saveWorkflow = vi.fn().mockReturnValue(savePromise);

      vi.mocked(dataclipApi.submitManualRun).mockResolvedValue({
        data: { run_id: "run-1", workorder_id: "wo-1" },
      });

      renderManualRunPanel({
        workflow: mockWorkflow,
        projectId: "project-1",
        workflowId: "workflow-1",
        jobId: "job-1",
        onClose: () => {},
        saveWorkflow,
      });

      // Wait for initial render
      await waitFor(() => {
<<<<<<< HEAD
        expect(screen.getByText("Run Workflow Now")).toBeInTheDocument();
      });

      // Click Run button - this will start the save
      await user.click(screen.getByText("Run Workflow Now"));
=======
        expect(
          screen.getByText("Run (Create New Workorder)")
        ).toBeInTheDocument();
      });

      // Click Run button - this will start the save
      await user.click(screen.getByText("Run (Create New Workorder)"));
>>>>>>> 7def9226

      // Button should show "Pending..." while submitting
      await waitFor(() => {
<<<<<<< HEAD
        expect(screen.getByText("Running...")).toBeInTheDocument();
      });

      // Button should be disabled
      const runButton = screen.getByText("Running...");
=======
        expect(screen.getByText("Pending...")).toBeInTheDocument();
      });

      // Button should be disabled
      const runButton = screen.getByText("Pending...");
>>>>>>> 7def9226
      expect(runButton).toBeDisabled();

      // Try to click again - should not trigger another save
      await user.click(runButton);

      // Should still only have one call to saveWorkflow
      expect(saveWorkflow).toHaveBeenCalledOnce();

      // Resolve the save to complete the test
      saveResolve!();
    });
  });
});<|MERGE_RESOLUTION|>--- conflicted
+++ resolved
@@ -11,33 +11,33 @@
  * - Permission checks for running workflows
  */
 
-import { render, screen, waitFor } from "@testing-library/react";
-import userEvent from "@testing-library/user-event";
-import { HotkeysProvider } from "react-hotkeys-hook";
-import type React from "react";
-import { act } from "react";
-import { beforeEach, describe, expect, test, vi } from "vitest";
-import * as dataclipApi from "../../../js/collaborative-editor/api/dataclips";
-import { notifications } from "../../../js/collaborative-editor/lib/notifications";
-import { ManualRunPanel } from "../../../js/collaborative-editor/components/ManualRunPanel";
-import { StoreContext } from "../../../js/collaborative-editor/contexts/StoreProvider";
-import type { StoreContextValue } from "../../../js/collaborative-editor/contexts/StoreProvider";
-import { createAdaptorStore } from "../../../js/collaborative-editor/stores/createAdaptorStore";
-import { createAwarenessStore } from "../../../js/collaborative-editor/stores/createAwarenessStore";
-import { createCredentialStore } from "../../../js/collaborative-editor/stores/createCredentialStore";
-import { createSessionContextStore } from "../../../js/collaborative-editor/stores/createSessionContextStore";
-import { createWorkflowStore } from "../../../js/collaborative-editor/stores/createWorkflowStore";
-import type { Workflow } from "../../../js/collaborative-editor/types/workflow";
+import { render, screen, waitFor } from '@testing-library/react';
+import userEvent from '@testing-library/user-event';
+import { HotkeysProvider } from 'react-hotkeys-hook';
+import type React from 'react';
+import { act } from 'react';
+import { beforeEach, describe, expect, test, vi } from 'vitest';
+import * as dataclipApi from '../../../js/collaborative-editor/api/dataclips';
+import { notifications } from '../../../js/collaborative-editor/lib/notifications';
+import { ManualRunPanel } from '../../../js/collaborative-editor/components/ManualRunPanel';
+import { StoreContext } from '../../../js/collaborative-editor/contexts/StoreProvider';
+import type { StoreContextValue } from '../../../js/collaborative-editor/contexts/StoreProvider';
+import { createAdaptorStore } from '../../../js/collaborative-editor/stores/createAdaptorStore';
+import { createAwarenessStore } from '../../../js/collaborative-editor/stores/createAwarenessStore';
+import { createCredentialStore } from '../../../js/collaborative-editor/stores/createCredentialStore';
+import { createSessionContextStore } from '../../../js/collaborative-editor/stores/createSessionContextStore';
+import { createWorkflowStore } from '../../../js/collaborative-editor/stores/createWorkflowStore';
+import type { Workflow } from '../../../js/collaborative-editor/types/workflow';
 import {
   createMockPhoenixChannel,
   createMockPhoenixChannelProvider,
-} from "../__helpers__";
+} from '../__helpers__';
 
 // Mock the API module
-vi.mock("../../../js/collaborative-editor/api/dataclips");
+vi.mock('../../../js/collaborative-editor/api/dataclips');
 
 // Mock the notifications module
-vi.mock("../../../js/collaborative-editor/lib/notifications", () => ({
+vi.mock('../../../js/collaborative-editor/lib/notifications', () => ({
   notifications: {
     alert: vi.fn(),
     info: vi.fn(),
@@ -48,12 +48,12 @@
 }));
 
 // Create a configurable mock for useCanRun
-let mockCanRunValue = { canRun: true, tooltipMessage: "Run workflow" };
+let mockCanRunValue = { canRun: true, tooltipMessage: 'Run workflow' };
 
 // Mock the useCanRun hook from useWorkflow
-vi.mock("../../../js/collaborative-editor/hooks/useWorkflow", async () => {
+vi.mock('../../../js/collaborative-editor/hooks/useWorkflow', async () => {
   const actual = await vi.importActual(
-    "../../../js/collaborative-editor/hooks/useWorkflow"
+    '../../../js/collaborative-editor/hooks/useWorkflow'
   );
   return {
     ...actual,
@@ -67,28 +67,28 @@
 }
 
 // Mock MonacoEditor to avoid loading issues in tests
-vi.mock("@monaco-editor/react", () => ({
+vi.mock('@monaco-editor/react', () => ({
   default: ({ value }: { value: string }) => (
     <div data-testid="monaco-editor">{value}</div>
   ),
 }));
 
 // Mock the monaco module that CustomView imports
-vi.mock("../../../js/monaco", () => ({
+vi.mock('../../../js/monaco', () => ({
   MonacoEditor: ({ value }: { value: string }) => (
     <div data-testid="monaco-editor">{value}</div>
   ),
 }));
 
 const mockWorkflow: Workflow = {
-  id: "workflow-1",
-  name: "Test Workflow",
+  id: 'workflow-1',
+  name: 'Test Workflow',
   jobs: [
     {
-      id: "job-1",
-      name: "Test Job",
-      adaptor: "@openfn/language-http@latest",
-      body: "fn(state => state)",
+      id: 'job-1',
+      name: 'Test Job',
+      adaptor: '@openfn/language-http@latest',
+      body: 'fn(state => state)',
       enabled: true,
       project_credential_id: null,
       keychain_credential_id: null,
@@ -96,8 +96,8 @@
   ],
   triggers: [
     {
-      id: "trigger-1",
-      type: "webhook",
+      id: 'trigger-1',
+      type: 'webhook',
       enabled: true,
     },
   ],
@@ -105,22 +105,22 @@
 };
 
 const mockDataclip: dataclipApi.Dataclip = {
-  id: "dataclip-1",
-  name: "Test Dataclip",
-  type: "http_request",
+  id: 'dataclip-1',
+  name: 'Test Dataclip',
+  type: 'http_request',
   body: {
-    data: { test: "data" },
+    data: { test: 'data' },
     request: {
-      headers: { accept: "*/*", host: "example.com", "user-agent": "test" },
-      method: "POST",
-      path: ["test"],
+      headers: { accept: '*/*', host: 'example.com', 'user-agent': 'test' },
+      method: 'POST',
+      path: ['test'],
       query_params: {},
     },
   },
   request: null,
-  inserted_at: "2025-01-01T00:00:00Z",
-  updated_at: "2025-01-01T00:00:00Z",
-  project_id: "project-1",
+  inserted_at: '2025-01-01T00:00:00Z',
+  updated_at: '2025-01-01T00:00:00Z',
+  project_id: 'project-1',
   wiped_at: null,
 };
 
@@ -130,7 +130,7 @@
 
 // Helper function to render ManualRunPanel with all providers
 function renderManualRunPanel(
-  props: Omit<React.ComponentProps<typeof ManualRunPanel>, "saveWorkflow"> & {
+  props: Omit<React.ComponentProps<typeof ManualRunPanel>, 'saveWorkflow'> & {
     saveWorkflow?: () => Promise<void>;
   }
 ) {
@@ -148,12 +148,12 @@
   );
 }
 
-describe("ManualRunPanel", () => {
+describe('ManualRunPanel', () => {
   beforeEach(() => {
     vi.clearAllMocks();
 
     // Reset mock to default state
-    setMockCanRun(true, "Run workflow");
+    setMockCanRun(true, 'Run workflow');
 
     // Create fresh store instances
     stores = {
@@ -171,7 +171,7 @@
 
     // Set permissions with can_edit_workflow: true by default
     act(() => {
-      (mockChannel as any)._test.emit("session_context", {
+      (mockChannel as any)._test.emit('session_context', {
         user: null,
         project: null,
         config: { require_email_verification: false },
@@ -189,58 +189,58 @@
     });
   });
 
-  test("renders with correct title when opened from job", async () => {
-    renderManualRunPanel({
-      workflow: mockWorkflow,
-      projectId: "project-1",
-      workflowId: "workflow-1",
-      jobId: "job-1",
-      onClose: () => {},
-    });
-
-    await waitFor(() => {
-      expect(screen.getByText("Run from Test Job")).toBeInTheDocument();
-    });
-  });
-
-  test("renders with correct title when opened from trigger", async () => {
-    renderManualRunPanel({
-      workflow: mockWorkflow,
-      projectId: "project-1",
-      workflowId: "workflow-1",
-      triggerId: "trigger-1",
-      onClose: () => {},
-    });
-
-    await waitFor(() => {
-      expect(
-        screen.getByText("Run from Trigger (webhook)")
+  test('renders with correct title when opened from job', async () => {
+    renderManualRunPanel({
+      workflow: mockWorkflow,
+      projectId: 'project-1',
+      workflowId: 'workflow-1',
+      jobId: 'job-1',
+      onClose: () => {},
+    });
+
+    await waitFor(() => {
+      expect(screen.getByText('Run from Test Job')).toBeInTheDocument();
+    });
+  });
+
+  test('renders with correct title when opened from trigger', async () => {
+    renderManualRunPanel({
+      workflow: mockWorkflow,
+      projectId: 'project-1',
+      workflowId: 'workflow-1',
+      triggerId: 'trigger-1',
+      onClose: () => {},
+    });
+
+    await waitFor(() => {
+      expect(
+        screen.getByText('Run from Trigger (webhook)')
       ).toBeInTheDocument();
     });
   });
 
-  test("shows three tabs with correct labels", async () => {
-    renderManualRunPanel({
-      workflow: mockWorkflow,
-      projectId: "project-1",
-      workflowId: "workflow-1",
-      jobId: "job-1",
-      onClose: () => {},
-    });
-
-    await waitFor(() => {
-      expect(screen.getByText("Empty")).toBeInTheDocument();
-    });
-    expect(screen.getByText("Custom")).toBeInTheDocument();
-    expect(screen.getByText("Existing")).toBeInTheDocument();
-  });
-
-  test("starts with Empty tab selected", async () => {
-    renderManualRunPanel({
-      workflow: mockWorkflow,
-      projectId: "project-1",
-      workflowId: "workflow-1",
-      jobId: "job-1",
+  test('shows three tabs with correct labels', async () => {
+    renderManualRunPanel({
+      workflow: mockWorkflow,
+      projectId: 'project-1',
+      workflowId: 'workflow-1',
+      jobId: 'job-1',
+      onClose: () => {},
+    });
+
+    await waitFor(() => {
+      expect(screen.getByText('Empty')).toBeInTheDocument();
+    });
+    expect(screen.getByText('Custom')).toBeInTheDocument();
+    expect(screen.getByText('Existing')).toBeInTheDocument();
+  });
+
+  test('starts with Empty tab selected', async () => {
+    renderManualRunPanel({
+      workflow: mockWorkflow,
+      projectId: 'project-1',
+      workflowId: 'workflow-1',
+      jobId: 'job-1',
       onClose: () => {},
     });
 
@@ -252,117 +252,113 @@
     });
   });
 
-  test("switches to Custom tab when clicked", async () => {
+  test('switches to Custom tab when clicked', async () => {
     const user = userEvent.setup();
 
     renderManualRunPanel({
       workflow: mockWorkflow,
-      projectId: "project-1",
-      workflowId: "workflow-1",
-      jobId: "job-1",
+      projectId: 'project-1',
+      workflowId: 'workflow-1',
+      jobId: 'job-1',
       onClose: () => {},
     });
 
     // Click Custom tab
-    await user.click(screen.getByText("Custom"));
+    await user.click(screen.getByText('Custom'));
 
     // Monaco editor should appear
     await waitFor(() => {
-      expect(screen.getByTestId("monaco-editor")).toBeInTheDocument();
-    });
-  });
-
-  test("switches to Existing tab when clicked", async () => {
+      expect(screen.getByTestId('monaco-editor')).toBeInTheDocument();
+    });
+  });
+
+  test('switches to Existing tab when clicked', async () => {
     const user = userEvent.setup();
 
     renderManualRunPanel({
       workflow: mockWorkflow,
-      projectId: "project-1",
-      workflowId: "workflow-1",
-      jobId: "job-1",
+      projectId: 'project-1',
+      workflowId: 'workflow-1',
+      jobId: 'job-1',
       onClose: () => {},
     });
 
     // Click Existing tab
-    await user.click(screen.getByText("Existing"));
+    await user.click(screen.getByText('Existing'));
 
     // Search input should appear
     await waitFor(() => {
       expect(
-        screen.getByPlaceholderText("Search names or UUID prefixes")
+        screen.getByPlaceholderText('Search names or UUID prefixes')
       ).toBeInTheDocument();
     });
   });
 
-  test("calls onClose when close button is clicked", async () => {
+  test('calls onClose when close button is clicked', async () => {
     const user = userEvent.setup();
     const onClose = vi.fn();
 
     renderManualRunPanel({
       workflow: mockWorkflow,
-      projectId: "project-1",
-      workflowId: "workflow-1",
-      jobId: "job-1",
+      projectId: 'project-1',
+      workflowId: 'workflow-1',
+      jobId: 'job-1',
       onClose: onClose,
     });
 
     // Wait for component to finish initial render and async operations
     await waitFor(() => {
       expect(
-        screen.getByRole("button", { name: /close panel/i })
+        screen.getByRole('button', { name: /close panel/i })
       ).toBeInTheDocument();
     });
 
     // Click close button
-    await user.click(screen.getByRole("button", { name: /close panel/i }));
+    await user.click(screen.getByRole('button', { name: /close panel/i }));
 
     expect(onClose).toHaveBeenCalledOnce();
   });
 
-  test("Run button is enabled when Empty tab is selected", async () => {
-    renderManualRunPanel({
-      workflow: mockWorkflow,
-      projectId: "project-1",
-      workflowId: "workflow-1",
-      jobId: "job-1",
-      onClose: () => {},
-    });
-
-    await waitFor(() => {
-<<<<<<< HEAD
-      const runButton = screen.getByText("Run Workflow Now");
-=======
-      const runButton = screen.getByText("Run (Create New Workorder)");
->>>>>>> 7def9226
+  test('Run button is enabled when Empty tab is selected', async () => {
+    renderManualRunPanel({
+      workflow: mockWorkflow,
+      projectId: 'project-1',
+      workflowId: 'workflow-1',
+      jobId: 'job-1',
+      onClose: () => {},
+    });
+
+    await waitFor(() => {
+      const runButton = screen.getByText('Run (Create New Workorder)');
       expect(runButton).not.toBeDisabled();
     });
   });
 
-  test("fetches dataclips on mount with job context", async () => {
-    renderManualRunPanel({
-      workflow: mockWorkflow,
-      projectId: "project-1",
-      workflowId: "workflow-1",
-      jobId: "job-1",
+  test('fetches dataclips on mount with job context', async () => {
+    renderManualRunPanel({
+      workflow: mockWorkflow,
+      projectId: 'project-1',
+      workflowId: 'workflow-1',
+      jobId: 'job-1',
       onClose: () => {},
     });
 
     await waitFor(() => {
       expect(dataclipApi.searchDataclips).toHaveBeenCalledWith(
-        "project-1",
-        "job-1",
-        "",
+        'project-1',
+        'job-1',
+        '',
         {}
       );
     });
   });
 
-  test("fetches dataclips on mount with trigger context", async () => {
-    renderManualRunPanel({
-      workflow: mockWorkflow,
-      projectId: "project-1",
-      workflowId: "workflow-1",
-      triggerId: "trigger-1",
+  test('fetches dataclips on mount with trigger context', async () => {
+    renderManualRunPanel({
+      workflow: mockWorkflow,
+      projectId: 'project-1',
+      workflowId: 'workflow-1',
+      triggerId: 'trigger-1',
       onClose: () => {},
     });
 
@@ -370,15 +366,15 @@
     // and uses that job to fetch dataclips (since dataclips are associated with jobs, not triggers)
     await waitFor(() => {
       expect(dataclipApi.searchDataclips).toHaveBeenCalledWith(
-        "project-1",
-        "job-1", // Resolved from trigger-1's edge
-        "",
+        'project-1',
+        'job-1', // Resolved from trigger-1's edge
+        '',
         {}
       );
     });
   });
 
-  test("displays dataclips in Existing tab", async () => {
+  test('displays dataclips in Existing tab', async () => {
     const user = userEvent.setup();
 
     vi.mocked(dataclipApi.searchDataclips).mockResolvedValue({
@@ -389,64 +385,64 @@
 
     renderManualRunPanel({
       workflow: mockWorkflow,
-      projectId: "project-1",
-      workflowId: "workflow-1",
-      jobId: "job-1",
+      projectId: 'project-1',
+      workflowId: 'workflow-1',
+      jobId: 'job-1',
       onClose: () => {},
     });
 
     // Switch to Existing tab
-    await user.click(screen.getByText("Existing"));
+    await user.click(screen.getByText('Existing'));
 
     // Wait for dataclip to appear
     await waitFor(() => {
-      expect(screen.getByText("Test Dataclip")).toBeInTheDocument();
-    });
-  });
-
-  test("auto-selects next cron run dataclip when available", async () => {
+      expect(screen.getByText('Test Dataclip')).toBeInTheDocument();
+    });
+  });
+
+  test('auto-selects next cron run dataclip when available', async () => {
     vi.mocked(dataclipApi.searchDataclips).mockResolvedValue({
       data: [mockDataclip],
-      next_cron_run_dataclip_id: "dataclip-1",
+      next_cron_run_dataclip_id: 'dataclip-1',
       can_edit_dataclip: true,
     });
 
     renderManualRunPanel({
       workflow: mockWorkflow,
-      projectId: "project-1",
-      workflowId: "workflow-1",
-      jobId: "job-1",
+      projectId: 'project-1',
+      workflowId: 'workflow-1',
+      jobId: 'job-1',
       onClose: () => {},
     });
 
     // Should auto-switch to Existing tab and show selected dataclip with warning banner
     await waitFor(() => {
-      expect(screen.getByText("Test Dataclip")).toBeInTheDocument();
-      expect(
-        screen.getByText("Default Next Input for Cron")
+      expect(screen.getByText('Test Dataclip')).toBeInTheDocument();
+      expect(
+        screen.getByText('Default Next Input for Cron')
       ).toBeInTheDocument();
     });
   });
 
-  test("shows next cron run warning banner when dataclip is next cron run", async () => {
+  test('shows next cron run warning banner when dataclip is next cron run', async () => {
     vi.mocked(dataclipApi.searchDataclips).mockResolvedValue({
       data: [mockDataclip],
-      next_cron_run_dataclip_id: "dataclip-1",
+      next_cron_run_dataclip_id: 'dataclip-1',
       can_edit_dataclip: true,
     });
 
     renderManualRunPanel({
       workflow: mockWorkflow,
-      projectId: "project-1",
-      workflowId: "workflow-1",
-      jobId: "job-1",
+      projectId: 'project-1',
+      workflowId: 'workflow-1',
+      jobId: 'job-1',
       onClose: () => {},
     });
 
     // Should show the next cron run warning banner
     await waitFor(() => {
       expect(
-        screen.getByText("Default Next Input for Cron")
+        screen.getByText('Default Next Input for Cron')
       ).toBeInTheDocument();
       expect(
         screen.getByText(/This workflow has a "cron" trigger/)
@@ -454,25 +450,25 @@
     });
   });
 
-  test("shows next cron run warning banner when opened from trigger", async () => {
+  test('shows next cron run warning banner when opened from trigger', async () => {
     vi.mocked(dataclipApi.searchDataclips).mockResolvedValue({
       data: [mockDataclip],
-      next_cron_run_dataclip_id: "dataclip-1",
+      next_cron_run_dataclip_id: 'dataclip-1',
       can_edit_dataclip: true,
     });
 
     renderManualRunPanel({
       workflow: mockWorkflow,
-      projectId: "project-1",
-      workflowId: "workflow-1",
-      triggerId: "trigger-1",
+      projectId: 'project-1',
+      workflowId: 'workflow-1',
+      triggerId: 'trigger-1',
       onClose: () => {},
     });
 
     // Should show the next cron run warning banner
     await waitFor(() => {
       expect(
-        screen.getByText("Default Next Input for Cron")
+        screen.getByText('Default Next Input for Cron')
       ).toBeInTheDocument();
       expect(
         screen.getByText(/This workflow has a "cron" trigger/)
@@ -480,19 +476,19 @@
     });
   });
 
-  test("disables Run button when Custom tab has invalid JSON", async () => {
+  test('disables Run button when Custom tab has invalid JSON', async () => {
     const user = userEvent.setup();
 
     renderManualRunPanel({
       workflow: mockWorkflow,
-      projectId: "project-1",
-      workflowId: "workflow-1",
-      jobId: "job-1",
+      projectId: 'project-1',
+      workflowId: 'workflow-1',
+      jobId: 'job-1',
       onClose: () => {},
     });
 
     // Switch to Custom tab
-    await user.click(screen.getByText("Custom"));
+    await user.click(screen.getByText('Custom'));
 
     // The Monaco editor is mocked, so we can't actually test JSON validation
     // through user interaction. This is acceptable as JSON validation is
@@ -500,11 +496,11 @@
 
     // Just verify the tab switched
     await waitFor(() => {
-      expect(screen.getByTestId("monaco-editor")).toBeInTheDocument();
-    });
-  });
-
-  test("enables Run button when Existing tab has selected dataclip", async () => {
+      expect(screen.getByTestId('monaco-editor')).toBeInTheDocument();
+    });
+  });
+
+  test('enables Run button when Existing tab has selected dataclip', async () => {
     const user = userEvent.setup();
 
     vi.mocked(dataclipApi.searchDataclips).mockResolvedValue({
@@ -515,37 +511,33 @@
 
     renderManualRunPanel({
       workflow: mockWorkflow,
-      projectId: "project-1",
-      workflowId: "workflow-1",
-      jobId: "job-1",
+      projectId: 'project-1',
+      workflowId: 'workflow-1',
+      jobId: 'job-1',
       onClose: () => {},
     });
 
     // Switch to Existing tab
-    await user.click(screen.getByText("Existing"));
+    await user.click(screen.getByText('Existing'));
 
     // Wait for dataclip to appear and click it
     await waitFor(() => {
-      expect(screen.getByText("Test Dataclip")).toBeInTheDocument();
-    });
-
-    await user.click(screen.getByText("Test Dataclip"));
+      expect(screen.getByText('Test Dataclip')).toBeInTheDocument();
+    });
+
+    await user.click(screen.getByText('Test Dataclip'));
 
     // Run button should be enabled
     await waitFor(() => {
-<<<<<<< HEAD
-      const runButton = screen.getByText("Run Workflow Now");
-=======
-      const runButton = screen.getByText("Run (Create New Workorder)");
->>>>>>> 7def9226
+      const runButton = screen.getByText('Run (Create New Workorder)');
       expect(runButton).not.toBeDisabled();
     });
   });
 
-  test("handles empty workflow (no triggers)", async () => {
+  test('handles empty workflow (no triggers)', async () => {
     const emptyWorkflow: Workflow = {
-      id: "workflow-2",
-      name: "Empty Workflow",
+      id: 'workflow-2',
+      name: 'Empty Workflow',
       jobs: [],
       triggers: [],
       edges: [],
@@ -553,111 +545,103 @@
 
     renderManualRunPanel({
       workflow: emptyWorkflow,
-      projectId: "project-1",
-      workflowId: "workflow-2",
+      projectId: 'project-1',
+      workflowId: 'workflow-2',
       onClose: () => {},
     });
 
     // Should render with generic title
     await waitFor(() => {
-      expect(screen.getByText("Run Workflow")).toBeInTheDocument();
-    });
-  });
-
-  describe("renderMode prop", () => {
-    test("standalone mode (default) shows InspectorLayout with header and footer", async () => {
-      renderManualRunPanel({
-        workflow: mockWorkflow,
-        projectId: "project-1",
-        workflowId: "workflow-1",
-        jobId: "job-1",
+      expect(screen.getByText('Run Workflow')).toBeInTheDocument();
+    });
+  });
+
+  describe('renderMode prop', () => {
+    test('standalone mode (default) shows InspectorLayout with header and footer', async () => {
+      renderManualRunPanel({
+        workflow: mockWorkflow,
+        projectId: 'project-1',
+        workflowId: 'workflow-1',
+        jobId: 'job-1',
         onClose: () => {},
       });
 
       // Should show header with title
       await waitFor(() => {
-        expect(screen.getByText("Run from Test Job")).toBeInTheDocument();
+        expect(screen.getByText('Run from Test Job')).toBeInTheDocument();
       });
 
       // Should show close button in header
       expect(
-        screen.getByRole("button", { name: /close panel/i })
+        screen.getByRole('button', { name: /close panel/i })
       ).toBeInTheDocument();
 
       // Should show footer with Run button
-<<<<<<< HEAD
-      expect(screen.getByText("Run Workflow Now")).toBeInTheDocument();
-=======
-      expect(
-        screen.getByText("Run (Create New Workorder)")
+      expect(
+        screen.getByText('Run (Create New Workorder)')
       ).toBeInTheDocument();
->>>>>>> 7def9226
-    });
-
-    test("embedded mode shows only content, no header or footer", async () => {
-      renderManualRunPanel({
-        workflow: mockWorkflow,
-        projectId: "project-1",
-        workflowId: "workflow-1",
-        jobId: "job-1",
-        onClose: () => {},
-        renderMode: "embedded",
+    });
+
+    test('embedded mode shows only content, no header or footer', async () => {
+      renderManualRunPanel({
+        workflow: mockWorkflow,
+        projectId: 'project-1',
+        workflowId: 'workflow-1',
+        jobId: 'job-1',
+        onClose: () => {},
+        renderMode: 'embedded',
       });
 
       // Should render tabs (content)
       await waitFor(() => {
-        expect(screen.getByText("Empty")).toBeInTheDocument();
+        expect(screen.getByText('Empty')).toBeInTheDocument();
       });
 
       // Should NOT show header with title
-      expect(screen.queryByText("Run from Test Job")).not.toBeInTheDocument();
+      expect(screen.queryByText('Run from Test Job')).not.toBeInTheDocument();
 
       // Should NOT show close button
       expect(
-        screen.queryByRole("button", { name: /close panel/i })
+        screen.queryByRole('button', { name: /close panel/i })
       ).not.toBeInTheDocument();
 
       // Should NOT show footer with Run button
-<<<<<<< HEAD
-      expect(screen.queryByText("Run Workflow Now")).not.toBeInTheDocument();
-=======
-      expect(
-        screen.queryByText("Run (Create New Workorder)")
+      expect(
+        screen.queryByText('Run (Create New Workorder)')
       ).not.toBeInTheDocument();
->>>>>>> 7def9226
-    });
-
-    test("embedded mode with trigger context", async () => {
-      renderManualRunPanel({
-        workflow: mockWorkflow,
-        projectId: "project-1",
-        workflowId: "workflow-1",
-        triggerId: "trigger-1",
-        onClose: () => {},
-        renderMode: "embedded",
+    });
+
+    test('embedded mode with trigger context', async () => {
+      renderManualRunPanel({
+        workflow: mockWorkflow,
+        projectId: 'project-1',
+        workflowId: 'workflow-1',
+        triggerId: 'trigger-1',
+        onClose: () => {},
+        renderMode: 'embedded',
       });
 
       // Should render tabs (content)
       await waitFor(() => {
-        expect(screen.getByText("Empty")).toBeInTheDocument();
+        expect(screen.getByText('Empty')).toBeInTheDocument();
       });
 
       // Should NOT show header title
       expect(
-        screen.queryByText("Run from Trigger (webhook)")
+        screen.queryByText('Run from Trigger (webhook)')
       ).not.toBeInTheDocument();
     });
   });
 
-  describe("onRunStateChange callback", () => {
-    test("calls onRunStateChange when Empty tab is selected", async () => {
+  describe('onRunStateChange callback', () => {
+    test('calls onRunStateChange when Empty tab is selected', async () => {
       const onRunStateChange = vi.fn();
 
       renderManualRunPanel({
         workflow: mockWorkflow,
-        projectId: "project-1",
-        workflowId: "workflow-1",
-        jobId: "job-1",
+        projectId: 'project-1',
+        workflowId: 'workflow-1',
+        jobId: 'job-1',
         onClose: () => {},
         onRunStateChange,
       });
@@ -672,18 +656,18 @@
         onRunStateChange.mock.calls[onRunStateChange.mock.calls.length - 1];
       expect(lastCall[0]).toBe(true); // canRun
       expect(lastCall[1]).toBe(false); // isSubmitting
-      expect(typeof lastCall[2]).toBe("function"); // handler
-    });
-
-    test("calls onRunStateChange when switching to Custom tab", async () => {
+      expect(typeof lastCall[2]).toBe('function'); // handler
+    });
+
+    test('calls onRunStateChange when switching to Custom tab', async () => {
       const user = userEvent.setup();
       const onRunStateChange = vi.fn();
 
       renderManualRunPanel({
         workflow: mockWorkflow,
-        projectId: "project-1",
-        workflowId: "workflow-1",
-        jobId: "job-1",
+        projectId: 'project-1',
+        workflowId: 'workflow-1',
+        jobId: 'job-1',
         onClose: () => {},
         onRunStateChange,
       });
@@ -695,7 +679,7 @@
       onRunStateChange.mockClear();
 
       // Switch to Custom tab
-      await user.click(screen.getByText("Custom"));
+      await user.click(screen.getByText('Custom'));
 
       // Should be called again with updated state
       await waitFor(() => {
@@ -706,10 +690,10 @@
         onRunStateChange.mock.calls[onRunStateChange.mock.calls.length - 1];
       expect(lastCall[0]).toBe(true); // canRun (Custom tab allows run)
       expect(lastCall[1]).toBe(false); // isSubmitting
-      expect(typeof lastCall[2]).toBe("function"); // handler
-    });
-
-    test("calls onRunStateChange when selecting a dataclip in Existing tab", async () => {
+      expect(typeof lastCall[2]).toBe('function'); // handler
+    });
+
+    test('calls onRunStateChange when selecting a dataclip in Existing tab', async () => {
       const user = userEvent.setup();
       const onRunStateChange = vi.fn();
 
@@ -721,9 +705,9 @@
 
       renderManualRunPanel({
         workflow: mockWorkflow,
-        projectId: "project-1",
-        workflowId: "workflow-1",
-        jobId: "job-1",
+        projectId: 'project-1',
+        workflowId: 'workflow-1',
+        jobId: 'job-1',
         onClose: () => {},
         onRunStateChange,
       });
@@ -735,11 +719,11 @@
       onRunStateChange.mockClear();
 
       // Switch to Existing tab
-      await user.click(screen.getByText("Existing"));
+      await user.click(screen.getByText('Existing'));
 
       // Wait for dataclip to appear
       await waitFor(() => {
-        expect(screen.getByText("Test Dataclip")).toBeInTheDocument();
+        expect(screen.getByText('Test Dataclip')).toBeInTheDocument();
       });
 
       // At this point, no dataclip is selected, so canRun should be false
@@ -750,7 +734,7 @@
       onRunStateChange.mockClear();
 
       // Select the dataclip
-      await user.click(screen.getByText("Test Dataclip"));
+      await user.click(screen.getByText('Test Dataclip'));
 
       // Should be called with canRun=true now
       await waitFor(() => {
@@ -763,14 +747,14 @@
       expect(lastCall[1]).toBe(false); // isSubmitting
     });
 
-    test("handler function is stable across re-renders", async () => {
+    test('handler function is stable across re-renders', async () => {
       const onRunStateChange = vi.fn();
 
       const { rerender } = renderManualRunPanel({
         workflow: mockWorkflow,
-        projectId: "project-1",
-        workflowId: "workflow-1",
-        jobId: "job-1",
+        projectId: 'project-1',
+        workflowId: 'workflow-1',
+        jobId: 'job-1',
         onClose: () => {},
         onRunStateChange,
       });
@@ -806,13 +790,13 @@
         onRunStateChange.mock.calls[onRunStateChange.mock.calls.length - 1][2];
 
       // Handlers should reference the same memoized function
-      expect(typeof firstHandler).toBe("function");
-      expect(typeof secondHandler).toBe("function");
-    });
-  });
-
-  describe("filter debouncing", () => {
-    test("filters are applied when changed", async () => {
+      expect(typeof firstHandler).toBe('function');
+      expect(typeof secondHandler).toBe('function');
+    });
+  });
+
+  describe('filter debouncing', () => {
+    test('filters are applied when changed', async () => {
       const user = userEvent.setup();
 
       vi.mocked(dataclipApi.searchDataclips).mockResolvedValue({
@@ -823,9 +807,9 @@
 
       renderManualRunPanel({
         workflow: mockWorkflow,
-        projectId: "project-1",
-        workflowId: "workflow-1",
-        jobId: "job-1",
+        projectId: 'project-1',
+        workflowId: 'workflow-1',
+        jobId: 'job-1',
         onClose: () => {},
       });
 
@@ -835,12 +819,12 @@
       });
 
       // Switch to Existing tab
-      await user.click(screen.getByText("Existing"));
+      await user.click(screen.getByText('Existing'));
 
       // Find the "Named only" filter button (has hero-tag icon)
       const filterButtons = screen
-        .getAllByRole("button")
-        .filter(btn => btn.querySelector(".hero-tag"));
+        .getAllByRole('button')
+        .filter(btn => btn.querySelector('.hero-tag'));
       expect(filterButtons.length).toBeGreaterThan(0);
 
       // Click the named-only filter button
@@ -858,14 +842,14 @@
     });
   });
 
-  describe("permission checks", () => {
-    test("Run button is disabled when user lacks can_edit_workflow permission", async () => {
+  describe('permission checks', () => {
+    test('Run button is disabled when user lacks can_edit_workflow permission', async () => {
       // Mock useCanRun to return false (simulating lack of permission)
-      setMockCanRun(false, "You do not have permission to run workflows");
+      setMockCanRun(false, 'You do not have permission to run workflows');
 
       // Override permissions to deny workflow editing
       act(() => {
-        (mockChannel as any)._test.emit("session_context", {
+        (mockChannel as any)._test.emit('session_context', {
           user: null,
           project: null,
           config: { require_email_verification: false },
@@ -877,51 +861,43 @@
 
       renderManualRunPanel({
         workflow: mockWorkflow,
-        projectId: "project-1",
-        workflowId: "workflow-1",
-        jobId: "job-1",
-        onClose: () => {},
-      });
-
-      await waitFor(() => {
-<<<<<<< HEAD
-        const runButton = screen.getByText("Run Workflow Now");
-=======
-        const runButton = screen.getByText("Run (Create New Workorder)");
->>>>>>> 7def9226
+        projectId: 'project-1',
+        workflowId: 'workflow-1',
+        jobId: 'job-1',
+        onClose: () => {},
+      });
+
+      await waitFor(() => {
+        const runButton = screen.getByText('Run (Create New Workorder)');
         expect(runButton).toBeDisabled();
       });
     });
 
-    test("Run button is enabled when user has can_edit_workflow permission", async () => {
+    test('Run button is enabled when user has can_edit_workflow permission', async () => {
       // Permissions already set to can_edit_workflow: true in beforeEach
       renderManualRunPanel({
         workflow: mockWorkflow,
-        projectId: "project-1",
-        workflowId: "workflow-1",
-        jobId: "job-1",
-        onClose: () => {},
-      });
-
-      await waitFor(() => {
-<<<<<<< HEAD
-        const runButton = screen.getByText("Run Workflow Now");
-=======
-        const runButton = screen.getByText("Run (Create New Workorder)");
->>>>>>> 7def9226
+        projectId: 'project-1',
+        workflowId: 'workflow-1',
+        jobId: 'job-1',
+        onClose: () => {},
+      });
+
+      await waitFor(() => {
+        const runButton = screen.getByText('Run (Create New Workorder)');
         expect(runButton).not.toBeDisabled();
       });
     });
 
-    test("onRunStateChange reports canRun=false when permission is denied", async () => {
+    test('onRunStateChange reports canRun=false when permission is denied', async () => {
       const onRunStateChange = vi.fn();
 
       // Mock useCanRun to return false (simulating lack of permission)
-      setMockCanRun(false, "You do not have permission to run workflows");
+      setMockCanRun(false, 'You do not have permission to run workflows');
 
       // Override permissions to deny workflow editing
       act(() => {
-        (mockChannel as any)._test.emit("session_context", {
+        (mockChannel as any)._test.emit('session_context', {
           user: null,
           project: null,
           config: { require_email_verification: false },
@@ -933,9 +909,9 @@
 
       renderManualRunPanel({
         workflow: mockWorkflow,
-        projectId: "project-1",
-        workflowId: "workflow-1",
-        jobId: "job-1",
+        projectId: 'project-1',
+        workflowId: 'workflow-1',
+        jobId: 'job-1',
         onClose: () => {},
         onRunStateChange,
       });
@@ -950,18 +926,18 @@
         onRunStateChange.mock.calls[onRunStateChange.mock.calls.length - 1];
       expect(lastCall[0]).toBe(false); // canRun
       expect(lastCall[1]).toBe(false); // isSubmitting
-      expect(typeof lastCall[2]).toBe("function"); // handler
-    });
-
-    test("Run button remains disabled in Existing tab without permission, even with selected dataclip", async () => {
+      expect(typeof lastCall[2]).toBe('function'); // handler
+    });
+
+    test('Run button remains disabled in Existing tab without permission, even with selected dataclip', async () => {
       const user = userEvent.setup();
 
       // Mock useCanRun to return false (simulating lack of permission)
-      setMockCanRun(false, "You do not have permission to run workflows");
+      setMockCanRun(false, 'You do not have permission to run workflows');
 
       // Override permissions to deny workflow editing
       act(() => {
-        (mockChannel as any)._test.emit("session_context", {
+        (mockChannel as any)._test.emit('session_context', {
           user: null,
           project: null,
           config: { require_email_verification: false },
@@ -979,39 +955,35 @@
 
       renderManualRunPanel({
         workflow: mockWorkflow,
-        projectId: "project-1",
-        workflowId: "workflow-1",
-        jobId: "job-1",
+        projectId: 'project-1',
+        workflowId: 'workflow-1',
+        jobId: 'job-1',
         onClose: () => {},
       });
 
       // Switch to Existing tab
-      await user.click(screen.getByText("Existing"));
+      await user.click(screen.getByText('Existing'));
 
       // Wait for dataclip to appear and click it
       await waitFor(() => {
-        expect(screen.getByText("Test Dataclip")).toBeInTheDocument();
-      });
-
-      await user.click(screen.getByText("Test Dataclip"));
+        expect(screen.getByText('Test Dataclip')).toBeInTheDocument();
+      });
+
+      await user.click(screen.getByText('Test Dataclip'));
 
       // Run button should still be disabled due to lack of permission
       await waitFor(() => {
-<<<<<<< HEAD
-        const runButton = screen.getByText("Run Workflow Now");
-=======
-        const runButton = screen.getByText("Run (Create New Workorder)");
->>>>>>> 7def9226
+        const runButton = screen.getByText('Run (Create New Workorder)');
         expect(runButton).toBeDisabled();
       });
     });
   });
 
-  describe("Save & Run behavior", () => {
-    test("saves workflow before submitting run", async () => {
+  describe('Save & Run behavior', () => {
+    test('saves workflow before submitting run', async () => {
       const user = userEvent.setup();
       const saveWorkflow = vi.fn().mockResolvedValue({
-        saved_at: "2025-01-01T00:00:00Z",
+        saved_at: '2025-01-01T00:00:00Z',
         lock_version: 2,
       });
 
@@ -1019,80 +991,65 @@
       const callOrder: string[] = [];
 
       saveWorkflow.mockImplementation(async () => {
-        callOrder.push("save");
-        return { saved_at: "2025-01-01T00:00:00Z", lock_version: 2 };
+        callOrder.push('save');
+        return { saved_at: '2025-01-01T00:00:00Z', lock_version: 2 };
       });
 
       vi.mocked(dataclipApi.submitManualRun).mockImplementation(async () => {
-        callOrder.push("run");
-        return { data: { run_id: "run-1", workorder_id: "wo-1" } };
-      });
-
-      renderManualRunPanel({
-        workflow: mockWorkflow,
-        projectId: "project-1",
-        workflowId: "workflow-1",
-        jobId: "job-1",
+        callOrder.push('run');
+        return { data: { run_id: 'run-1', workorder_id: 'wo-1' } };
+      });
+
+      renderManualRunPanel({
+        workflow: mockWorkflow,
+        projectId: 'project-1',
+        workflowId: 'workflow-1',
+        jobId: 'job-1',
         onClose: () => {},
         saveWorkflow,
       });
 
       // Wait for initial render
       await waitFor(() => {
-<<<<<<< HEAD
-        expect(screen.getByText("Run Workflow Now")).toBeInTheDocument();
+        expect(
+          screen.getByText('Run (Create New Workorder)')
+        ).toBeInTheDocument();
       });
 
       // Click Run button
-      await user.click(screen.getByText("Run Workflow Now"));
-=======
-        expect(
-          screen.getByText("Run (Create New Workorder)")
-        ).toBeInTheDocument();
-      });
-
-      // Click Run button
-      await user.click(screen.getByText("Run (Create New Workorder)"));
->>>>>>> 7def9226
+      await user.click(screen.getByText('Run (Create New Workorder)'));
 
       // Verify save was called first, then run
       await waitFor(() => {
-        expect(callOrder).toEqual(["save", "run"]);
+        expect(callOrder).toEqual(['save', 'run']);
         expect(saveWorkflow).toHaveBeenCalledOnce();
         expect(dataclipApi.submitManualRun).toHaveBeenCalledOnce();
       });
     });
 
-    test("does not run if save fails", async () => {
+    test('does not run if save fails', async () => {
       const user = userEvent.setup();
-      const saveWorkflow = vi.fn().mockRejectedValue(new Error("Save failed"));
+      const saveWorkflow = vi.fn().mockRejectedValue(new Error('Save failed'));
 
       // Clear notifications mock before test
       vi.mocked(notifications.alert).mockClear();
 
       renderManualRunPanel({
         workflow: mockWorkflow,
-        projectId: "project-1",
-        workflowId: "workflow-1",
-        jobId: "job-1",
+        projectId: 'project-1',
+        workflowId: 'workflow-1',
+        jobId: 'job-1',
         onClose: () => {},
         saveWorkflow,
       });
 
       await waitFor(() => {
-<<<<<<< HEAD
-        expect(screen.getByText("Run Workflow Now")).toBeInTheDocument();
-      });
-
-      await user.click(screen.getByText("Run Workflow Now"));
-=======
         expect(
-          screen.getByText("Run (Create New Workorder)")
+          screen.getByText('Run (Create New Workorder)')
         ).toBeInTheDocument();
       });
 
-      await user.click(screen.getByText("Run (Create New Workorder)"));
->>>>>>> 7def9226
+      await user.click(screen.getByText('Run (Create New Workorder)'));
 
       // Save should be called
       await waitFor(() => {
@@ -1105,42 +1062,35 @@
       // Error should be shown to user via notifications
       await waitFor(() => {
         expect(notifications.alert).toHaveBeenCalledWith({
-          title: "Failed to submit run",
-          description: "Save failed",
+          title: 'Failed to submit run',
+          description: 'Save failed',
         });
       });
     });
 
-    test("does not run if save fails with generic error", async () => {
+    test('does not run if save fails with generic error', async () => {
       const user = userEvent.setup();
-      const saveWorkflow = vi.fn().mockRejectedValue("Network error"); // Non-Error type
+      const saveWorkflow = vi.fn().mockRejectedValue('Network error'); // Non-Error type
 
       // Clear notifications mock before test
       vi.mocked(notifications.alert).mockClear();
 
       renderManualRunPanel({
         workflow: mockWorkflow,
-        projectId: "project-1",
-        workflowId: "workflow-1",
-        jobId: "job-1",
+        projectId: 'project-1',
+        workflowId: 'workflow-1',
+        jobId: 'job-1',
         onClose: () => {},
         saveWorkflow,
       });
 
       await waitFor(() => {
-<<<<<<< HEAD
-        expect(screen.getByText("Run Workflow Now")).toBeInTheDocument();
-      });
-
-      await user.click(screen.getByText("Run Workflow Now"));
-=======
         expect(
-          screen.getByText("Run (Create New Workorder)")
+          screen.getByText('Run (Create New Workorder)')
         ).toBeInTheDocument();
       });
 
-      await user.click(screen.getByText("Run (Create New Workorder)"));
->>>>>>> 7def9226
+      await user.click(screen.getByText('Run (Create New Workorder)'));
 
       // Save should be called
       await waitFor(() => {
@@ -1153,49 +1103,41 @@
       // Generic error message should be shown to user via notifications
       await waitFor(() => {
         expect(notifications.alert).toHaveBeenCalledWith({
-          title: "Failed to submit run",
-          description: "An unknown error occurred",
+          title: 'Failed to submit run',
+          description: 'An unknown error occurred',
         });
       });
     });
 
-    test("calls saveWorkflow with correct signature", async () => {
+    test('calls saveWorkflow with correct signature', async () => {
       const user = userEvent.setup();
       const saveWorkflow = vi.fn().mockResolvedValue({
-        saved_at: "2025-01-01T00:00:00Z",
+        saved_at: '2025-01-01T00:00:00Z',
         lock_version: 2,
       });
 
       vi.mocked(dataclipApi.submitManualRun).mockResolvedValue({
-        data: { run_id: "run-1", workorder_id: "wo-1" },
-      });
-
-      renderManualRunPanel({
-        workflow: mockWorkflow,
-        projectId: "project-1",
-        workflowId: "workflow-1",
-        jobId: "job-1",
+        data: { run_id: 'run-1', workorder_id: 'wo-1' },
+      });
+
+      renderManualRunPanel({
+        workflow: mockWorkflow,
+        projectId: 'project-1',
+        workflowId: 'workflow-1',
+        jobId: 'job-1',
         onClose: () => {},
         saveWorkflow,
       });
 
       // Wait for initial render
       await waitFor(() => {
-<<<<<<< HEAD
-        expect(screen.getByText("Run Workflow Now")).toBeInTheDocument();
+        expect(
+          screen.getByText('Run (Create New Workorder)')
+        ).toBeInTheDocument();
       });
 
       // Click Run button
-      await user.click(screen.getByText("Run Workflow Now"));
-=======
-        expect(
-          screen.getByText("Run (Create New Workorder)")
-        ).toBeInTheDocument();
-      });
-
-      // Click Run button
-      await user.click(screen.getByText("Run (Create New Workorder)"));
->>>>>>> 7def9226
+      await user.click(screen.getByText('Run (Create New Workorder)'));
 
       // Verify saveWorkflow was called with no arguments
       await waitFor(() => {
@@ -1204,7 +1146,7 @@
       });
     });
 
-    test("submitting state prevents multiple simultaneous runs", async () => {
+    test('submitting state prevents multiple simultaneous runs', async () => {
       const user = userEvent.setup();
       let saveResolve: () => void;
       const savePromise = new Promise<{
@@ -1212,56 +1154,40 @@
         lock_version: number;
       }>(resolve => {
         saveResolve = () =>
-          resolve({ saved_at: "2025-01-01T00:00:00Z", lock_version: 2 });
+          resolve({ saved_at: '2025-01-01T00:00:00Z', lock_version: 2 });
       });
       const saveWorkflow = vi.fn().mockReturnValue(savePromise);
 
       vi.mocked(dataclipApi.submitManualRun).mockResolvedValue({
-        data: { run_id: "run-1", workorder_id: "wo-1" },
-      });
-
-      renderManualRunPanel({
-        workflow: mockWorkflow,
-        projectId: "project-1",
-        workflowId: "workflow-1",
-        jobId: "job-1",
+        data: { run_id: 'run-1', workorder_id: 'wo-1' },
+      });
+
+      renderManualRunPanel({
+        workflow: mockWorkflow,
+        projectId: 'project-1',
+        workflowId: 'workflow-1',
+        jobId: 'job-1',
         onClose: () => {},
         saveWorkflow,
       });
 
       // Wait for initial render
       await waitFor(() => {
-<<<<<<< HEAD
-        expect(screen.getByText("Run Workflow Now")).toBeInTheDocument();
+        expect(
+          screen.getByText('Run (Create New Workorder)')
+        ).toBeInTheDocument();
       });
 
       // Click Run button - this will start the save
-      await user.click(screen.getByText("Run Workflow Now"));
-=======
-        expect(
-          screen.getByText("Run (Create New Workorder)")
-        ).toBeInTheDocument();
-      });
-
-      // Click Run button - this will start the save
-      await user.click(screen.getByText("Run (Create New Workorder)"));
->>>>>>> 7def9226
+      await user.click(screen.getByText('Run (Create New Workorder)'));
 
       // Button should show "Pending..." while submitting
       await waitFor(() => {
-<<<<<<< HEAD
-        expect(screen.getByText("Running...")).toBeInTheDocument();
+        expect(screen.getByText('Pending...')).toBeInTheDocument();
       });
 
       // Button should be disabled
-      const runButton = screen.getByText("Running...");
-=======
-        expect(screen.getByText("Pending...")).toBeInTheDocument();
-      });
-
-      // Button should be disabled
-      const runButton = screen.getByText("Pending...");
->>>>>>> 7def9226
+      const runButton = screen.getByText('Pending...');
       expect(runButton).toBeDisabled();
 
       // Try to click again - should not trigger another save

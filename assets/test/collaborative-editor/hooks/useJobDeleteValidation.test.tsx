import { act, renderHook } from "@testing-library/react";
import type React from "react";
import { beforeEach, describe, expect, test } from "vitest";

<<<<<<< HEAD
import { useJobDeleteValidation } from "../../../js/collaborative-editor/hooks/useJobDeleteValidation";
import { LiveViewActionsProvider } from "../../../js/collaborative-editor/contexts/LiveViewActionsContext";
import { StoreContext } from "../../../js/collaborative-editor/contexts/StoreProvider";
=======
>>>>>>> f890754f
import type { StoreContextValue } from "../../../js/collaborative-editor/contexts/StoreProvider";
import { StoreContext } from "../../../js/collaborative-editor/contexts/StoreProvider";
import { useJobDeleteValidation } from "../../../js/collaborative-editor/hooks/useJobDeleteValidation";
import type { SessionContextStoreInstance } from "../../../js/collaborative-editor/stores/createSessionContextStore";
import { createSessionContextStore } from "../../../js/collaborative-editor/stores/createSessionContextStore";
import type { WorkflowStoreInstance } from "../../../js/collaborative-editor/stores/createWorkflowStore";
import { createWorkflowStore } from "../../../js/collaborative-editor/stores/createWorkflowStore";
import { mockPermissions } from "../__helpers__/sessionContextFactory";
import { createWorkflowYDoc } from "../__helpers__/workflowFactory";
import {
  createMockPhoenixChannel,
  createMockPhoenixChannelProvider,
} from "../mocks/phoenixChannel";

/**
 * Creates a React wrapper with store providers for hook testing
 */
function createWrapper(
  workflowStore: WorkflowStoreInstance,
  sessionContextStore: SessionContextStoreInstance
): React.ComponentType<{ children: React.ReactNode }> {
  const mockStoreValue: StoreContextValue = {
    workflowStore,
    sessionContextStore,
    adaptorStore: {} as any,
    credentialStore: {} as any,
    awarenessStore: {} as any,
  };

  const mockLiveViewActions = {
    pushEvent: vi.fn(),
    pushEventTo: vi.fn(),
    handleEvent: vi.fn(() => vi.fn()),
    navigate: vi.fn(),
  };

  return ({ children }: { children: React.ReactNode }) => (
    <LiveViewActionsProvider actions={mockLiveViewActions}>
      <StoreContext.Provider value={mockStoreValue}>
        {children}
      </StoreContext.Provider>
    </LiveViewActionsProvider>
  );
}

/**
 * Helper to set permissions in session context store via channel mock
 */
function setPermissions(channelMock: any, can_edit_workflow: boolean) {
  act(() => {
    channelMock._test.emit("session_context", {
      user: null,
      project: null,
      config: { require_email_verification: false },
      permissions: { ...mockPermissions, can_edit_workflow },
      latest_snapshot_lock_version: 1,
      project_repo_connection: null,
    });
  });
}

/**
 * Helper to create and connect a workflow store with Y.Doc
 */
function createConnectedWorkflowStore(ydoc: any): WorkflowStoreInstance {
  const store = createWorkflowStore();
  const mockProvider = createMockPhoenixChannelProvider(
    createMockPhoenixChannel()
  );
  store.connect(ydoc, mockProvider as any);
  return store;
}

describe("useJobDeleteValidation - Permission Validation", () => {
  let workflowStore: WorkflowStoreInstance;
  let sessionContextStore: SessionContextStoreInstance;
  let channelMock: any;

  beforeEach(() => {
    const ydoc = createWorkflowYDoc({
      jobs: {
        "job-a": {
          id: "job-a",
          name: "Job A",
          adaptor: "@openfn/language-common",
        },
      },
      edges: [],
    });

    workflowStore = createConnectedWorkflowStore(ydoc);
    sessionContextStore = createSessionContextStore();
    channelMock = createMockPhoenixChannel();
    const mockProvider = createMockPhoenixChannelProvider(channelMock);
    sessionContextStore._connectChannel(mockProvider as any);
  });

  test("allows deletion when user has can_edit_workflow permission", () => {
    setPermissions(channelMock, true);

    const { result } = renderHook(() => useJobDeleteValidation("job-a"), {
      wrapper: createWrapper(workflowStore, sessionContextStore),
    });

    expect(result.current.canDelete).toBe(true);
    expect(result.current.disableReason).toBe(null);
  });

  test("blocks deletion when user lacks can_edit_workflow permission", () => {
    setPermissions(channelMock, false);

    const { result } = renderHook(() => useJobDeleteValidation("job-a"), {
      wrapper: createWrapper(workflowStore, sessionContextStore),
    });

    expect(result.current.canDelete).toBe(false);
    expect(result.current.disableReason).toBe(
      "You don't have permission to edit this workflow"
    );
  });

  test("blocks deletion when permissions are null (not loaded)", () => {
    // Don't set permissions - leave them as null

    const { result } = renderHook(() => useJobDeleteValidation("job-a"), {
      wrapper: createWrapper(workflowStore, sessionContextStore),
    });

    expect(result.current.canDelete).toBe(false);
    expect(result.current.disableReason).toBe(
      "You don't have permission to edit this workflow"
    );
  });
});

describe("useJobDeleteValidation - First Job Detection", () => {
  let workflowStore: WorkflowStoreInstance;
  let sessionContextStore: SessionContextStoreInstance;
  let channelMock: any;

  beforeEach(() => {
    sessionContextStore = createSessionContextStore();
    channelMock = createMockPhoenixChannel();
    const mockProvider = createMockPhoenixChannelProvider(channelMock);
    sessionContextStore._connectChannel(mockProvider as any);
    setPermissions(channelMock, true);
  });

  test("blocks deletion of job with ONLY trigger parent (first job)", () => {
    const ydoc = createWorkflowYDoc({
      triggers: {
        "trigger-1": { id: "trigger-1", type: "webhook" },
      },
      jobs: {
        "job-a": {
          id: "job-a",
          name: "Job A",
          adaptor: "@openfn/language-common",
        },
      },
      edges: [{ id: "e1", source: "trigger-1", target: "job-a" }],
    });

    workflowStore = createConnectedWorkflowStore(ydoc);

    const { result } = renderHook(() => useJobDeleteValidation("job-a"), {
      wrapper: createWrapper(workflowStore, sessionContextStore),
    });

    expect(result.current.isFirstJob).toBe(true);
    expect(result.current.canDelete).toBe(false);
    expect(result.current.disableReason).toBe(
      "You can't delete the first step in a workflow."
    );
  });

  test("allows deletion of job with ONLY job parent (not first job)", () => {
    const ydoc = createWorkflowYDoc({
      triggers: {
        "trigger-1": { id: "trigger-1", type: "webhook" },
      },
      jobs: {
        "job-a": {
          id: "job-a",
          name: "Job A",
          adaptor: "@openfn/language-common",
        },
        "job-b": {
          id: "job-b",
          name: "Job B",
          adaptor: "@openfn/language-common",
        },
      },
      edges: [
        { id: "e1", source: "trigger-1", target: "job-a" },
        { id: "e2", source: "job-a", target: "job-b" },
      ],
    });

    workflowStore = createConnectedWorkflowStore(ydoc);

    const { result } = renderHook(() => useJobDeleteValidation("job-b"), {
      wrapper: createWrapper(workflowStore, sessionContextStore),
    });

    expect(result.current.isFirstJob).toBe(false);
    expect(result.current.canDelete).toBe(true);
    expect(result.current.disableReason).toBe(null);
  });

  test("allows deletion of job with BOTH trigger AND job parents (CRITICAL BUG FIX)", () => {
    // This is the critical bug fix scenario:
    // Job C has TWO parents: a trigger AND job-b
    // Previously this was incorrectly blocked as a "first job"
    //
    // Workflow structure:
    //   Trigger-1 → Job A → Job B
    //             ↘ Job C ↗
    const ydoc = createWorkflowYDoc({
      triggers: {
        "trigger-1": { id: "trigger-1", type: "webhook" },
      },
      jobs: {
        "job-a": {
          id: "job-a",
          name: "Job A",
          adaptor: "@openfn/language-common",
        },
        "job-b": {
          id: "job-b",
          name: "Job B",
          adaptor: "@openfn/language-common",
        },
        "job-c": {
          id: "job-c",
          name: "Job C",
          adaptor: "@openfn/language-common",
        },
      },
      edges: [
        { id: "e1", source: "trigger-1", target: "job-a" },
        { id: "e2", source: "job-a", target: "job-b" },
        { id: "e3", source: "trigger-1", target: "job-c" },
        { id: "e4", source: "job-b", target: "job-c" },
      ],
    });

    workflowStore = createConnectedWorkflowStore(ydoc);

    const { result } = renderHook(() => useJobDeleteValidation("job-c"), {
      wrapper: createWrapper(workflowStore, sessionContextStore),
    });

    // Job C has a job parent (job-b), so it should NOT be considered a first job
    expect(result.current.isFirstJob).toBe(false);
    expect(result.current.canDelete).toBe(true);
    expect(result.current.disableReason).toBe(null);
  });

  test("allows deletion of orphan job with no parents", () => {
    const ydoc = createWorkflowYDoc({
      triggers: {
        "trigger-1": { id: "trigger-1", type: "webhook" },
      },
      jobs: {
        "job-a": {
          id: "job-a",
          name: "Job A",
          adaptor: "@openfn/language-common",
        },
        "job-orphan": {
          id: "job-orphan",
          name: "Orphan Job",
          adaptor: "@openfn/language-common",
        },
      },
      edges: [{ id: "e1", source: "trigger-1", target: "job-a" }],
    });

    workflowStore = createConnectedWorkflowStore(ydoc);

    const { result } = renderHook(() => useJobDeleteValidation("job-orphan"), {
      wrapper: createWrapper(workflowStore, sessionContextStore),
    });

    expect(result.current.isFirstJob).toBe(false);
    expect(result.current.canDelete).toBe(true);
    expect(result.current.disableReason).toBe(null);
  });

  test("allows deletion of job with multiple job parents", () => {
    // Create diamond pattern: Job A and Job B both feed into Job C
    // Trigger → Job A → Job C
    //        ↘ Job B ↗
    const ydoc = createWorkflowYDoc({
      triggers: {
        "trigger-1": { id: "trigger-1", type: "webhook" },
      },
      jobs: {
        "job-a": {
          id: "job-a",
          name: "Job A",
          adaptor: "@openfn/language-common",
        },
        "job-b": {
          id: "job-b",
          name: "Job B",
          adaptor: "@openfn/language-common",
        },
        "job-c": {
          id: "job-c",
          name: "Job C",
          adaptor: "@openfn/language-common",
        },
      },
      edges: [
        { id: "e1", source: "trigger-1", target: "job-a" },
        { id: "e2", source: "trigger-1", target: "job-b" },
        { id: "e3", source: "job-a", target: "job-c" },
        { id: "e4", source: "job-b", target: "job-c" },
      ],
    });

    workflowStore = createConnectedWorkflowStore(ydoc);

    const { result } = renderHook(() => useJobDeleteValidation("job-c"), {
      wrapper: createWrapper(workflowStore, sessionContextStore),
    });

    expect(result.current.isFirstJob).toBe(false);
    expect(result.current.canDelete).toBe(true);
    expect(result.current.disableReason).toBe(null);
  });
});

describe("useJobDeleteValidation - Child Edge Validation", () => {
  let workflowStore: WorkflowStoreInstance;
  let sessionContextStore: SessionContextStoreInstance;
  let channelMock: any;

  beforeEach(() => {
    sessionContextStore = createSessionContextStore();
    channelMock = createMockPhoenixChannel();
    const mockProvider = createMockPhoenixChannelProvider(channelMock);
    sessionContextStore._connectChannel(mockProvider as any);
    setPermissions(channelMock, true);
  });

  test("blocks deletion of job with child edges (downstream dependencies)", () => {
    const ydoc = createWorkflowYDoc({
      triggers: {
        "trigger-1": { id: "trigger-1", type: "webhook" },
      },
      jobs: {
        "job-a": {
          id: "job-a",
          name: "Job A",
          adaptor: "@openfn/language-common",
        },
        "job-b": {
          id: "job-b",
          name: "Job B",
          adaptor: "@openfn/language-common",
        },
      },
      edges: [
        { id: "e1", source: "trigger-1", target: "job-a" },
        { id: "e2", source: "job-a", target: "job-b" },
      ],
    });

    workflowStore = createConnectedWorkflowStore(ydoc);

    const { result } = renderHook(() => useJobDeleteValidation("job-a"), {
      wrapper: createWrapper(workflowStore, sessionContextStore),
    });

    expect(result.current.hasChildEdges).toBe(true);
    expect(result.current.canDelete).toBe(false);
    expect(result.current.disableReason).toBe(
      "Cannot delete: other jobs depend on this step"
    );
  });

  test("allows deletion of job with no child edges (leaf node)", () => {
    const ydoc = createWorkflowYDoc({
      triggers: {
        "trigger-1": { id: "trigger-1", type: "webhook" },
      },
      jobs: {
        "job-a": {
          id: "job-a",
          name: "Job A",
          adaptor: "@openfn/language-common",
        },
        "job-b": {
          id: "job-b",
          name: "Job B",
          adaptor: "@openfn/language-common",
        },
      },
      edges: [
        { id: "e1", source: "trigger-1", target: "job-a" },
        { id: "e2", source: "job-a", target: "job-b" },
      ],
    });

    workflowStore = createConnectedWorkflowStore(ydoc);

    const { result } = renderHook(() => useJobDeleteValidation("job-b"), {
      wrapper: createWrapper(workflowStore, sessionContextStore),
    });

    expect(result.current.hasChildEdges).toBe(false);
    expect(result.current.canDelete).toBe(true);
    expect(result.current.disableReason).toBe(null);
  });

  test("blocks deletion of job with multiple child edges", () => {
    const ydoc = createWorkflowYDoc({
      triggers: {
        "trigger-1": { id: "trigger-1", type: "webhook" },
      },
      jobs: {
        "job-a": {
          id: "job-a",
          name: "Job A",
          adaptor: "@openfn/language-common",
        },
        "job-b": {
          id: "job-b",
          name: "Job B",
          adaptor: "@openfn/language-common",
        },
        "job-c": {
          id: "job-c",
          name: "Job C",
          adaptor: "@openfn/language-common",
        },
      },
      edges: [
        { id: "e1", source: "trigger-1", target: "job-a" },
        { id: "e2", source: "job-a", target: "job-b" },
        { id: "e3", source: "job-a", target: "job-c" },
      ],
    });

    workflowStore = createConnectedWorkflowStore(ydoc);

    const { result } = renderHook(() => useJobDeleteValidation("job-a"), {
      wrapper: createWrapper(workflowStore, sessionContextStore),
    });

    expect(result.current.hasChildEdges).toBe(true);
    expect(result.current.canDelete).toBe(false);
    expect(result.current.disableReason).toBe(
      "Cannot delete: other jobs depend on this step"
    );
  });
});

describe("useJobDeleteValidation - Combined Validation Scenarios", () => {
  let workflowStore: WorkflowStoreInstance;
  let sessionContextStore: SessionContextStoreInstance;
  let channelMock: any;

  beforeEach(() => {
    sessionContextStore = createSessionContextStore();
    channelMock = createMockPhoenixChannel();
    const mockProvider = createMockPhoenixChannelProvider(channelMock);
    sessionContextStore._connectChannel(mockProvider as any);
  });

  test("shows highest priority message when multiple validations fail (permission > children > first)", () => {
    const ydoc = createWorkflowYDoc({
      triggers: {
        "trigger-1": { id: "trigger-1", type: "webhook" },
      },
      jobs: {
        "job-a": {
          id: "job-a",
          name: "Job A",
          adaptor: "@openfn/language-common",
        },
        "job-b": {
          id: "job-b",
          name: "Job B",
          adaptor: "@openfn/language-common",
        },
      },
      edges: [
        { id: "e1", source: "trigger-1", target: "job-a" },
        { id: "e2", source: "job-a", target: "job-b" },
      ],
    });

    workflowStore = createConnectedWorkflowStore(ydoc);
    setPermissions(channelMock, false);

    const { result } = renderHook(() => useJobDeleteValidation("job-a"), {
      wrapper: createWrapper(workflowStore, sessionContextStore),
    });

    // Should show permission message (highest priority)
    expect(result.current.canDelete).toBe(false);
    expect(result.current.disableReason).toBe(
      "You don't have permission to edit this workflow"
    );
    expect(result.current.isFirstJob).toBe(true);
    expect(result.current.hasChildEdges).toBe(true);
  });

  test("shows child edges message when permission passes but job has children", () => {
    const ydoc = createWorkflowYDoc({
      triggers: {
        "trigger-1": { id: "trigger-1", type: "webhook" },
      },
      jobs: {
        "job-a": {
          id: "job-a",
          name: "Job A",
          adaptor: "@openfn/language-common",
        },
        "job-b": {
          id: "job-b",
          name: "Job B",
          adaptor: "@openfn/language-common",
        },
      },
      edges: [
        { id: "e1", source: "trigger-1", target: "job-a" },
        { id: "e2", source: "job-a", target: "job-b" },
      ],
    });

    workflowStore = createConnectedWorkflowStore(ydoc);
    setPermissions(channelMock, true);

    const { result } = renderHook(() => useJobDeleteValidation("job-a"), {
      wrapper: createWrapper(workflowStore, sessionContextStore),
    });

    // Should show child edges message (second priority)
    expect(result.current.canDelete).toBe(false);
    expect(result.current.disableReason).toBe(
      "Cannot delete: other jobs depend on this step"
    );
  });

  test("returns all validation state when job passes all checks", () => {
    const ydoc = createWorkflowYDoc({
      triggers: {
        "trigger-1": { id: "trigger-1", type: "webhook" },
      },
      jobs: {
        "job-a": {
          id: "job-a",
          name: "Job A",
          adaptor: "@openfn/language-common",
        },
        "job-b": {
          id: "job-b",
          name: "Job B",
          adaptor: "@openfn/language-common",
        },
      },
      edges: [
        { id: "e1", source: "trigger-1", target: "job-a" },
        { id: "e2", source: "job-a", target: "job-b" },
      ],
    });

    workflowStore = createConnectedWorkflowStore(ydoc);
    setPermissions(channelMock, true);

    const { result } = renderHook(() => useJobDeleteValidation("job-b"), {
      wrapper: createWrapper(workflowStore, sessionContextStore),
    });

    // All checks pass
    expect(result.current).toEqual({
      canDelete: true,
      disableReason: null,
      hasChildEdges: false,
      isFirstJob: false,
    });
  });
});

describe("useJobDeleteValidation - Edge Case Scenarios", () => {
  let workflowStore: WorkflowStoreInstance;
  let sessionContextStore: SessionContextStoreInstance;
  let channelMock: any;

  beforeEach(() => {
    sessionContextStore = createSessionContextStore();
    channelMock = createMockPhoenixChannel();
    const mockProvider = createMockPhoenixChannelProvider(channelMock);
    sessionContextStore._connectChannel(mockProvider as any);
    setPermissions(channelMock, true);
  });

  test("handles non-existent job ID gracefully", () => {
    const ydoc = createWorkflowYDoc({
      jobs: {
        "job-a": {
          id: "job-a",
          name: "Job A",
          adaptor: "@openfn/language-common",
        },
      },
      edges: [],
    });

    workflowStore = createConnectedWorkflowStore(ydoc);

    const { result } = renderHook(
      () => useJobDeleteValidation("non-existent-job"),
      {
        wrapper: createWrapper(workflowStore, sessionContextStore),
      }
    );

    // Non-existent job should be treated as having no edges or parents
    expect(result.current.canDelete).toBe(true);
    expect(result.current.disableReason).toBe(null);
    expect(result.current.hasChildEdges).toBe(false);
    expect(result.current.isFirstJob).toBe(false);
  });

  test("handles workflow with multiple triggers", () => {
    const ydoc = createWorkflowYDoc({
      triggers: {
        "trigger-1": { id: "trigger-1", type: "webhook" },
        "trigger-2": { id: "trigger-2", type: "cron" },
      },
      jobs: {
        "job-a": {
          id: "job-a",
          name: "Job A",
          adaptor: "@openfn/language-common",
        },
      },
      edges: [
        { id: "e1", source: "trigger-1", target: "job-a" },
        { id: "e2", source: "trigger-2", target: "job-a" },
      ],
    });

    workflowStore = createConnectedWorkflowStore(ydoc);

    const { result } = renderHook(() => useJobDeleteValidation("job-a"), {
      wrapper: createWrapper(workflowStore, sessionContextStore),
    });

    // Job with only trigger parents is still a first job
    expect(result.current.isFirstJob).toBe(true);
    expect(result.current.canDelete).toBe(false);
    expect(result.current.disableReason).toBe(
      "You can't delete the first step in a workflow."
    );
  });

  test("handles empty workflow (no edges)", () => {
    const ydoc = createWorkflowYDoc({
      jobs: {
        "job-a": {
          id: "job-a",
          name: "Job A",
          adaptor: "@openfn/language-common",
        },
      },
      edges: [],
    });

    workflowStore = createConnectedWorkflowStore(ydoc);

    const { result } = renderHook(() => useJobDeleteValidation("job-a"), {
      wrapper: createWrapper(workflowStore, sessionContextStore),
    });

    // Job with no edges can be deleted
    expect(result.current.canDelete).toBe(true);
    expect(result.current.disableReason).toBe(null);
    expect(result.current.hasChildEdges).toBe(false);
    expect(result.current.isFirstJob).toBe(false);
  });
});<|MERGE_RESOLUTION|>--- conflicted
+++ resolved
@@ -2,12 +2,6 @@
 import type React from "react";
 import { beforeEach, describe, expect, test } from "vitest";
 
-<<<<<<< HEAD
-import { useJobDeleteValidation } from "../../../js/collaborative-editor/hooks/useJobDeleteValidation";
-import { LiveViewActionsProvider } from "../../../js/collaborative-editor/contexts/LiveViewActionsContext";
-import { StoreContext } from "../../../js/collaborative-editor/contexts/StoreProvider";
-=======
->>>>>>> f890754f
 import type { StoreContextValue } from "../../../js/collaborative-editor/contexts/StoreProvider";
 import { StoreContext } from "../../../js/collaborative-editor/contexts/StoreProvider";
 import { useJobDeleteValidation } from "../../../js/collaborative-editor/hooks/useJobDeleteValidation";
@@ -35,21 +29,13 @@
     adaptorStore: {} as any,
     credentialStore: {} as any,
     awarenessStore: {} as any,
+    uiStore: {} as any,
   };
 
-  const mockLiveViewActions = {
-    pushEvent: vi.fn(),
-    pushEventTo: vi.fn(),
-    handleEvent: vi.fn(() => vi.fn()),
-    navigate: vi.fn(),
-  };
-
   return ({ children }: { children: React.ReactNode }) => (
-    <LiveViewActionsProvider actions={mockLiveViewActions}>
-      <StoreContext.Provider value={mockStoreValue}>
-        {children}
-      </StoreContext.Provider>
-    </LiveViewActionsProvider>
+    <StoreContext.Provider value={mockStoreValue}>
+      {children}
+    </StoreContext.Provider>
   );
 }
 

{
  "name": "lightning",
  "version": "1.0.0",
  "description": "",
  "main": "js/app.js",
  "scripts": {
    "test": "echo \"Error: no test specified\" && exit 1"
  },
  "author": "",
  "license": "ISC",
  "dependencies": {
    "@monaco-editor/react": "^4.4.5",
<<<<<<< HEAD
    "@openfn/compiler": "^0.0.2",
    "@openfn/workflow-diagram": "0.1.0",
=======
    "@openfn/describe-package": "^0.0.8",
    "@openfn/workflow-diagram": "0.0.9",
>>>>>>> 91745fac
    "@tailwindcss/container-queries": "^0.1.0",
    "@tailwindcss/forms": "^0.5.3",
    "alpinejs": "^3.10.5",
    "monaco-editor": "^0.34.0",
    "react": "^18.1.0",
    "react-dom": "^18.1.0",
    "react-markdown": "^8.0.3",
    "zustand": "^4.1.0"
  },
  "devDependencies": {
    "@types/react": "^18.0.15",
    "@types/react-dom": "^18.0.6"
  }
}<|MERGE_RESOLUTION|>--- conflicted
+++ resolved
@@ -10,13 +10,9 @@
   "license": "ISC",
   "dependencies": {
     "@monaco-editor/react": "^4.4.5",
-<<<<<<< HEAD
     "@openfn/compiler": "^0.0.2",
     "@openfn/workflow-diagram": "0.1.0",
-=======
     "@openfn/describe-package": "^0.0.8",
-    "@openfn/workflow-diagram": "0.0.9",
->>>>>>> 91745fac
     "@tailwindcss/container-queries": "^0.1.0",
     "@tailwindcss/forms": "^0.5.3",
     "alpinejs": "^3.10.5",

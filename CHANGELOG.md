# Changelog

All notable changes to this project will be documented in this file.

- `Added` for new features.
- `Changed` for changes in existing functionality.
- `Deprecated` for soon-to-be removed features.
- `Removed` for now removed features.
- `Fixed` for any bug fixes.
- `Security` in case of vulnerabilities.

The format is based on [Keep a Changelog](https://keepachangelog.com/en/1.0.0/),
and this project adheres to
[Semantic Versioning](https://semver.org/spec/v2.0.0.html).

## [Unreleased]

### Added

### Changed

### Fixed

<<<<<<< HEAD
- Fix credential not added automatically after being created from the canvas.
  [#2105](https://github.com/OpenFn/lightning/issues/2105)
=======
- Replace the "not working?" prompt by "All good, but if your credential stops
  working, you may need to re-authorize here.".
  [#2102](https://github.com/OpenFn/lightning/issues/1872)
>>>>>>> 39017fb3

## [v2.5.0-pre2] - 2024-05-17

### Changed

- Replace LiveView Dataclip component with React Monaco bringing large
  performance improvements when viewing large dataclips.
  [#1872](https://github.com/OpenFn/lightning/issues/1872)

## [v2.5.0-pre] - 2024-05-17

### Added

- Allow users to build Oauth clients and associated credentials via the user
  interface. [#1919](https://github.com/OpenFn/lightning/issues/1919)

## [v2.4.14] - 2024-05-16

### Changed

- Refactored image and version info
  [#2097](https://github.com/OpenFn/lightning/pull/2097)

### Fixed

- Fixed issue where updating adaptor name and version of job node in the
  workflow canvas crashes the app when no credential is selected
  [#99](https://github.com/OpenFn/lightning/issues/99)
- Removes stacked viewer after switching tabs and steps.
  [#2064](https://github.com/OpenFn/lightning/issues/2064)

## [v2.4.13] - 2024-05-16

### Fixed

- Fixed issue where updating an existing Salesforce credential to use a
  `sandbox` endpoint would not properly re-authenticate.
  [#1842](https://github.com/OpenFn/lightning/issues/1842)
- Navigate directly to settings from url hash and renders default panel when
  there is no hash. [#1971](https://github.com/OpenFn/lightning/issues/1971)

## [v2.4.12] - 2024-05-15

### Fixed

- Fix render settings default panel on first load
  [#1971](https://github.com/OpenFn/lightning/issues/1971)

## [v2.4.11] - 2024-05-15

### Changed

- Upgraded Sentry to v10 for better error reporting.

## [v2.4.10] - 2024-05-14

### Fixed

- Fix the "reset demo" script by disabling the emailing that was introduced to
  the `create_project` function.
  [#2063](https://github.com/OpenFn/lightning/pull/2063)

## [v2.4.9] - 2024-05-14

### Changed

- Bumped @openfn/ws-worker to 1.1.8

### Fixed

- Correctly pass max allowed run time into the Run token, ensuring it's valid
  for the entirety of the Runs execution time
  [#2072](https://github.com/OpenFn/lightning/issues/2072)

## [v2.4.8] - 2024-05-13

### Added

- Add Github sync to usage limiter
  [#2031](https://github.com/OpenFn/lightning/pull/2031)

### Changed

- Remove illogical cancel buttons on user/pass change screen
  [#2067](https://github.com/OpenFn/lightning/issues/2067)

### Fixed

- Stop users from configuring failure alerts when the limiter returns error
  [#2076](https://github.com/OpenFn/lightning/pull/2076)

## [v2.4.7] - 2024-05-11

### Fixed

- Fixed early worker token expiry bug
  [#2070](https://github.com/OpenFn/lightning/issues/2070)

## [v2.4.6] - 2024-05-08

### Added

- Allow for automatic resubmission of failed usage tracking report submissions.
  [1789](https://github.com/OpenFn/lightning/issues/1789)
- Make signup feature configurable
  [#2049](https://github.com/OpenFn/lightning/issues/2049)
- Apply runtime limits to worker execution
  [#2015](https://github.com/OpenFn/lightning/pull/2015)
- Limit usage for failure alerts
  [#2011](https://github.com/OpenFn/lightning/pull/2011)

## [v2.4.5] - 2024-05-07

### Fixed

- Fix provioning API calls workflow limiter without the project ID
  [#2057](https://github.com/OpenFn/lightning/issues/2057)

## [v2.4.4] - 2024-05-03

### Added

- Benchmarking script that simulates data from a cold chain.
  [#1993](https://github.com/OpenFn/lightning/issues/1993)

### Changed

- Changed Snapshot `get_or_create_latest_for` to accept multis allow controlling
  of which repo it uses.
- Require exactly one owner for each project
  [#1991](https://github.com/OpenFn/lightning/issues/1991)

### Fixed

- Fixed issue preventing credential updates
  [#1861](https://github.com/OpenFn/lightning/issues/1861)

## [v2.4.3] - 2024-05-01

### Added

- Allow menu items customization
  [#1988](https://github.com/OpenFn/lightning/issues/1988)
- Workflow Snapshot support
  [#1822](https://github.com/OpenFn/lightning/issues/1822)
- Fix sample workflow from init_project_for_new_user
  [#2016](https://github.com/OpenFn/lightning/issues/2016)

### Changed

- Bumped @openfn/ws-worker to 1.1.6

### Fixed

- Assure workflow is always passed to Run.enqueue
  [#2032](https://github.com/OpenFn/lightning/issues/2032)
- Fix regression on History page where snapshots were not preloaded correctly
  [#2026](https://github.com/OpenFn/lightning/issues/2026)

## [v2.4.2] - 2024-04-24

### Fixed

- Fix missing credential types when running Lightning using Docker
  [#2010](https://github.com/OpenFn/lightning/issues/2010)
- Fix provisioning API includes deleted workflows in project state
  [#2001](https://github.com/OpenFn/lightning/issues/2001)

## [v2.4.1] - 2024-04-19

### Fixed

- Fix github cli deploy action failing to auto-commit
  [#1995](https://github.com/OpenFn/lightning/issues/1995)

## [v2.4.1-pre] - 2024-04-18

### Added

- Add custom metric to track the number of finalised runs.
  [#1790](https://github.com/OpenFn/lightning/issues/1790)

### Changed

- Set better defaults for the GitHub connection creation screen
  [#1994](https://github.com/OpenFn/lightning/issues/1994)
- Update `submission_status` for any Usagetracking.Report that does not have it
  set. [#1789](https://github.com/OpenFn/lightning/issues/1789)

## [v2.4.0] - 2024-04-12

### Added

- Allow description below the page title
  [#1975](https://github.com/OpenFn/lightning/issues/1975)
- Enable users to connect projects to their Github repos and branches that they
  have access to [#1895](https://github.com/OpenFn/lightning/issues/1895)
- Enable users to connect multiple projects to a single Github repo
  [#1811](https://github.com/OpenFn/lightning/issues/1811)

### Changed

- Change all System.get_env calls in runtime.exs to use dotenvy
  [#1968](https://github.com/OpenFn/lightning/issues/1968)
- Track usage tracking submission status in new field
  [#1789](https://github.com/OpenFn/lightning/issues/1789)
- Send richer version info as part of usage tracking submission.
  [#1819](https://github.com/OpenFn/lightning/issues/1819)

### Fixed

- Fix sync to branch only targetting main branch
  [#1892](https://github.com/OpenFn/lightning/issues/1892)
- Fix enqueue run without the workflow info
  [#1981](https://github.com/OpenFn/lightning/issues/1981)

## [v2.3.1] - 2024-04-03

### Changed

- Run the usage tracking submission job more frequently to reduce the risk of
  Oban unavailability at a particular time.
  [#1778](https://github.com/OpenFn/lightning/issues/1778)
- Remove code supporting V1 usage tracking submissions.
  [#1853](https://github.com/OpenFn/lightning/issues/1853)

### Fixed

- Fix scrolling behaviour on inspector for small screens
  [#1962](https://github.com/OpenFn/lightning/issues/1962)
- Fix project picker for users with many projects
  [#1952](https://github.com/OpenFn/lightning/issues/1952)

## [v2.3.0] - 2024-04-02

### Added

- Support for additional paths on a webhook URL such as `/i/<uuid>/Patient`
  [#1954](https://github.com/OpenFn/lightning/issues/1954)
- Support for a GET endpoint to "check" webhook URL availability
  [#1063](https://github.com/OpenFn/lightning/issues/1063)
- Allow external apps to control the run enqueue db transaction
  [#1958](https://github.com/OpenFn/lightning/issues/1958)

## [v2.2.2] - 2024-04-01

### Changed

- Changed dataclip search from string `LIKE` to tsvector on keys and values.
  While this will limit partial string matching to the beginning of words (not
  the middle or end) it will make searching way more performant
  [#1939](https://github.com/OpenFn/lightning/issues/1939)
- Translate job error messages using errors.po file
  [#1935](https://github.com/OpenFn/lightning/issues/1935)
- Improve the UI/UX of the run panel on the inspector for small screens
  [#1909](https://github.com/OpenFn/lightning/issues/1909)

### Fixed

- Regular database timeouts when searching across dataclip bodies
  [#1794](https://github.com/OpenFn/lightning/issues/1794)

## [v2.2.1] - 2024-03-27

### Added

- Enable users to connect to their Github accounts in preparation for
  streamlined GitHub project sync setup
  [#1894](https://github.com/OpenFn/lightning/issues/1894)

### Fixed

- Apply usage limit to bulk-reruns
  [#1931](https://github.com/OpenFn/lightning/issues/1931)
- Fix edge case that could result in duplicate usage tracking submissions.
  [#1853](https://github.com/OpenFn/lightning/issues/1853)
- Fix query timeout issue on history retention deletion
  [#1937](https://github.com/OpenFn/lightning/issues/1937)

## [v2.2.0] - 2024-03-21

### Added

- Allow admins to set project retention periods
  [#1760](https://github.com/OpenFn/lightning/issues/1760)
- Automatically wipe input/output data after their retention period
  [#1762](https://github.com/OpenFn/lightning/issues/1762)
- Automatically delete work order history after their retention period
  [#1761](https://github.com/OpenFn/lightning/issues/1761)

### Changed

- When automatically creating a project for a newly registered user (via the
  `INIT_PROJECT_FOR_NEW_USER=true` environment variable) that user should be the
  `owner` of the project.
  [#1927](https://github.com/OpenFn/lightning/issues/1927)
- Give priority to manual runs (over webhook requests and cron) so that active
  users on the inspector don't have to wait ages for thier work during high load
  periods [#1918](https://github.com/OpenFn/lightning/issues/1918)

## [v2.1.0] - 2024-03-20

### Added

- TSVector index to log_lines, and gin index to dataclips
  [#1898](https://github.com/OpenFn/lightning/issues/1898)
- Add API Version field to Salesforce OAuth credentials
  [#1838](https://github.com/OpenFn/lightning/issues/1838)

### Changed

- Replace v1 usage tracking with v2 usage tracking.
  [#1853](https://github.com/OpenFn/lightning/issues/1853)

## [v2.0.10]

### Changed

- Updated anonymous usage tracker submissions
  [#1853](https://github.com/OpenFn/lightning/issues/1853)

## [v2.0.9] - 2024-03-19

### Added

- Support for smaller screens on history and inspector.
  [#1908](https://github.com/OpenFn/lightning/issues/1908)
- Polling metric to track number of available runs.
  [#1790](https://github.com/OpenFn/lightning/issues/1790)
- Allows limiting creation of new runs and retries.
  [#1754](https://github.com/OpenFn/Lightning/issues/1754)
- Add specific messages for log, input, and output tabs when a run is lost
  [#1757](https://github.com/OpenFn/lightning/issues/1757)
- Soft and hard limits for runs created by webhook trigger.
  [#1859](https://github.com/OpenFn/Lightning/issues/1859)
- Publish an event when a new user is registered
  [#1873](https://github.com/OpenFn/lightning/issues/1873)
- Adds ability to add project collaborators from existing users
  [#1836](https://github.com/OpenFn/lightning/issues/1836)
- Added ability to remove project collaborators
  [#1837](https://github.com/OpenFn/lightning/issues/1837)
- Added new usage tracking submission code.
  [#1853](https://github.com/OpenFn/lightning/issues/1853)

### Changed

- Upgrade Elixir to 1.16.2
- Remove all values from `.env.example`.
  [#1904](https://github.com/OpenFn/lightning/issues/1904)

### Fixed

- Verify only stale project credentials
  [#1861](https://github.com/OpenFn/lightning/issues/1861)

## [v2.0.8] - 2024-02-29

### Fixed

- Show flash error when editing stale project credentials
  [#1795](https://github.com/OpenFn/lightning/issues/1795)
- Fixed bug with Github sync installation on docker-based deployments
  [#1845](https://github.com/OpenFn/lightning/issues/1845)

## [v2.0.6] - 2024-02-29

### Added

- Automatically create Github workflows in a target repository/branch when users
  set up a Github repo::OpenFn project sync
  [#1046](https://github.com/OpenFn/lightning/issues/1046)
- Allows limiting creation of new runs and retries.
  [#1754](https://github.com/OpenFn/Lightning/issues/1754)

### Changed

- Change bucket size used by the run queue delay custom metric.
  [#1790](https://github.com/OpenFn/lightning/issues/1790)
- Require setting `IS_RESETTABLE_DEMO` to "yes" via ENV before allowing the
  destructive `Demo.reset_demo/0` function from being called.
  [#1720](https://github.com/OpenFn/lightning/issues/1720)
- Remove version display condition that was redundant due to shadowing
  [#1819](https://github.com/OpenFn/lightning/issues/1819)

### Fixed

- Fix series of sentry issues related to OAuth credentials
  [#1799](https://github.com/OpenFn/lightning/issues/1799)

## [v2.0.5] - 2024-02-25

### Fixed

- Fixed error in Credentials without `sanbox` field set; only display `sandbox`
  field for Salesforce oauth credentials.
  [#1798](https://github.com/OpenFn/lightning/issues/1798)

## [v2.0.4] - 2024-02-24

### Added

- Display and edit OAuth credentials
  scopes[#1706](https://github.com/OpenFn/Lightning/issues/1706)

### Changed

- Stop sending `operating_system_detail` to the usage tracker
  [#1785](https://github.com/OpenFn/lightning/issues/1785)

### Fixed

- Make handling of usage tracking errors more robust.
  [#1787](https://github.com/OpenFn/lightning/issues/1787)
- Fix inspector shows selected dataclip as wiped after retying workorder from a
  non-first step [#1780](https://github.com/OpenFn/lightning/issues/1780)

## [v2.0.3] - 2024-02-21

### Added

- Actual metrics will now be submitted by Lightning to the Usage Tracker.
  [#1742](https://github.com/OpenFn/lightning/issues/1742)
- Added a support link to the menu that goes to the instance admin contact
  [#1783](https://github.com/OpenFn/lightning/issues/1783)

### Changed

- Usage Tracking submissions are now opt-out, rather than opt-in. Hashed UUIDs
  to ensure anonymity are default.
  [#1742](https://github.com/OpenFn/lightning/issues/1742)
- Usage Tracking submissions will now run daily rather than hourly.
  [#1742](https://github.com/OpenFn/lightning/issues/1742)

- Bumped @openfn/ws-worker to `v1.0` (this is used in dev mode when starting the
  worker from your mix app: `RTM=true iex -S mix phx.server`)
- Bumped @openfn/cli to `v1.0` (this is used for adaptor docs and magic)

### Fixed

- Non-responsive workflow canvas after web socket disconnection
  [#1750](https://github.com/OpenFn/lightning/issues/1750)

## [v2.0.2] - 2024-02-14

### Fixed

- Fixed a bug with the OAuth2 credential refresh flow that prevented
  GoogleSheets jobs from running after token expiration
  [#1735](https://github.com/OpenFn/Lightning/issues/1735)

## [v2.0.1] - 2024-02-13

### Changed

- Renamed ImpactTracking to UsageTracking
  [#1729](https://github.com/OpenFn/lightning/issues/1729)
- Block github installation if there's a pending installation in another project
  [#1731](https://github.com/OpenFn/Lightning/issues/1731)

### Fixed

- Expand work order button balloons randomly
  [#1737](https://github.com/OpenFn/Lightning/issues/1737)
- Editing credentials doesn't work from project scope
  [#1743](https://github.com/OpenFn/Lightning/issues/1743)

## [v2.0.0] - 2024-02-10

> At the time of writing there are no more big changes planned and testing has
> gone well. Thanks to everyone who's helped to kick the tyres during the "rc"
> phase. There are still a _lot of **new features** coming_, so please:
>
> - watch our [**Public Roadmap**](https://github.com/orgs/OpenFn/projects/3) to
>   stay abreast of our core team's backlog,
> - request a feature in the
>   [**Community Forum**](https://community.openfn.org),
> - raise a
>   [**new issue**](https://github.com/OpenFn/lightning/issues/new/choose) if
>   you spot a bug,
> - and head over to the
>   [**Contributing**](https://github.com/OpenFn/lightning/?tab=readme-ov-file#contribute-to-this-project)
>   section to lend a hand.
>
> Head to [**docs.openfn.org**](https://docs.openfn.org) for product
> documentation and help with v1 to v2 migration.

### Changed

- Bump `@openfn/worker` to `v0.8.1`
- Only show GoogleSheets and Salesforce credential options if Oauth clients are
  registered with the instance via ENV
  [#1734](https://github.com/OpenFn/Lightning/issues/1734)

### Fixed

- Use standard table type for webhook auth methods
  [#1514](https://github.com/OpenFn/Lightning/issues/1514)
- Make disabled button for "Connect to GitHub" clear, add tooltip
  [#1732](https://github.com/OpenFn/Lightning/issues/1715)

## [v2.0.0-rc12] - 2024-02-09

### Added

- Add RunQueue extension to allow claim customization.
  [#1715](https://github.com/OpenFn/Lightning/issues/1715)
- Add support for Salesforce OAuth2 credentials
  [#1633](https://github.com/OpenFn/Lightning/issues/1633)

### Changed

- Use `PAYLOAD_SIZE_KB` in k6 load testing script, set thresholds on wait time,
  set default payload size to `2kb`

### Fixed

- Adds more detail to work order states on dashboard
  [#1677](https://github.com/OpenFn/lightning/issues/1677)
- Fix Output & Logs in inspector fails to show sometimes
  [#1702](https://github.com/OpenFn/lightning/issues/1702)

## [v2.0.0-rc11] - 2024-02-08

### Fixed

- Bumped Phoenix LiveView from `0.20.4` to `0.20.5` to fix canvas selection
  issue [#1724](https://github.com/OpenFn/lightning/issues/1724)

## [v2.0.0-rc10] - 2024-02-08

### Changed

- Implemented safeguards to prevent deletion of jobs with associated run history
  [#1570](https://github.com/OpenFn/Lightning/issues/1570)

### Fixed

- Fixed inspector dataclip body not getting updated after dataclip is wiped
  [#1718](https://github.com/OpenFn/Lightning/issues/1718)
- Fixed work orders getting retried despite having wiped dataclips
  [#1721](https://github.com/OpenFn/Lightning/issues/1721)

## [v2.0.0-rc9] 2024-02-05

### Added

- Persist impact tracking configuration and reports
  [#1684](https://github.com/OpenFn/Lightning/issues/1684)
- Add zero-persistence project setting
  [#1209](https://github.com/OpenFn/Lightning/issues/1209)
- Wipe dataclip after use when zero-persistence is enabled
  [#1212](https://github.com/OpenFn/Lightning/issues/1212)
- Show appropriate message when a wiped dataclip is viewed
  [#1211](https://github.com/OpenFn/Lightning/issues/1211)
- Disable selecting work orders having wiped dataclips in the history page
  [#1210](https://github.com/OpenFn/Lightning/issues/1210)
- Hide rerun button in inspector when the selected step has a wiped dataclip
  [#1639](https://github.com/OpenFn/Lightning/issues/1639)
- Add rate limiter to webhook endpoints and runtime limiter for runs.
  [#639](https://github.com/OpenFn/Lightning/issues/639)

### Fixed

- Prevented secret scrubber from over-eagerly adding \*\*\* between all
  characters if an empty string secret was provided as a credential field value
  (e.g., {"username": "come-on-in", "password": ""})
  [#1585](https://github.com/OpenFn/Lightning/issues/1585)
- Fixed permissions issue that allowed viewer/editor to modify webhook auth
  methods. These permissions only belong to project owners and admins
  [#1692](https://github.com/OpenFn/Lightning/issues/1692)
- Fixed bug that was duplicating inbound http_requests, resulting in unnecessary
  data storage [#1695](https://github.com/OpenFn/Lightning/issues/1695)
- Fixed permissions issue that allowed editors to set up new Github connections
  [#1703](https://github.com/OpenFn/Lightning/issues/1703)
- Fixed permissions issue that allowed viewers to initiate syncs to github
  [#1704](https://github.com/OpenFn/Lightning/issues/1704)
- Fixed inspector view stuck at processing when following a crashed run
  [#1711](https://github.com/OpenFn/Lightning/issues/1711)
- Fixed inspector dataclip selector not getting updated after running manual run
  [#1714](https://github.com/OpenFn/Lightning/issues/1714)

## [v2.0.0-rc8] - 2024-01-30

### Added

- Shim code to interact with the Impact Tracking service
  [#1671](https://github.com/OpenFn/Lightning/issues/1671)

### Changed

- Standardized naming of "attempts" to "runs". This had already been done in the
  front-end, but this change cleans up the backend, the database, and the
  interface with the worker. Make sure to **run migrations** and update your
  ENV/secrets to use `WORKER_RUNS_PRIVATE_KEY` rather than
  `WORKER_ATTEMPTS_PRIVATE_KEY`
  [#1657](https://github.com/OpenFn/Lightning/issues/1657)
- Required `@openfn/ws-worker@0.8.0` or above.

## [v2.0.0-rc7] - 2024-01-26

### Added

- Store webhook request headers in Dataclips for use in jobs.
  [#1638](https://github.com/OpenFn/Lightning/issues/1638)

### Changed

- Display `http_request` dataclips to the user as they will be provided to the
  worker as "input" state to avoid confusion while writing jobs.
  [1664](https://github.com/OpenFn/Lightning/issues/1664)
- Named-spaced all worker environment variables with `WORKER_` and added
  documentation for how to configure them.
  [#1672](https://github.com/OpenFn/Lightning/pull/1672)
- Bumped to `@openfn/ws-worker@0.6.0`
- Bumped to `@openfn/cli@0.4.15`

### Fixed

- Fix Run via Docker [#1653](https://github.com/OpenFn/Lightning/issues/1653)
- Fix remaining warnings, enable "warnings as errors"
  [#1642](https://github.com/OpenFn/Lightning/issues/1642)
- Fix workflow dashboard bug when viewed for newly created workflows with only
  unfinished run steps. [#1674](https://github.com/OpenFn/Lightning/issues/1674)

## [v2.0.0-rc5] - 2024-01-22

### Changed

- Made two significant backend changes that don't impact UI/UX but **require
  migrations** and should make Lightning developer lives easier by updating
  parts of the backend to match terms now used in the frontend:
  - Renamed the `Runs` model and table to `Steps`
    [#1571](https://github.com/OpenFn/Lightning/issues/1571)
  - Renamed the `AttemptRuns` model and table to `AttemptSteps`
    [#1571](https://github.com/OpenFn/Lightning/issues/1571)

## [v2.0.0-rc4] - 2024-01-19

### Added

- Scrub output dataclips in the UI to avoid unintentional secret exposure
  [#1606](https://github.com/OpenFn/Lightning/issues/1606)

### Changed

- Bump to `@openfn/cli@0.4.14`
- Do not persist the active tab setting on the job editor
  [#1504](https://github.com/OpenFn/Lightning/issues/1504)
- Make condition label optional
  [#1648](https://github.com/OpenFn/Lightning/issues/1648)

### Fixed

- Fix credential body getting leaked to sentry incase of errors
  [#1600](https://github.com/OpenFn/Lightning/issues/1600)
- Fixed validation on Javascript edge conditions
  [#1602](https://github.com/OpenFn/Lightning/issues/1602)
- Removed unused code from `run_live` directory
  [#1625](https://github.com/OpenFn/Lightning/issues/1625)
- Edge condition expressions not correctly being handled during provisioning
  [#openfn/kit#560](https://github.com/OpenFn/kit/pull/560)

## [v2.0.0-rc3] 2024-01-12

### Added

- Custom metric to track stalled attempts
  [#1559](https://github.com/OpenFn/Lightning/issues/1559)
- Dashboard with project and workflow stats
  [#755](https://github.com/OpenFn/Lightning/issues/755)
- Add search by ID on the history page
  [#1468](https://github.com/OpenFn/Lightning/issues/1468)
- Custom metric to support autoscaling
  [#1607](https://github.com/OpenFn/Lightning/issues/1607)

### Changed

- Bumped CLI version to `0.4.13`
- Bumped worker version to `0.5.0`
- Give project editors and viewers read only access to project settings instead
  [#1477](https://github.com/OpenFn/Lightning/issues/1477)

### Fixed

- Throw an error when Lightning.MetadataService.get_adaptor_path/1 returns an
  adaptor path that is nil
  [#1601](https://github.com/OpenFn/Lightning/issues/1601)
- Fix failure due to creating work order from a newly created job
  [#1572](https://github.com/OpenFn/Lightning/issues/1572)
- Fixes on the dashboard and links
  [#1610](https://github.com/OpenFn/Lightning/issues/1610) and
  [#1608](https://github.com/OpenFn/Lightning/issues/1608)

## [2.0.0-rc2] - 2024-01-08

### Fixed

- Restored left-alignment for step list items on run detail and inspector
  [a6e4ada](https://github.com/OpenFn/Lightning/commit/a6e4adafd558269cfd690e7c4fdd8f9fe66c5f62)
- Inspector: fixed attempt/run language for "skipped" tooltip
  [fd7dd0c](https://github.com/OpenFn/Lightning/commit/fd7dd0ca8128dfba2902e5aa6a2259e2073f0f10)
- Inspector: fixed failure to save during "save & run" from inspector
  [#1596](https://github.com/OpenFn/Lightning/issues/1596)
- Inspector: fixed key bindings for save & run (retry vs. new work order)
  getting overridden when user focuses on the Monaco editor
  [#1596](https://github.com/OpenFn/Lightning/issues/1596)

## [2.0.0-rc1] - 2024-01-05

### Why does this repo go from `v0` to `v2.0`?

Lightning is the _2nd version_ of the OpenFn platform. While much of the core
technology is the same, there are breaking changes between `v1.105` (pre-2024)
and `v2` ("OpenFn Lightning").

For customers using OpenFn `v1`, a migration guide will be provided at
[docs.openfn.org](https://docs.openfn.org)

### Added

- Link to the job inspctor for a selected run from the history interface
  [#1524](https://github.com/OpenFn/Lightning/issues/1524)
- Reprocess an existing work order from the job inspector by default (instead of
  always creating a new work order)
  [#1524](https://github.com/OpenFn/Lightning/issues/1524)
- Bumped worker to support edge conditions between trigger and first job
  `"@openfn/ws-worker": "^0.4.0"`

### Changed

- Updated naming to prepare for v2 release
  [#1248](https://github.com/OpenFn/Lightning/issues/1248); the major change is
  that each time a work order (the typical unit of business value for an
  organization, e.g. "execute workflow ABC for patient 123") is executed, it is
  called a "run". Previously, it was called an "attempt". The hierarchy is now:

  ```
  Build-Time: Projects > Workflows > Steps
  Run-Time: Work Orders > Runs > Steps
  ```

  Note the name changes here are reflected in the UI, but not all tables/models
  will be changed until [1571](https://github.com/OpenFn/Lightning/issues/1571)
  is delivered.

## [v0.12.2] - 2023-12-24

### Changed

- Bumped worker to address occasional git install issue
  `"@openfn/ws-worker": "^0.3.2"`

### Fixed

- Fix RuntimeError: found duplicate ID "google-sheets-inner-form" for
  GoogleSheetsComponent [#1578](https://github.com/OpenFn/Lightning/issues/1578)
- Extend export script to include new JS expression edge type
  [#1540](https://github.com/OpenFn/Lightning/issues/1540)
- Fix regression for attempt viewer log line highlighting
  [#1589](https://github.com/OpenFn/Lightning/issues/1589)

## [v0.12.1] - 2023-12-21

### Changed

- Hide project security setting tab from non-authorized users
  [#1477](https://github.com/OpenFn/Lightning/issues/1477)

### Fixed

- History page crashes if job is removed from workflow after it's been run
  [#1568](https://github.com/OpenFn/Lightning/issues/1568)

## [v0.12.0] - 2023-12-15

### Added

- Add ellipsis for long job names on the canvas
  [#1217](https://github.com/OpenFn/Lightning/issues/1217)
- Fix Credential Creation Page UI
  [#1064](https://github.com/OpenFn/Lightning/issues/1064)
- Custom metric to track Attempt queue delay
  [#1556](https://github.com/OpenFn/Lightning/issues/1556)
- Expand work order row when a `workorder_id` is specified in the filter
  [#1515](https://github.com/OpenFn/Lightning/issues/1515)
- Allow Javascript expressions as conditions for edges
  [#1498](https://github.com/OpenFn/Lightning/issues/1498)

### Changed

- Derive dataclip in inspector from the attempt & step
  [#1551](https://github.com/OpenFn/Lightning/issues/1551)
- Updated CLI to 0.4.10 (fixes logging)
- Changed UserBackupToken model to use UTC timestamps (6563cb77)
- Restore FK relationship between `work_orders` and `attempts` pending a
  decision re: further partitioning.
  [#1254](https://github.com/OpenFn/Lightning/issues/1254)

### Fixed

- New credential doesn't appear in inspector until refresh
  [#1531](https://github.com/OpenFn/Lightning/issues/1531)
- Metadata not refreshing when credential is updated
  [#791](https://github.com/OpenFn/Lightning/issues/791)
- Adjusted z-index for Monaco Editor's sibling element to resolve layout
  conflict [#1329](https://github.com/OpenFn/Lightning/issues/1329)
- Demo script sets up example Runs with their log lines in a consistant order.
  [#1487](https://github.com/OpenFn/Lightning/issues/1487)
- Initial credential creation `changes` show `after` as `null` rather a value
  [#1118](https://github.com/OpenFn/Lightning/issues/1118)
- AttemptViewer flashing/rerendering when Jobs are running
  [#1550](https://github.com/OpenFn/Lightning/issues/1550)
- Not able to create a new Job when clicking the Check icon on the placeholder
  [#1537](https://github.com/OpenFn/Lightning/issues/1537)
- Improve selection logic on WorkflowDiagram
  [#1220](https://github.com/OpenFn/Lightning/issues/1220)

## [v0.11.0] - 2023-12-06

### Added

- Improved UI when manually creating Attempts via the Job Editor
  [#1474](https://github.com/OpenFn/Lightning/issues/1474)
- Increased the maximum inbound webhook request size to 10MB and added
  protection against _very large_ payloads with a 100MB "max_skip_body_length"
  [#1247](https://github.com/OpenFn/Lightning/issues/1247)

### Changed

- Use the internal port of the web container for the worker configuration in
  docker-compose setup. [#1485](https://github.com/OpenFn/Lightning/pull/1485)

## [v0.10.6] - 2023-12-05

### Changed

- Limit entries count on term work orders search
  [#1461](https://github.com/OpenFn/Lightning/issues/1461)
- Scrub log lines using multiple credentials samples
  [#1519](https://github.com/OpenFn/Lightning/issues/1519)
- Remove custom telemetry plumbing.
  [1259](https://github.com/OpenFn/Lightning/issues/1259)
- Enhance UX to prevent modal closure when Monaco/Dataclip editor is focused
  [#1510](https://github.com/OpenFn/Lightning/pull/1510)

### Fixed

- Use checkbox on boolean credential fields rather than a text input field
  [#1430](https://github.com/OpenFn/Lightning/issues/1430)
- Allow users to retry work orders that failed before their first run was
  created [#1417](https://github.com/OpenFn/Lightning/issues/1417)
- Fix to ensure webhook auth modal is closed when cancel or close are selected.
  [#1508](https://github.com/OpenFn/Lightning/issues/1508)
- Enable user to reauthorize and obtain a new refresh token.
  [#1495](https://github.com/OpenFn/Lightning/issues/1495)
- Save credential body with types declared on schema
  [#1518](https://github.com/OpenFn/Lightning/issues/1518)

## [v0.10.5] - 2023-12-03

### Changed

- Only add history page filters when needed for simpler multi-select status
  interface and shorter page URLs
  [#1331](https://github.com/OpenFn/Lightning/issues/1331)
- Use dynamic Endpoint config only on prod
  [#1435](https://github.com/OpenFn/Lightning/issues/1435)
- Validate schema field with any of expected values
  [#1502](https://github.com/OpenFn/Lightning/issues/1502)

### Fixed

- Fix for liveview crash when token expires or gets deleted after mount
  [#1318](https://github.com/OpenFn/Lightning/issues/1318)
- Remove two obsolete methods related to Run: `Lightning.Invocation.delete_run`
  and `Lightning.Invocation.Run.new_from`.
  [#1254](https://github.com/OpenFn/Lightning/issues/1254)
- Remove obsolete field `previous_id` from `runs` table.
  [#1254](https://github.com/OpenFn/Lightning/issues/1254)
- Fix for missing data in 'created' audit trail events for webhook auth methods
  [#1500](https://github.com/OpenFn/Lightning/issues/1500)

## [v0.10.4] - 2023-11-30

### Changed

- Increased History search timeout to 30s
  [#1461](https://github.com/OpenFn/Lightning/issues/1461)

### Fixed

- Tooltip text clears later than the background
  [#1094](https://github.com/OpenFn/Lightning/issues/1094)
- Temporary fix to superuser UI for managing project users
  [#1145](https://github.com/OpenFn/Lightning/issues/1145)
- Fix for adding ellipses on credential info on job editor heading
  [#1428](https://github.com/OpenFn/Lightning/issues/1428)

## [v0.10.3] - 2023-11-28

### Added

- Dimmed/greyed out triggers and edges on the canvas when they are disabled
  [#1464](https://github.com/OpenFn/Lightning/issues/1464)
- Async loading on the history page to improve UX on long DB queries
  [#1279](https://github.com/OpenFn/Lightning/issues/1279)
- Audit trail events for webhook auth (deletion method) change
  [#1165](https://github.com/OpenFn/Lightning/issues/1165)

### Changed

- Sort project collaborators by first name
  [#1326](https://github.com/OpenFn/Lightning/issues/1326)
- Work orders will now be set in a "pending" state when retries are enqueued.
  [#1340](https://github.com/OpenFn/Lightning/issues/1340)
- Avoid printing 2FA codes by default
  [#1322](https://github.com/OpenFn/Lightning/issues/1322)

### Fixed

- Create new workflow button sizing regression
  [#1405](https://github.com/OpenFn/Lightning/issues/1405)
- Google credential creation and automatic closing of oAuth tab
  [#1109](https://github.com/OpenFn/Lightning/issues/1109)
- Exporting project breaks the navigation of the page
  [#1440](https://github.com/OpenFn/Lightning/issues/1440)

## [v0.10.2] - 2023-11-21

### Changed

- Added `max_frame_size` to the Cowboy websockets protocol options in an attempt
  to address [#1421](https://github.com/OpenFn/Lightning/issues/1421)

## [v0.10.1] - 2023-11-21

### Fixed

- Work Order ID was not displayed properly in history page
  [#1423](https://github.com/OpenFn/Lightning/issues/1423)

## [v0.10.0] - 2023-11-21

### 🚨 Breaking change warning! 🚨

This release will contain breaking changes as we've significantly improved both
the workflow building and execution systems.

#### Nodes and edges

Before, workflows were represented as a list of jobs and triggers. For greater
flexibility and control of complex workflows, we've moved towards a more robust
"nodes and edges" approach. Where jobs in a workflow (a node) can be connected
by edges.

Triggers still exist, but live "outside" the directed acyclic graph (DAG) and
are used to automatically create work orders and attempts.

We've provided migrations that bring `v0.9.3` workflows in line with the
`v0.10.0` requirements.

#### Scalable workers

Before, Lightning spawned child processes to execute attempts in sand-boxed
NodeVMs on the same server. This created inefficiencies and security
vulnerabilities. Now, the Lightning web server adds attempts to a queue and
multiple worker applications can pull from that queue to process work.

In dev mode, this all happens automatically and on one machine, but in most
high-availability production environments the workers will be on another server.

Attempts are now handled entirely by the workers, and they report back to
Lightning. Exit reasons, final attempt states, error types and error messages
are either entirely new or handled differently now, but we have provided
migration scripts that will work to bring _most_ `v0.9.3` runs, attempts, and
work orders up to `v0.10.0`, though the granularity of `v0.9.3` states and exits
will be less than `v0.10.0` and the final states are not guaranteed to be
accurate for workflows with multiple branches and leaf nodes with varying exit
reasons.

The migration scripts can be run with a single function call in SetupUtils from
a connect `iex` session:

```
Lightning.SetupUtils.approximate_state_for_attempts_and_workorders()
```

Note that (like lots of _other_ functionality in `SetupUtils`, calling this
function is a destructive action and you should only do it if you've backed up
your data and you know what you're doing.)

As always, we recommend backing up your data before migrating. (And thanks for
bearing with us as we move towards our first stable Lightning release.)

### Added

- Fix flaky job name input behavior on error
  [#1218](https://github.com/OpenFn/Lightning/issues/1218)
- Added a hover effect on copy and add button for adaptors examples
  [#1297](https://github.com/OpenFn/Lightning/issues/1297)
- Migration helper code to move from `v0.9.3` to `v0.10.0` added to SetupUtils
  [#1363](https://github.com/OpenFn/Lightning/issues/1363)
- Option to start with `RTM=false iex -S mix phx.server` for opting out of the
  dev-mode automatic runtime manager.
- Webhook Authentication Methods database and CRUD operations
  [#1152](https://github.com/OpenFn/Lightning/issues/1152)
- Creation and Edit of webhook webhook authentication methods UI
  [#1149](https://github.com/OpenFn/Lightning/issues/1149)
- Add webhook authentication methods overview methods in the canvas
  [#1153](https://github.com/OpenFn/Lightning/issues/1153)
- Add icon on the canvas for triggers that have authentication enabled
  [#1157](https://github.com/OpenFn/Lightning/issues/1157)
- Require password/2FA code before showing password and API Key for webhook auth
  methods [#1200](https://github.com/OpenFn/Lightning/issues/1200)
- Restrict live dashboard access to only superusers, enable DB information and
  OS information [#1170](https://github.com/OpenFn/Lightning/issues/1170) OS
  information [#1170](https://github.com/OpenFn/Lightning/issues/1170)
- Expose additional metrics to LiveDashboard
  [#1171](https://github.com/OpenFn/Lightning/issues/1171)
- Add plumbing to dump Lightning metrics during load testing
  [#1178](https://github.com/OpenFn/Lightning/issues/1178)
- Allow for heavier payloads during load testing
  [#1179](https://github.com/OpenFn/Lightning/issues/1179)
- Add dynamic delay to help mitigate flickering test
  [#1195](https://github.com/OpenFn/Lightning/issues/1195)
- Add a OpenTelemetry trace example
  [#1189](https://github.com/OpenFn/Lightning/issues/1189)
- Add plumbing to support the use of PromEx
  [#1199](https://github.com/OpenFn/Lightning/issues/1199)
- Add warning text to PromEx config
  [#1222](https://github.com/OpenFn/Lightning/issues/1222)
- Track and filter on webhook controller state in :telemetry metrics
  [#1192](https://github.com/OpenFn/Lightning/issues/1192)
- Secure PromEx metrics endpoint by default
  [#1223](https://github.com/OpenFn/Lightning/issues/1223)
- Partition `log_lines` table based on `attempt_id`
  [#1254](https://github.com/OpenFn/Lightning/issues/1254)
- Remove foreign key from `attempts` in preparation for partitioning
  `work_orders` [#1254](https://github.com/OpenFn/Lightning/issues/1254)
- Remove `Workflows.delete_workflow`. It is no longer in use and would require
  modification to not leave orphaned attempts given the removal of the foreign
  key from `attempts`. [#1254](https://github.com/OpenFn/Lightning/issues/1254)
- Show tooltip for cloned runs in history page
  [#1327](https://github.com/OpenFn/Lightning/issues/1327)
- Have user create workflow name before moving to the canvas
  [#1103](https://github.com/OpenFn/Lightning/issues/1103)
- Allow PromEx authorization to be disabled
  [#1483](https://github.com/OpenFn/Lightning/issues/1483)

### Changed

- Updated vulnerable JS libraries, `postcss` and `semver`
  [#1176](https://github.com/OpenFn/Lightning/issues/1176)
- Update "Delete" to "Delete Job" on Job panel and include javascript deletion
  confirmation [#1105](https://github.com/OpenFn/Lightning/issues/1105)
- Move "Enabled" property from "Jobs" to "Edges"
  [#895](https://github.com/OpenFn/Lightning/issues/895)
- Incorrect wording on the "Delete" tooltip
  [#1313](https://github.com/OpenFn/Lightning/issues/1313)

### Fixed

- Fixed janitor lost query calculation
  [#1400](https://github.com/OpenFn/Lightning/issues/1400)
- Adaptor icons load gracefully
  [#1140](https://github.com/OpenFn/Lightning/issues/1140)
- Selected dataclip gets lost when starting a manual work order from the
  inspector interface [#1283](https://github.com/OpenFn/Lightning/issues/1283)
- Ensure that the whole edge when selected is highlighted
  [#1160](https://github.com/OpenFn/Lightning/issues/1160)
- Fix "Reconfigure Github" button in Project Settings
  [#1386](https://github.com/OpenFn/Lightning/issues/1386)
- Make janitor also clean up runs inside an attempt
  [#1348](https://github.com/OpenFn/Lightning/issues/1348)
- Modify CompleteRun to return error changeset when run not found
  [#1393](https://github.com/OpenFn/Lightning/issues/1393)
- Drop invocation reasons from DB
  [#1412](https://github.com/OpenFn/Lightning/issues/1412)
- Fix inconsistency in ordering of child nodes in the workflow diagram
  [#1406](https://github.com/OpenFn/Lightning/issues/1406)

## [v0.9.3] - 2023-09-27

### Added

- Add ellipsis when adaptor name is longer than the container allows
  [#1095](https://github.com/OpenFn/Lightning/issues/1095)
- Webhook Authentication Methods database and CRUD operations
  [#1152](https://github.com/OpenFn/Lightning/issues/1152)

### Changed

- Prevent deletion of first job of a workflow
  [#1097](https://github.com/OpenFn/Lightning/issues/1097)

### Fixed

- Fix long name on workflow cards
  [#1102](https://github.com/OpenFn/Lightning/issues/1102)
- Fix highlighted Edge can get out of sync with selected Edge
  [#1099](https://github.com/OpenFn/Lightning/issues/1099)
- Creating a new user without a password fails and there is no user feedback
  [#731](https://github.com/OpenFn/Lightning/issues/731)
- Crash when setting up version control
  [#1112](https://github.com/OpenFn/Lightning/issues/1112)

## [v0.9.2] - 2023-09-20

### Added

- Add "esc" key binding to close job inspector modal
  [#1069](https://github.com/OpenFn/Lightning/issues/1069)

### Changed

- Save icons from the `adaptors` repo locally and load them in the job editor
  [#943](https://github.com/OpenFn/Lightning/issues/943)

## [v0.9.1] - 2023-09-19

### Changed

- Modified audit trail to handle lots of different kind of audit events
  [#271](https://github.com/OpenFn/Lightning/issues/271)/[#44](https://github.com/OpenFn/Lightning/issues/44)
- Fix randomly unresponsive job panel after job deletion
  [#1113](https://github.com/OpenFn/Lightning/issues/1113)

## [v0.9.0] - 2023-09-15

### Added

- Add favicons [#1079](https://github.com/OpenFn/Lightning/issues/1079)
- Validate job name in placeholder job node
  [#1021](https://github.com/OpenFn/Lightning/issues/1021)
- Bring credential delete in line with new GDPR interpretation
  [#802](https://github.com/OpenFn/Lightning/issues/802)
- Make job names unique per workflow
  [#1053](https://github.com/OpenFn/Lightning/issues/1053)

### Changed

- Enhanced the job editor/inspector interface
  [#1025](https://github.com/OpenFn/Lightning/issues/1025)

### Fixed

- Finished run never appears in inspector when it fails
  [#1084](https://github.com/OpenFn/Lightning/issues/1084)
- Cannot delete some credentials via web UI
  [#1072](https://github.com/OpenFn/Lightning/issues/1072)
- Stopped the History table from jumping when re-running a job
  [#1100](https://github.com/OpenFn/Lightning/issues/1100)
- Fixed the "+" button when adding a job to a workflow
  [#1093](https://github.com/OpenFn/Lightning/issues/1093)

## [v0.8.3] - 2023-09-05

### Added

- Render error when workflow diagram node is invalid
  [#956](https://github.com/OpenFn/Lightning/issues/956)

### Changed

- Restyle history table [#1029](https://github.com/OpenFn/Lightning/issues/1029)
- Moved Filter and Search controls to the top of the history page
  [#1027](https://github.com/OpenFn/Lightning/issues/1027)

### Fixed

- Output incorrectly shows "this run failed" when the run hasn't yet finished
  [#1048](https://github.com/OpenFn/Lightning/issues/1048)
- Wrong label for workflow card timestamp
  [#1022](https://github.com/OpenFn/Lightning/issues/1022)

## [v0.8.2] - 2023-08-31

### Fixed

- Lack of differentiation between top of job editor modal and top menu was
  disorienting. Added shadow.

## [v0.8.1] - 2023-08-31

### Changed

- Moved Save and Run button to bottom of the Job edit modal
  [#1026](https://github.com/OpenFn/Lightning/issues/1026)
- Allow a manual work order to save the workflow before creating the work order
  [#959](https://github.com/OpenFn/Lightning/issues/959)

## [v0.8.0] - 2023-08-31

### Added

- Introduces Github sync feature, users can now setup our github app on their
  instance and sync projects using our latest portability spec
  [#970](https://github.com/OpenFn/Lightning/issues/970)
- Support Backup Codes for Multi-Factor Authentication
  [937](https://github.com/OpenFn/Lightning/issues/937)
- Log a warning in the console when the Editor/docs component is given latest
  [#958](https://github.com/OpenFn/Lightning/issues/958)
- Improve feedback when a Workflow name is invalid
  [#961](https://github.com/OpenFn/Lightning/issues/961)
- Show that the jobs' body is invalid
  [#957](https://github.com/OpenFn/Lightning/issues/957)
- Reimplement skipped CredentialLive tests
  [#962](https://github.com/OpenFn/Lightning/issues/962)
- Reimplement skipped WorkflowLive.IndexTest test
  [#964](https://github.com/OpenFn/Lightning/issues/964)
- Show GitHub installation ID and repo link to help setup/debugging for version
  control [1059](https://github.com/OpenFn/Lightning/issues/1059)

### Fixed

- Fixed issue where job names were being incorrectly hyphenated during
  project.yaml export [#1050](https://github.com/OpenFn/Lightning/issues/1050)
- Allows the demo script to set a project id during creation to help with cli
  deploy/pull/Github integration testing.
- Fixed demo project_repo_connection failing after nightly demo resets
  [1058](https://github.com/OpenFn/Lightning/issues/1058)
- Fixed an issue where the monaco suggestion tooltip was offset from the main
  editor [1030](https://github.com/OpenFn/Lightning/issues/1030)

## [v0.7.3] - 2023-08-15

### Changed

- Version control in project settings is now named Export your project
  [#1015](https://github.com/OpenFn/Lightning/issues/1015)

### Fixed

- Tooltip for credential select in Job Edit form is cut off
  [#972](https://github.com/OpenFn/Lightning/issues/972)
- Dataclip type and state assembly notice for creating new dataclip dropped
  during refactor [#975](https://github.com/OpenFn/Lightning/issues/975)

## [v0.7.2] - 2023-08-10

### Changed

- NodeJs security patch [1009](https://github.com/OpenFn/Lightning/pull/1009)

### Fixed

## [v0.7.1] - 2023-08-04

### Fixed

- Fixed flickery icons on new workflow job creation.

## [v0.7.0] - 2023-08-04

### Added

- Project owners can require MFA for their users
  [892](https://github.com/OpenFn/Lightning/issues/892)

### Changed

- Moved to Elixir 1.15 and Erlang 26.0.2 to sort our an annoying ElixirLS issue
  that was slowing down our engineers.
- Update Debian base to use bookworm (Debian 12) for our Docker images
- Change new credential modal to take up less space on the screen
  [#931](https://github.com/OpenFn/Lightning/issues/931)
- Placeholder nodes are now purely handled client-side

### Fixed

- Fix issue creating a new credential from the Job editor where the new
  credential was not being set on the job.
  [#951](https://github.com/OpenFn/Lightning/issues/951)
- Fix issue where checking a credential type radio button shows as unchecked on
  first click. [#976](https://github.com/OpenFn/Lightning/issues/976)
- Return the pre-filled workflow names
  [#971](https://github.com/OpenFn/Lightning/issues/971)
- Fix version reporting and external reset_demo() call via
  Application.spec()[#1010](https://github.com/OpenFn/Lightning/issues/1010)
- Fixed issue where entering a placeholder name through the form would result an
  in unsaveable workflow
  [#1001](https://github.com/OpenFn/Lightning/issues/1001)
- Ensure the DownloadController checks for authentication and authorisation.

## [v0.7.0-pre5] - 2023-07-28

### Changed

- Unless otherwise specified, only show work orders with activity in last 14
  days [#968](https://github.com/OpenFn/Lightning/issues/968)

## [v0.7.0-pre4] - 2023-07-27

### Changed

- Don't add cast fragments if the search_term is nil
  [#968](https://github.com/OpenFn/Lightning/issues/968)

## [v0.7.0-pre3] - 2023-07-26

### Fixed

- Fixed an issue with newly created edges that prevented downstream jobs
  [977](https://github.com/OpenFn/Lightning/issues/977)

## [v0.7.0-pre2] - 2023-07-26

Note that this is a pre-release with a couple of known bugs that are tracked in
the Nodes and Edges [epic](https://github.com/OpenFn/Lightning/issues/793).

### Added

- Added ability for a user to enable MFA on their account; using 2FA apps like
  Authy, Google Authenticator etc
  [#890](https://github.com/OpenFn/Lightning/issues/890)
- Write/run sql script to convert triggers
  [#875](https://github.com/OpenFn/Lightning/issues/875)
- Export projects as `.yaml` via UI
  [#249](https://github.com/OpenFn/Lightning/issues/249)

### Changed

- In `v0.7.0` we change the underlying workflow building and execution
  infrastructure to align with a standard "nodes and edges" design for directed
  acyclic graphs (DAGs). Make sure to run the migrations!
  [793](https://github.com/OpenFn/Lightning/issues/793)

### Fixed

- Propagate url pushState/changes to Workflow Diagram selection
  [#944](https://github.com/OpenFn/Lightning/issues/944)
- Fix issue when deleting nodes from the workflow editor
  [#830](https://github.com/OpenFn/Lightning/issues/830)
- Fix issue when clicking a trigger on a new/unsaved workflow
  [#954](https://github.com/OpenFn/Lightning/issues/954)

## [0.6.7] - 2023-07-13

### Added

- Add feature to bulk rerun work orders from a specific step in their workflow;
  e.g., "rerun these 50 work orders, starting each at step 4."
  [#906](https://github.com/OpenFn/Lightning/pull/906)

### Fixed

- Oban exception: "value too long" when log lines are longer than 255 chars
  [#929](https://github.com/OpenFn/Lightning/issues/929)

## [0.6.6] - 2023-06-30

### Added

- Add public API token to the demo site setup script
- Check and renew OAuth credentials when running a job
  [#646](https://github.com/OpenFn/Lightning/issues/646)

### Fixed

- Remove google sheets from adaptors list until supporting oauth flow
  [#792](https://github.com/OpenFn/Lightning/issues/792)
- Remove duplicate google sheets adaptor display on credential type picklist
  [#663](https://github.com/OpenFn/Lightning/issues/663)
- Fix demo setup script for calling from outside the app on Kubernetes
  deployments [#917](https://github.com/OpenFn/Lightning/issues/917)

## [0.6.5] - 2023-06-22

### Added

- Ability to rerun work orders from start by selecting one of more of them from
  the History page and clicking the "Rerun" button.
  [#659](https://github.com/OpenFn/Lightning/issues/659)

### Fixed

- Example runs for demo incorrect
  [#856](https://github.com/OpenFn/Lightning/issues/856)

## [0.6.3] - 2023-06-15

### Fixed

- Prevent saving null log lines to the database, fix issue with run display
  [#866](https://github.com/OpenFn/Lightning/issues/866)

## [0.6.2] - 2023-06-09

### Fixed

- Fixed viewer permissions for delete workflow

- Fixed bug with workflow cards
  [#859](https://github.com/OpenFn/Lightning/issues/859)

## [0.6.1] - 2023-06-08

### Fixed

- Fixed bug with run logs [#864](https://github.com/OpenFn/Lightning/issues/864)

- Correctly stagger demo runs to maintain order
  [#856](https://github.com/OpenFn/Lightning/issues/856)
- Remove `Timex` use from `SetupUtils` in favor of `DateTime` to fix issue when
  calling it in escript.

## [0.6.0]- 2023-04-12

### Added

- Create sample runs when generating sample workflow
  [#821](https://github.com/OpenFn/Lightning/issues/821)
- Added a provisioning api for creating and updating projects and their
  workflows See: [PROVISIONING.md](./PROVISIONING.md)
  [#641](https://github.com/OpenFn/Lightning/issues/641)
- Add ability for a `superuser` to schedule deletion, cancel deletion, and
  delete projects [#757](https://github.com/OpenFn/Lightning/issues/757)
- Add ability for a `project owner` to schedule deletion, cancel deletion, and
  delete projects [#746](https://github.com/OpenFn/Lightning/issues/746)

### Changed

- Ability to store run log lines as rows in a separate table
  [#514](https://github.com/OpenFn/Lightning/issues/514)

### Fixed

- Incorrect project digest queries
  [#768](https://github.com/OpenFn/Lightning/issues/768)]
- Fix issue when purging deleted users
  [#747](https://github.com/OpenFn/Lightning/issues/747)
- Generate a random name for Workflows when creating one via the UI.
  [#828](https://github.com/OpenFn/Lightning/issues/828)
- Handle error when deleting a job with runs.
  [#814](https://github.com/OpenFn/Lightning/issues/814)

## [0.5.2]

### Added

- Add `workflow_edges` table in preparation for new workflow editor
  implementation [#794](https://github.com/OpenFn/Lightning/issues/794)
- Stamped `credential_id` on run directly for easier auditing of the history
  interface. Admins can now see which credential was used to run a run.
  [#800](https://github.com/OpenFn/Lightning/issues/800)
- Better errors when using magic functions: "no magic yet" and "check
  credential" [#812](https://github.com/OpenFn/Lightning/issues/812)

### Changed

- The `delete-project` function now delete all associated activities
  [#759](https://github.com/OpenFn/Lightning/issues/759)

### Fixed

## [0.5.1] - 2023-04-12

### Added

- Added ability to create and revoke personal API tokens
  [#147](https://github.com/OpenFn/Lightning/issues/147)
- Add `last-used at` to API tokens
  [#722](https://github.com/OpenFn/Lightning/issues/722)
- Improved "save" for job builder; users can now press `Ctrl + S` or `⌘ + S` to
  save new or updated jobs job panel will _not_ close. (Click elsewhere in the
  canvas or click the "Close" button to close.)
  [#568](https://github.com/OpenFn/Lightning/issues/568)
- Add filtered search params to the history page URL
  [#660](https://github.com/OpenFn/Lightning/issues/660)

### Changed

- The secret scrubber now ignores booleans
  [690](https://github.com/OpenFn/Lightning/issues/690)

### Fixed

- The secret scrubber now properly handles integer secrets from credentials
  [690](https://github.com/OpenFn/Lightning/issues/690)
- Updated describe-package dependency, fixing sparkles in adaptor-docs
  [657](https://github.com/OpenFn/Lightning/issues/657)
- Clicks on the workflow canvas were not lining up with the nodes users clicked
  on; they are now [733](https://github.com/OpenFn/Lightning/issues/733)
- Job panel behaves better when collapsed
  [774](https://github.com/OpenFn/Lightning/issues/774)

## [0.5.0] - 2023-04-03

### Added

- Magic functions that fetch real metadata from connected systems via
  `credentials` and suggest completions in the job builder (e.g., pressing
  `control-space` when setting the `orgUnit` attribute for a DHIS2 create
  operation will pull the _actual_ list of orgUnits with human readable labels
  and fill in their orgUnit codes upon
  enter.)[670](https://github.com/OpenFn/Lightning/issues/670)
- A "metadata explorer" to browse actual system metadata for connected
  instances. [658](https://github.com/OpenFn/Lightning/issues/658)
- Resizable job builder panel for the main canvas/workflow view.
  [681](https://github.com/OpenFn/Lightning/issues/681)

### Changed

- Display timezone for cron schedule—it is always UTC.
  [#716](https://github.com/OpenFn/Lightning/issues/716)
- Instance administrators can now configure the interval between when a project
  owner or user requests deletion and when these records are purged from the
  database. It defaults to 7, but by providing a `PURGE_DELETED_AFTER_DAYS`
  environment variable the grace period can be altered. Note that setting this
  variable to `0` will make automatic purging _never_ occur but will still make
  "deleted" projects and users unavailable. This has been requested by certain
  organizations that must retain audit logs in a Lightning instance.
  [758](https://github.com/OpenFn/Lightning/issues/758)

### Fixed

- Locked CLI version to `@openfn/cli@0.0.35`.
  [#761](https://github.com/OpenFn/Lightning/issues/761)

## [0.4.8] - 2023-03-29

### Added

- Added a test harness for monitoring critical parts of the app using Telemetry
  [#654](https://github.com/OpenFn/Lightning/issues/654)

### Changed

- Set log level to `info` for runs. Most of the `debug` logging is useful for
  the CLI, but not for Lightning. In the future the log level will be
  configurable at instance > project > job level by the `superuser` and any
  project `admin`.
- Renamed license file so that automagic github icon is less confusing

### Fixed

- Broken links in failure alert email
  [#732](https://github.com/OpenFn/Lightning/issues/732)
- Registration Submission on app.openfn.org shows internal server error in
  browser [#686](https://github.com/OpenFn/Lightning/issues/686)
- Run the correct runtime install mix task in `Dockerfile-dev`
  [#541](https://github.com/OpenFn/Lightning/issues/541)
- Users not disabled when scheduled for deletion
  [#719](https://github.com/OpenFn/Lightning/issues/719)

## [0.4.6] - 2023-03-23

### Added

- Implement roles and permissions across entire app
  [#645](https://github.com/OpenFn/Lightning/issues/645)
- Fix webhook URL
  (`https://<<HOST_URL>>/i/cae544ab-03dc-4ccc-a09c-fb4edb255d7a`) for the
  OpenHIE demo workflow [448](https://github.com/OpenFn/Lightning/issues/448)
- Phoenix Storybook for improved component development
- Load test for webhook endpoint performance
  [#645](https://github.com/OpenFn/Lightning/issues/634)
- Notify user via email when they're added to a project
  [#306](https://github.com/OpenFn/Lightning/issues/306)
- Added notify user via email when their account is created
  [#307](https://github.com/OpenFn/Lightning/issues/307)

### Changed

- Improved errors when decoding encryption keys for use with Cloak.
  [#684](https://github.com/OpenFn/Lightning/issues/684)
- Allow users to run ANY job with a custom input.
  [#629](https://github.com/OpenFn/Lightning/issues/629)

### Fixed

- Ensure JSON schema form inputs are in the same order as they are written in
  the schema [#685](https://github.com/OpenFn/Lightning/issues/685)

## [0.4.4] - 2023-03-10

### Added

- Users can receive a digest email reporting on a specified project.
  [#638](https://github.com/OpenFn/Lightning/issues/638)
  [#585](https://github.com/OpenFn/Lightning/issues/585)

## [0.4.3] - 2023-03-06

### Added

- Tooltips on Job Builder panel
  [#650](https://github.com/OpenFn/Lightning/issues/650)

### Changed

- Upgraded to Phoenix 1.7 (3945856)

### Fixed

- Issue with FailureAlerter configuration missing in `prod` mode.

## [0.4.2] - 2023-02-24

### Added

- A user can change their own email
  [#247](https://github.com/OpenFn/Lightning/issues/247)
- Added a `SCHEMAS_PATH` environment variable to override the default folder
  location for credential schemas
  [#604](https://github.com/OpenFn/Lightning/issues/604)
- Added the ability to configure Google Sheets credentials
  [#536](https://github.com/OpenFn/Lightning/issues/536)
- Function to import a project
  [#574](https://github.com/OpenFn/Lightning/issues/574)

### Changed

- Users cannot register if they have not selected the terms and conditions
  [#531](https://github.com/OpenFn/Lightning/issues/531)

### Fixed

- Jobs panel slow for first open after restart
  [#567](https://github.com/OpenFn/Lightning/issues/567)

## [0.4.0] - 2023-02-08

### Added

- Added a Delete job button in Inspector
- Filter workflow runs by text/value in run logs or input body
- Drop "configuration" key from Run output dataclips after completion
- Ability to 'rerun' a run from the Run list
- Attempts and Runs update themselves in the Runs list
- Configure a project and workflow for a new registering user
- Run a job with a custom input
- Added plausible analytics
- Allow user to click on Webhook Trigger Node to copy webhook URL on workflow
  diagram
- Allow any user to delete a credential that they own
- Create any credential through a form except for OAuth
- Refit all diagram nodes on browser and container resize
- Enable distributed Erlang, allowing any number of redundant Lightning nodes to
  communicate with each other.
- Users can set up realtime alerts for a project

### Changed

- Better code-assist and intelliense in the Job Editor
- Updated @openfn/workflow-diagram to 0.4.0
- Make plus button part of job nodes in Workflow Diagram
- Updated @openfn/adaptor-docs to 0.0.5
- Updated @openfn/describe-package to 0.0.10
- Create an follow a manual Run from the Job Inspector
- View all workflows in a project on the workflows index page
- Move @openfn/workflow-diagram into the application, the NPM module is now
  deprecated.
- Remove workflow name from first node
- Move the used parts of `@openfn/engine` into the application.
- [BREAKING CHANGE] Ported `mix openfn.install.runtime` into application, use
  `mix lightning.install_runtime`.
- [BREAKING CHANGE] Introduced `@openfn/cli` as the new runtime for Jobs
- Rename a workflow through the page heading
- Hide the dataclips tab for beta
- Make adaptor default to common@latest
- Remove jobs list page
- Better error handling in the docs panel
- Disable credential ownership transfer in dev and prod environments
- Add project settings page
- Change Work Order filters to apply to the aggregate state of the work order
  and not the run directly
- Enable jobs by default
- Set log level to info
- Add Beta checkbox to register page
- User roles and permissions

### Fixed

- Don't consider disabled jobs when calculating subsequent runs
- Fixed overflow on Job Editor Tooltips
- Fixed auto-scroll when adding a new snippet in the Job Editor
- Fixed common operation typings in Job Editor

## [0.3.1] - 2022-11-22

### Fixed

- Fixed bug that tried to execute HTML scripts in dataclips
- Fixed bug that prevented work orders from displaying in the order of their
  last run, descending.
- Remove alerts after set timeout or close

## [0.3.0] - 2022-11-21

### Added

- Add seed data for demo site
- Create adaptor credentials through a form
- Configure cron expressions through a form
- View runs grouped by work orders and attempts
- Run an existing Job with any dataclip uuid from the Job form

### Changed

- Redirect users to projects list page when they click on Admin Settings menu
- Move job, project, input and output Dataclips to Run table
- Reverse the relationship between Jobs and Triggers. Triggers now can exist on
  their own; setting the stage for branching and merging workflows
- Updated Elixir and frontend dependencies
- [BREAKING CHANGE] Pipeline now uses Work Orders, previous data is not
  compatible.
- Runs, Dataclips and Attempts now all correctly use `usec` resolution
  timestamps.
- Upgraded LiveView to 0.18.0
- Upgraded Elixir to 1.14.1 and OTP 25
- Workflow Job editor now behaves like a panel
- Split JobLive.InspectorFormComponent into different plug-able subcomponents
- Ensure new jobs with cron triggers receive a default frequency
- Webhooks are now referenced by the trigger id instead of job id.
- Filter runs by status
- Filter runs by workflow
- Filter runs by date
- View a job run from the runs history
- View latest matching inputs to run a job with

## [0.2.0] - 2022-09-12

### Changed

- [BREAKING CHANGE] Add `Workflow` model, Jobs now belong to a Workflow This is
  a breaking change to the schema.
- Use Node.js 18, soon to be in LTS.
- Visualize success/fail triggers in workflow diagram.
- Move WorkflowDiagram related actions from DashboardLive into WorkflowLive
- Move WorkflowDiagram component into liveview, so that we can subscribe to
  channels (i.e. updating of the diagram when someone changes something).
- Integrate `@openfn/workflow-diagram@0.0.8` and use the new Store interface for
  updating it.
- Remove `component_mounted` event from WorkflowDiagram hook, using a
  MutationObserver and a Base64 encoded JSON payload.
- Fixed an issue where the compiler component would try and load a 'nothing
  adaptor', added a condition to check an adaptor is actually selected.
- Removed previous Workflow CTE queries, replaced by the introduction of the
  Workflow model, see
  (https://github.com/OpenFn/Lightning/blob/53da6883483e7d8d078783f348da327d1dd72d20/lib/lightning/workflows.ex#L111-L119).

## [0.1.13] - 2022-08-29

### Added

- Allow administrators to configure OIDC providers for authentication (note that
  this is just for authenticating, not yet for creating new accounts via OIDC)
- Add Monaco editor to the step/job panel
- Allow users to delete their own accounts. Schedule their user and credentials
  data for deletion when they do.
- Allow superusers to delete a user account. Schedule the user's credentials and
  user data for deletion when they do.
- If a user is scheduled for deletion, disable their account and prevent them
  from logging in.
- The 'User profile' and 'Credentials' page now have a sidebar menu

### Changed

- Project users now have one of the following roles: viewer, editor, admin,
  owner
- Users only have the following roles: user, superuser

## [0.1.12] - 2022-08-15

### Added

- Transfer credential ownership to another user.
- Create credentials via a form interface\*
- Show "projects with access" in credentials list view.
- Show job in runs list and run view.
- Added roles and permissions to workflows and history page
  [#645](https://github.com/OpenFn/Lightning/issues/645)

\*The form is defined by a JSON schema provided by an adaptor, in most cases:
e.g., `language-dhis2` provides a single schema which defines the required
attributes for `state.configuration`, while `language-common` provides multiple
credential schemas like "oauth" or "basic auth" which define attributes for
`state.configuration` and which might be used by lots of different jobs.)

### Fixed

- User menu (top right) appears on top of all other components.
- User profile screen integrated with the rest of the liveview app.

## [0.1.11] - 2022-08-05

### Fixed

- Fixed logging in Runner when `:debug` log level used; note that this caused
  crashes in Oban

## [0.1.10] - 2022-08-05

### Added

- Credential auditing
- Build/version information display for easier debugging

### Fixed

- Fixed a bug that enqueued cron-triggered jobs even when they were disabled

## [0.1.9] - 2022-07-27

### Added

- Navigate to user profile or credentials page and log out through the user icon
  dropdown
- Create and edit dataclips
- Add a production tag to credentials
- View a dropdown of operations and their description for the language-common
  `v2.0.0-rc2` adaptor (this pattern to be rolled out across adaptors)

### Changed

- Navigate between projects through a project picker on the navbar

### Fixed

- Run Lightning with docker

### Security

- Sensitive credential values are scrubbed from run logs
- All credentials are encrypted at REST

## [0.1.7] - 2022-06-24

### Added

- Run a job with a cron trigger
- Queue jobs via Oban/Postgres
- Edit jobs via the workflow canvas

## [0.1.6] - 2022-06-07

### Added

- Register, log in and log out of an account
- Allow superusers and admin users to create projects
- Allow admin users to create or disable a user’s account
- Allow superusers for local deployments to create users and give them access to
  project spaces

- Create and edit a job with a webhook, flow/fail or cron trigger
- Create and edit credentials for a job
- Copy a job's webhook URL
- View all workflows in a project visually
- Deploy lightning locally with Docker

- Enable a job to automatically process incoming requests
- Run a job with a webhook or flow/fail trigger
- View job runs along with their logs, exit code, start and end time
- View data clips that have initiated job runs (http requests for webhooks, run
  results)<|MERGE_RESOLUTION|>--- conflicted
+++ resolved
@@ -21,14 +21,11 @@
 
 ### Fixed
 
-<<<<<<< HEAD
 - Fix credential not added automatically after being created from the canvas.
   [#2105](https://github.com/OpenFn/lightning/issues/2105)
-=======
 - Replace the "not working?" prompt by "All good, but if your credential stops
   working, you may need to re-authorize here.".
   [#2102](https://github.com/OpenFn/lightning/issues/1872)
->>>>>>> 39017fb3
 
 ## [v2.5.0-pre2] - 2024-05-17
 

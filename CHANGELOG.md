# Changelog

All notable changes to this project will be documented in this file.

- `Added` for new features.
- `Changed` for changes in existing functionality.
- `Deprecated` for soon-to-be removed features.
- `Removed` for now removed features.
- `Fixed` for any bug fixes.
- `Security` in case of vulnerabilities.

The format is based on [Keep a Changelog](https://keepachangelog.com/en/1.0.0/),
and this project adheres to
[Semantic Versioning](https://semver.org/spec/v2.0.0.html).

## [Unreleased]

### Added

### Changed

### Fixed

<<<<<<< HEAD
- Fix empty webhook URL when switching workflow trigger type
  [#2050](https://github.com/OpenFn/lightning/issues/2050)
=======
- Add quotes when special YAML characters are present in the exported project
  [#2446](https://github.com/OpenFn/lightning/issues/2446)
>>>>>>> bc4fea76

## [v2.9.4] - 2024-09-16

### Changed

- Responsible AI review of AI Assistant
  [#2478](https://github.com/OpenFn/lightning/pull/2478)
- Improve history export page UI
  [#2442](https://github.com/OpenFn/lightning/issues/2442)
- When selecting a node in the workflow diagram, connected edges will also be
  highlighted [2396](https://github.com/OpenFn/lightning/issues/2358)
- Hide export history button when no workorder is rendered in the table
  [#2440](https://github.com/OpenFn/lightning/issues/2440)

### Fixed

- Fix AI Assitant crashes on a job that is not saved yet
  [#2479](https://github.com/OpenFn/lightning/issues/2479)
- Fix jumpy combobox for scope switcher
  [#2469](https://github.com/OpenFn/lightning/issues/2469)
- Fix console errors when rending edge labels in the workflow diagram
- Fix tooltip on export workorder button
  [#2430](https://github.com/OpenFn/lightning/issues/2430)

## [v2.9.3] - 2024-09-11

### Added

- Add utility module to seed a DB to support query performance analysis.
  [#2441](https://github.com/OpenFn/lightning/issues/2441)

### Changed

- Enhance user profile page to add a section for updating basic information
  [#2470](https://github.com/OpenFn/lightning/pull/2470)
- Upgraded Heroicons to v2.1.5, from v2.0.18
  [#2483](https://github.com/OpenFn/lightning/pull/2483)
- Standardize `link-uuid` style for uuid chips
- Updated PromEx configuration to align with custom Oban naming.
  [#2488](https://github.com/OpenFn/lightning/issues/2488)

## [v2.9.2] - 2024-09-09

### Changed

- Temporarily limit AI to @openfn emails while testing
  [#2482](https://github.com/OpenFn/lightning/pull/2482)

## [v2.9.1] - 2024-09-09

### Fixed

- Provisioner creates invalid snapshots when doing CLI deploy
  [#2461](https://github.com/OpenFn/lightning/issues/2461)
  [#2460](https://github.com/OpenFn/lightning/issues/2460)

  > This is a fix for future Workflow updates that are deployed by the CLI and
  > Github integrations. Unfortunately, there is a high likelihood that your
  > existing snapshots could be incorrect (e.g. missing steps, missing edges).
  > In order to fix this, you will need to manually create new snapshots for
  > each of your workflows. This can be done either by modifying the workflow in
  > the UI and saving it. Or running a command on the running instance:
  >
  > ```elixir
  > alias Lightning.Repo
  > alias Lightning.Workflows.{Workflow, Snapshot}
  >
  > Repo.transaction(fn ->
  >   snapshots =
  >     Repo.all(Workflow)
  >     |> Enum.map(&Workflow.touch/1)
  >     |> Enum.map(&Repo.update!/1)
  >     |> Enum.map(fn workflow ->
  >       {:ok, snapshot} = Snapshot.create(workflow)
  >       snapshot
  >     end)
  >
  >  {:ok, snapshots}
  > end)
  > ```

## [v2.9.0] - 2024-09-06

### Added

- Limit AI queries and hook the increment of AI queries to allow usage limiting.
  [#2438](https://github.com/OpenFn/lightning/pull/2438)
- Persist AI Assistant conversations and enable it for all users
  [#2296](https://github.com/OpenFn/lightning/issues/2296)

### Changed

- Rename `new_table` component to `table`.
  [#2448](https://github.com/OpenFn/lightning/pull/2448)

### Fixed

- Fix `workflow_id` presence in state.json during Github sync
  [#2445](https://github.com/OpenFn/lightning/issues/2445)

## [v2.8.2] - 2024-09-04

### Added

- Change navbar colors depending on scope.
  [#2449](https://github.com/OpenFn/lightning/pull/2449)
- Add support for configurable idle connection timeouts via the `IDLE_TIMEOUT`
  environment variable. [#2443](https://github.com/OpenFn/lightning/issues/2443)

### Changed

- Allow setup_user command to be execute from outside the container with
  `/app/bin/lightning eval Lightning.Setup.setup_user/3`
- Implement a combo-box to make navigating between projects easier
  [#241](https://github.com/OpenFn/lightning/pull/2424)
- Updated vulnerable version of micromatch.
  [#2454](https://github.com/OpenFn/lightning/issues/2454)

## [v2.8.1] - 2024-08-28

### Changed

- Improve run claim query by removing extraneous sorts
  [#2431](https://github.com/OpenFn/lightning/issues/2431)

## [v2.8.0] - 2024-08-27

### Added

- Users are now able to export work orders, runs, steps, logs, and dataclips
  from the History page.
  [#1698](https://github.com/OpenFn/lightning/issues/1698)

### Changed

- Add index over `run_id` and `step_id` in run_steps to improve worker claim
  speed. [#2428](https://github.com/OpenFn/lightning/issues/2428)
- Show Github Error messages as they are to help troubleshooting
  [#2156](https://github.com/OpenFn/lightning/issues/2156)
- Allow `Setup_utils.setup_user` to be used for the initial superuser creation.
- Update to code assist in the Job Editor to import namespaces from adaptors.
  [#2432](https://github.com/OpenFn/lightning/issues/2432)

### Fixed

- Unable to remove/reconnect github app in lightning after uninstalling directly
  from Github [#2168](https://github.com/OpenFn/lightning/issues/2168)
- Github sync buttons available even when usage limiter returns error
  [PR#2390](https://github.com/OpenFn/lightning/pull/2390)
- Fix issue with the persisting of a Kafka message with headers.
  [#2402](https://github.com/OpenFn/lightning/issues/2402)
- Protect against race conditions when updating partition timestamps for a Kafka
  trigger. [#2378](https://github.com/OpenFn/lightning/issues/2378)

## [v2.7.19] - 2024-08-19

### Added

- Pass the user_id param on check usage limits.
  [#2387](https://github.com/OpenFn/lightning/issues/2387)

## [v2.7.18] - 2024-08-17

### Added

- Ensure that all users in an instance have a confirmed email address within 48
  hours [#2389](https://github.com/OpenFn/lightning/issues/2389)

### Changed

- Ensure that all the demo accounts are confirmed by default
  [#2395](https://github.com/OpenFn/lightning/issues/2395)

### Fixed

- Removed all Kafka trigger code that ensured that message sequence is honoured
  for messages with keys. Functionality to ensure that message sequence is
  honoured will be added in the future, but in an abstraction that is a better
  fit for the current Lightning design.
  [#2362](https://github.com/OpenFn/lightning/issues/2362)
- Dropped the `trigger_kafka_messages` table that formed part of the Kafka
  trigger implementation, but which is now obsolete given the removal of the
  code related to message sequence preservation.
  [#2362](https://github.com/OpenFn/lightning/issues/2362)

## [v2.7.17] - 2024-08-14

### Added

- Added an `iex` command to setup a user, an apiToken, and credentials so that
  it's possible to get a fully running lightning instance via external shell
  script. (This is a tricky requirement for a distributed set of local
  deployments) [#2369](https://github.com/OpenFn/lightning/issues/2369) and
  [#2373](https://github.com/OpenFn/lightning/pull/2373)
- Added support for _very basic_ project-credential management (add, associate
  with job) via provisioning API.
  [#2367](https://github.com/OpenFn/lightning/issues/2367)

### Changed

- Enforced uniqueness on credential names _by user_.
  [#2371](https://github.com/OpenFn/lightning/pull/2371)
- Use Swoosh to format User models into recipients
  [#2374](https://github.com/OpenFn/lightning/pull/2374)
- Bump default CLI to `@openfn/cli@1.8.1`

### Fixed

- When a Workflow is deleted, any associated Kafka trigger pipelines will be
  stopped and deleted. [#2379](https://github.com/OpenFn/lightning/issues/2379)

## [v2.7.16] - 2024-08-07

### Fixed

- @ibrahimwickama fixed issue that prevented users from creating new workflows
  if they are running in an `http` environment (rather than `localhost` or
  `https`). [#2365](https://github.com/OpenFn/lightning/pull/2356)

## [v2.7.15] - 2024-08-07

### Changed

- Kafka messages without keys are synchronously converted into a Workorder,
  Dataclip and Run. Messages with keys are stored as TriggerKafkaMessage
  records, however the code needed to process them has been disabled, pending
  removal. [#2351] (https://github.com/OpenFn/lightning/issues/2351)

## [v2.7.14] - 2024-08-05

### Changed

- Use standard styles for link, fix home button in breadcrumbs
  [#2354](https://github.com/OpenFn/lightning/pull/2354)

## [v2.7.13] - 2024-08-05

### Changed

- Don't log 406 Not Acceptable errors to Sentry
  [#2350](https://github.com/OpenFn/lightning/issues/2350)

### Fixed

- Correctly handle floats in LogMessage
  [#2348](https://github.com/OpenFn/lightning/issues/2348)

## [v2.7.12] - 2024-07-31

### Changed

- Make root layout configurable
  [#2310](https://github.com/OpenFn/lightning/pull/2310)
- Use snapshots when initiating Github Sync
  [#1827](https://github.com/OpenFn/lightning/issues/1827)
- Move runtime logic into module
  [#2338](https://github.com/OpenFn/lightning/pull/2338)
- Use `AccountHook Extension` to register new users invited in a project
  [#2341](https://github.com/OpenFn/lightning/pull/2341)
- Standardized top bars across the UI with a navigable breadcrumbs interface
  [#2299](https://github.com/OpenFn/lightning/pull/2299)

### Fixed

- Limit frame size of worker socket connections
  [#2339](https://github.com/OpenFn/lightning/issues/2339)
- Limit number of days to 31 in cron trigger dropdown
  [#2331](https://github.com/OpenFn/lightning/issues/2331)

## [v2.7.11] - 2024-07-26

### Added

- Expose more Kafka configuration at instance-level.
  [#2329](https://github.com/OpenFn/lightning/issues/2329)

### Fixed

- Table action css tweaks
  [#2333](https://github.com/OpenFn/lightning/issues/2333)

## [v2.7.10]

### Added

- A rudimentary optimisation for Kafka messages that do not have a key as the
  sequence of these messages can not be guaranteed.
  [#2323](https://github.com/OpenFn/lightning/issues/2323)

### Fixed

- Fix an intermittent bug when trying to intern Kafka offset reset policy.
  [#2327](https://github.com/OpenFn/lightning/issues/2327)

## [v2.7.9] - 2024-07-24

### Changed

- CSS - standardized some more tailwind components
  [PR#2324](https://github.com/OpenFn/lightning/pull/2324)

## [v2.7.8] - 2024-07-24

### Changed

- Enable End to End Integration tests
  [#2187](https://github.com/OpenFn/lightning/issues/2187)
- Make selected Kafka trigger parameters configurable via ENV vars.
  [#2315](https://github.com/OpenFn/lightning/issues/2315)
- Use the Oauth2 `revocation_endpoint` to revoke token access (1) before
  attempting to reauthorize and (2) when users schedule a credential for
  deletion [#2314](https://github.com/OpenFn/lightning/issues/2314)
- Standardized tailwind alerts
  [#2314](https://github.com/OpenFn/lightning/issues/2314)
- Standardized `link` tailwind style (and provided `link-plain`, `link-info`,
  `link-error`, and `link-warning`)
  [#2314](https://github.com/OpenFn/lightning/issues/2314)

### Fixed

- Fix work order URL in failure alerts
  [#2305](https://github.com/OpenFn/lightning/pull/2305)
- Fix error when handling existing encrypted credentials
  [#2316](https://github.com/OpenFn/lightning/issues/2316)
- Fix job editor switches to the snapshot version when body is changed
  [#2306](https://github.com/OpenFn/lightning/issues/2306)
- Fix misaligned "Retry from here" button on inspector page
  [#2308](https://github.com/OpenFn/lightning/issues/2308)

## [v2.7.7] - 2024-07-18

### Added

- Add experimental support for triggers that consume message from a Kafka
  cluster [#1801](https://github.com/OpenFn/lightning/issues/1801)
- Workflows can now specify concurrency, allowing runs to be executed
  syncronously or to a maximum concurrency level. Note that this applies to the
  default FifoRunQueue only.
  [#2022](https://github.com/OpenFn/lightning/issues/2022)
- Invite Non-Registered Users to a Project
  [#2288](https://github.com/OpenFn/lightning/pull/2288)

### Changed

- Make modal close events configurable
  [#2298](https://github.com/OpenFn/lightning/issues/2298)

### Fixed

- Prevent Oauth credentials from being created if they don't have a
  `refresh_token` [#2289](https://github.com/OpenFn/lightning/pull/2289) and
  send more helpful error data back to the worker during token refresh failure
  [#2135](https://github.com/OpenFn/lightning/issues/2135)
- Fix CLI deploy not creating snapshots for workflows
  [#2271](https://github.com/OpenFn/lightning/issues/2271)

## [v2.7.6] - 2024-07-11

### Fixed

- UsageTracking crons are enabled again (if config is enabled)
  [#2276](https://github.com/OpenFn/lightning/issues/2276)
- UsageTracking metrics absorb the fact that a step's job_id may not currently
  exist when counting unique jobs
  [#2279](https://github.com/OpenFn/lightning/issues/2279)
- Adjusted layout and text displayed when preventing simultaneous edits to
  accommodate more screen sizes
  [#2277](https://github.com/OpenFn/lightning/issues/2277)

## [v2.7.5] - 2024-07-10

### Changed

- Prevent two editors from making changes to the same workflow at the same time
  [#1949](https://github.com/OpenFn/lightning/issues/1949)
- Moved the Edge Condition Label field to the top of the form, so it's always
  visible [#2236](https://github.com/OpenFn/lightning/pull/2236)
- Update edge condition labels in the Workflow Diagram to always show the
  condition type icon and the label
  [#2236](https://github.com/OpenFn/lightning/pull/2236)

### Fixed

- Do Not Require Lock Version In URL Parameters
  [#2267](https://github.com/OpenFn/lightning/pull/2267)
- Trim erroneous spaces on user first and last names
  [#2269](https://github.com/OpenFn/lightning/pull/2269)

## [v2.7.4] - 2024-07-06

### Changed

- When the entire log string is a valid JSON object, pretty print it with a
  standard `JSON.stringify(str, null, 2)` but if it's something else then let
  the user do whatever they want (e.g., if you write
  `console.log('some', 'cool', state.data)` we won't mess with it.)
  [#2260](https://github.com/OpenFn/lightning/pull/2260)

### Fixed

- Fixed sticky toggle button for switching between latest version and a snapshot
  of a workflow [#2264](https://github.com/OpenFn/lightning/pull/2264)

## [v2.7.3] - 2024-07-05

### Changed

- Bumped the ws-worker to v1.3

### Fixed

- Fix issue when selecting different steps in RunViewer and the parent liveview
  not being informed [#2253](https://github.com/OpenFn/lightning/issues/2253)
- Stopped inspector from crashing when looking for a step by a run/job
  combination [#2201](https://github.com/OpenFn/lightning/issues/2201)
- Workflow activation only considers new and changed workflows
  [#2237](https://github.com/OpenFn/lightning/pull/2237)

## [v2.7.2] - 2024-07-03

### Changed

- Allow endpoint plugs to be injected at compile time.
  [#2248](https://github.com/OpenFn/lightning/pull/2248)
- All models to use the `public` schema.
  [#2249](https://github.com/OpenFn/lightning/pull/2249)
- In the workflow diagram, smartly update the view when adding new nodes
  [#2174](https://github.com/OpenFn/lightning/issues/2174)
- In the workflow diagram, remove the "autofit" toggle in the control bar

### Fixed

- Remove prompt parameter from the authorization URL parameters for the Generic
  Oauth Clients [#2250](https://github.com/OpenFn/lightning/issues/2250)
- Fixed react key error [#2233](https://github.com/OpenFn/lightning/issues/2233)
- Show common functions in the Docs panel
  [#1733](https://github.com/OpenFn/lightning/issues/1733)

## [v2.7.1] - 2024-07-01

### Changed

- Update email copies [#2213](https://github.com/OpenFn/lightning/issues/2213)

### Fixed

- Fix jumpy cursor in the Job editor.
  [#2229](https://github.com/OpenFn/lightning/issues/2229)
- Rework syncing behaviour to prevent changes getting thrown out on a socket
  reconnect. [#2007](https://github.com/OpenFn/lightning/issues/2007)

## [v2.7.0] - 2024-06-26

### Added

- Use of snapshots for displaying runs and their associated steps in the History
  page. [#1825](https://github.com/OpenFn/lightning/issues/1825)
- Added view-only mode for rendering workflows and runs in the Workflow Canvas
  and the Inspector page using snapshots, with the option to switch between a
  specific snapshot version and the latest version. Edit mode is available when
  displaying the latest version.
  [#1843](https://github.com/OpenFn/lightning/issues/1843)
- Allow users to delete steps sssociated with runs in the Workflow Canvas
  [#2027](https://github.com/OpenFn/lightning/issues/2027)
- Link to adaptor `/src` from inspector.
- Prototype AI Assistant for working with job code.
  [#2193](https://github.com/OpenFn/lightning/issues/2193)

### Changed

- Reverted behaviour on "Rerun from here" to select the Log tab.
  [#2202](https://github.com/OpenFn/lightning/issues/2202)
- Don't allow connections between an orphaned node and a
  Trigger[#2188](https://github.com/OpenFn/lightning/issues/2188)
- Reduce the minimum zoom in the workflow diagram
  [#2214](https://github.com/OpenFn/lightning/issues/2214)

### Fixed

- Fix some adaptor docs not displaying
  [#2019](https://github.com/OpenFn/lightning/issues/2019)
- Fix broken `mix lightning.install_adaptor_icons` task due to addition of Finch
  http client change.

## [v2.6.3] - 2024-06-19

### Changed

- Added a notice on application start about anonymous public impact reporting
  and its importance for the sustainability of
  [Digital Public Goods](https://digitalpublicgoods.net/) and
  [Digital Public Infrastructure](https://www.codevelop.fund/insights-1/what-is-digital-public-infrastructure).
- Increase default `WORKER_MAX_RUN_DURATION_SECONDS` to 300 to match the
  [ws-worker default](https://github.com/OpenFn/kit/blob/main/packages/ws-worker/src/util/cli.ts#L149-L153)
  so if people don't set their timeout via ENV, at least the two match up.

## [v2.6.2] - 2024-06-13

### Fixed

- Fix vanishing Docs panel when Editor panel is collapsed and opened again
  [#2195](https://github.com/OpenFn/lightning/issues/2195)
- Maintain tab when RunViewer remounts/push state drops tab hash
  [#2199](https://github.com/OpenFn/lightning/issues/2199)

## [v2.6.1] - 2024-06-12

### Changed

- Erlang to 26.2.5
- Update debian bookworm from 20240130 to 20240513.
- Return 403s when Provisioning API fails because of usage limits
  [#2182](https://github.com/OpenFn/lightning/pull/2182)
- Update email notification for changing retention period
  [#2066](https://github.com/OpenFn/lightning/issues/2066)
- Return 415s when Webhooks are sent Content-Types what are not supported.
  [#2180](https://github.com/OpenFn/lightning/issues/2180)
- Updated the default step text

### Fixed

- Rewrite TabSelector (now Tabbed) components fixing a number of navigation
  issues [#2051](https://github.com/OpenFn/lightning/issues/2051)

## [v2.6.0] - 2024-06-05

### Added

- Support multiple edges leading to the same step (a.k.a., "drag & drop")
  [#2008](https://github.com/OpenFn/lightning/issues/2008)

### Changed

### Fixed

## [v2.5.5] - 2024-06-05

### Added

- Replace LiveView Log Viewer component with React Monaco
  [#1863](https://github.com/OpenFn/lightning/issues/1863)

### Changed

- Bump default CLI to `@openfn/cli@1.3.2`
- Don't show deprecated adaptor versions in the adaptor version picklist (to be
  followed by some graceful deprecation handling/warning in
  [later work](https://github.com/OpenFn/lightning/issues/2172))
  [#2169](https://github.com/OpenFn/lightning/issues/2169)
- Refactor count workorders to reuse search code
  [#2121](https://github.com/OpenFn/lightning/issues/2121)
- Updated provisioning error message to include workflow and job names
  [#2140](https://github.com/OpenFn/lightning/issues/2140)

### Fixed

- Don't let two deploy workflows run at the same time to prevent git collisions
  [#2044](https://github.com/OpenFn/lightning/issues/2044)
- Stopped sending emails when creating a starter project
  [#2161](https://github.com/OpenFn/lightning/issues/2161)

## [v2.5.4] - 2024-05-31

### Added

- CORS support [#2157](https://github.com/OpenFn/lightning/issues/2157)
- Track users emails preferences
  [#2163](https://github.com/OpenFn/lightning/issues/2163)

### Changed

- Change Default Text For New Job Nodes
  [#2014](https://github.com/OpenFn/lightning/pull/2014)
- Persisted run options when runs are _created_, not when they are _claimed_.
  This has the benefit of "locking in" the behavior desired by the user at the
  time they demand a run, not whenever the worker picks it up.
  [#2085](https://github.com/OpenFn/lightning/pull/2085)
- Made `RUN_GRACE_PERIOD_SECONDS` a configurable ENV instead of 20% of the
  `WORKER_MAX_RUN_DURATION`
  [#2085](https://github.com/OpenFn/lightning/pull/2085)

### Fixed

- Stopped Janitor from calling runs lost if they have special runtime options
  [#2079](https://github.com/OpenFn/lightning/issues/2079)
- Dataclip Viewer now responds to page resize and internal page layout
  [#2120](https://github.com/OpenFn/lightning/issues/2120)

## [v2.5.3] - 2024-05-27

### Changed

- Stop users from creating deprecated Salesforce and GoogleSheets credentials.
  [#2142](https://github.com/OpenFn/lightning/issues/2142)
- Delegate menu customization and create menu components for reuse.
  [#1988](https://github.com/OpenFn/lightning/issues/1988)

### Fixed

- Disable Credential Save Button Until All Form Fields Are Validated
  [#2099](https://github.com/OpenFn/lightning/issues/2099)
- Fix Credential Modal Closure Error When Workflow Is Unsaved
  [#2101](https://github.com/OpenFn/lightning/pull/2101)
- Fix error when socket reconnects and user is viewing a run via the inspector
  [#2148](https://github.com/OpenFn/lightning/issues/2148)

## [v2.5.2] - 2024-05-23

### Fixed

- Preserve custom values (like `apiVersion`) during token refresh for OAuth2
  credentials [#2131](https://github.com/OpenFn/lightning/issues/2131)

## [v2.5.1] - 2024-05-21

### Fixed

- Don't compile Phoenix Storybook in production and test environments
  [#2119](https://github.com/OpenFn/lightning/pull/2119)
- Improve performance and memory consumption on queries and logic for digest
  mailer [#2121](https://github.com/OpenFn/lightning/issues/2121)

## [v2.5.0] - 2024-05-20

### Fixed

- When a refresh token is updated, save it!
  [#2124](https://github.com/OpenFn/lightning/pull/2124)

## [v2.5.0-pre4] - 2024-05-20

### Fixed

- Fix duplicate credential type bug
  [#2100](https://github.com/OpenFn/lightning/issues/2100)
- Ensure Global OAuth Clients Accessibility for All Users
  [#2114](https://github.com/OpenFn/lightning/issues/2114)

## [v2.5.0-pre3] - 2024-05-20

### Fixed

- Fix credential not added automatically after being created from the canvas.
  [#2105](https://github.com/OpenFn/lightning/issues/2105)
- Replace the "not working?" prompt by "All good, but if your credential stops
  working, you may need to re-authorize here.".
  [#2102](https://github.com/OpenFn/lightning/issues/1872)
- Fix Generic Oauth credentials don't get included in the refresh flow
  [#2106](https://github.com/OpenFn/lightning/pull/2106)

## [v2.5.0-pre2] - 2024-05-17

### Changed

- Replace LiveView Dataclip component with React Monaco bringing large
  performance improvements when viewing large dataclips.
  [#1872](https://github.com/OpenFn/lightning/issues/1872)

## [v2.5.0-pre] - 2024-05-17

### Added

- Allow users to build Oauth clients and associated credentials via the user
  interface. [#1919](https://github.com/OpenFn/lightning/issues/1919)

## [v2.4.14] - 2024-05-16

### Changed

- Refactored image and version info
  [#2097](https://github.com/OpenFn/lightning/pull/2097)

### Fixed

- Fixed issue where updating adaptor name and version of job node in the
  workflow canvas crashes the app when no credential is selected
  [#99](https://github.com/OpenFn/lightning/issues/99)
- Removes stacked viewer after switching tabs and steps.
  [#2064](https://github.com/OpenFn/lightning/issues/2064)

## [v2.4.13] - 2024-05-16

### Fixed

- Fixed issue where updating an existing Salesforce credential to use a
  `sandbox` endpoint would not properly re-authenticate.
  [#1842](https://github.com/OpenFn/lightning/issues/1842)
- Navigate directly to settings from url hash and renders default panel when
  there is no hash. [#1971](https://github.com/OpenFn/lightning/issues/1971)

## [v2.4.12] - 2024-05-15

### Fixed

- Fix render settings default panel on first load
  [#1971](https://github.com/OpenFn/lightning/issues/1971)

## [v2.4.11] - 2024-05-15

### Changed

- Upgraded Sentry to v10 for better error reporting.

## [v2.4.10] - 2024-05-14

### Fixed

- Fix the "reset demo" script by disabling the emailing that was introduced to
  the `create_project` function.
  [#2063](https://github.com/OpenFn/lightning/pull/2063)

## [v2.4.9] - 2024-05-14

### Changed

- Bumped @openfn/ws-worker to 1.1.8

### Fixed

- Correctly pass max allowed run time into the Run token, ensuring it's valid
  for the entirety of the Runs execution time
  [#2072](https://github.com/OpenFn/lightning/issues/2072)

## [v2.4.8] - 2024-05-13

### Added

- Add Github sync to usage limiter
  [#2031](https://github.com/OpenFn/lightning/pull/2031)

### Changed

- Remove illogical cancel buttons on user/pass change screen
  [#2067](https://github.com/OpenFn/lightning/issues/2067)

### Fixed

- Stop users from configuring failure alerts when the limiter returns error
  [#2076](https://github.com/OpenFn/lightning/pull/2076)

## [v2.4.7] - 2024-05-11

### Fixed

- Fixed early worker token expiry bug
  [#2070](https://github.com/OpenFn/lightning/issues/2070)

## [v2.4.6] - 2024-05-08

### Added

- Allow for automatic resubmission of failed usage tracking report submissions.
  [1789](https://github.com/OpenFn/lightning/issues/1789)
- Make signup feature configurable
  [#2049](https://github.com/OpenFn/lightning/issues/2049)
- Apply runtime limits to worker execution
  [#2015](https://github.com/OpenFn/lightning/pull/2015)
- Limit usage for failure alerts
  [#2011](https://github.com/OpenFn/lightning/pull/2011)

## [v2.4.5] - 2024-05-07

### Fixed

- Fix provioning API calls workflow limiter without the project ID
  [#2057](https://github.com/OpenFn/lightning/issues/2057)

## [v2.4.4] - 2024-05-03

### Added

- Benchmarking script that simulates data from a cold chain.
  [#1993](https://github.com/OpenFn/lightning/issues/1993)

### Changed

- Changed Snapshot `get_or_create_latest_for` to accept multis allow controlling
  of which repo it uses.
- Require exactly one owner for each project
  [#1991](https://github.com/OpenFn/lightning/issues/1991)

### Fixed

- Fixed issue preventing credential updates
  [#1861](https://github.com/OpenFn/lightning/issues/1861)

## [v2.4.3] - 2024-05-01

### Added

- Allow menu items customization
  [#1988](https://github.com/OpenFn/lightning/issues/1988)
- Workflow Snapshot support
  [#1822](https://github.com/OpenFn/lightning/issues/1822)
- Fix sample workflow from init_project_for_new_user
  [#2016](https://github.com/OpenFn/lightning/issues/2016)

### Changed

- Bumped @openfn/ws-worker to 1.1.6

### Fixed

- Assure workflow is always passed to Run.enqueue
  [#2032](https://github.com/OpenFn/lightning/issues/2032)
- Fix regression on History page where snapshots were not preloaded correctly
  [#2026](https://github.com/OpenFn/lightning/issues/2026)

## [v2.4.2] - 2024-04-24

### Fixed

- Fix missing credential types when running Lightning using Docker
  [#2010](https://github.com/OpenFn/lightning/issues/2010)
- Fix provisioning API includes deleted workflows in project state
  [#2001](https://github.com/OpenFn/lightning/issues/2001)

## [v2.4.1] - 2024-04-19

### Fixed

- Fix github cli deploy action failing to auto-commit
  [#1995](https://github.com/OpenFn/lightning/issues/1995)

## [v2.4.1-pre] - 2024-04-18

### Added

- Add custom metric to track the number of finalised runs.
  [#1790](https://github.com/OpenFn/lightning/issues/1790)

### Changed

- Set better defaults for the GitHub connection creation screen
  [#1994](https://github.com/OpenFn/lightning/issues/1994)
- Update `submission_status` for any Usagetracking.Report that does not have it
  set. [#1789](https://github.com/OpenFn/lightning/issues/1789)

## [v2.4.0] - 2024-04-12

### Added

- Allow description below the page title
  [#1975](https://github.com/OpenFn/lightning/issues/1975)
- Enable users to connect projects to their Github repos and branches that they
  have access to [#1895](https://github.com/OpenFn/lightning/issues/1895)
- Enable users to connect multiple projects to a single Github repo
  [#1811](https://github.com/OpenFn/lightning/issues/1811)

### Changed

- Change all System.get_env calls in runtime.exs to use dotenvy
  [#1968](https://github.com/OpenFn/lightning/issues/1968)
- Track usage tracking submission status in new field
  [#1789](https://github.com/OpenFn/lightning/issues/1789)
- Send richer version info as part of usage tracking submission.
  [#1819](https://github.com/OpenFn/lightning/issues/1819)

### Fixed

- Fix sync to branch only targetting main branch
  [#1892](https://github.com/OpenFn/lightning/issues/1892)
- Fix enqueue run without the workflow info
  [#1981](https://github.com/OpenFn/lightning/issues/1981)

## [v2.3.1] - 2024-04-03

### Changed

- Run the usage tracking submission job more frequently to reduce the risk of
  Oban unavailability at a particular time.
  [#1778](https://github.com/OpenFn/lightning/issues/1778)
- Remove code supporting V1 usage tracking submissions.
  [#1853](https://github.com/OpenFn/lightning/issues/1853)

### Fixed

- Fix scrolling behaviour on inspector for small screens
  [#1962](https://github.com/OpenFn/lightning/issues/1962)
- Fix project picker for users with many projects
  [#1952](https://github.com/OpenFn/lightning/issues/1952)

## [v2.3.0] - 2024-04-02

### Added

- Support for additional paths on a webhook URL such as `/i/<uuid>/Patient`
  [#1954](https://github.com/OpenFn/lightning/issues/1954)
- Support for a GET endpoint to "check" webhook URL availability
  [#1063](https://github.com/OpenFn/lightning/issues/1063)
- Allow external apps to control the run enqueue db transaction
  [#1958](https://github.com/OpenFn/lightning/issues/1958)

## [v2.2.2] - 2024-04-01

### Changed

- Changed dataclip search from string `LIKE` to tsvector on keys and values.
  While this will limit partial string matching to the beginning of words (not
  the middle or end) it will make searching way more performant
  [#1939](https://github.com/OpenFn/lightning/issues/1939)
- Translate job error messages using errors.po file
  [#1935](https://github.com/OpenFn/lightning/issues/1935)
- Improve the UI/UX of the run panel on the inspector for small screens
  [#1909](https://github.com/OpenFn/lightning/issues/1909)

### Fixed

- Regular database timeouts when searching across dataclip bodies
  [#1794](https://github.com/OpenFn/lightning/issues/1794)

## [v2.2.1] - 2024-03-27

### Added

- Enable users to connect to their Github accounts in preparation for
  streamlined GitHub project sync setup
  [#1894](https://github.com/OpenFn/lightning/issues/1894)

### Fixed

- Apply usage limit to bulk-reruns
  [#1931](https://github.com/OpenFn/lightning/issues/1931)
- Fix edge case that could result in duplicate usage tracking submissions.
  [#1853](https://github.com/OpenFn/lightning/issues/1853)
- Fix query timeout issue on history retention deletion
  [#1937](https://github.com/OpenFn/lightning/issues/1937)

## [v2.2.0] - 2024-03-21

### Added

- Allow admins to set project retention periods
  [#1760](https://github.com/OpenFn/lightning/issues/1760)
- Automatically wipe input/output data after their retention period
  [#1762](https://github.com/OpenFn/lightning/issues/1762)
- Automatically delete work order history after their retention period
  [#1761](https://github.com/OpenFn/lightning/issues/1761)

### Changed

- When automatically creating a project for a newly registered user (via the
  `INIT_PROJECT_FOR_NEW_USER=true` environment variable) that user should be the
  `owner` of the project.
  [#1927](https://github.com/OpenFn/lightning/issues/1927)
- Give priority to manual runs (over webhook requests and cron) so that active
  users on the inspector don't have to wait ages for thier work during high load
  periods [#1918](https://github.com/OpenFn/lightning/issues/1918)

## [v2.1.0] - 2024-03-20

### Added

- TSVector index to log_lines, and gin index to dataclips
  [#1898](https://github.com/OpenFn/lightning/issues/1898)
- Add API Version field to Salesforce OAuth credentials
  [#1838](https://github.com/OpenFn/lightning/issues/1838)

### Changed

- Replace v1 usage tracking with v2 usage tracking.
  [#1853](https://github.com/OpenFn/lightning/issues/1853)

## [v2.0.10]

### Changed

- Updated anonymous usage tracker submissions
  [#1853](https://github.com/OpenFn/lightning/issues/1853)

## [v2.0.9] - 2024-03-19

### Added

- Support for smaller screens on history and inspector.
  [#1908](https://github.com/OpenFn/lightning/issues/1908)
- Polling metric to track number of available runs.
  [#1790](https://github.com/OpenFn/lightning/issues/1790)
- Allows limiting creation of new runs and retries.
  [#1754](https://github.com/OpenFn/Lightning/issues/1754)
- Add specific messages for log, input, and output tabs when a run is lost
  [#1757](https://github.com/OpenFn/lightning/issues/1757)
- Soft and hard limits for runs created by webhook trigger.
  [#1859](https://github.com/OpenFn/Lightning/issues/1859)
- Publish an event when a new user is registered
  [#1873](https://github.com/OpenFn/lightning/issues/1873)
- Adds ability to add project collaborators from existing users
  [#1836](https://github.com/OpenFn/lightning/issues/1836)
- Added ability to remove project collaborators
  [#1837](https://github.com/OpenFn/lightning/issues/1837)
- Added new usage tracking submission code.
  [#1853](https://github.com/OpenFn/lightning/issues/1853)

### Changed

- Upgrade Elixir to 1.16.2
- Remove all values from `.env.example`.
  [#1904](https://github.com/OpenFn/lightning/issues/1904)

### Fixed

- Verify only stale project credentials
  [#1861](https://github.com/OpenFn/lightning/issues/1861)

## [v2.0.8] - 2024-02-29

### Fixed

- Show flash error when editing stale project credentials
  [#1795](https://github.com/OpenFn/lightning/issues/1795)
- Fixed bug with Github sync installation on docker-based deployments
  [#1845](https://github.com/OpenFn/lightning/issues/1845)

## [v2.0.6] - 2024-02-29

### Added

- Automatically create Github workflows in a target repository/branch when users
  set up a Github repo::OpenFn project sync
  [#1046](https://github.com/OpenFn/lightning/issues/1046)
- Allows limiting creation of new runs and retries.
  [#1754](https://github.com/OpenFn/Lightning/issues/1754)

### Changed

- Change bucket size used by the run queue delay custom metric.
  [#1790](https://github.com/OpenFn/lightning/issues/1790)
- Require setting `IS_RESETTABLE_DEMO` to "yes" via ENV before allowing the
  destructive `Demo.reset_demo/0` function from being called.
  [#1720](https://github.com/OpenFn/lightning/issues/1720)
- Remove version display condition that was redundant due to shadowing
  [#1819](https://github.com/OpenFn/lightning/issues/1819)

### Fixed

- Fix series of sentry issues related to OAuth credentials
  [#1799](https://github.com/OpenFn/lightning/issues/1799)

## [v2.0.5] - 2024-02-25

### Fixed

- Fixed error in Credentials without `sanbox` field set; only display `sandbox`
  field for Salesforce oauth credentials.
  [#1798](https://github.com/OpenFn/lightning/issues/1798)

## [v2.0.4] - 2024-02-24

### Added

- Display and edit OAuth credentials
  scopes[#1706](https://github.com/OpenFn/Lightning/issues/1706)

### Changed

- Stop sending `operating_system_detail` to the usage tracker
  [#1785](https://github.com/OpenFn/lightning/issues/1785)

### Fixed

- Make handling of usage tracking errors more robust.
  [#1787](https://github.com/OpenFn/lightning/issues/1787)
- Fix inspector shows selected dataclip as wiped after retying workorder from a
  non-first step [#1780](https://github.com/OpenFn/lightning/issues/1780)

## [v2.0.3] - 2024-02-21

### Added

- Actual metrics will now be submitted by Lightning to the Usage Tracker.
  [#1742](https://github.com/OpenFn/lightning/issues/1742)
- Added a support link to the menu that goes to the instance admin contact
  [#1783](https://github.com/OpenFn/lightning/issues/1783)

### Changed

- Usage Tracking submissions are now opt-out, rather than opt-in. Hashed UUIDs
  to ensure anonymity are default.
  [#1742](https://github.com/OpenFn/lightning/issues/1742)
- Usage Tracking submissions will now run daily rather than hourly.
  [#1742](https://github.com/OpenFn/lightning/issues/1742)

- Bumped @openfn/ws-worker to `v1.0` (this is used in dev mode when starting the
  worker from your mix app: `RTM=true iex -S mix phx.server`)
- Bumped @openfn/cli to `v1.0` (this is used for adaptor docs and magic)

### Fixed

- Non-responsive workflow canvas after web socket disconnection
  [#1750](https://github.com/OpenFn/lightning/issues/1750)

## [v2.0.2] - 2024-02-14

### Fixed

- Fixed a bug with the OAuth2 credential refresh flow that prevented
  GoogleSheets jobs from running after token expiration
  [#1735](https://github.com/OpenFn/Lightning/issues/1735)

## [v2.0.1] - 2024-02-13

### Changed

- Renamed ImpactTracking to UsageTracking
  [#1729](https://github.com/OpenFn/lightning/issues/1729)
- Block github installation if there's a pending installation in another project
  [#1731](https://github.com/OpenFn/Lightning/issues/1731)

### Fixed

- Expand work order button balloons randomly
  [#1737](https://github.com/OpenFn/Lightning/issues/1737)
- Editing credentials doesn't work from project scope
  [#1743](https://github.com/OpenFn/Lightning/issues/1743)

## [v2.0.0] - 2024-02-10

> At the time of writing there are no more big changes planned and testing has
> gone well. Thanks to everyone who's helped to kick the tyres during the "rc"
> phase. There are still a _lot of **new features** coming_, so please:
>
> - watch our [**Public Roadmap**](https://github.com/orgs/OpenFn/projects/3) to
>   stay abreast of our core team's backlog,
> - request a feature in the
>   [**Community Forum**](https://community.openfn.org),
> - raise a
>   [**new issue**](https://github.com/OpenFn/lightning/issues/new/choose) if
>   you spot a bug,
> - and head over to the
>   [**Contributing**](https://github.com/OpenFn/lightning/?tab=readme-ov-file#contribute-to-this-project)
>   section to lend a hand.
>
> Head to [**docs.openfn.org**](https://docs.openfn.org) for product
> documentation and help with v1 to v2 migration.

### Changed

- Bump `@openfn/worker` to `v0.8.1`
- Only show GoogleSheets and Salesforce credential options if Oauth clients are
  registered with the instance via ENV
  [#1734](https://github.com/OpenFn/Lightning/issues/1734)

### Fixed

- Use standard table type for webhook auth methods
  [#1514](https://github.com/OpenFn/Lightning/issues/1514)
- Make disabled button for "Connect to GitHub" clear, add tooltip
  [#1732](https://github.com/OpenFn/Lightning/issues/1715)

## [v2.0.0-rc12] - 2024-02-09

### Added

- Add RunQueue extension to allow claim customization.
  [#1715](https://github.com/OpenFn/Lightning/issues/1715)
- Add support for Salesforce OAuth2 credentials
  [#1633](https://github.com/OpenFn/Lightning/issues/1633)

### Changed

- Use `PAYLOAD_SIZE_KB` in k6 load testing script, set thresholds on wait time,
  set default payload size to `2kb`

### Fixed

- Adds more detail to work order states on dashboard
  [#1677](https://github.com/OpenFn/lightning/issues/1677)
- Fix Output & Logs in inspector fails to show sometimes
  [#1702](https://github.com/OpenFn/lightning/issues/1702)

## [v2.0.0-rc11] - 2024-02-08

### Fixed

- Bumped Phoenix LiveView from `0.20.4` to `0.20.5` to fix canvas selection
  issue [#1724](https://github.com/OpenFn/lightning/issues/1724)

## [v2.0.0-rc10] - 2024-02-08

### Changed

- Implemented safeguards to prevent deletion of jobs with associated run history
  [#1570](https://github.com/OpenFn/Lightning/issues/1570)

### Fixed

- Fixed inspector dataclip body not getting updated after dataclip is wiped
  [#1718](https://github.com/OpenFn/Lightning/issues/1718)
- Fixed work orders getting retried despite having wiped dataclips
  [#1721](https://github.com/OpenFn/Lightning/issues/1721)

## [v2.0.0-rc9] 2024-02-05

### Added

- Persist impact tracking configuration and reports
  [#1684](https://github.com/OpenFn/Lightning/issues/1684)
- Add zero-persistence project setting
  [#1209](https://github.com/OpenFn/Lightning/issues/1209)
- Wipe dataclip after use when zero-persistence is enabled
  [#1212](https://github.com/OpenFn/Lightning/issues/1212)
- Show appropriate message when a wiped dataclip is viewed
  [#1211](https://github.com/OpenFn/Lightning/issues/1211)
- Disable selecting work orders having wiped dataclips in the history page
  [#1210](https://github.com/OpenFn/Lightning/issues/1210)
- Hide rerun button in inspector when the selected step has a wiped dataclip
  [#1639](https://github.com/OpenFn/Lightning/issues/1639)
- Add rate limiter to webhook endpoints and runtime limiter for runs.
  [#639](https://github.com/OpenFn/Lightning/issues/639)

### Fixed

- Prevented secret scrubber from over-eagerly adding \*\*\* between all
  characters if an empty string secret was provided as a credential field value
  (e.g., {"username": "come-on-in", "password": ""})
  [#1585](https://github.com/OpenFn/Lightning/issues/1585)
- Fixed permissions issue that allowed viewer/editor to modify webhook auth
  methods. These permissions only belong to project owners and admins
  [#1692](https://github.com/OpenFn/Lightning/issues/1692)
- Fixed bug that was duplicating inbound http_requests, resulting in unnecessary
  data storage [#1695](https://github.com/OpenFn/Lightning/issues/1695)
- Fixed permissions issue that allowed editors to set up new Github connections
  [#1703](https://github.com/OpenFn/Lightning/issues/1703)
- Fixed permissions issue that allowed viewers to initiate syncs to github
  [#1704](https://github.com/OpenFn/Lightning/issues/1704)
- Fixed inspector view stuck at processing when following a crashed run
  [#1711](https://github.com/OpenFn/Lightning/issues/1711)
- Fixed inspector dataclip selector not getting updated after running manual run
  [#1714](https://github.com/OpenFn/Lightning/issues/1714)

## [v2.0.0-rc8] - 2024-01-30

### Added

- Shim code to interact with the Impact Tracking service
  [#1671](https://github.com/OpenFn/Lightning/issues/1671)

### Changed

- Standardized naming of "attempts" to "runs". This had already been done in the
  front-end, but this change cleans up the backend, the database, and the
  interface with the worker. Make sure to **run migrations** and update your
  ENV/secrets to use `WORKER_RUNS_PRIVATE_KEY` rather than
  `WORKER_ATTEMPTS_PRIVATE_KEY`
  [#1657](https://github.com/OpenFn/Lightning/issues/1657)
- Required `@openfn/ws-worker@0.8.0` or above.

## [v2.0.0-rc7] - 2024-01-26

### Added

- Store webhook request headers in Dataclips for use in jobs.
  [#1638](https://github.com/OpenFn/Lightning/issues/1638)

### Changed

- Display `http_request` dataclips to the user as they will be provided to the
  worker as "input" state to avoid confusion while writing jobs.
  [1664](https://github.com/OpenFn/Lightning/issues/1664)
- Named-spaced all worker environment variables with `WORKER_` and added
  documentation for how to configure them.
  [#1672](https://github.com/OpenFn/Lightning/pull/1672)
- Bumped to `@openfn/ws-worker@0.6.0`
- Bumped to `@openfn/cli@0.4.15`

### Fixed

- Fix Run via Docker [#1653](https://github.com/OpenFn/Lightning/issues/1653)
- Fix remaining warnings, enable "warnings as errors"
  [#1642](https://github.com/OpenFn/Lightning/issues/1642)
- Fix workflow dashboard bug when viewed for newly created workflows with only
  unfinished run steps. [#1674](https://github.com/OpenFn/Lightning/issues/1674)

## [v2.0.0-rc5] - 2024-01-22

### Changed

- Made two significant backend changes that don't impact UI/UX but **require
  migrations** and should make Lightning developer lives easier by updating
  parts of the backend to match terms now used in the frontend:
  - Renamed the `Runs` model and table to `Steps`
    [#1571](https://github.com/OpenFn/Lightning/issues/1571)
  - Renamed the `AttemptRuns` model and table to `AttemptSteps`
    [#1571](https://github.com/OpenFn/Lightning/issues/1571)

## [v2.0.0-rc4] - 2024-01-19

### Added

- Scrub output dataclips in the UI to avoid unintentional secret exposure
  [#1606](https://github.com/OpenFn/Lightning/issues/1606)

### Changed

- Bump to `@openfn/cli@0.4.14`
- Do not persist the active tab setting on the job editor
  [#1504](https://github.com/OpenFn/Lightning/issues/1504)
- Make condition label optional
  [#1648](https://github.com/OpenFn/Lightning/issues/1648)

### Fixed

- Fix credential body getting leaked to sentry incase of errors
  [#1600](https://github.com/OpenFn/Lightning/issues/1600)
- Fixed validation on Javascript edge conditions
  [#1602](https://github.com/OpenFn/Lightning/issues/1602)
- Removed unused code from `run_live` directory
  [#1625](https://github.com/OpenFn/Lightning/issues/1625)
- Edge condition expressions not correctly being handled during provisioning
  [#openfn/kit#560](https://github.com/OpenFn/kit/pull/560)

## [v2.0.0-rc3] 2024-01-12

### Added

- Custom metric to track stalled attempts
  [#1559](https://github.com/OpenFn/Lightning/issues/1559)
- Dashboard with project and workflow stats
  [#755](https://github.com/OpenFn/Lightning/issues/755)
- Add search by ID on the history page
  [#1468](https://github.com/OpenFn/Lightning/issues/1468)
- Custom metric to support autoscaling
  [#1607](https://github.com/OpenFn/Lightning/issues/1607)

### Changed

- Bumped CLI version to `0.4.13`
- Bumped worker version to `0.5.0`
- Give project editors and viewers read only access to project settings instead
  [#1477](https://github.com/OpenFn/Lightning/issues/1477)

### Fixed

- Throw an error when Lightning.MetadataService.get_adaptor_path/1 returns an
  adaptor path that is nil
  [#1601](https://github.com/OpenFn/Lightning/issues/1601)
- Fix failure due to creating work order from a newly created job
  [#1572](https://github.com/OpenFn/Lightning/issues/1572)
- Fixes on the dashboard and links
  [#1610](https://github.com/OpenFn/Lightning/issues/1610) and
  [#1608](https://github.com/OpenFn/Lightning/issues/1608)

## [2.0.0-rc2] - 2024-01-08

### Fixed

- Restored left-alignment for step list items on run detail and inspector
  [a6e4ada](https://github.com/OpenFn/Lightning/commit/a6e4adafd558269cfd690e7c4fdd8f9fe66c5f62)
- Inspector: fixed attempt/run language for "skipped" tooltip
  [fd7dd0c](https://github.com/OpenFn/Lightning/commit/fd7dd0ca8128dfba2902e5aa6a2259e2073f0f10)
- Inspector: fixed failure to save during "save & run" from inspector
  [#1596](https://github.com/OpenFn/Lightning/issues/1596)
- Inspector: fixed key bindings for save & run (retry vs. new work order)
  getting overridden when user focuses on the Monaco editor
  [#1596](https://github.com/OpenFn/Lightning/issues/1596)

## [2.0.0-rc1] - 2024-01-05

### Why does this repo go from `v0` to `v2.0`?

Lightning is the _2nd version_ of the OpenFn platform. While much of the core
technology is the same, there are breaking changes between `v1.105` (pre-2024)
and `v2` ("OpenFn Lightning").

For customers using OpenFn `v1`, a migration guide will be provided at
[docs.openfn.org](https://docs.openfn.org)

### Added

- Link to the job inspctor for a selected run from the history interface
  [#1524](https://github.com/OpenFn/Lightning/issues/1524)
- Reprocess an existing work order from the job inspector by default (instead of
  always creating a new work order)
  [#1524](https://github.com/OpenFn/Lightning/issues/1524)
- Bumped worker to support edge conditions between trigger and first job
  `"@openfn/ws-worker": "^0.4.0"`

### Changed

- Updated naming to prepare for v2 release
  [#1248](https://github.com/OpenFn/Lightning/issues/1248); the major change is
  that each time a work order (the typical unit of business value for an
  organization, e.g. "execute workflow ABC for patient 123") is executed, it is
  called a "run". Previously, it was called an "attempt". The hierarchy is now:

  ```
  Build-Time: Projects > Workflows > Steps
  Run-Time: Work Orders > Runs > Steps
  ```

  Note the name changes here are reflected in the UI, but not all tables/models
  will be changed until [1571](https://github.com/OpenFn/Lightning/issues/1571)
  is delivered.

## [v0.12.2] - 2023-12-24

### Changed

- Bumped worker to address occasional git install issue
  `"@openfn/ws-worker": "^0.3.2"`

### Fixed

- Fix RuntimeError: found duplicate ID "google-sheets-inner-form" for
  GoogleSheetsComponent [#1578](https://github.com/OpenFn/Lightning/issues/1578)
- Extend export script to include new JS expression edge type
  [#1540](https://github.com/OpenFn/Lightning/issues/1540)
- Fix regression for attempt viewer log line highlighting
  [#1589](https://github.com/OpenFn/Lightning/issues/1589)

## [v0.12.1] - 2023-12-21

### Changed

- Hide project security setting tab from non-authorized users
  [#1477](https://github.com/OpenFn/Lightning/issues/1477)

### Fixed

- History page crashes if job is removed from workflow after it's been run
  [#1568](https://github.com/OpenFn/Lightning/issues/1568)

## [v0.12.0] - 2023-12-15

### Added

- Add ellipsis for long job names on the canvas
  [#1217](https://github.com/OpenFn/Lightning/issues/1217)
- Fix Credential Creation Page UI
  [#1064](https://github.com/OpenFn/Lightning/issues/1064)
- Custom metric to track Attempt queue delay
  [#1556](https://github.com/OpenFn/Lightning/issues/1556)
- Expand work order row when a `workorder_id` is specified in the filter
  [#1515](https://github.com/OpenFn/Lightning/issues/1515)
- Allow Javascript expressions as conditions for edges
  [#1498](https://github.com/OpenFn/Lightning/issues/1498)

### Changed

- Derive dataclip in inspector from the attempt & step
  [#1551](https://github.com/OpenFn/Lightning/issues/1551)
- Updated CLI to 0.4.10 (fixes logging)
- Changed UserBackupToken model to use UTC timestamps (6563cb77)
- Restore FK relationship between `work_orders` and `attempts` pending a
  decision re: further partitioning.
  [#1254](https://github.com/OpenFn/Lightning/issues/1254)

### Fixed

- New credential doesn't appear in inspector until refresh
  [#1531](https://github.com/OpenFn/Lightning/issues/1531)
- Metadata not refreshing when credential is updated
  [#791](https://github.com/OpenFn/Lightning/issues/791)
- Adjusted z-index for Monaco Editor's sibling element to resolve layout
  conflict [#1329](https://github.com/OpenFn/Lightning/issues/1329)
- Demo script sets up example Runs with their log lines in a consistant order.
  [#1487](https://github.com/OpenFn/Lightning/issues/1487)
- Initial credential creation `changes` show `after` as `null` rather a value
  [#1118](https://github.com/OpenFn/Lightning/issues/1118)
- AttemptViewer flashing/rerendering when Jobs are running
  [#1550](https://github.com/OpenFn/Lightning/issues/1550)
- Not able to create a new Job when clicking the Check icon on the placeholder
  [#1537](https://github.com/OpenFn/Lightning/issues/1537)
- Improve selection logic on WorkflowDiagram
  [#1220](https://github.com/OpenFn/Lightning/issues/1220)

## [v0.11.0] - 2023-12-06

### Added

- Improved UI when manually creating Attempts via the Job Editor
  [#1474](https://github.com/OpenFn/Lightning/issues/1474)
- Increased the maximum inbound webhook request size to 10MB and added
  protection against _very large_ payloads with a 100MB "max_skip_body_length"
  [#1247](https://github.com/OpenFn/Lightning/issues/1247)

### Changed

- Use the internal port of the web container for the worker configuration in
  docker-compose setup. [#1485](https://github.com/OpenFn/Lightning/pull/1485)

## [v0.10.6] - 2023-12-05

### Changed

- Limit entries count on term work orders search
  [#1461](https://github.com/OpenFn/Lightning/issues/1461)
- Scrub log lines using multiple credentials samples
  [#1519](https://github.com/OpenFn/Lightning/issues/1519)
- Remove custom telemetry plumbing.
  [1259](https://github.com/OpenFn/Lightning/issues/1259)
- Enhance UX to prevent modal closure when Monaco/Dataclip editor is focused
  [#1510](https://github.com/OpenFn/Lightning/pull/1510)

### Fixed

- Use checkbox on boolean credential fields rather than a text input field
  [#1430](https://github.com/OpenFn/Lightning/issues/1430)
- Allow users to retry work orders that failed before their first run was
  created [#1417](https://github.com/OpenFn/Lightning/issues/1417)
- Fix to ensure webhook auth modal is closed when cancel or close are selected.
  [#1508](https://github.com/OpenFn/Lightning/issues/1508)
- Enable user to reauthorize and obtain a new refresh token.
  [#1495](https://github.com/OpenFn/Lightning/issues/1495)
- Save credential body with types declared on schema
  [#1518](https://github.com/OpenFn/Lightning/issues/1518)

## [v0.10.5] - 2023-12-03

### Changed

- Only add history page filters when needed for simpler multi-select status
  interface and shorter page URLs
  [#1331](https://github.com/OpenFn/Lightning/issues/1331)
- Use dynamic Endpoint config only on prod
  [#1435](https://github.com/OpenFn/Lightning/issues/1435)
- Validate schema field with any of expected values
  [#1502](https://github.com/OpenFn/Lightning/issues/1502)

### Fixed

- Fix for liveview crash when token expires or gets deleted after mount
  [#1318](https://github.com/OpenFn/Lightning/issues/1318)
- Remove two obsolete methods related to Run: `Lightning.Invocation.delete_run`
  and `Lightning.Invocation.Run.new_from`.
  [#1254](https://github.com/OpenFn/Lightning/issues/1254)
- Remove obsolete field `previous_id` from `runs` table.
  [#1254](https://github.com/OpenFn/Lightning/issues/1254)
- Fix for missing data in 'created' audit trail events for webhook auth methods
  [#1500](https://github.com/OpenFn/Lightning/issues/1500)

## [v0.10.4] - 2023-11-30

### Changed

- Increased History search timeout to 30s
  [#1461](https://github.com/OpenFn/Lightning/issues/1461)

### Fixed

- Tooltip text clears later than the background
  [#1094](https://github.com/OpenFn/Lightning/issues/1094)
- Temporary fix to superuser UI for managing project users
  [#1145](https://github.com/OpenFn/Lightning/issues/1145)
- Fix for adding ellipses on credential info on job editor heading
  [#1428](https://github.com/OpenFn/Lightning/issues/1428)

## [v0.10.3] - 2023-11-28

### Added

- Dimmed/greyed out triggers and edges on the canvas when they are disabled
  [#1464](https://github.com/OpenFn/Lightning/issues/1464)
- Async loading on the history page to improve UX on long DB queries
  [#1279](https://github.com/OpenFn/Lightning/issues/1279)
- Audit trail events for webhook auth (deletion method) change
  [#1165](https://github.com/OpenFn/Lightning/issues/1165)

### Changed

- Sort project collaborators by first name
  [#1326](https://github.com/OpenFn/Lightning/issues/1326)
- Work orders will now be set in a "pending" state when retries are enqueued.
  [#1340](https://github.com/OpenFn/Lightning/issues/1340)
- Avoid printing 2FA codes by default
  [#1322](https://github.com/OpenFn/Lightning/issues/1322)

### Fixed

- Create new workflow button sizing regression
  [#1405](https://github.com/OpenFn/Lightning/issues/1405)
- Google credential creation and automatic closing of oAuth tab
  [#1109](https://github.com/OpenFn/Lightning/issues/1109)
- Exporting project breaks the navigation of the page
  [#1440](https://github.com/OpenFn/Lightning/issues/1440)

## [v0.10.2] - 2023-11-21

### Changed

- Added `max_frame_size` to the Cowboy websockets protocol options in an attempt
  to address [#1421](https://github.com/OpenFn/Lightning/issues/1421)

## [v0.10.1] - 2023-11-21

### Fixed

- Work Order ID was not displayed properly in history page
  [#1423](https://github.com/OpenFn/Lightning/issues/1423)

## [v0.10.0] - 2023-11-21

### 🚨 Breaking change warning! 🚨

This release will contain breaking changes as we've significantly improved both
the workflow building and execution systems.

#### Nodes and edges

Before, workflows were represented as a list of jobs and triggers. For greater
flexibility and control of complex workflows, we've moved towards a more robust
"nodes and edges" approach. Where jobs in a workflow (a node) can be connected
by edges.

Triggers still exist, but live "outside" the directed acyclic graph (DAG) and
are used to automatically create work orders and attempts.

We've provided migrations that bring `v0.9.3` workflows in line with the
`v0.10.0` requirements.

#### Scalable workers

Before, Lightning spawned child processes to execute attempts in sand-boxed
NodeVMs on the same server. This created inefficiencies and security
vulnerabilities. Now, the Lightning web server adds attempts to a queue and
multiple worker applications can pull from that queue to process work.

In dev mode, this all happens automatically and on one machine, but in most
high-availability production environments the workers will be on another server.

Attempts are now handled entirely by the workers, and they report back to
Lightning. Exit reasons, final attempt states, error types and error messages
are either entirely new or handled differently now, but we have provided
migration scripts that will work to bring _most_ `v0.9.3` runs, attempts, and
work orders up to `v0.10.0`, though the granularity of `v0.9.3` states and exits
will be less than `v0.10.0` and the final states are not guaranteed to be
accurate for workflows with multiple branches and leaf nodes with varying exit
reasons.

The migration scripts can be run with a single function call in SetupUtils from
a connect `iex` session:

```
Lightning.SetupUtils.approximate_state_for_attempts_and_workorders()
```

Note that (like lots of _other_ functionality in `SetupUtils`, calling this
function is a destructive action and you should only do it if you've backed up
your data and you know what you're doing.)

As always, we recommend backing up your data before migrating. (And thanks for
bearing with us as we move towards our first stable Lightning release.)

### Added

- Fix flaky job name input behavior on error
  [#1218](https://github.com/OpenFn/Lightning/issues/1218)
- Added a hover effect on copy and add button for adaptors examples
  [#1297](https://github.com/OpenFn/Lightning/issues/1297)
- Migration helper code to move from `v0.9.3` to `v0.10.0` added to SetupUtils
  [#1363](https://github.com/OpenFn/Lightning/issues/1363)
- Option to start with `RTM=false iex -S mix phx.server` for opting out of the
  dev-mode automatic runtime manager.
- Webhook Authentication Methods database and CRUD operations
  [#1152](https://github.com/OpenFn/Lightning/issues/1152)
- Creation and Edit of webhook webhook authentication methods UI
  [#1149](https://github.com/OpenFn/Lightning/issues/1149)
- Add webhook authentication methods overview methods in the canvas
  [#1153](https://github.com/OpenFn/Lightning/issues/1153)
- Add icon on the canvas for triggers that have authentication enabled
  [#1157](https://github.com/OpenFn/Lightning/issues/1157)
- Require password/2FA code before showing password and API Key for webhook auth
  methods [#1200](https://github.com/OpenFn/Lightning/issues/1200)
- Restrict live dashboard access to only superusers, enable DB information and
  OS information [#1170](https://github.com/OpenFn/Lightning/issues/1170) OS
  information [#1170](https://github.com/OpenFn/Lightning/issues/1170)
- Expose additional metrics to LiveDashboard
  [#1171](https://github.com/OpenFn/Lightning/issues/1171)
- Add plumbing to dump Lightning metrics during load testing
  [#1178](https://github.com/OpenFn/Lightning/issues/1178)
- Allow for heavier payloads during load testing
  [#1179](https://github.com/OpenFn/Lightning/issues/1179)
- Add dynamic delay to help mitigate flickering test
  [#1195](https://github.com/OpenFn/Lightning/issues/1195)
- Add a OpenTelemetry trace example
  [#1189](https://github.com/OpenFn/Lightning/issues/1189)
- Add plumbing to support the use of PromEx
  [#1199](https://github.com/OpenFn/Lightning/issues/1199)
- Add warning text to PromEx config
  [#1222](https://github.com/OpenFn/Lightning/issues/1222)
- Track and filter on webhook controller state in :telemetry metrics
  [#1192](https://github.com/OpenFn/Lightning/issues/1192)
- Secure PromEx metrics endpoint by default
  [#1223](https://github.com/OpenFn/Lightning/issues/1223)
- Partition `log_lines` table based on `attempt_id`
  [#1254](https://github.com/OpenFn/Lightning/issues/1254)
- Remove foreign key from `attempts` in preparation for partitioning
  `work_orders` [#1254](https://github.com/OpenFn/Lightning/issues/1254)
- Remove `Workflows.delete_workflow`. It is no longer in use and would require
  modification to not leave orphaned attempts given the removal of the foreign
  key from `attempts`. [#1254](https://github.com/OpenFn/Lightning/issues/1254)
- Show tooltip for cloned runs in history page
  [#1327](https://github.com/OpenFn/Lightning/issues/1327)
- Have user create workflow name before moving to the canvas
  [#1103](https://github.com/OpenFn/Lightning/issues/1103)
- Allow PromEx authorization to be disabled
  [#1483](https://github.com/OpenFn/Lightning/issues/1483)

### Changed

- Updated vulnerable JS libraries, `postcss` and `semver`
  [#1176](https://github.com/OpenFn/Lightning/issues/1176)
- Update "Delete" to "Delete Job" on Job panel and include javascript deletion
  confirmation [#1105](https://github.com/OpenFn/Lightning/issues/1105)
- Move "Enabled" property from "Jobs" to "Edges"
  [#895](https://github.com/OpenFn/Lightning/issues/895)
- Incorrect wording on the "Delete" tooltip
  [#1313](https://github.com/OpenFn/Lightning/issues/1313)

### Fixed

- Fixed janitor lost query calculation
  [#1400](https://github.com/OpenFn/Lightning/issues/1400)
- Adaptor icons load gracefully
  [#1140](https://github.com/OpenFn/Lightning/issues/1140)
- Selected dataclip gets lost when starting a manual work order from the
  inspector interface [#1283](https://github.com/OpenFn/Lightning/issues/1283)
- Ensure that the whole edge when selected is highlighted
  [#1160](https://github.com/OpenFn/Lightning/issues/1160)
- Fix "Reconfigure Github" button in Project Settings
  [#1386](https://github.com/OpenFn/Lightning/issues/1386)
- Make janitor also clean up runs inside an attempt
  [#1348](https://github.com/OpenFn/Lightning/issues/1348)
- Modify CompleteRun to return error changeset when run not found
  [#1393](https://github.com/OpenFn/Lightning/issues/1393)
- Drop invocation reasons from DB
  [#1412](https://github.com/OpenFn/Lightning/issues/1412)
- Fix inconsistency in ordering of child nodes in the workflow diagram
  [#1406](https://github.com/OpenFn/Lightning/issues/1406)

## [v0.9.3] - 2023-09-27

### Added

- Add ellipsis when adaptor name is longer than the container allows
  [#1095](https://github.com/OpenFn/Lightning/issues/1095)
- Webhook Authentication Methods database and CRUD operations
  [#1152](https://github.com/OpenFn/Lightning/issues/1152)

### Changed

- Prevent deletion of first job of a workflow
  [#1097](https://github.com/OpenFn/Lightning/issues/1097)

### Fixed

- Fix long name on workflow cards
  [#1102](https://github.com/OpenFn/Lightning/issues/1102)
- Fix highlighted Edge can get out of sync with selected Edge
  [#1099](https://github.com/OpenFn/Lightning/issues/1099)
- Creating a new user without a password fails and there is no user feedback
  [#731](https://github.com/OpenFn/Lightning/issues/731)
- Crash when setting up version control
  [#1112](https://github.com/OpenFn/Lightning/issues/1112)

## [v0.9.2] - 2023-09-20

### Added

- Add "esc" key binding to close job inspector modal
  [#1069](https://github.com/OpenFn/Lightning/issues/1069)

### Changed

- Save icons from the `adaptors` repo locally and load them in the job editor
  [#943](https://github.com/OpenFn/Lightning/issues/943)

## [v0.9.1] - 2023-09-19

### Changed

- Modified audit trail to handle lots of different kind of audit events
  [#271](https://github.com/OpenFn/Lightning/issues/271)/[#44](https://github.com/OpenFn/Lightning/issues/44)
- Fix randomly unresponsive job panel after job deletion
  [#1113](https://github.com/OpenFn/Lightning/issues/1113)

## [v0.9.0] - 2023-09-15

### Added

- Add favicons [#1079](https://github.com/OpenFn/Lightning/issues/1079)
- Validate job name in placeholder job node
  [#1021](https://github.com/OpenFn/Lightning/issues/1021)
- Bring credential delete in line with new GDPR interpretation
  [#802](https://github.com/OpenFn/Lightning/issues/802)
- Make job names unique per workflow
  [#1053](https://github.com/OpenFn/Lightning/issues/1053)

### Changed

- Enhanced the job editor/inspector interface
  [#1025](https://github.com/OpenFn/Lightning/issues/1025)

### Fixed

- Finished run never appears in inspector when it fails
  [#1084](https://github.com/OpenFn/Lightning/issues/1084)
- Cannot delete some credentials via web UI
  [#1072](https://github.com/OpenFn/Lightning/issues/1072)
- Stopped the History table from jumping when re-running a job
  [#1100](https://github.com/OpenFn/Lightning/issues/1100)
- Fixed the "+" button when adding a job to a workflow
  [#1093](https://github.com/OpenFn/Lightning/issues/1093)

## [v0.8.3] - 2023-09-05

### Added

- Render error when workflow diagram node is invalid
  [#956](https://github.com/OpenFn/Lightning/issues/956)

### Changed

- Restyle history table [#1029](https://github.com/OpenFn/Lightning/issues/1029)
- Moved Filter and Search controls to the top of the history page
  [#1027](https://github.com/OpenFn/Lightning/issues/1027)

### Fixed

- Output incorrectly shows "this run failed" when the run hasn't yet finished
  [#1048](https://github.com/OpenFn/Lightning/issues/1048)
- Wrong label for workflow card timestamp
  [#1022](https://github.com/OpenFn/Lightning/issues/1022)

## [v0.8.2] - 2023-08-31

### Fixed

- Lack of differentiation between top of job editor modal and top menu was
  disorienting. Added shadow.

## [v0.8.1] - 2023-08-31

### Changed

- Moved Save and Run button to bottom of the Job edit modal
  [#1026](https://github.com/OpenFn/Lightning/issues/1026)
- Allow a manual work order to save the workflow before creating the work order
  [#959](https://github.com/OpenFn/Lightning/issues/959)

## [v0.8.0] - 2023-08-31

### Added

- Introduces Github sync feature, users can now setup our github app on their
  instance and sync projects using our latest portability spec
  [#970](https://github.com/OpenFn/Lightning/issues/970)
- Support Backup Codes for Multi-Factor Authentication
  [937](https://github.com/OpenFn/Lightning/issues/937)
- Log a warning in the console when the Editor/docs component is given latest
  [#958](https://github.com/OpenFn/Lightning/issues/958)
- Improve feedback when a Workflow name is invalid
  [#961](https://github.com/OpenFn/Lightning/issues/961)
- Show that the jobs' body is invalid
  [#957](https://github.com/OpenFn/Lightning/issues/957)
- Reimplement skipped CredentialLive tests
  [#962](https://github.com/OpenFn/Lightning/issues/962)
- Reimplement skipped WorkflowLive.IndexTest test
  [#964](https://github.com/OpenFn/Lightning/issues/964)
- Show GitHub installation ID and repo link to help setup/debugging for version
  control [1059](https://github.com/OpenFn/Lightning/issues/1059)

### Fixed

- Fixed issue where job names were being incorrectly hyphenated during
  project.yaml export [#1050](https://github.com/OpenFn/Lightning/issues/1050)
- Allows the demo script to set a project id during creation to help with cli
  deploy/pull/Github integration testing.
- Fixed demo project_repo_connection failing after nightly demo resets
  [1058](https://github.com/OpenFn/Lightning/issues/1058)
- Fixed an issue where the monaco suggestion tooltip was offset from the main
  editor [1030](https://github.com/OpenFn/Lightning/issues/1030)

## [v0.7.3] - 2023-08-15

### Changed

- Version control in project settings is now named Export your project
  [#1015](https://github.com/OpenFn/Lightning/issues/1015)

### Fixed

- Tooltip for credential select in Job Edit form is cut off
  [#972](https://github.com/OpenFn/Lightning/issues/972)
- Dataclip type and state assembly notice for creating new dataclip dropped
  during refactor [#975](https://github.com/OpenFn/Lightning/issues/975)

## [v0.7.2] - 2023-08-10

### Changed

- NodeJs security patch [1009](https://github.com/OpenFn/Lightning/pull/1009)

### Fixed

## [v0.7.1] - 2023-08-04

### Fixed

- Fixed flickery icons on new workflow job creation.

## [v0.7.0] - 2023-08-04

### Added

- Project owners can require MFA for their users
  [892](https://github.com/OpenFn/Lightning/issues/892)

### Changed

- Moved to Elixir 1.15 and Erlang 26.0.2 to sort our an annoying ElixirLS issue
  that was slowing down our engineers.
- Update Debian base to use bookworm (Debian 12) for our Docker images
- Change new credential modal to take up less space on the screen
  [#931](https://github.com/OpenFn/Lightning/issues/931)
- Placeholder nodes are now purely handled client-side

### Fixed

- Fix issue creating a new credential from the Job editor where the new
  credential was not being set on the job.
  [#951](https://github.com/OpenFn/Lightning/issues/951)
- Fix issue where checking a credential type radio button shows as unchecked on
  first click. [#976](https://github.com/OpenFn/Lightning/issues/976)
- Return the pre-filled workflow names
  [#971](https://github.com/OpenFn/Lightning/issues/971)
- Fix version reporting and external reset_demo() call via
  Application.spec()[#1010](https://github.com/OpenFn/Lightning/issues/1010)
- Fixed issue where entering a placeholder name through the form would result an
  in unsaveable workflow
  [#1001](https://github.com/OpenFn/Lightning/issues/1001)
- Ensure the DownloadController checks for authentication and authorisation.

## [v0.7.0-pre5] - 2023-07-28

### Changed

- Unless otherwise specified, only show work orders with activity in last 14
  days [#968](https://github.com/OpenFn/Lightning/issues/968)

## [v0.7.0-pre4] - 2023-07-27

### Changed

- Don't add cast fragments if the search_term is nil
  [#968](https://github.com/OpenFn/Lightning/issues/968)

## [v0.7.0-pre3] - 2023-07-26

### Fixed

- Fixed an issue with newly created edges that prevented downstream jobs
  [977](https://github.com/OpenFn/Lightning/issues/977)

## [v0.7.0-pre2] - 2023-07-26

Note that this is a pre-release with a couple of known bugs that are tracked in
the Nodes and Edges [epic](https://github.com/OpenFn/Lightning/issues/793).

### Added

- Added ability for a user to enable MFA on their account; using 2FA apps like
  Authy, Google Authenticator etc
  [#890](https://github.com/OpenFn/Lightning/issues/890)
- Write/run sql script to convert triggers
  [#875](https://github.com/OpenFn/Lightning/issues/875)
- Export projects as `.yaml` via UI
  [#249](https://github.com/OpenFn/Lightning/issues/249)

### Changed

- In `v0.7.0` we change the underlying workflow building and execution
  infrastructure to align with a standard "nodes and edges" design for directed
  acyclic graphs (DAGs). Make sure to run the migrations!
  [793](https://github.com/OpenFn/Lightning/issues/793)

### Fixed

- Propagate url pushState/changes to Workflow Diagram selection
  [#944](https://github.com/OpenFn/Lightning/issues/944)
- Fix issue when deleting nodes from the workflow editor
  [#830](https://github.com/OpenFn/Lightning/issues/830)
- Fix issue when clicking a trigger on a new/unsaved workflow
  [#954](https://github.com/OpenFn/Lightning/issues/954)

## [0.6.7] - 2023-07-13

### Added

- Add feature to bulk rerun work orders from a specific step in their workflow;
  e.g., "rerun these 50 work orders, starting each at step 4."
  [#906](https://github.com/OpenFn/Lightning/pull/906)

### Fixed

- Oban exception: "value too long" when log lines are longer than 255 chars
  [#929](https://github.com/OpenFn/Lightning/issues/929)

## [0.6.6] - 2023-06-30

### Added

- Add public API token to the demo site setup script
- Check and renew OAuth credentials when running a job
  [#646](https://github.com/OpenFn/Lightning/issues/646)

### Fixed

- Remove google sheets from adaptors list until supporting oauth flow
  [#792](https://github.com/OpenFn/Lightning/issues/792)
- Remove duplicate google sheets adaptor display on credential type picklist
  [#663](https://github.com/OpenFn/Lightning/issues/663)
- Fix demo setup script for calling from outside the app on Kubernetes
  deployments [#917](https://github.com/OpenFn/Lightning/issues/917)

## [0.6.5] - 2023-06-22

### Added

- Ability to rerun work orders from start by selecting one of more of them from
  the History page and clicking the "Rerun" button.
  [#659](https://github.com/OpenFn/Lightning/issues/659)

### Fixed

- Example runs for demo incorrect
  [#856](https://github.com/OpenFn/Lightning/issues/856)

## [0.6.3] - 2023-06-15

### Fixed

- Prevent saving null log lines to the database, fix issue with run display
  [#866](https://github.com/OpenFn/Lightning/issues/866)

## [0.6.2] - 2023-06-09

### Fixed

- Fixed viewer permissions for delete workflow

- Fixed bug with workflow cards
  [#859](https://github.com/OpenFn/Lightning/issues/859)

## [0.6.1] - 2023-06-08

### Fixed

- Fixed bug with run logs [#864](https://github.com/OpenFn/Lightning/issues/864)

- Correctly stagger demo runs to maintain order
  [#856](https://github.com/OpenFn/Lightning/issues/856)
- Remove `Timex` use from `SetupUtils` in favor of `DateTime` to fix issue when
  calling it in escript.

## [0.6.0]- 2023-04-12

### Added

- Create sample runs when generating sample workflow
  [#821](https://github.com/OpenFn/Lightning/issues/821)
- Added a provisioning api for creating and updating projects and their
  workflows See: [PROVISIONING.md](./PROVISIONING.md)
  [#641](https://github.com/OpenFn/Lightning/issues/641)
- Add ability for a `superuser` to schedule deletion, cancel deletion, and
  delete projects [#757](https://github.com/OpenFn/Lightning/issues/757)
- Add ability for a `project owner` to schedule deletion, cancel deletion, and
  delete projects [#746](https://github.com/OpenFn/Lightning/issues/746)

### Changed

- Ability to store run log lines as rows in a separate table
  [#514](https://github.com/OpenFn/Lightning/issues/514)

### Fixed

- Incorrect project digest queries
  [#768](https://github.com/OpenFn/Lightning/issues/768)]
- Fix issue when purging deleted users
  [#747](https://github.com/OpenFn/Lightning/issues/747)
- Generate a random name for Workflows when creating one via the UI.
  [#828](https://github.com/OpenFn/Lightning/issues/828)
- Handle error when deleting a job with runs.
  [#814](https://github.com/OpenFn/Lightning/issues/814)

## [0.5.2]

### Added

- Add `workflow_edges` table in preparation for new workflow editor
  implementation [#794](https://github.com/OpenFn/Lightning/issues/794)
- Stamped `credential_id` on run directly for easier auditing of the history
  interface. Admins can now see which credential was used to run a run.
  [#800](https://github.com/OpenFn/Lightning/issues/800)
- Better errors when using magic functions: "no magic yet" and "check
  credential" [#812](https://github.com/OpenFn/Lightning/issues/812)

### Changed

- The `delete-project` function now delete all associated activities
  [#759](https://github.com/OpenFn/Lightning/issues/759)

### Fixed

## [0.5.1] - 2023-04-12

### Added

- Added ability to create and revoke personal API tokens
  [#147](https://github.com/OpenFn/Lightning/issues/147)
- Add `last-used at` to API tokens
  [#722](https://github.com/OpenFn/Lightning/issues/722)
- Improved "save" for job builder; users can now press `Ctrl + S` or `⌘ + S` to
  save new or updated jobs job panel will _not_ close. (Click elsewhere in the
  canvas or click the "Close" button to close.)
  [#568](https://github.com/OpenFn/Lightning/issues/568)
- Add filtered search params to the history page URL
  [#660](https://github.com/OpenFn/Lightning/issues/660)

### Changed

- The secret scrubber now ignores booleans
  [690](https://github.com/OpenFn/Lightning/issues/690)

### Fixed

- The secret scrubber now properly handles integer secrets from credentials
  [690](https://github.com/OpenFn/Lightning/issues/690)
- Updated describe-package dependency, fixing sparkles in adaptor-docs
  [657](https://github.com/OpenFn/Lightning/issues/657)
- Clicks on the workflow canvas were not lining up with the nodes users clicked
  on; they are now [733](https://github.com/OpenFn/Lightning/issues/733)
- Job panel behaves better when collapsed
  [774](https://github.com/OpenFn/Lightning/issues/774)

## [0.5.0] - 2023-04-03

### Added

- Magic functions that fetch real metadata from connected systems via
  `credentials` and suggest completions in the job builder (e.g., pressing
  `control-space` when setting the `orgUnit` attribute for a DHIS2 create
  operation will pull the _actual_ list of orgUnits with human readable labels
  and fill in their orgUnit codes upon
  enter.)[670](https://github.com/OpenFn/Lightning/issues/670)
- A "metadata explorer" to browse actual system metadata for connected
  instances. [658](https://github.com/OpenFn/Lightning/issues/658)
- Resizable job builder panel for the main canvas/workflow view.
  [681](https://github.com/OpenFn/Lightning/issues/681)

### Changed

- Display timezone for cron schedule—it is always UTC.
  [#716](https://github.com/OpenFn/Lightning/issues/716)
- Instance administrators can now configure the interval between when a project
  owner or user requests deletion and when these records are purged from the
  database. It defaults to 7, but by providing a `PURGE_DELETED_AFTER_DAYS`
  environment variable the grace period can be altered. Note that setting this
  variable to `0` will make automatic purging _never_ occur but will still make
  "deleted" projects and users unavailable. This has been requested by certain
  organizations that must retain audit logs in a Lightning instance.
  [758](https://github.com/OpenFn/Lightning/issues/758)

### Fixed

- Locked CLI version to `@openfn/cli@0.0.35`.
  [#761](https://github.com/OpenFn/Lightning/issues/761)

## [0.4.8] - 2023-03-29

### Added

- Added a test harness for monitoring critical parts of the app using Telemetry
  [#654](https://github.com/OpenFn/Lightning/issues/654)

### Changed

- Set log level to `info` for runs. Most of the `debug` logging is useful for
  the CLI, but not for Lightning. In the future the log level will be
  configurable at instance > project > job level by the `superuser` and any
  project `admin`.
- Renamed license file so that automagic github icon is less confusing

### Fixed

- Broken links in failure alert email
  [#732](https://github.com/OpenFn/Lightning/issues/732)
- Registration Submission on app.openfn.org shows internal server error in
  browser [#686](https://github.com/OpenFn/Lightning/issues/686)
- Run the correct runtime install mix task in `Dockerfile-dev`
  [#541](https://github.com/OpenFn/Lightning/issues/541)
- Users not disabled when scheduled for deletion
  [#719](https://github.com/OpenFn/Lightning/issues/719)

## [0.4.6] - 2023-03-23

### Added

- Implement roles and permissions across entire app
  [#645](https://github.com/OpenFn/Lightning/issues/645)
- Fix webhook URL
  (`https://<<HOST_URL>>/i/cae544ab-03dc-4ccc-a09c-fb4edb255d7a`) for the
  OpenHIE demo workflow [448](https://github.com/OpenFn/Lightning/issues/448)
- Phoenix Storybook for improved component development
- Load test for webhook endpoint performance
  [#645](https://github.com/OpenFn/Lightning/issues/634)
- Notify user via email when they're added to a project
  [#306](https://github.com/OpenFn/Lightning/issues/306)
- Added notify user via email when their account is created
  [#307](https://github.com/OpenFn/Lightning/issues/307)

### Changed

- Improved errors when decoding encryption keys for use with Cloak.
  [#684](https://github.com/OpenFn/Lightning/issues/684)
- Allow users to run ANY job with a custom input.
  [#629](https://github.com/OpenFn/Lightning/issues/629)

### Fixed

- Ensure JSON schema form inputs are in the same order as they are written in
  the schema [#685](https://github.com/OpenFn/Lightning/issues/685)

## [0.4.4] - 2023-03-10

### Added

- Users can receive a digest email reporting on a specified project.
  [#638](https://github.com/OpenFn/Lightning/issues/638)
  [#585](https://github.com/OpenFn/Lightning/issues/585)

## [0.4.3] - 2023-03-06

### Added

- Tooltips on Job Builder panel
  [#650](https://github.com/OpenFn/Lightning/issues/650)

### Changed

- Upgraded to Phoenix 1.7 (3945856)

### Fixed

- Issue with FailureAlerter configuration missing in `prod` mode.

## [0.4.2] - 2023-02-24

### Added

- A user can change their own email
  [#247](https://github.com/OpenFn/Lightning/issues/247)
- Added a `SCHEMAS_PATH` environment variable to override the default folder
  location for credential schemas
  [#604](https://github.com/OpenFn/Lightning/issues/604)
- Added the ability to configure Google Sheets credentials
  [#536](https://github.com/OpenFn/Lightning/issues/536)
- Function to import a project
  [#574](https://github.com/OpenFn/Lightning/issues/574)

### Changed

- Users cannot register if they have not selected the terms and conditions
  [#531](https://github.com/OpenFn/Lightning/issues/531)

### Fixed

- Jobs panel slow for first open after restart
  [#567](https://github.com/OpenFn/Lightning/issues/567)

## [0.4.0] - 2023-02-08

### Added

- Added a Delete job button in Inspector
- Filter workflow runs by text/value in run logs or input body
- Drop "configuration" key from Run output dataclips after completion
- Ability to 'rerun' a run from the Run list
- Attempts and Runs update themselves in the Runs list
- Configure a project and workflow for a new registering user
- Run a job with a custom input
- Added plausible analytics
- Allow user to click on Webhook Trigger Node to copy webhook URL on workflow
  diagram
- Allow any user to delete a credential that they own
- Create any credential through a form except for OAuth
- Refit all diagram nodes on browser and container resize
- Enable distributed Erlang, allowing any number of redundant Lightning nodes to
  communicate with each other.
- Users can set up realtime alerts for a project

### Changed

- Better code-assist and intelliense in the Job Editor
- Updated @openfn/workflow-diagram to 0.4.0
- Make plus button part of job nodes in Workflow Diagram
- Updated @openfn/adaptor-docs to 0.0.5
- Updated @openfn/describe-package to 0.0.10
- Create an follow a manual Run from the Job Inspector
- View all workflows in a project on the workflows index page
- Move @openfn/workflow-diagram into the application, the NPM module is now
  deprecated.
- Remove workflow name from first node
- Move the used parts of `@openfn/engine` into the application.
- [BREAKING CHANGE] Ported `mix openfn.install.runtime` into application, use
  `mix lightning.install_runtime`.
- [BREAKING CHANGE] Introduced `@openfn/cli` as the new runtime for Jobs
- Rename a workflow through the page heading
- Hide the dataclips tab for beta
- Make adaptor default to common@latest
- Remove jobs list page
- Better error handling in the docs panel
- Disable credential ownership transfer in dev and prod environments
- Add project settings page
- Change Work Order filters to apply to the aggregate state of the work order
  and not the run directly
- Enable jobs by default
- Set log level to info
- Add Beta checkbox to register page
- User roles and permissions

### Fixed

- Don't consider disabled jobs when calculating subsequent runs
- Fixed overflow on Job Editor Tooltips
- Fixed auto-scroll when adding a new snippet in the Job Editor
- Fixed common operation typings in Job Editor

## [0.3.1] - 2022-11-22

### Fixed

- Fixed bug that tried to execute HTML scripts in dataclips
- Fixed bug that prevented work orders from displaying in the order of their
  last run, descending.
- Remove alerts after set timeout or close

## [0.3.0] - 2022-11-21

### Added

- Add seed data for demo site
- Create adaptor credentials through a form
- Configure cron expressions through a form
- View runs grouped by work orders and attempts
- Run an existing Job with any dataclip uuid from the Job form

### Changed

- Redirect users to projects list page when they click on Admin Settings menu
- Move job, project, input and output Dataclips to Run table
- Reverse the relationship between Jobs and Triggers. Triggers now can exist on
  their own; setting the stage for branching and merging workflows
- Updated Elixir and frontend dependencies
- [BREAKING CHANGE] Pipeline now uses Work Orders, previous data is not
  compatible.
- Runs, Dataclips and Attempts now all correctly use `usec` resolution
  timestamps.
- Upgraded LiveView to 0.18.0
- Upgraded Elixir to 1.14.1 and OTP 25
- Workflow Job editor now behaves like a panel
- Split JobLive.InspectorFormComponent into different plug-able subcomponents
- Ensure new jobs with cron triggers receive a default frequency
- Webhooks are now referenced by the trigger id instead of job id.
- Filter runs by status
- Filter runs by workflow
- Filter runs by date
- View a job run from the runs history
- View latest matching inputs to run a job with

## [0.2.0] - 2022-09-12

### Changed

- [BREAKING CHANGE] Add `Workflow` model, Jobs now belong to a Workflow This is
  a breaking change to the schema.
- Use Node.js 18, soon to be in LTS.
- Visualize success/fail triggers in workflow diagram.
- Move WorkflowDiagram related actions from DashboardLive into WorkflowLive
- Move WorkflowDiagram component into liveview, so that we can subscribe to
  channels (i.e. updating of the diagram when someone changes something).
- Integrate `@openfn/workflow-diagram@0.0.8` and use the new Store interface for
  updating it.
- Remove `component_mounted` event from WorkflowDiagram hook, using a
  MutationObserver and a Base64 encoded JSON payload.
- Fixed an issue where the compiler component would try and load a 'nothing
  adaptor', added a condition to check an adaptor is actually selected.
- Removed previous Workflow CTE queries, replaced by the introduction of the
  Workflow model, see
  (https://github.com/OpenFn/Lightning/blob/53da6883483e7d8d078783f348da327d1dd72d20/lib/lightning/workflows.ex#L111-L119).

## [0.1.13] - 2022-08-29

### Added

- Allow administrators to configure OIDC providers for authentication (note that
  this is just for authenticating, not yet for creating new accounts via OIDC)
- Add Monaco editor to the step/job panel
- Allow users to delete their own accounts. Schedule their user and credentials
  data for deletion when they do.
- Allow superusers to delete a user account. Schedule the user's credentials and
  user data for deletion when they do.
- If a user is scheduled for deletion, disable their account and prevent them
  from logging in.
- The 'User profile' and 'Credentials' page now have a sidebar menu

### Changed

- Project users now have one of the following roles: viewer, editor, admin,
  owner
- Users only have the following roles: user, superuser

## [0.1.12] - 2022-08-15

### Added

- Transfer credential ownership to another user.
- Create credentials via a form interface\*
- Show "projects with access" in credentials list view.
- Show job in runs list and run view.
- Added roles and permissions to workflows and history page
  [#645](https://github.com/OpenFn/Lightning/issues/645)

\*The form is defined by a JSON schema provided by an adaptor, in most cases:
e.g., `language-dhis2` provides a single schema which defines the required
attributes for `state.configuration`, while `language-common` provides multiple
credential schemas like "oauth" or "basic auth" which define attributes for
`state.configuration` and which might be used by lots of different jobs.)

### Fixed

- User menu (top right) appears on top of all other components.
- User profile screen integrated with the rest of the liveview app.

## [0.1.11] - 2022-08-05

### Fixed

- Fixed logging in Runner when `:debug` log level used; note that this caused
  crashes in Oban

## [0.1.10] - 2022-08-05

### Added

- Credential auditing
- Build/version information display for easier debugging

### Fixed

- Fixed a bug that enqueued cron-triggered jobs even when they were disabled

## [0.1.9] - 2022-07-27

### Added

- Navigate to user profile or credentials page and log out through the user icon
  dropdown
- Create and edit dataclips
- Add a production tag to credentials
- View a dropdown of operations and their description for the language-common
  `v2.0.0-rc2` adaptor (this pattern to be rolled out across adaptors)

### Changed

- Navigate between projects through a project picker on the navbar

### Fixed

- Run Lightning with docker

### Security

- Sensitive credential values are scrubbed from run logs
- All credentials are encrypted at REST

## [0.1.7] - 2022-06-24

### Added

- Run a job with a cron trigger
- Queue jobs via Oban/Postgres
- Edit jobs via the workflow canvas

## [0.1.6] - 2022-06-07

### Added

- Register, log in and log out of an account
- Allow superusers and admin users to create projects
- Allow admin users to create or disable a user’s account
- Allow superusers for local deployments to create users and give them access to
  project spaces

- Create and edit a job with a webhook, flow/fail or cron trigger
- Create and edit credentials for a job
- Copy a job's webhook URL
- View all workflows in a project visually
- Deploy lightning locally with Docker

- Enable a job to automatically process incoming requests
- Run a job with a webhook or flow/fail trigger
- View job runs along with their logs, exit code, start and end time
- View data clips that have initiated job runs (http requests for webhooks, run
  results)<|MERGE_RESOLUTION|>--- conflicted
+++ resolved
@@ -21,13 +21,10 @@
 
 ### Fixed
 
-<<<<<<< HEAD
 - Fix empty webhook URL when switching workflow trigger type
   [#2050](https://github.com/OpenFn/lightning/issues/2050)
-=======
 - Add quotes when special YAML characters are present in the exported project
   [#2446](https://github.com/OpenFn/lightning/issues/2446)
->>>>>>> bc4fea76
 
 ## [v2.9.4] - 2024-09-16
 

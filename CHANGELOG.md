--- conflicted
+++ resolved
@@ -24,17 +24,14 @@
 
 ### Fixed
 
-<<<<<<< HEAD
 - Log lines were getting appended to previous run in the IDE
   [#4255](https://github.com/OpenFn/lightning/issues/4255)
 - Waiting for worker (etc.) was missing from new IDE
   [#4257](https://github.com/OpenFn/lightning/issues/4257)
-=======
 - Fixed Argument Error on session Collaborative editor session termination
   [#4251](https://github.com/OpenFn/lightning/issues/4251)
 - Fix Session crashes when workflow has `deleted_at` field
   [#4245](https://github.com/OpenFn/lightning/issues/4245)
->>>>>>> 653f7106
 
 ## [2.15.1] - 2025-12-17
 

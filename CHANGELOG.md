# Changelog

All notable changes to this project will be documented in this file.

- `Added` for new features.
- `Changed` for changes in existing functionality.
- `Deprecated` for soon-to-be removed features.
- `Removed` for now removed features.
- `Fixed` for any bug fixes.
- `Security` in case of vulnerabilities.

The format is based on [Keep a Changelog](https://keepachangelog.com/en/1.0.0/),
and this project adheres to
[Semantic Versioning](https://semver.org/spec/v2.0.0.html).

## [Unreleased]

### Added

### Changed

### Fixed

## [v2.10.0-rc.2] - 2024-11-12

### Added

- Bootstrap script to help install and configure the Lightning app for
  development [#2654](https://github.com/OpenFn/lightning/pull/2654)

### Changed

- Upgrade dependencies [#2624](https://github.com/OpenFn/lightning/pull/2624)
- Hide the collections and fhir-jembi adaptors from the available adaptors list
  [#2648](https://github.com/OpenFn/lightning/issues/2648)
- Change column name for "Last Activity" to "Last Modified" on Projects list
  [#2593](https://github.com/OpenFn/lightning/issues/2593)

### Fixed

- Fix LiveView crash when pressing "esc" on inspector
  [#2622](https://github.com/OpenFn/lightning/issues/2622)
<<<<<<< HEAD
- Fix issues loading suggestions for code-assist
  [#2662](https://github.com/OpenFn/lightning/pull/2662)
=======
- Delete project data in batches to avoid timeouts in the db connection
  [#2632](https://github.com/OpenFn/lightning/issues/2632)
- Fix MetadataService crashing when errors are encountered
  [#2659](https://github.com/OpenFn/lightning/issues/2659)
>>>>>>> ea22bb9f

## [v2.10.0-rc.1] - 2024-11-08

### Changed

- Reduce transaction time when fetching collection items by fetching upfront
  [#2645](https://github.com/OpenFn/lightning/issues/2645)

## [v2.10.0-rc.0] - 2024-11-07

### Added

- Adds a UI for managing collections
  [#2567](https://github.com/OpenFn/lightning/issues/2567)
- Introduces collections, a programatic workflow data sharing resource.
  [#2551](https://github.com/OpenFn/lightning/issues/2551)

## [v2.9.15] - 2024-11-06

### Added

- Added some basic editor usage tips to the docs panel
  [#2629](https://github.com/OpenFn/lightning/pull/2629)
- Create audit events when the retention periods for a project's dataclips and
  history are modified. [#2589](https://github.com/OpenFn/lightning/issues/2589)

### Changed

- The Docs panel in the inspector will now be closed by default
  [#2629](https://github.com/OpenFn/lightning/pull/2629)
- JSDoc annotations are removed from code assist descriptions
  [#2629](https://github.com/OpenFn/lightning/pull/2629)
- Show project name during delete confirmation
  [#2634](https://github.com/OpenFn/lightning/pull/2634)

### Fixed

- Fix misaligned margins on collapsed panels in the inspector
  [#2571](https://github.com/OpenFn/lightning/issues/2571)
- Fix sorting directions icons in projects table in the project dashboard page
  [#2631](https://github.com/OpenFn/lightning/pull/2631)
- Fixed an issue where code-completion prompts don't load properly in the
  inspector [#2629](https://github.com/OpenFn/lightning/pull/2629)
- Fixed an issue where namespaces (like http.) don't appear in code assist
  prompts [#2629](https://github.com/OpenFn/lightning/pull/2629)

## [v2.9.14] - 2024-10-31

### Added

- Additional documentation and notification text relating to the importance of
  alternate storage for Kafka triggers.
  [#2614](https://github.com/OpenFn/lightning/issues/2614)
- Add support for run memory limit option
  [#2623](https://github.com/OpenFn/lightning/pull/2623)

### Changed

- Enforcing MFA for a project can be enforced by the usage limiter
  [#2607](https://github.com/OpenFn/lightning/pull/2607)
- Add extensions for limiting retention period
  [#2618](https://github.com/OpenFn/lightning/pull/2618)

## [v2.9.13] - 2024-10-28

### Changed

- Add responsible ai disclaimer to arcade video
  [#2610](https://github.com/OpenFn/lightning/pull/2610)

## [v2.9.12] - 2024-10-25

### Fixed

- Fix editor panel buttons gets out of shape on smaller screens
  [#2278](https://github.com/OpenFn/lightning/issues/2278)
- Do not send empty strings in credential body to the worker
  [#2585](https://github.com/OpenFn/lightning/issues/2585)
- Refactor projects dashboard page and fix bug on last activity column
  [#2593](https://github.com/OpenFn/lightning/issues/2593)

## [v2.9.11] - 2024-10-23

### Added

- Optionally write Kafka messages that can not be persisted to the file system.
  [#2386](https://github.com/OpenFn/lightning/issues/2386)
- Add `MessageRecovery` utility code to restore Kafka messages that were
  pesisted to the file system.
  [#2386](https://github.com/OpenFn/lightning/issues/2386)
- Projects page welcome section: allow users to learn how to use the app thru
  Arcade videos [#2563](https://github.com/OpenFn/lightning/issues/2563)
- Store user preferences in database
  [#2564](https://github.com/OpenFn/lightning/issues/2564)

### Changed

- Allow users to to preview password fields in credential forms
  [#2584](https://github.com/OpenFn/lightning/issues/2584)
- Remove superuser flag for oauth clients creation
  [#2417](https://github.com/OpenFn/lightning/issues/2417)
- Make URL validator more flexible to support URLs with dashes and other cases
  [#2417](https://github.com/OpenFn/lightning/issues/2417)

### Fixed

- Fix retry many workorders when built for job
  [#2597](https://github.com/OpenFn/lightning/issues/2597)
- Do not count deleted workflows in the projects table
  [#2540](https://github.com/OpenFn/lightning/issues/2540)

## [v2.9.10] - 2024-10-16

### Added

- Notify users when a Kafka trigger can not persist a message to the database.
  [#2386](https://github.com/OpenFn/lightning/issues/2386)
- Support `kafka` trigger type in the provisioner
  [#2506](https://github.com/OpenFn/lightning/issues/2506)

### Fixed

- Fix work order retry sorting and avoids loading dataclips
  [#2581](https://github.com/OpenFn/lightning/issues/2581)
- Fix editor panel overlays output panel when scrolled
  [#2291](https://github.com/OpenFn/lightning/issues/2291)

## [v2.9.9] - 2024-10-09

### Changed

- Make project description multiline in project.yaml
  [#2534](https://github.com/OpenFn/lightning/issues/2534)
- Do not track partition timestamps when ingesting Kafka messages.
  [#2531](https://github.com/OpenFn/lightning/issues/2531)
- Always use the `initial_offset_reset_policy` when enabling a Kafka pipeline.
  [#2531](https://github.com/OpenFn/lightning/issues/2531)
- Add plumbing to simulate a persistence failure in a Kafka trigger pipeline.
  [#2386](https://github.com/OpenFn/lightning/issues/2386)

### Fixed

- Fix Oban errors not getting logged in Sentry
  [#2542](https://github.com/OpenFn/lightning/issues/2542)
- Perform data retention purging in batches to avoid timeouts
  [#2528](https://github.com/OpenFn/lightning/issues/2528)
- Fix editor panel title gets pushed away when collapsed
  [#2545](https://github.com/OpenFn/lightning/issues/2545)
- Mark unfinished steps having finished runs as `lost`
  [#2416](https://github.com/OpenFn/lightning/issues/2416)

## [v2.9.8] - 2024-10-03

### Added

- Ability for users to to retry Runs and create manual Work Orders from the job
  inspector #2496 [#2496](https://github.com/OpenFn/lightning/issues/2496)

### Fixed

- Fix panel icons overlays on top title when collapsed
  [#2537](https://github.com/OpenFn/lightning/issues/2537)

## [v2.9.7] - 2024-10-02

### Added

- Enqueues many work orders retries in the same transaction per Oban job.
  [#2363](https://github.com/OpenFn/lightning/issues/2363)
- Added the ability to retry rejected work orders.
  [#2391](https://github.com/OpenFn/lightning/issues/2391)

### Changed

- Notify other present users when the promoted user saves the workflow
  [#2282](https://github.com/OpenFn/lightning/issues/2282)
- User email change: Add debounce on blur to input forms to avoid validation
  after every keystroke [#2365](https://github.com/OpenFn/lightning/issues/2365)

### Fixed

- Use timestamps sent from worker when starting and completing runs
  [#2434](https://github.com/OpenFn/lightning/issues/2434)
- User email change: Add debounce on blur to input forms to avoid validation
  after every keystroke [#2365](https://github.com/OpenFn/lightning/issues/2365)

### Fixed

- User email change: Send notification of change to the old email address and
  confirmation to the new email address
  [#2365](https://github.com/OpenFn/lightning/issues/2365)
- Fixes filters to properly handle the "rejected" status for work orders.
  [#2391](https://github.com/OpenFn/lightning/issues/2391)
- Fix item selection (project / billing account) in the context switcher
  [#2518](https://github.com/OpenFn/lightning/issues/2518)
- Export edge condition expressions as multiline in project spec
  [#2521](https://github.com/OpenFn/lightning/issues/2521)
- Fix line spacing on AI Assistant
  [#2498](https://github.com/OpenFn/lightning/issues/2498)

## [v2.9.6] - 2024-09-23

### Added

### Changed

- Increase minimum password length to 12 in accordance with ASVS 4.0.3
  recommendation V2.1.2 [#2507](https://github.com/OpenFn/lightning/pull/2507)
- Changed the public sandbox (https://demo.openfn.org) setup script to use
  `welcome12345` passwords to comply with a 12-character minimum

### Fixed

- Dataclip selector always shows that the dataclip is wiped even when the job
  wasn't run [#2303](https://github.com/OpenFn/lightning/issues/2303)
- Send run channel errors to sentry
  [#2515](https://github.com/OpenFn/lightning/issues/2515)

## [v2.9.5] - 2024-09-18

### Changed

- Hide export history button when no workorder is rendered in the table
  [#2440](https://github.com/OpenFn/lightning/issues/2440)
- Improve docs for running lightning locally #2499
  [#2499](https://github.com/OpenFn/lightning/pull/2499)

### Fixed

- Fix empty webhook URL when switching workflow trigger type
  [#2050](https://github.com/OpenFn/lightning/issues/2050)
- Add quotes when special YAML characters are present in the exported project
  [#2446](https://github.com/OpenFn/lightning/issues/2446)
- In the AI Assistant, don't open the help page when clicking the Responsible AI
  Link [#2511](https://github.com/OpenFn/lightning/issues/2511)

## [v2.9.4] - 2024-09-16

### Changed

- Responsible AI review of AI Assistant
  [#2478](https://github.com/OpenFn/lightning/pull/2478)
- Improve history export page UI
  [#2442](https://github.com/OpenFn/lightning/issues/2442)
- When selecting a node in the workflow diagram, connected edges will also be
  highlighted [#2396](https://github.com/OpenFn/lightning/issues/2358)

### Fixed

- Fix AI Assitant crashes on a job that is not saved yet
  [#2479](https://github.com/OpenFn/lightning/issues/2479)
- Fix jumpy combobox for scope switcher
  [#2469](https://github.com/OpenFn/lightning/issues/2469)
- Fix console errors when rending edge labels in the workflow diagram
- Fix tooltip on export workorder button
  [#2430](https://github.com/OpenFn/lightning/issues/2430)

## [v2.9.3] - 2024-09-11

### Added

- Add utility module to seed a DB to support query performance analysis.
  [#2441](https://github.com/OpenFn/lightning/issues/2441)

### Changed

- Enhance user profile page to add a section for updating basic information
  [#2470](https://github.com/OpenFn/lightning/pull/2470)
- Upgraded Heroicons to v2.1.5, from v2.0.18
  [#2483](https://github.com/OpenFn/lightning/pull/2483)
- Standardize `link-uuid` style for uuid chips
- Updated PromEx configuration to align with custom Oban naming.
  [#2488](https://github.com/OpenFn/lightning/issues/2488)

## [v2.9.2] - 2024-09-09

### Changed

- Temporarily limit AI to @openfn emails while testing
  [#2482](https://github.com/OpenFn/lightning/pull/2482)

## [v2.9.1] - 2024-09-09

### Fixed

- Provisioner creates invalid snapshots when doing CLI deploy
  [#2461](https://github.com/OpenFn/lightning/issues/2461)
  [#2460](https://github.com/OpenFn/lightning/issues/2460)

  > This is a fix for future Workflow updates that are deployed by the CLI and
  > Github integrations. Unfortunately, there is a high likelihood that your
  > existing snapshots could be incorrect (e.g. missing steps, missing edges).
  > In order to fix this, you will need to manually create new snapshots for
  > each of your workflows. This can be done either by modifying the workflow in
  > the UI and saving it. Or running a command on the running instance:
  >
  > ```elixir
  > alias Lightning.Repo
  > alias Lightning.Workflows.{Workflow, Snapshot}
  >
  > Repo.transaction(fn ->
  >   snapshots =
  >     Repo.all(Workflow)
  >     |> Enum.map(&Workflow.touch/1)
  >     |> Enum.map(&Repo.update!/1)
  >     |> Enum.map(fn workflow ->
  >       {:ok, snapshot} = Snapshot.create(workflow)
  >       snapshot
  >     end)
  >
  >  {:ok, snapshots}
  > end)
  > ```

## [v2.9.0] - 2024-09-06

### Added

- Limit AI queries and hook the increment of AI queries to allow usage limiting.
  [#2438](https://github.com/OpenFn/lightning/pull/2438)
- Persist AI Assistant conversations and enable it for all users
  [#2296](https://github.com/OpenFn/lightning/issues/2296)

### Changed

- Rename `new_table` component to `table`.
  [#2448](https://github.com/OpenFn/lightning/pull/2448)

### Fixed

- Fix `workflow_id` presence in state.json during Github sync
  [#2445](https://github.com/OpenFn/lightning/issues/2445)

## [v2.8.2] - 2024-09-04

### Added

- Change navbar colors depending on scope.
  [#2449](https://github.com/OpenFn/lightning/pull/2449)
- Add support for configurable idle connection timeouts via the `IDLE_TIMEOUT`
  environment variable. [#2443](https://github.com/OpenFn/lightning/issues/2443)

### Changed

- Allow setup_user command to be execute from outside the container with
  `/app/bin/lightning eval Lightning.Setup.setup_user/3`
- Implement a combo-box to make navigating between projects easier
  [#241](https://github.com/OpenFn/lightning/pull/2424)
- Updated vulnerable version of micromatch.
  [#2454](https://github.com/OpenFn/lightning/issues/2454)

## [v2.8.1] - 2024-08-28

### Changed

- Improve run claim query by removing extraneous sorts
  [#2431](https://github.com/OpenFn/lightning/issues/2431)

## [v2.8.0] - 2024-08-27

### Added

- Users are now able to export work orders, runs, steps, logs, and dataclips
  from the History page.
  [#1698](https://github.com/OpenFn/lightning/issues/1698)

### Changed

- Add index over `run_id` and `step_id` in run_steps to improve worker claim
  speed. [#2428](https://github.com/OpenFn/lightning/issues/2428)
- Show Github Error messages as they are to help troubleshooting
  [#2156](https://github.com/OpenFn/lightning/issues/2156)
- Allow `Setup_utils.setup_user` to be used for the initial superuser creation.
- Update to code assist in the Job Editor to import namespaces from adaptors.
  [#2432](https://github.com/OpenFn/lightning/issues/2432)

### Fixed

- Unable to remove/reconnect github app in lightning after uninstalling directly
  from Github [#2168](https://github.com/OpenFn/lightning/issues/2168)
- Github sync buttons available even when usage limiter returns error
  [PR#2390](https://github.com/OpenFn/lightning/pull/2390)
- Fix issue with the persisting of a Kafka message with headers.
  [#2402](https://github.com/OpenFn/lightning/issues/2402)
- Protect against race conditions when updating partition timestamps for a Kafka
  trigger. [#2378](https://github.com/OpenFn/lightning/issues/2378)

## [v2.7.19] - 2024-08-19

### Added

- Pass the user_id param on check usage limits.
  [#2387](https://github.com/OpenFn/lightning/issues/2387)

## [v2.7.18] - 2024-08-17

### Added

- Ensure that all users in an instance have a confirmed email address within 48
  hours [#2389](https://github.com/OpenFn/lightning/issues/2389)

### Changed

- Ensure that all the demo accounts are confirmed by default
  [#2395](https://github.com/OpenFn/lightning/issues/2395)

### Fixed

- Removed all Kafka trigger code that ensured that message sequence is honoured
  for messages with keys. Functionality to ensure that message sequence is
  honoured will be added in the future, but in an abstraction that is a better
  fit for the current Lightning design.
  [#2362](https://github.com/OpenFn/lightning/issues/2362)
- Dropped the `trigger_kafka_messages` table that formed part of the Kafka
  trigger implementation, but which is now obsolete given the removal of the
  code related to message sequence preservation.
  [#2362](https://github.com/OpenFn/lightning/issues/2362)

## [v2.7.17] - 2024-08-14

### Added

- Added an `iex` command to setup a user, an apiToken, and credentials so that
  it's possible to get a fully running lightning instance via external shell
  script. (This is a tricky requirement for a distributed set of local
  deployments) [#2369](https://github.com/OpenFn/lightning/issues/2369) and
  [#2373](https://github.com/OpenFn/lightning/pull/2373)
- Added support for _very basic_ project-credential management (add, associate
  with job) via provisioning API.
  [#2367](https://github.com/OpenFn/lightning/issues/2367)

### Changed

- Enforced uniqueness on credential names _by user_.
  [#2371](https://github.com/OpenFn/lightning/pull/2371)
- Use Swoosh to format User models into recipients
  [#2374](https://github.com/OpenFn/lightning/pull/2374)
- Bump default CLI to `@openfn/cli@1.8.1`

### Fixed

- When a Workflow is deleted, any associated Kafka trigger pipelines will be
  stopped and deleted. [#2379](https://github.com/OpenFn/lightning/issues/2379)

## [v2.7.16] - 2024-08-07

### Fixed

- @ibrahimwickama fixed issue that prevented users from creating new workflows
  if they are running in an `http` environment (rather than `localhost` or
  `https`). [#2365](https://github.com/OpenFn/lightning/pull/2356)

## [v2.7.15] - 2024-08-07

### Changed

- Kafka messages without keys are synchronously converted into a Workorder,
  Dataclip and Run. Messages with keys are stored as TriggerKafkaMessage
  records, however the code needed to process them has been disabled, pending
  removal. [#2351](https://github.com/OpenFn/lightning/issues/2351)

## [v2.7.14] - 2024-08-05

### Changed

- Use standard styles for link, fix home button in breadcrumbs
  [#2354](https://github.com/OpenFn/lightning/pull/2354)

## [v2.7.13] - 2024-08-05

### Changed

- Don't log 406 Not Acceptable errors to Sentry
  [#2350](https://github.com/OpenFn/lightning/issues/2350)

### Fixed

- Correctly handle floats in LogMessage
  [#2348](https://github.com/OpenFn/lightning/issues/2348)

## [v2.7.12] - 2024-07-31

### Changed

- Make root layout configurable
  [#2310](https://github.com/OpenFn/lightning/pull/2310)
- Use snapshots when initiating Github Sync
  [#1827](https://github.com/OpenFn/lightning/issues/1827)
- Move runtime logic into module
  [#2338](https://github.com/OpenFn/lightning/pull/2338)
- Use `AccountHook Extension` to register new users invited in a project
  [#2341](https://github.com/OpenFn/lightning/pull/2341)
- Standardized top bars across the UI with a navigable breadcrumbs interface
  [#2299](https://github.com/OpenFn/lightning/pull/2299)

### Fixed

- Limit frame size of worker socket connections
  [#2339](https://github.com/OpenFn/lightning/issues/2339)
- Limit number of days to 31 in cron trigger dropdown
  [#2331](https://github.com/OpenFn/lightning/issues/2331)

## [v2.7.11] - 2024-07-26

### Added

- Expose more Kafka configuration at instance-level.
  [#2329](https://github.com/OpenFn/lightning/issues/2329)

### Fixed

- Table action css tweaks
  [#2333](https://github.com/OpenFn/lightning/issues/2333)

## [v2.7.10]

### Added

- A rudimentary optimisation for Kafka messages that do not have a key as the
  sequence of these messages can not be guaranteed.
  [#2323](https://github.com/OpenFn/lightning/issues/2323)

### Fixed

- Fix an intermittent bug when trying to intern Kafka offset reset policy.
  [#2327](https://github.com/OpenFn/lightning/issues/2327)

## [v2.7.9] - 2024-07-24

### Changed

- CSS - standardized some more tailwind components
  [PR#2324](https://github.com/OpenFn/lightning/pull/2324)

## [v2.7.8] - 2024-07-24

### Changed

- Enable End to End Integration tests
  [#2187](https://github.com/OpenFn/lightning/issues/2187)
- Make selected Kafka trigger parameters configurable via ENV vars.
  [#2315](https://github.com/OpenFn/lightning/issues/2315)
- Use the Oauth2 `revocation_endpoint` to revoke token access (1) before
  attempting to reauthorize and (2) when users schedule a credential for
  deletion [#2314](https://github.com/OpenFn/lightning/issues/2314)
- Standardized tailwind alerts
  [#2314](https://github.com/OpenFn/lightning/issues/2314)
- Standardized `link` tailwind style (and provided `link-plain`, `link-info`,
  `link-error`, and `link-warning`)
  [#2314](https://github.com/OpenFn/lightning/issues/2314)

### Fixed

- Fix work order URL in failure alerts
  [#2305](https://github.com/OpenFn/lightning/pull/2305)
- Fix error when handling existing encrypted credentials
  [#2316](https://github.com/OpenFn/lightning/issues/2316)
- Fix job editor switches to the snapshot version when body is changed
  [#2306](https://github.com/OpenFn/lightning/issues/2306)
- Fix misaligned "Retry from here" button on inspector page
  [#2308](https://github.com/OpenFn/lightning/issues/2308)

## [v2.7.7] - 2024-07-18

### Added

- Add experimental support for triggers that consume message from a Kafka
  cluster [#1801](https://github.com/OpenFn/lightning/issues/1801)
- Workflows can now specify concurrency, allowing runs to be executed
  syncronously or to a maximum concurrency level. Note that this applies to the
  default FifoRunQueue only.
  [#2022](https://github.com/OpenFn/lightning/issues/2022)
- Invite Non-Registered Users to a Project
  [#2288](https://github.com/OpenFn/lightning/pull/2288)

### Changed

- Make modal close events configurable
  [#2298](https://github.com/OpenFn/lightning/issues/2298)

### Fixed

- Prevent Oauth credentials from being created if they don't have a
  `refresh_token` [#2289](https://github.com/OpenFn/lightning/pull/2289) and
  send more helpful error data back to the worker during token refresh failure
  [#2135](https://github.com/OpenFn/lightning/issues/2135)
- Fix CLI deploy not creating snapshots for workflows
  [#2271](https://github.com/OpenFn/lightning/issues/2271)

## [v2.7.6] - 2024-07-11

### Fixed

- UsageTracking crons are enabled again (if config is enabled)
  [#2276](https://github.com/OpenFn/lightning/issues/2276)
- UsageTracking metrics absorb the fact that a step's job_id may not currently
  exist when counting unique jobs
  [#2279](https://github.com/OpenFn/lightning/issues/2279)
- Adjusted layout and text displayed when preventing simultaneous edits to
  accommodate more screen sizes
  [#2277](https://github.com/OpenFn/lightning/issues/2277)

## [v2.7.5] - 2024-07-10

### Changed

- Prevent two editors from making changes to the same workflow at the same time
  [#1949](https://github.com/OpenFn/lightning/issues/1949)
- Moved the Edge Condition Label field to the top of the form, so it's always
  visible [#2236](https://github.com/OpenFn/lightning/pull/2236)
- Update edge condition labels in the Workflow Diagram to always show the
  condition type icon and the label
  [#2236](https://github.com/OpenFn/lightning/pull/2236)

### Fixed

- Do Not Require Lock Version In URL Parameters
  [#2267](https://github.com/OpenFn/lightning/pull/2267)
- Trim erroneous spaces on user first and last names
  [#2269](https://github.com/OpenFn/lightning/pull/2269)

## [v2.7.4] - 2024-07-06

### Changed

- When the entire log string is a valid JSON object, pretty print it with a
  standard `JSON.stringify(str, null, 2)` but if it's something else then let
  the user do whatever they want (e.g., if you write
  `console.log('some', 'cool', state.data)` we won't mess with it.)
  [#2260](https://github.com/OpenFn/lightning/pull/2260)

### Fixed

- Fixed sticky toggle button for switching between latest version and a snapshot
  of a workflow [#2264](https://github.com/OpenFn/lightning/pull/2264)

## [v2.7.3] - 2024-07-05

### Changed

- Bumped the ws-worker to v1.3

### Fixed

- Fix issue when selecting different steps in RunViewer and the parent liveview
  not being informed [#2253](https://github.com/OpenFn/lightning/issues/2253)
- Stopped inspector from crashing when looking for a step by a run/job
  combination [#2201](https://github.com/OpenFn/lightning/issues/2201)
- Workflow activation only considers new and changed workflows
  [#2237](https://github.com/OpenFn/lightning/pull/2237)

## [v2.7.2] - 2024-07-03

### Changed

- Allow endpoint plugs to be injected at compile time.
  [#2248](https://github.com/OpenFn/lightning/pull/2248)
- All models to use the `public` schema.
  [#2249](https://github.com/OpenFn/lightning/pull/2249)
- In the workflow diagram, smartly update the view when adding new nodes
  [#2174](https://github.com/OpenFn/lightning/issues/2174)
- In the workflow diagram, remove the "autofit" toggle in the control bar

### Fixed

- Remove prompt parameter from the authorization URL parameters for the Generic
  Oauth Clients [#2250](https://github.com/OpenFn/lightning/issues/2250)
- Fixed react key error [#2233](https://github.com/OpenFn/lightning/issues/2233)
- Show common functions in the Docs panel
  [#1733](https://github.com/OpenFn/lightning/issues/1733)

## [v2.7.1] - 2024-07-01

### Changed

- Update email copies [#2213](https://github.com/OpenFn/lightning/issues/2213)

### Fixed

- Fix jumpy cursor in the Job editor.
  [#2229](https://github.com/OpenFn/lightning/issues/2229)
- Rework syncing behaviour to prevent changes getting thrown out on a socket
  reconnect. [#2007](https://github.com/OpenFn/lightning/issues/2007)

## [v2.7.0] - 2024-06-26

### Added

- Use of snapshots for displaying runs and their associated steps in the History
  page. [#1825](https://github.com/OpenFn/lightning/issues/1825)
- Added view-only mode for rendering workflows and runs in the Workflow Canvas
  and the Inspector page using snapshots, with the option to switch between a
  specific snapshot version and the latest version. Edit mode is available when
  displaying the latest version.
  [#1843](https://github.com/OpenFn/lightning/issues/1843)
- Allow users to delete steps sssociated with runs in the Workflow Canvas
  [#2027](https://github.com/OpenFn/lightning/issues/2027)
- Link to adaptor `/src` from inspector.
- Prototype AI Assistant for working with job code.
  [#2193](https://github.com/OpenFn/lightning/issues/2193)

### Changed

- Reverted behaviour on "Rerun from here" to select the Log tab.
  [#2202](https://github.com/OpenFn/lightning/issues/2202)
- Don't allow connections between an orphaned node and a
  Trigger[#2188](https://github.com/OpenFn/lightning/issues/2188)
- Reduce the minimum zoom in the workflow diagram
  [#2214](https://github.com/OpenFn/lightning/issues/2214)

### Fixed

- Fix some adaptor docs not displaying
  [#2019](https://github.com/OpenFn/lightning/issues/2019)
- Fix broken `mix lightning.install_adaptor_icons` task due to addition of Finch
  http client change.

## [v2.6.3] - 2024-06-19

### Changed

- Added a notice on application start about anonymous public impact reporting
  and its importance for the sustainability of
  [Digital Public Goods](https://digitalpublicgoods.net/) and
  [Digital Public Infrastructure](https://www.codevelop.fund/insights-1/what-is-digital-public-infrastructure).
- Increase default `WORKER_MAX_RUN_DURATION_SECONDS` to 300 to match the
  [ws-worker default](https://github.com/OpenFn/kit/blob/main/packages/ws-worker/src/util/cli.ts#L149-L153)
  so if people don't set their timeout via ENV, at least the two match up.

## [v2.6.2] - 2024-06-13

### Fixed

- Fix vanishing Docs panel when Editor panel is collapsed and opened again
  [#2195](https://github.com/OpenFn/lightning/issues/2195)
- Maintain tab when RunViewer remounts/push state drops tab hash
  [#2199](https://github.com/OpenFn/lightning/issues/2199)

## [v2.6.1] - 2024-06-12

### Changed

- Erlang to 26.2.5
- Update debian bookworm from 20240130 to 20240513.
- Return 403s when Provisioning API fails because of usage limits
  [#2182](https://github.com/OpenFn/lightning/pull/2182)
- Update email notification for changing retention period
  [#2066](https://github.com/OpenFn/lightning/issues/2066)
- Return 415s when Webhooks are sent Content-Types what are not supported.
  [#2180](https://github.com/OpenFn/lightning/issues/2180)
- Updated the default step text

### Fixed

- Rewrite TabSelector (now Tabbed) components fixing a number of navigation
  issues [#2051](https://github.com/OpenFn/lightning/issues/2051)

## [v2.6.0] - 2024-06-05

### Added

- Support multiple edges leading to the same step (a.k.a., "drag & drop")
  [#2008](https://github.com/OpenFn/lightning/issues/2008)

### Changed

### Fixed

## [v2.5.5] - 2024-06-05

### Added

- Replace LiveView Log Viewer component with React Monaco
  [#1863](https://github.com/OpenFn/lightning/issues/1863)

### Changed

- Bump default CLI to `@openfn/cli@1.3.2`
- Don't show deprecated adaptor versions in the adaptor version picklist (to be
  followed by some graceful deprecation handling/warning in
  [later work](https://github.com/OpenFn/lightning/issues/2172))
  [#2169](https://github.com/OpenFn/lightning/issues/2169)
- Refactor count workorders to reuse search code
  [#2121](https://github.com/OpenFn/lightning/issues/2121)
- Updated provisioning error message to include workflow and job names
  [#2140](https://github.com/OpenFn/lightning/issues/2140)

### Fixed

- Don't let two deploy workflows run at the same time to prevent git collisions
  [#2044](https://github.com/OpenFn/lightning/issues/2044)
- Stopped sending emails when creating a starter project
  [#2161](https://github.com/OpenFn/lightning/issues/2161)

## [v2.5.4] - 2024-05-31

### Added

- CORS support [#2157](https://github.com/OpenFn/lightning/issues/2157)
- Track users emails preferences
  [#2163](https://github.com/OpenFn/lightning/issues/2163)

### Changed

- Change Default Text For New Job Nodes
  [#2014](https://github.com/OpenFn/lightning/pull/2014)
- Persisted run options when runs are _created_, not when they are _claimed_.
  This has the benefit of "locking in" the behavior desired by the user at the
  time they demand a run, not whenever the worker picks it up.
  [#2085](https://github.com/OpenFn/lightning/pull/2085)
- Made `RUN_GRACE_PERIOD_SECONDS` a configurable ENV instead of 20% of the
  `WORKER_MAX_RUN_DURATION`
  [#2085](https://github.com/OpenFn/lightning/pull/2085)

### Fixed

- Stopped Janitor from calling runs lost if they have special runtime options
  [#2079](https://github.com/OpenFn/lightning/issues/2079)
- Dataclip Viewer now responds to page resize and internal page layout
  [#2120](https://github.com/OpenFn/lightning/issues/2120)

## [v2.5.3] - 2024-05-27

### Changed

- Stop users from creating deprecated Salesforce and GoogleSheets credentials.
  [#2142](https://github.com/OpenFn/lightning/issues/2142)
- Delegate menu customization and create menu components for reuse.
  [#1988](https://github.com/OpenFn/lightning/issues/1988)

### Fixed

- Disable Credential Save Button Until All Form Fields Are Validated
  [#2099](https://github.com/OpenFn/lightning/issues/2099)
- Fix Credential Modal Closure Error When Workflow Is Unsaved
  [#2101](https://github.com/OpenFn/lightning/pull/2101)
- Fix error when socket reconnects and user is viewing a run via the inspector
  [#2148](https://github.com/OpenFn/lightning/issues/2148)

## [v2.5.2] - 2024-05-23

### Fixed

- Preserve custom values (like `apiVersion`) during token refresh for OAuth2
  credentials [#2131](https://github.com/OpenFn/lightning/issues/2131)

## [v2.5.1] - 2024-05-21

### Fixed

- Don't compile Phoenix Storybook in production and test environments
  [#2119](https://github.com/OpenFn/lightning/pull/2119)
- Improve performance and memory consumption on queries and logic for digest
  mailer [#2121](https://github.com/OpenFn/lightning/issues/2121)

## [v2.5.0] - 2024-05-20

### Fixed

- When a refresh token is updated, save it!
  [#2124](https://github.com/OpenFn/lightning/pull/2124)

## [v2.5.0-pre4] - 2024-05-20

### Fixed

- Fix duplicate credential type bug
  [#2100](https://github.com/OpenFn/lightning/issues/2100)
- Ensure Global OAuth Clients Accessibility for All Users
  [#2114](https://github.com/OpenFn/lightning/issues/2114)

## [v2.5.0-pre3] - 2024-05-20

### Fixed

- Fix credential not added automatically after being created from the canvas.
  [#2105](https://github.com/OpenFn/lightning/issues/2105)
- Replace the "not working?" prompt by "All good, but if your credential stops
  working, you may need to re-authorize here.".
  [#2102](https://github.com/OpenFn/lightning/issues/1872)
- Fix Generic Oauth credentials don't get included in the refresh flow
  [#2106](https://github.com/OpenFn/lightning/pull/2106)

## [v2.5.0-pre2] - 2024-05-17

### Changed

- Replace LiveView Dataclip component with React Monaco bringing large
  performance improvements when viewing large dataclips.
  [#1872](https://github.com/OpenFn/lightning/issues/1872)

## [v2.5.0-pre] - 2024-05-17

### Added

- Allow users to build Oauth clients and associated credentials via the user
  interface. [#1919](https://github.com/OpenFn/lightning/issues/1919)

## [v2.4.14] - 2024-05-16

### Changed

- Refactored image and version info
  [#2097](https://github.com/OpenFn/lightning/pull/2097)

### Fixed

- Fixed issue where updating adaptor name and version of job node in the
  workflow canvas crashes the app when no credential is selected
  [#99](https://github.com/OpenFn/lightning/issues/99)
- Removes stacked viewer after switching tabs and steps.
  [#2064](https://github.com/OpenFn/lightning/issues/2064)

## [v2.4.13] - 2024-05-16

### Fixed

- Fixed issue where updating an existing Salesforce credential to use a
  `sandbox` endpoint would not properly re-authenticate.
  [#1842](https://github.com/OpenFn/lightning/issues/1842)
- Navigate directly to settings from url hash and renders default panel when
  there is no hash. [#1971](https://github.com/OpenFn/lightning/issues/1971)

## [v2.4.12] - 2024-05-15

### Fixed

- Fix render settings default panel on first load
  [#1971](https://github.com/OpenFn/lightning/issues/1971)

## [v2.4.11] - 2024-05-15

### Changed

- Upgraded Sentry to v10 for better error reporting.

## [v2.4.10] - 2024-05-14

### Fixed

- Fix the "reset demo" script by disabling the emailing that was introduced to
  the `create_project` function.
  [#2063](https://github.com/OpenFn/lightning/pull/2063)

## [v2.4.9] - 2024-05-14

### Changed

- Bumped @openfn/ws-worker to 1.1.8

### Fixed

- Correctly pass max allowed run time into the Run token, ensuring it's valid
  for the entirety of the Runs execution time
  [#2072](https://github.com/OpenFn/lightning/issues/2072)

## [v2.4.8] - 2024-05-13

### Added

- Add Github sync to usage limiter
  [#2031](https://github.com/OpenFn/lightning/pull/2031)

### Changed

- Remove illogical cancel buttons on user/pass change screen
  [#2067](https://github.com/OpenFn/lightning/issues/2067)

### Fixed

- Stop users from configuring failure alerts when the limiter returns error
  [#2076](https://github.com/OpenFn/lightning/pull/2076)

## [v2.4.7] - 2024-05-11

### Fixed

- Fixed early worker token expiry bug
  [#2070](https://github.com/OpenFn/lightning/issues/2070)

## [v2.4.6] - 2024-05-08

### Added

- Allow for automatic resubmission of failed usage tracking report submissions.
  [1789](https://github.com/OpenFn/lightning/issues/1789)
- Make signup feature configurable
  [#2049](https://github.com/OpenFn/lightning/issues/2049)
- Apply runtime limits to worker execution
  [#2015](https://github.com/OpenFn/lightning/pull/2015)
- Limit usage for failure alerts
  [#2011](https://github.com/OpenFn/lightning/pull/2011)

## [v2.4.5] - 2024-05-07

### Fixed

- Fix provioning API calls workflow limiter without the project ID
  [#2057](https://github.com/OpenFn/lightning/issues/2057)

## [v2.4.4] - 2024-05-03

### Added

- Benchmarking script that simulates data from a cold chain.
  [#1993](https://github.com/OpenFn/lightning/issues/1993)

### Changed

- Changed Snapshot `get_or_create_latest_for` to accept multis allow controlling
  of which repo it uses.
- Require exactly one owner for each project
  [#1991](https://github.com/OpenFn/lightning/issues/1991)

### Fixed

- Fixed issue preventing credential updates
  [#1861](https://github.com/OpenFn/lightning/issues/1861)

## [v2.4.3] - 2024-05-01

### Added

- Allow menu items customization
  [#1988](https://github.com/OpenFn/lightning/issues/1988)
- Workflow Snapshot support
  [#1822](https://github.com/OpenFn/lightning/issues/1822)
- Fix sample workflow from init_project_for_new_user
  [#2016](https://github.com/OpenFn/lightning/issues/2016)

### Changed

- Bumped @openfn/ws-worker to 1.1.6

### Fixed

- Assure workflow is always passed to Run.enqueue
  [#2032](https://github.com/OpenFn/lightning/issues/2032)
- Fix regression on History page where snapshots were not preloaded correctly
  [#2026](https://github.com/OpenFn/lightning/issues/2026)

## [v2.4.2] - 2024-04-24

### Fixed

- Fix missing credential types when running Lightning using Docker
  [#2010](https://github.com/OpenFn/lightning/issues/2010)
- Fix provisioning API includes deleted workflows in project state
  [#2001](https://github.com/OpenFn/lightning/issues/2001)

## [v2.4.1] - 2024-04-19

### Fixed

- Fix github cli deploy action failing to auto-commit
  [#1995](https://github.com/OpenFn/lightning/issues/1995)

## [v2.4.1-pre] - 2024-04-18

### Added

- Add custom metric to track the number of finalised runs.
  [#1790](https://github.com/OpenFn/lightning/issues/1790)

### Changed

- Set better defaults for the GitHub connection creation screen
  [#1994](https://github.com/OpenFn/lightning/issues/1994)
- Update `submission_status` for any Usagetracking.Report that does not have it
  set. [#1789](https://github.com/OpenFn/lightning/issues/1789)

## [v2.4.0] - 2024-04-12

### Added

- Allow description below the page title
  [#1975](https://github.com/OpenFn/lightning/issues/1975)
- Enable users to connect projects to their Github repos and branches that they
  have access to [#1895](https://github.com/OpenFn/lightning/issues/1895)
- Enable users to connect multiple projects to a single Github repo
  [#1811](https://github.com/OpenFn/lightning/issues/1811)

### Changed

- Change all System.get_env calls in runtime.exs to use dotenvy
  [#1968](https://github.com/OpenFn/lightning/issues/1968)
- Track usage tracking submission status in new field
  [#1789](https://github.com/OpenFn/lightning/issues/1789)
- Send richer version info as part of usage tracking submission.
  [#1819](https://github.com/OpenFn/lightning/issues/1819)

### Fixed

- Fix sync to branch only targetting main branch
  [#1892](https://github.com/OpenFn/lightning/issues/1892)
- Fix enqueue run without the workflow info
  [#1981](https://github.com/OpenFn/lightning/issues/1981)

## [v2.3.1] - 2024-04-03

### Changed

- Run the usage tracking submission job more frequently to reduce the risk of
  Oban unavailability at a particular time.
  [#1778](https://github.com/OpenFn/lightning/issues/1778)
- Remove code supporting V1 usage tracking submissions.
  [#1853](https://github.com/OpenFn/lightning/issues/1853)

### Fixed

- Fix scrolling behaviour on inspector for small screens
  [#1962](https://github.com/OpenFn/lightning/issues/1962)
- Fix project picker for users with many projects
  [#1952](https://github.com/OpenFn/lightning/issues/1952)

## [v2.3.0] - 2024-04-02

### Added

- Support for additional paths on a webhook URL such as `/i/<uuid>/Patient`
  [#1954](https://github.com/OpenFn/lightning/issues/1954)
- Support for a GET endpoint to "check" webhook URL availability
  [#1063](https://github.com/OpenFn/lightning/issues/1063)
- Allow external apps to control the run enqueue db transaction
  [#1958](https://github.com/OpenFn/lightning/issues/1958)

## [v2.2.2] - 2024-04-01

### Changed

- Changed dataclip search from string `LIKE` to tsvector on keys and values.
  While this will limit partial string matching to the beginning of words (not
  the middle or end) it will make searching way more performant
  [#1939](https://github.com/OpenFn/lightning/issues/1939)
- Translate job error messages using errors.po file
  [#1935](https://github.com/OpenFn/lightning/issues/1935)
- Improve the UI/UX of the run panel on the inspector for small screens
  [#1909](https://github.com/OpenFn/lightning/issues/1909)

### Fixed

- Regular database timeouts when searching across dataclip bodies
  [#1794](https://github.com/OpenFn/lightning/issues/1794)

## [v2.2.1] - 2024-03-27

### Added

- Enable users to connect to their Github accounts in preparation for
  streamlined GitHub project sync setup
  [#1894](https://github.com/OpenFn/lightning/issues/1894)

### Fixed

- Apply usage limit to bulk-reruns
  [#1931](https://github.com/OpenFn/lightning/issues/1931)
- Fix edge case that could result in duplicate usage tracking submissions.
  [#1853](https://github.com/OpenFn/lightning/issues/1853)
- Fix query timeout issue on history retention deletion
  [#1937](https://github.com/OpenFn/lightning/issues/1937)

## [v2.2.0] - 2024-03-21

### Added

- Allow admins to set project retention periods
  [#1760](https://github.com/OpenFn/lightning/issues/1760)
- Automatically wipe input/output data after their retention period
  [#1762](https://github.com/OpenFn/lightning/issues/1762)
- Automatically delete work order history after their retention period
  [#1761](https://github.com/OpenFn/lightning/issues/1761)

### Changed

- When automatically creating a project for a newly registered user (via the
  `INIT_PROJECT_FOR_NEW_USER=true` environment variable) that user should be the
  `owner` of the project.
  [#1927](https://github.com/OpenFn/lightning/issues/1927)
- Give priority to manual runs (over webhook requests and cron) so that active
  users on the inspector don't have to wait ages for thier work during high load
  periods [#1918](https://github.com/OpenFn/lightning/issues/1918)

## [v2.1.0] - 2024-03-20

### Added

- TSVector index to log_lines, and gin index to dataclips
  [#1898](https://github.com/OpenFn/lightning/issues/1898)
- Add API Version field to Salesforce OAuth credentials
  [#1838](https://github.com/OpenFn/lightning/issues/1838)

### Changed

- Replace v1 usage tracking with v2 usage tracking.
  [#1853](https://github.com/OpenFn/lightning/issues/1853)

## [v2.0.10]

### Changed

- Updated anonymous usage tracker submissions
  [#1853](https://github.com/OpenFn/lightning/issues/1853)

## [v2.0.9] - 2024-03-19

### Added

- Support for smaller screens on history and inspector.
  [#1908](https://github.com/OpenFn/lightning/issues/1908)
- Polling metric to track number of available runs.
  [#1790](https://github.com/OpenFn/lightning/issues/1790)
- Allows limiting creation of new runs and retries.
  [#1754](https://github.com/OpenFn/Lightning/issues/1754)
- Add specific messages for log, input, and output tabs when a run is lost
  [#1757](https://github.com/OpenFn/lightning/issues/1757)
- Soft and hard limits for runs created by webhook trigger.
  [#1859](https://github.com/OpenFn/Lightning/issues/1859)
- Publish an event when a new user is registered
  [#1873](https://github.com/OpenFn/lightning/issues/1873)
- Adds ability to add project collaborators from existing users
  [#1836](https://github.com/OpenFn/lightning/issues/1836)
- Added ability to remove project collaborators
  [#1837](https://github.com/OpenFn/lightning/issues/1837)
- Added new usage tracking submission code.
  [#1853](https://github.com/OpenFn/lightning/issues/1853)

### Changed

- Upgrade Elixir to 1.16.2
- Remove all values from `.env.example`.
  [#1904](https://github.com/OpenFn/lightning/issues/1904)

### Fixed

- Verify only stale project credentials
  [#1861](https://github.com/OpenFn/lightning/issues/1861)

## [v2.0.8] - 2024-02-29

### Fixed

- Show flash error when editing stale project credentials
  [#1795](https://github.com/OpenFn/lightning/issues/1795)
- Fixed bug with Github sync installation on docker-based deployments
  [#1845](https://github.com/OpenFn/lightning/issues/1845)

## [v2.0.6] - 2024-02-29

### Added

- Automatically create Github workflows in a target repository/branch when users
  set up a Github repo::OpenFn project sync
  [#1046](https://github.com/OpenFn/lightning/issues/1046)
- Allows limiting creation of new runs and retries.
  [#1754](https://github.com/OpenFn/Lightning/issues/1754)

### Changed

- Change bucket size used by the run queue delay custom metric.
  [#1790](https://github.com/OpenFn/lightning/issues/1790)
- Require setting `IS_RESETTABLE_DEMO` to "yes" via ENV before allowing the
  destructive `Demo.reset_demo/0` function from being called.
  [#1720](https://github.com/OpenFn/lightning/issues/1720)
- Remove version display condition that was redundant due to shadowing
  [#1819](https://github.com/OpenFn/lightning/issues/1819)

### Fixed

- Fix series of sentry issues related to OAuth credentials
  [#1799](https://github.com/OpenFn/lightning/issues/1799)

## [v2.0.5] - 2024-02-25

### Fixed

- Fixed error in Credentials without `sanbox` field set; only display `sandbox`
  field for Salesforce oauth credentials.
  [#1798](https://github.com/OpenFn/lightning/issues/1798)

## [v2.0.4] - 2024-02-24

### Added

- Display and edit OAuth credentials
  scopes[#1706](https://github.com/OpenFn/Lightning/issues/1706)

### Changed

- Stop sending `operating_system_detail` to the usage tracker
  [#1785](https://github.com/OpenFn/lightning/issues/1785)

### Fixed

- Make handling of usage tracking errors more robust.
  [#1787](https://github.com/OpenFn/lightning/issues/1787)
- Fix inspector shows selected dataclip as wiped after retying workorder from a
  non-first step [#1780](https://github.com/OpenFn/lightning/issues/1780)

## [v2.0.3] - 2024-02-21

### Added

- Actual metrics will now be submitted by Lightning to the Usage Tracker.
  [#1742](https://github.com/OpenFn/lightning/issues/1742)
- Added a support link to the menu that goes to the instance admin contact
  [#1783](https://github.com/OpenFn/lightning/issues/1783)

### Changed

- Usage Tracking submissions are now opt-out, rather than opt-in. Hashed UUIDs
  to ensure anonymity are default.
  [#1742](https://github.com/OpenFn/lightning/issues/1742)
- Usage Tracking submissions will now run daily rather than hourly.
  [#1742](https://github.com/OpenFn/lightning/issues/1742)

- Bumped @openfn/ws-worker to `v1.0` (this is used in dev mode when starting the
  worker from your mix app: `RTM=true iex -S mix phx.server`)
- Bumped @openfn/cli to `v1.0` (this is used for adaptor docs and magic)

### Fixed

- Non-responsive workflow canvas after web socket disconnection
  [#1750](https://github.com/OpenFn/lightning/issues/1750)

## [v2.0.2] - 2024-02-14

### Fixed

- Fixed a bug with the OAuth2 credential refresh flow that prevented
  GoogleSheets jobs from running after token expiration
  [#1735](https://github.com/OpenFn/Lightning/issues/1735)

## [v2.0.1] - 2024-02-13

### Changed

- Renamed ImpactTracking to UsageTracking
  [#1729](https://github.com/OpenFn/lightning/issues/1729)
- Block github installation if there's a pending installation in another project
  [#1731](https://github.com/OpenFn/Lightning/issues/1731)

### Fixed

- Expand work order button balloons randomly
  [#1737](https://github.com/OpenFn/Lightning/issues/1737)
- Editing credentials doesn't work from project scope
  [#1743](https://github.com/OpenFn/Lightning/issues/1743)

## [v2.0.0] - 2024-02-10

> At the time of writing there are no more big changes planned and testing has
> gone well. Thanks to everyone who's helped to kick the tyres during the "rc"
> phase. There are still a _lot of **new features** coming_, so please:
>
> - watch our [**Public Roadmap**](https://github.com/orgs/OpenFn/projects/3) to
>   stay abreast of our core team's backlog,
> - request a feature in the
>   [**Community Forum**](https://community.openfn.org),
> - raise a
>   [**new issue**](https://github.com/OpenFn/lightning/issues/new/choose) if
>   you spot a bug,
> - and head over to the
>   [**Contributing**](https://github.com/OpenFn/lightning/?tab=readme-ov-file#contribute-to-this-project)
>   section to lend a hand.
>
> Head to [**docs.openfn.org**](https://docs.openfn.org) for product
> documentation and help with v1 to v2 migration.

### Changed

- Bump `@openfn/worker` to `v0.8.1`
- Only show GoogleSheets and Salesforce credential options if Oauth clients are
  registered with the instance via ENV
  [#1734](https://github.com/OpenFn/Lightning/issues/1734)

### Fixed

- Use standard table type for webhook auth methods
  [#1514](https://github.com/OpenFn/Lightning/issues/1514)
- Make disabled button for "Connect to GitHub" clear, add tooltip
  [#1732](https://github.com/OpenFn/Lightning/issues/1715)

## [v2.0.0-rc12] - 2024-02-09

### Added

- Add RunQueue extension to allow claim customization.
  [#1715](https://github.com/OpenFn/Lightning/issues/1715)
- Add support for Salesforce OAuth2 credentials
  [#1633](https://github.com/OpenFn/Lightning/issues/1633)

### Changed

- Use `PAYLOAD_SIZE_KB` in k6 load testing script, set thresholds on wait time,
  set default payload size to `2kb`

### Fixed

- Adds more detail to work order states on dashboard
  [#1677](https://github.com/OpenFn/lightning/issues/1677)
- Fix Output & Logs in inspector fails to show sometimes
  [#1702](https://github.com/OpenFn/lightning/issues/1702)

## [v2.0.0-rc11] - 2024-02-08

### Fixed

- Bumped Phoenix LiveView from `0.20.4` to `0.20.5` to fix canvas selection
  issue [#1724](https://github.com/OpenFn/lightning/issues/1724)

## [v2.0.0-rc10] - 2024-02-08

### Changed

- Implemented safeguards to prevent deletion of jobs with associated run history
  [#1570](https://github.com/OpenFn/Lightning/issues/1570)

### Fixed

- Fixed inspector dataclip body not getting updated after dataclip is wiped
  [#1718](https://github.com/OpenFn/Lightning/issues/1718)
- Fixed work orders getting retried despite having wiped dataclips
  [#1721](https://github.com/OpenFn/Lightning/issues/1721)

## [v2.0.0-rc9] 2024-02-05

### Added

- Persist impact tracking configuration and reports
  [#1684](https://github.com/OpenFn/Lightning/issues/1684)
- Add zero-persistence project setting
  [#1209](https://github.com/OpenFn/Lightning/issues/1209)
- Wipe dataclip after use when zero-persistence is enabled
  [#1212](https://github.com/OpenFn/Lightning/issues/1212)
- Show appropriate message when a wiped dataclip is viewed
  [#1211](https://github.com/OpenFn/Lightning/issues/1211)
- Disable selecting work orders having wiped dataclips in the history page
  [#1210](https://github.com/OpenFn/Lightning/issues/1210)
- Hide rerun button in inspector when the selected step has a wiped dataclip
  [#1639](https://github.com/OpenFn/Lightning/issues/1639)
- Add rate limiter to webhook endpoints and runtime limiter for runs.
  [#639](https://github.com/OpenFn/Lightning/issues/639)

### Fixed

- Prevented secret scrubber from over-eagerly adding \*\*\* between all
  characters if an empty string secret was provided as a credential field value
  (e.g., {"username": "come-on-in", "password": ""})
  [#1585](https://github.com/OpenFn/Lightning/issues/1585)
- Fixed permissions issue that allowed viewer/editor to modify webhook auth
  methods. These permissions only belong to project owners and admins
  [#1692](https://github.com/OpenFn/Lightning/issues/1692)
- Fixed bug that was duplicating inbound http_requests, resulting in unnecessary
  data storage [#1695](https://github.com/OpenFn/Lightning/issues/1695)
- Fixed permissions issue that allowed editors to set up new Github connections
  [#1703](https://github.com/OpenFn/Lightning/issues/1703)
- Fixed permissions issue that allowed viewers to initiate syncs to github
  [#1704](https://github.com/OpenFn/Lightning/issues/1704)
- Fixed inspector view stuck at processing when following a crashed run
  [#1711](https://github.com/OpenFn/Lightning/issues/1711)
- Fixed inspector dataclip selector not getting updated after running manual run
  [#1714](https://github.com/OpenFn/Lightning/issues/1714)

## [v2.0.0-rc8] - 2024-01-30

### Added

- Shim code to interact with the Impact Tracking service
  [#1671](https://github.com/OpenFn/Lightning/issues/1671)

### Changed

- Standardized naming of "attempts" to "runs". This had already been done in the
  front-end, but this change cleans up the backend, the database, and the
  interface with the worker. Make sure to **run migrations** and update your
  ENV/secrets to use `WORKER_RUNS_PRIVATE_KEY` rather than
  `WORKER_ATTEMPTS_PRIVATE_KEY`
  [#1657](https://github.com/OpenFn/Lightning/issues/1657)
- Required `@openfn/ws-worker@0.8.0` or above.

## [v2.0.0-rc7] - 2024-01-26

### Added

- Store webhook request headers in Dataclips for use in jobs.
  [#1638](https://github.com/OpenFn/Lightning/issues/1638)

### Changed

- Display `http_request` dataclips to the user as they will be provided to the
  worker as "input" state to avoid confusion while writing jobs.
  [1664](https://github.com/OpenFn/Lightning/issues/1664)
- Named-spaced all worker environment variables with `WORKER_` and added
  documentation for how to configure them.
  [#1672](https://github.com/OpenFn/Lightning/pull/1672)
- Bumped to `@openfn/ws-worker@0.6.0`
- Bumped to `@openfn/cli@0.4.15`

### Fixed

- Fix Run via Docker [#1653](https://github.com/OpenFn/Lightning/issues/1653)
- Fix remaining warnings, enable "warnings as errors"
  [#1642](https://github.com/OpenFn/Lightning/issues/1642)
- Fix workflow dashboard bug when viewed for newly created workflows with only
  unfinished run steps. [#1674](https://github.com/OpenFn/Lightning/issues/1674)

## [v2.0.0-rc5] - 2024-01-22

### Changed

- Made two significant backend changes that don't impact UI/UX but **require
  migrations** and should make Lightning developer lives easier by updating
  parts of the backend to match terms now used in the frontend:
  - Renamed the `Runs` model and table to `Steps`
    [#1571](https://github.com/OpenFn/Lightning/issues/1571)
  - Renamed the `AttemptRuns` model and table to `AttemptSteps`
    [#1571](https://github.com/OpenFn/Lightning/issues/1571)

## [v2.0.0-rc4] - 2024-01-19

### Added

- Scrub output dataclips in the UI to avoid unintentional secret exposure
  [#1606](https://github.com/OpenFn/Lightning/issues/1606)

### Changed

- Bump to `@openfn/cli@0.4.14`
- Do not persist the active tab setting on the job editor
  [#1504](https://github.com/OpenFn/Lightning/issues/1504)
- Make condition label optional
  [#1648](https://github.com/OpenFn/Lightning/issues/1648)

### Fixed

- Fix credential body getting leaked to sentry incase of errors
  [#1600](https://github.com/OpenFn/Lightning/issues/1600)
- Fixed validation on Javascript edge conditions
  [#1602](https://github.com/OpenFn/Lightning/issues/1602)
- Removed unused code from `run_live` directory
  [#1625](https://github.com/OpenFn/Lightning/issues/1625)
- Edge condition expressions not correctly being handled during provisioning
  [#openfn/kit#560](https://github.com/OpenFn/kit/pull/560)

## [v2.0.0-rc3] 2024-01-12

### Added

- Custom metric to track stalled attempts
  [#1559](https://github.com/OpenFn/Lightning/issues/1559)
- Dashboard with project and workflow stats
  [#755](https://github.com/OpenFn/Lightning/issues/755)
- Add search by ID on the history page
  [#1468](https://github.com/OpenFn/Lightning/issues/1468)
- Custom metric to support autoscaling
  [#1607](https://github.com/OpenFn/Lightning/issues/1607)

### Changed

- Bumped CLI version to `0.4.13`
- Bumped worker version to `0.5.0`
- Give project editors and viewers read only access to project settings instead
  [#1477](https://github.com/OpenFn/Lightning/issues/1477)

### Fixed

- Throw an error when Lightning.MetadataService.get_adaptor_path/1 returns an
  adaptor path that is nil
  [#1601](https://github.com/OpenFn/Lightning/issues/1601)
- Fix failure due to creating work order from a newly created job
  [#1572](https://github.com/OpenFn/Lightning/issues/1572)
- Fixes on the dashboard and links
  [#1610](https://github.com/OpenFn/Lightning/issues/1610) and
  [#1608](https://github.com/OpenFn/Lightning/issues/1608)

## [2.0.0-rc2] - 2024-01-08

### Fixed

- Restored left-alignment for step list items on run detail and inspector
  [a6e4ada](https://github.com/OpenFn/Lightning/commit/a6e4adafd558269cfd690e7c4fdd8f9fe66c5f62)
- Inspector: fixed attempt/run language for "skipped" tooltip
  [fd7dd0c](https://github.com/OpenFn/Lightning/commit/fd7dd0ca8128dfba2902e5aa6a2259e2073f0f10)
- Inspector: fixed failure to save during "save & run" from inspector
  [#1596](https://github.com/OpenFn/Lightning/issues/1596)
- Inspector: fixed key bindings for save & run (retry vs. new work order)
  getting overridden when user focuses on the Monaco editor
  [#1596](https://github.com/OpenFn/Lightning/issues/1596)

## [2.0.0-rc1] - 2024-01-05

### Why does this repo go from `v0` to `v2.0`?

Lightning is the _2nd version_ of the OpenFn platform. While much of the core
technology is the same, there are breaking changes between `v1.105` (pre-2024)
and `v2` ("OpenFn Lightning").

For customers using OpenFn `v1`, a migration guide will be provided at
[docs.openfn.org](https://docs.openfn.org)

### Added

- Link to the job inspctor for a selected run from the history interface
  [#1524](https://github.com/OpenFn/Lightning/issues/1524)
- Reprocess an existing work order from the job inspector by default (instead of
  always creating a new work order)
  [#1524](https://github.com/OpenFn/Lightning/issues/1524)
- Bumped worker to support edge conditions between trigger and first job
  `"@openfn/ws-worker": "^0.4.0"`

### Changed

- Updated naming to prepare for v2 release
  [#1248](https://github.com/OpenFn/Lightning/issues/1248); the major change is
  that each time a work order (the typical unit of business value for an
  organization, e.g. "execute workflow ABC for patient 123") is executed, it is
  called a "run". Previously, it was called an "attempt". The hierarchy is now:

  ```
  Build-Time: Projects > Workflows > Steps
  Run-Time: Work Orders > Runs > Steps
  ```

  Note the name changes here are reflected in the UI, but not all tables/models
  will be changed until [1571](https://github.com/OpenFn/Lightning/issues/1571)
  is delivered.

## [v0.12.2] - 2023-12-24

### Changed

- Bumped worker to address occasional git install issue
  `"@openfn/ws-worker": "^0.3.2"`

### Fixed

- Fix RuntimeError: found duplicate ID "google-sheets-inner-form" for
  GoogleSheetsComponent [#1578](https://github.com/OpenFn/Lightning/issues/1578)
- Extend export script to include new JS expression edge type
  [#1540](https://github.com/OpenFn/Lightning/issues/1540)
- Fix regression for attempt viewer log line highlighting
  [#1589](https://github.com/OpenFn/Lightning/issues/1589)

## [v0.12.1] - 2023-12-21

### Changed

- Hide project security setting tab from non-authorized users
  [#1477](https://github.com/OpenFn/Lightning/issues/1477)

### Fixed

- History page crashes if job is removed from workflow after it's been run
  [#1568](https://github.com/OpenFn/Lightning/issues/1568)

## [v0.12.0] - 2023-12-15

### Added

- Add ellipsis for long job names on the canvas
  [#1217](https://github.com/OpenFn/Lightning/issues/1217)
- Fix Credential Creation Page UI
  [#1064](https://github.com/OpenFn/Lightning/issues/1064)
- Custom metric to track Attempt queue delay
  [#1556](https://github.com/OpenFn/Lightning/issues/1556)
- Expand work order row when a `workorder_id` is specified in the filter
  [#1515](https://github.com/OpenFn/Lightning/issues/1515)
- Allow Javascript expressions as conditions for edges
  [#1498](https://github.com/OpenFn/Lightning/issues/1498)

### Changed

- Derive dataclip in inspector from the attempt & step
  [#1551](https://github.com/OpenFn/Lightning/issues/1551)
- Updated CLI to 0.4.10 (fixes logging)
- Changed UserBackupToken model to use UTC timestamps (6563cb77)
- Restore FK relationship between `work_orders` and `attempts` pending a
  decision re: further partitioning.
  [#1254](https://github.com/OpenFn/Lightning/issues/1254)

### Fixed

- New credential doesn't appear in inspector until refresh
  [#1531](https://github.com/OpenFn/Lightning/issues/1531)
- Metadata not refreshing when credential is updated
  [#791](https://github.com/OpenFn/Lightning/issues/791)
- Adjusted z-index for Monaco Editor's sibling element to resolve layout
  conflict [#1329](https://github.com/OpenFn/Lightning/issues/1329)
- Demo script sets up example Runs with their log lines in a consistant order.
  [#1487](https://github.com/OpenFn/Lightning/issues/1487)
- Initial credential creation `changes` show `after` as `null` rather a value
  [#1118](https://github.com/OpenFn/Lightning/issues/1118)
- AttemptViewer flashing/rerendering when Jobs are running
  [#1550](https://github.com/OpenFn/Lightning/issues/1550)
- Not able to create a new Job when clicking the Check icon on the placeholder
  [#1537](https://github.com/OpenFn/Lightning/issues/1537)
- Improve selection logic on WorkflowDiagram
  [#1220](https://github.com/OpenFn/Lightning/issues/1220)

## [v0.11.0] - 2023-12-06

### Added

- Improved UI when manually creating Attempts via the Job Editor
  [#1474](https://github.com/OpenFn/Lightning/issues/1474)
- Increased the maximum inbound webhook request size to 10MB and added
  protection against _very large_ payloads with a 100MB "max_skip_body_length"
  [#1247](https://github.com/OpenFn/Lightning/issues/1247)

### Changed

- Use the internal port of the web container for the worker configuration in
  docker-compose setup. [#1485](https://github.com/OpenFn/Lightning/pull/1485)

## [v0.10.6] - 2023-12-05

### Changed

- Limit entries count on term work orders search
  [#1461](https://github.com/OpenFn/Lightning/issues/1461)
- Scrub log lines using multiple credentials samples
  [#1519](https://github.com/OpenFn/Lightning/issues/1519)
- Remove custom telemetry plumbing.
  [1259](https://github.com/OpenFn/Lightning/issues/1259)
- Enhance UX to prevent modal closure when Monaco/Dataclip editor is focused
  [#1510](https://github.com/OpenFn/Lightning/pull/1510)

### Fixed

- Use checkbox on boolean credential fields rather than a text input field
  [#1430](https://github.com/OpenFn/Lightning/issues/1430)
- Allow users to retry work orders that failed before their first run was
  created [#1417](https://github.com/OpenFn/Lightning/issues/1417)
- Fix to ensure webhook auth modal is closed when cancel or close are selected.
  [#1508](https://github.com/OpenFn/Lightning/issues/1508)
- Enable user to reauthorize and obtain a new refresh token.
  [#1495](https://github.com/OpenFn/Lightning/issues/1495)
- Save credential body with types declared on schema
  [#1518](https://github.com/OpenFn/Lightning/issues/1518)

## [v0.10.5] - 2023-12-03

### Changed

- Only add history page filters when needed for simpler multi-select status
  interface and shorter page URLs
  [#1331](https://github.com/OpenFn/Lightning/issues/1331)
- Use dynamic Endpoint config only on prod
  [#1435](https://github.com/OpenFn/Lightning/issues/1435)
- Validate schema field with any of expected values
  [#1502](https://github.com/OpenFn/Lightning/issues/1502)

### Fixed

- Fix for liveview crash when token expires or gets deleted after mount
  [#1318](https://github.com/OpenFn/Lightning/issues/1318)
- Remove two obsolete methods related to Run: `Lightning.Invocation.delete_run`
  and `Lightning.Invocation.Run.new_from`.
  [#1254](https://github.com/OpenFn/Lightning/issues/1254)
- Remove obsolete field `previous_id` from `runs` table.
  [#1254](https://github.com/OpenFn/Lightning/issues/1254)
- Fix for missing data in 'created' audit trail events for webhook auth methods
  [#1500](https://github.com/OpenFn/Lightning/issues/1500)

## [v0.10.4] - 2023-11-30

### Changed

- Increased History search timeout to 30s
  [#1461](https://github.com/OpenFn/Lightning/issues/1461)

### Fixed

- Tooltip text clears later than the background
  [#1094](https://github.com/OpenFn/Lightning/issues/1094)
- Temporary fix to superuser UI for managing project users
  [#1145](https://github.com/OpenFn/Lightning/issues/1145)
- Fix for adding ellipses on credential info on job editor heading
  [#1428](https://github.com/OpenFn/Lightning/issues/1428)

## [v0.10.3] - 2023-11-28

### Added

- Dimmed/greyed out triggers and edges on the canvas when they are disabled
  [#1464](https://github.com/OpenFn/Lightning/issues/1464)
- Async loading on the history page to improve UX on long DB queries
  [#1279](https://github.com/OpenFn/Lightning/issues/1279)
- Audit trail events for webhook auth (deletion method) change
  [#1165](https://github.com/OpenFn/Lightning/issues/1165)

### Changed

- Sort project collaborators by first name
  [#1326](https://github.com/OpenFn/Lightning/issues/1326)
- Work orders will now be set in a "pending" state when retries are enqueued.
  [#1340](https://github.com/OpenFn/Lightning/issues/1340)
- Avoid printing 2FA codes by default
  [#1322](https://github.com/OpenFn/Lightning/issues/1322)

### Fixed

- Create new workflow button sizing regression
  [#1405](https://github.com/OpenFn/Lightning/issues/1405)
- Google credential creation and automatic closing of oAuth tab
  [#1109](https://github.com/OpenFn/Lightning/issues/1109)
- Exporting project breaks the navigation of the page
  [#1440](https://github.com/OpenFn/Lightning/issues/1440)

## [v0.10.2] - 2023-11-21

### Changed

- Added `max_frame_size` to the Cowboy websockets protocol options in an attempt
  to address [#1421](https://github.com/OpenFn/Lightning/issues/1421)

## [v0.10.1] - 2023-11-21

### Fixed

- Work Order ID was not displayed properly in history page
  [#1423](https://github.com/OpenFn/Lightning/issues/1423)

## [v0.10.0] - 2023-11-21

### 🚨 Breaking change warning! 🚨

This release will contain breaking changes as we've significantly improved both
the workflow building and execution systems.

#### Nodes and edges

Before, workflows were represented as a list of jobs and triggers. For greater
flexibility and control of complex workflows, we've moved towards a more robust
"nodes and edges" approach. Where jobs in a workflow (a node) can be connected
by edges.

Triggers still exist, but live "outside" the directed acyclic graph (DAG) and
are used to automatically create work orders and attempts.

We've provided migrations that bring `v0.9.3` workflows in line with the
`v0.10.0` requirements.

#### Scalable workers

Before, Lightning spawned child processes to execute attempts in sand-boxed
NodeVMs on the same server. This created inefficiencies and security
vulnerabilities. Now, the Lightning web server adds attempts to a queue and
multiple worker applications can pull from that queue to process work.

In dev mode, this all happens automatically and on one machine, but in most
high-availability production environments the workers will be on another server.

Attempts are now handled entirely by the workers, and they report back to
Lightning. Exit reasons, final attempt states, error types and error messages
are either entirely new or handled differently now, but we have provided
migration scripts that will work to bring _most_ `v0.9.3` runs, attempts, and
work orders up to `v0.10.0`, though the granularity of `v0.9.3` states and exits
will be less than `v0.10.0` and the final states are not guaranteed to be
accurate for workflows with multiple branches and leaf nodes with varying exit
reasons.

The migration scripts can be run with a single function call in SetupUtils from
a connect `iex` session:

```
Lightning.SetupUtils.approximate_state_for_attempts_and_workorders()
```

Note that (like lots of _other_ functionality in `SetupUtils`, calling this
function is a destructive action and you should only do it if you've backed up
your data and you know what you're doing.)

As always, we recommend backing up your data before migrating. (And thanks for
bearing with us as we move towards our first stable Lightning release.)

### Added

- Fix flaky job name input behavior on error
  [#1218](https://github.com/OpenFn/Lightning/issues/1218)
- Added a hover effect on copy and add button for adaptors examples
  [#1297](https://github.com/OpenFn/Lightning/issues/1297)
- Migration helper code to move from `v0.9.3` to `v0.10.0` added to SetupUtils
  [#1363](https://github.com/OpenFn/Lightning/issues/1363)
- Option to start with `RTM=false iex -S mix phx.server` for opting out of the
  dev-mode automatic runtime manager.
- Webhook Authentication Methods database and CRUD operations
  [#1152](https://github.com/OpenFn/Lightning/issues/1152)
- Creation and Edit of webhook webhook authentication methods UI
  [#1149](https://github.com/OpenFn/Lightning/issues/1149)
- Add webhook authentication methods overview methods in the canvas
  [#1153](https://github.com/OpenFn/Lightning/issues/1153)
- Add icon on the canvas for triggers that have authentication enabled
  [#1157](https://github.com/OpenFn/Lightning/issues/1157)
- Require password/2FA code before showing password and API Key for webhook auth
  methods [#1200](https://github.com/OpenFn/Lightning/issues/1200)
- Restrict live dashboard access to only superusers, enable DB information and
  OS information [#1170](https://github.com/OpenFn/Lightning/issues/1170) OS
  information [#1170](https://github.com/OpenFn/Lightning/issues/1170)
- Expose additional metrics to LiveDashboard
  [#1171](https://github.com/OpenFn/Lightning/issues/1171)
- Add plumbing to dump Lightning metrics during load testing
  [#1178](https://github.com/OpenFn/Lightning/issues/1178)
- Allow for heavier payloads during load testing
  [#1179](https://github.com/OpenFn/Lightning/issues/1179)
- Add dynamic delay to help mitigate flickering test
  [#1195](https://github.com/OpenFn/Lightning/issues/1195)
- Add a OpenTelemetry trace example
  [#1189](https://github.com/OpenFn/Lightning/issues/1189)
- Add plumbing to support the use of PromEx
  [#1199](https://github.com/OpenFn/Lightning/issues/1199)
- Add warning text to PromEx config
  [#1222](https://github.com/OpenFn/Lightning/issues/1222)
- Track and filter on webhook controller state in :telemetry metrics
  [#1192](https://github.com/OpenFn/Lightning/issues/1192)
- Secure PromEx metrics endpoint by default
  [#1223](https://github.com/OpenFn/Lightning/issues/1223)
- Partition `log_lines` table based on `attempt_id`
  [#1254](https://github.com/OpenFn/Lightning/issues/1254)
- Remove foreign key from `attempts` in preparation for partitioning
  `work_orders` [#1254](https://github.com/OpenFn/Lightning/issues/1254)
- Remove `Workflows.delete_workflow`. It is no longer in use and would require
  modification to not leave orphaned attempts given the removal of the foreign
  key from `attempts`. [#1254](https://github.com/OpenFn/Lightning/issues/1254)
- Show tooltip for cloned runs in history page
  [#1327](https://github.com/OpenFn/Lightning/issues/1327)
- Have user create workflow name before moving to the canvas
  [#1103](https://github.com/OpenFn/Lightning/issues/1103)
- Allow PromEx authorization to be disabled
  [#1483](https://github.com/OpenFn/Lightning/issues/1483)

### Changed

- Updated vulnerable JS libraries, `postcss` and `semver`
  [#1176](https://github.com/OpenFn/Lightning/issues/1176)
- Update "Delete" to "Delete Job" on Job panel and include javascript deletion
  confirmation [#1105](https://github.com/OpenFn/Lightning/issues/1105)
- Move "Enabled" property from "Jobs" to "Edges"
  [#895](https://github.com/OpenFn/Lightning/issues/895)
- Incorrect wording on the "Delete" tooltip
  [#1313](https://github.com/OpenFn/Lightning/issues/1313)

### Fixed

- Fixed janitor lost query calculation
  [#1400](https://github.com/OpenFn/Lightning/issues/1400)
- Adaptor icons load gracefully
  [#1140](https://github.com/OpenFn/Lightning/issues/1140)
- Selected dataclip gets lost when starting a manual work order from the
  inspector interface [#1283](https://github.com/OpenFn/Lightning/issues/1283)
- Ensure that the whole edge when selected is highlighted
  [#1160](https://github.com/OpenFn/Lightning/issues/1160)
- Fix "Reconfigure Github" button in Project Settings
  [#1386](https://github.com/OpenFn/Lightning/issues/1386)
- Make janitor also clean up runs inside an attempt
  [#1348](https://github.com/OpenFn/Lightning/issues/1348)
- Modify CompleteRun to return error changeset when run not found
  [#1393](https://github.com/OpenFn/Lightning/issues/1393)
- Drop invocation reasons from DB
  [#1412](https://github.com/OpenFn/Lightning/issues/1412)
- Fix inconsistency in ordering of child nodes in the workflow diagram
  [#1406](https://github.com/OpenFn/Lightning/issues/1406)

## [v0.9.3] - 2023-09-27

### Added

- Add ellipsis when adaptor name is longer than the container allows
  [#1095](https://github.com/OpenFn/Lightning/issues/1095)
- Webhook Authentication Methods database and CRUD operations
  [#1152](https://github.com/OpenFn/Lightning/issues/1152)

### Changed

- Prevent deletion of first job of a workflow
  [#1097](https://github.com/OpenFn/Lightning/issues/1097)

### Fixed

- Fix long name on workflow cards
  [#1102](https://github.com/OpenFn/Lightning/issues/1102)
- Fix highlighted Edge can get out of sync with selected Edge
  [#1099](https://github.com/OpenFn/Lightning/issues/1099)
- Creating a new user without a password fails and there is no user feedback
  [#731](https://github.com/OpenFn/Lightning/issues/731)
- Crash when setting up version control
  [#1112](https://github.com/OpenFn/Lightning/issues/1112)

## [v0.9.2] - 2023-09-20

### Added

- Add "esc" key binding to close job inspector modal
  [#1069](https://github.com/OpenFn/Lightning/issues/1069)

### Changed

- Save icons from the `adaptors` repo locally and load them in the job editor
  [#943](https://github.com/OpenFn/Lightning/issues/943)

## [v0.9.1] - 2023-09-19

### Changed

- Modified audit trail to handle lots of different kind of audit events
  [#271](https://github.com/OpenFn/Lightning/issues/271)/[#44](https://github.com/OpenFn/Lightning/issues/44)
- Fix randomly unresponsive job panel after job deletion
  [#1113](https://github.com/OpenFn/Lightning/issues/1113)

## [v0.9.0] - 2023-09-15

### Added

- Add favicons [#1079](https://github.com/OpenFn/Lightning/issues/1079)
- Validate job name in placeholder job node
  [#1021](https://github.com/OpenFn/Lightning/issues/1021)
- Bring credential delete in line with new GDPR interpretation
  [#802](https://github.com/OpenFn/Lightning/issues/802)
- Make job names unique per workflow
  [#1053](https://github.com/OpenFn/Lightning/issues/1053)

### Changed

- Enhanced the job editor/inspector interface
  [#1025](https://github.com/OpenFn/Lightning/issues/1025)

### Fixed

- Finished run never appears in inspector when it fails
  [#1084](https://github.com/OpenFn/Lightning/issues/1084)
- Cannot delete some credentials via web UI
  [#1072](https://github.com/OpenFn/Lightning/issues/1072)
- Stopped the History table from jumping when re-running a job
  [#1100](https://github.com/OpenFn/Lightning/issues/1100)
- Fixed the "+" button when adding a job to a workflow
  [#1093](https://github.com/OpenFn/Lightning/issues/1093)

## [v0.8.3] - 2023-09-05

### Added

- Render error when workflow diagram node is invalid
  [#956](https://github.com/OpenFn/Lightning/issues/956)

### Changed

- Restyle history table [#1029](https://github.com/OpenFn/Lightning/issues/1029)
- Moved Filter and Search controls to the top of the history page
  [#1027](https://github.com/OpenFn/Lightning/issues/1027)

### Fixed

- Output incorrectly shows "this run failed" when the run hasn't yet finished
  [#1048](https://github.com/OpenFn/Lightning/issues/1048)
- Wrong label for workflow card timestamp
  [#1022](https://github.com/OpenFn/Lightning/issues/1022)

## [v0.8.2] - 2023-08-31

### Fixed

- Lack of differentiation between top of job editor modal and top menu was
  disorienting. Added shadow.

## [v0.8.1] - 2023-08-31

### Changed

- Moved Save and Run button to bottom of the Job edit modal
  [#1026](https://github.com/OpenFn/Lightning/issues/1026)
- Allow a manual work order to save the workflow before creating the work order
  [#959](https://github.com/OpenFn/Lightning/issues/959)

## [v0.8.0] - 2023-08-31

### Added

- Introduces Github sync feature, users can now setup our github app on their
  instance and sync projects using our latest portability spec
  [#970](https://github.com/OpenFn/Lightning/issues/970)
- Support Backup Codes for Multi-Factor Authentication
  [937](https://github.com/OpenFn/Lightning/issues/937)
- Log a warning in the console when the Editor/docs component is given latest
  [#958](https://github.com/OpenFn/Lightning/issues/958)
- Improve feedback when a Workflow name is invalid
  [#961](https://github.com/OpenFn/Lightning/issues/961)
- Show that the jobs' body is invalid
  [#957](https://github.com/OpenFn/Lightning/issues/957)
- Reimplement skipped CredentialLive tests
  [#962](https://github.com/OpenFn/Lightning/issues/962)
- Reimplement skipped WorkflowLive.IndexTest test
  [#964](https://github.com/OpenFn/Lightning/issues/964)
- Show GitHub installation ID and repo link to help setup/debugging for version
  control [1059](https://github.com/OpenFn/Lightning/issues/1059)

### Fixed

- Fixed issue where job names were being incorrectly hyphenated during
  project.yaml export [#1050](https://github.com/OpenFn/Lightning/issues/1050)
- Allows the demo script to set a project id during creation to help with cli
  deploy/pull/Github integration testing.
- Fixed demo project_repo_connection failing after nightly demo resets
  [1058](https://github.com/OpenFn/Lightning/issues/1058)
- Fixed an issue where the monaco suggestion tooltip was offset from the main
  editor [1030](https://github.com/OpenFn/Lightning/issues/1030)

## [v0.7.3] - 2023-08-15

### Changed

- Version control in project settings is now named Export your project
  [#1015](https://github.com/OpenFn/Lightning/issues/1015)

### Fixed

- Tooltip for credential select in Job Edit form is cut off
  [#972](https://github.com/OpenFn/Lightning/issues/972)
- Dataclip type and state assembly notice for creating new dataclip dropped
  during refactor [#975](https://github.com/OpenFn/Lightning/issues/975)

## [v0.7.2] - 2023-08-10

### Changed

- NodeJs security patch [1009](https://github.com/OpenFn/Lightning/pull/1009)

### Fixed

## [v0.7.1] - 2023-08-04

### Fixed

- Fixed flickery icons on new workflow job creation.

## [v0.7.0] - 2023-08-04

### Added

- Project owners can require MFA for their users
  [892](https://github.com/OpenFn/Lightning/issues/892)

### Changed

- Moved to Elixir 1.15 and Erlang 26.0.2 to sort our an annoying ElixirLS issue
  that was slowing down our engineers.
- Update Debian base to use bookworm (Debian 12) for our Docker images
- Change new credential modal to take up less space on the screen
  [#931](https://github.com/OpenFn/Lightning/issues/931)
- Placeholder nodes are now purely handled client-side

### Fixed

- Fix issue creating a new credential from the Job editor where the new
  credential was not being set on the job.
  [#951](https://github.com/OpenFn/Lightning/issues/951)
- Fix issue where checking a credential type radio button shows as unchecked on
  first click. [#976](https://github.com/OpenFn/Lightning/issues/976)
- Return the pre-filled workflow names
  [#971](https://github.com/OpenFn/Lightning/issues/971)
- Fix version reporting and external reset_demo() call via
  Application.spec()[#1010](https://github.com/OpenFn/Lightning/issues/1010)
- Fixed issue where entering a placeholder name through the form would result an
  in unsaveable workflow
  [#1001](https://github.com/OpenFn/Lightning/issues/1001)
- Ensure the DownloadController checks for authentication and authorisation.

## [v0.7.0-pre5] - 2023-07-28

### Changed

- Unless otherwise specified, only show work orders with activity in last 14
  days [#968](https://github.com/OpenFn/Lightning/issues/968)

## [v0.7.0-pre4] - 2023-07-27

### Changed

- Don't add cast fragments if the search_term is nil
  [#968](https://github.com/OpenFn/Lightning/issues/968)

## [v0.7.0-pre3] - 2023-07-26

### Fixed

- Fixed an issue with newly created edges that prevented downstream jobs
  [977](https://github.com/OpenFn/Lightning/issues/977)

## [v0.7.0-pre2] - 2023-07-26

Note that this is a pre-release with a couple of known bugs that are tracked in
the Nodes and Edges [epic](https://github.com/OpenFn/Lightning/issues/793).

### Added

- Added ability for a user to enable MFA on their account; using 2FA apps like
  Authy, Google Authenticator etc
  [#890](https://github.com/OpenFn/Lightning/issues/890)
- Write/run sql script to convert triggers
  [#875](https://github.com/OpenFn/Lightning/issues/875)
- Export projects as `.yaml` via UI
  [#249](https://github.com/OpenFn/Lightning/issues/249)

### Changed

- In `v0.7.0` we change the underlying workflow building and execution
  infrastructure to align with a standard "nodes and edges" design for directed
  acyclic graphs (DAGs). Make sure to run the migrations!
  [793](https://github.com/OpenFn/Lightning/issues/793)

### Fixed

- Propagate url pushState/changes to Workflow Diagram selection
  [#944](https://github.com/OpenFn/Lightning/issues/944)
- Fix issue when deleting nodes from the workflow editor
  [#830](https://github.com/OpenFn/Lightning/issues/830)
- Fix issue when clicking a trigger on a new/unsaved workflow
  [#954](https://github.com/OpenFn/Lightning/issues/954)

## [0.6.7] - 2023-07-13

### Added

- Add feature to bulk rerun work orders from a specific step in their workflow;
  e.g., "rerun these 50 work orders, starting each at step 4."
  [#906](https://github.com/OpenFn/Lightning/pull/906)

### Fixed

- Oban exception: "value too long" when log lines are longer than 255 chars
  [#929](https://github.com/OpenFn/Lightning/issues/929)

## [0.6.6] - 2023-06-30

### Added

- Add public API token to the demo site setup script
- Check and renew OAuth credentials when running a job
  [#646](https://github.com/OpenFn/Lightning/issues/646)

### Fixed

- Remove google sheets from adaptors list until supporting oauth flow
  [#792](https://github.com/OpenFn/Lightning/issues/792)
- Remove duplicate google sheets adaptor display on credential type picklist
  [#663](https://github.com/OpenFn/Lightning/issues/663)
- Fix demo setup script for calling from outside the app on Kubernetes
  deployments [#917](https://github.com/OpenFn/Lightning/issues/917)

## [0.6.5] - 2023-06-22

### Added

- Ability to rerun work orders from start by selecting one of more of them from
  the History page and clicking the "Rerun" button.
  [#659](https://github.com/OpenFn/Lightning/issues/659)

### Fixed

- Example runs for demo incorrect
  [#856](https://github.com/OpenFn/Lightning/issues/856)

## [0.6.3] - 2023-06-15

### Fixed

- Prevent saving null log lines to the database, fix issue with run display
  [#866](https://github.com/OpenFn/Lightning/issues/866)

## [0.6.2] - 2023-06-09

### Fixed

- Fixed viewer permissions for delete workflow

- Fixed bug with workflow cards
  [#859](https://github.com/OpenFn/Lightning/issues/859)

## [0.6.1] - 2023-06-08

### Fixed

- Fixed bug with run logs [#864](https://github.com/OpenFn/Lightning/issues/864)

- Correctly stagger demo runs to maintain order
  [#856](https://github.com/OpenFn/Lightning/issues/856)
- Remove `Timex` use from `SetupUtils` in favor of `DateTime` to fix issue when
  calling it in escript.

## [0.6.0]- 2023-04-12

### Added

- Create sample runs when generating sample workflow
  [#821](https://github.com/OpenFn/Lightning/issues/821)
- Added a provisioning api for creating and updating projects and their
  workflows See: [PROVISIONING.md](./PROVISIONING.md)
  [#641](https://github.com/OpenFn/Lightning/issues/641)
- Add ability for a `superuser` to schedule deletion, cancel deletion, and
  delete projects [#757](https://github.com/OpenFn/Lightning/issues/757)
- Add ability for a `project owner` to schedule deletion, cancel deletion, and
  delete projects [#746](https://github.com/OpenFn/Lightning/issues/746)

### Changed

- Ability to store run log lines as rows in a separate table
  [#514](https://github.com/OpenFn/Lightning/issues/514)

### Fixed

- Incorrect project digest queries
  [#768](https://github.com/OpenFn/Lightning/issues/768)]
- Fix issue when purging deleted users
  [#747](https://github.com/OpenFn/Lightning/issues/747)
- Generate a random name for Workflows when creating one via the UI.
  [#828](https://github.com/OpenFn/Lightning/issues/828)
- Handle error when deleting a job with runs.
  [#814](https://github.com/OpenFn/Lightning/issues/814)

## [0.5.2]

### Added

- Add `workflow_edges` table in preparation for new workflow editor
  implementation [#794](https://github.com/OpenFn/Lightning/issues/794)
- Stamped `credential_id` on run directly for easier auditing of the history
  interface. Admins can now see which credential was used to run a run.
  [#800](https://github.com/OpenFn/Lightning/issues/800)
- Better errors when using magic functions: "no magic yet" and "check
  credential" [#812](https://github.com/OpenFn/Lightning/issues/812)

### Changed

- The `delete-project` function now delete all associated activities
  [#759](https://github.com/OpenFn/Lightning/issues/759)

### Fixed

## [0.5.1] - 2023-04-12

### Added

- Added ability to create and revoke personal API tokens
  [#147](https://github.com/OpenFn/Lightning/issues/147)
- Add `last-used at` to API tokens
  [#722](https://github.com/OpenFn/Lightning/issues/722)
- Improved "save" for job builder; users can now press `Ctrl + S` or `⌘ + S` to
  save new or updated jobs job panel will _not_ close. (Click elsewhere in the
  canvas or click the "Close" button to close.)
  [#568](https://github.com/OpenFn/Lightning/issues/568)
- Add filtered search params to the history page URL
  [#660](https://github.com/OpenFn/Lightning/issues/660)

### Changed

- The secret scrubber now ignores booleans
  [690](https://github.com/OpenFn/Lightning/issues/690)

### Fixed

- The secret scrubber now properly handles integer secrets from credentials
  [690](https://github.com/OpenFn/Lightning/issues/690)
- Updated describe-package dependency, fixing sparkles in adaptor-docs
  [657](https://github.com/OpenFn/Lightning/issues/657)
- Clicks on the workflow canvas were not lining up with the nodes users clicked
  on; they are now [733](https://github.com/OpenFn/Lightning/issues/733)
- Job panel behaves better when collapsed
  [774](https://github.com/OpenFn/Lightning/issues/774)

## [0.5.0] - 2023-04-03

### Added

- Magic functions that fetch real metadata from connected systems via
  `credentials` and suggest completions in the job builder (e.g., pressing
  `control-space` when setting the `orgUnit` attribute for a DHIS2 create
  operation will pull the _actual_ list of orgUnits with human readable labels
  and fill in their orgUnit codes upon
  enter.)[670](https://github.com/OpenFn/Lightning/issues/670)
- A "metadata explorer" to browse actual system metadata for connected
  instances. [658](https://github.com/OpenFn/Lightning/issues/658)
- Resizable job builder panel for the main canvas/workflow view.
  [681](https://github.com/OpenFn/Lightning/issues/681)

### Changed

- Display timezone for cron schedule—it is always UTC.
  [#716](https://github.com/OpenFn/Lightning/issues/716)
- Instance administrators can now configure the interval between when a project
  owner or user requests deletion and when these records are purged from the
  database. It defaults to 7, but by providing a `PURGE_DELETED_AFTER_DAYS`
  environment variable the grace period can be altered. Note that setting this
  variable to `0` will make automatic purging _never_ occur but will still make
  "deleted" projects and users unavailable. This has been requested by certain
  organizations that must retain audit logs in a Lightning instance.
  [758](https://github.com/OpenFn/Lightning/issues/758)

### Fixed

- Locked CLI version to `@openfn/cli@0.0.35`.
  [#761](https://github.com/OpenFn/Lightning/issues/761)

## [0.4.8] - 2023-03-29

### Added

- Added a test harness for monitoring critical parts of the app using Telemetry
  [#654](https://github.com/OpenFn/Lightning/issues/654)

### Changed

- Set log level to `info` for runs. Most of the `debug` logging is useful for
  the CLI, but not for Lightning. In the future the log level will be
  configurable at instance > project > job level by the `superuser` and any
  project `admin`.
- Renamed license file so that automagic github icon is less confusing

### Fixed

- Broken links in failure alert email
  [#732](https://github.com/OpenFn/Lightning/issues/732)
- Registration Submission on app.openfn.org shows internal server error in
  browser [#686](https://github.com/OpenFn/Lightning/issues/686)
- Run the correct runtime install mix task in `Dockerfile-dev`
  [#541](https://github.com/OpenFn/Lightning/issues/541)
- Users not disabled when scheduled for deletion
  [#719](https://github.com/OpenFn/Lightning/issues/719)

## [0.4.6] - 2023-03-23

### Added

- Implement roles and permissions across entire app
  [#645](https://github.com/OpenFn/Lightning/issues/645)
- Fix webhook URL
  (`https://<<HOST_URL>>/i/cae544ab-03dc-4ccc-a09c-fb4edb255d7a`) for the
  OpenHIE demo workflow [448](https://github.com/OpenFn/Lightning/issues/448)
- Phoenix Storybook for improved component development
- Load test for webhook endpoint performance
  [#645](https://github.com/OpenFn/Lightning/issues/634)
- Notify user via email when they're added to a project
  [#306](https://github.com/OpenFn/Lightning/issues/306)
- Added notify user via email when their account is created
  [#307](https://github.com/OpenFn/Lightning/issues/307)

### Changed

- Improved errors when decoding encryption keys for use with Cloak.
  [#684](https://github.com/OpenFn/Lightning/issues/684)
- Allow users to run ANY job with a custom input.
  [#629](https://github.com/OpenFn/Lightning/issues/629)

### Fixed

- Ensure JSON schema form inputs are in the same order as they are written in
  the schema [#685](https://github.com/OpenFn/Lightning/issues/685)

## [0.4.4] - 2023-03-10

### Added

- Users can receive a digest email reporting on a specified project.
  [#638](https://github.com/OpenFn/Lightning/issues/638)
  [#585](https://github.com/OpenFn/Lightning/issues/585)

## [0.4.3] - 2023-03-06

### Added

- Tooltips on Job Builder panel
  [#650](https://github.com/OpenFn/Lightning/issues/650)

### Changed

- Upgraded to Phoenix 1.7 (3945856)

### Fixed

- Issue with FailureAlerter configuration missing in `prod` mode.

## [0.4.2] - 2023-02-24

### Added

- A user can change their own email
  [#247](https://github.com/OpenFn/Lightning/issues/247)
- Added a `SCHEMAS_PATH` environment variable to override the default folder
  location for credential schemas
  [#604](https://github.com/OpenFn/Lightning/issues/604)
- Added the ability to configure Google Sheets credentials
  [#536](https://github.com/OpenFn/Lightning/issues/536)
- Function to import a project
  [#574](https://github.com/OpenFn/Lightning/issues/574)

### Changed

- Users cannot register if they have not selected the terms and conditions
  [#531](https://github.com/OpenFn/Lightning/issues/531)

### Fixed

- Jobs panel slow for first open after restart
  [#567](https://github.com/OpenFn/Lightning/issues/567)

## [0.4.0] - 2023-02-08

### Added

- Added a Delete job button in Inspector
- Filter workflow runs by text/value in run logs or input body
- Drop "configuration" key from Run output dataclips after completion
- Ability to 'rerun' a run from the Run list
- Attempts and Runs update themselves in the Runs list
- Configure a project and workflow for a new registering user
- Run a job with a custom input
- Added plausible analytics
- Allow user to click on Webhook Trigger Node to copy webhook URL on workflow
  diagram
- Allow any user to delete a credential that they own
- Create any credential through a form except for OAuth
- Refit all diagram nodes on browser and container resize
- Enable distributed Erlang, allowing any number of redundant Lightning nodes to
  communicate with each other.
- Users can set up realtime alerts for a project

### Changed

- Better code-assist and intelliense in the Job Editor
- Updated @openfn/workflow-diagram to 0.4.0
- Make plus button part of job nodes in Workflow Diagram
- Updated @openfn/adaptor-docs to 0.0.5
- Updated @openfn/describe-package to 0.0.10
- Create an follow a manual Run from the Job Inspector
- View all workflows in a project on the workflows index page
- Move @openfn/workflow-diagram into the application, the NPM module is now
  deprecated.
- Remove workflow name from first node
- Move the used parts of `@openfn/engine` into the application.
- [BREAKING CHANGE] Ported `mix openfn.install.runtime` into application, use
  `mix lightning.install_runtime`.
- [BREAKING CHANGE] Introduced `@openfn/cli` as the new runtime for Jobs
- Rename a workflow through the page heading
- Hide the dataclips tab for beta
- Make adaptor default to common@latest
- Remove jobs list page
- Better error handling in the docs panel
- Disable credential ownership transfer in dev and prod environments
- Add project settings page
- Change Work Order filters to apply to the aggregate state of the work order
  and not the run directly
- Enable jobs by default
- Set log level to info
- Add Beta checkbox to register page
- User roles and permissions

### Fixed

- Don't consider disabled jobs when calculating subsequent runs
- Fixed overflow on Job Editor Tooltips
- Fixed auto-scroll when adding a new snippet in the Job Editor
- Fixed common operation typings in Job Editor

## [0.3.1] - 2022-11-22

### Fixed

- Fixed bug that tried to execute HTML scripts in dataclips
- Fixed bug that prevented work orders from displaying in the order of their
  last run, descending.
- Remove alerts after set timeout or close

## [0.3.0] - 2022-11-21

### Added

- Add seed data for demo site
- Create adaptor credentials through a form
- Configure cron expressions through a form
- View runs grouped by work orders and attempts
- Run an existing Job with any dataclip uuid from the Job form

### Changed

- Redirect users to projects list page when they click on Admin Settings menu
- Move job, project, input and output Dataclips to Run table
- Reverse the relationship between Jobs and Triggers. Triggers now can exist on
  their own; setting the stage for branching and merging workflows
- Updated Elixir and frontend dependencies
- [BREAKING CHANGE] Pipeline now uses Work Orders, previous data is not
  compatible.
- Runs, Dataclips and Attempts now all correctly use `usec` resolution
  timestamps.
- Upgraded LiveView to 0.18.0
- Upgraded Elixir to 1.14.1 and OTP 25
- Workflow Job editor now behaves like a panel
- Split JobLive.InspectorFormComponent into different plug-able subcomponents
- Ensure new jobs with cron triggers receive a default frequency
- Webhooks are now referenced by the trigger id instead of job id.
- Filter runs by status
- Filter runs by workflow
- Filter runs by date
- View a job run from the runs history
- View latest matching inputs to run a job with

## [0.2.0] - 2022-09-12

### Changed

- [BREAKING CHANGE] Add `Workflow` model, Jobs now belong to a Workflow This is
  a breaking change to the schema.
- Use Node.js 18, soon to be in LTS.
- Visualize success/fail triggers in workflow diagram.
- Move WorkflowDiagram related actions from DashboardLive into WorkflowLive
- Move WorkflowDiagram component into liveview, so that we can subscribe to
  channels (i.e. updating of the diagram when someone changes something).
- Integrate `@openfn/workflow-diagram@0.0.8` and use the new Store interface for
  updating it.
- Remove `component_mounted` event from WorkflowDiagram hook, using a
  MutationObserver and a Base64 encoded JSON payload.
- Fixed an issue where the compiler component would try and load a 'nothing
  adaptor', added a condition to check an adaptor is actually selected.
- Removed previous Workflow CTE queries, replaced by the introduction of the
  Workflow model, see
  (https://github.com/OpenFn/Lightning/blob/53da6883483e7d8d078783f348da327d1dd72d20/lib/lightning/workflows.ex#L111-L119).

## [0.1.13] - 2022-08-29

### Added

- Allow administrators to configure OIDC providers for authentication (note that
  this is just for authenticating, not yet for creating new accounts via OIDC)
- Add Monaco editor to the step/job panel
- Allow users to delete their own accounts. Schedule their user and credentials
  data for deletion when they do.
- Allow superusers to delete a user account. Schedule the user's credentials and
  user data for deletion when they do.
- If a user is scheduled for deletion, disable their account and prevent them
  from logging in.
- The 'User profile' and 'Credentials' page now have a sidebar menu

### Changed

- Project users now have one of the following roles: viewer, editor, admin,
  owner
- Users only have the following roles: user, superuser

## [0.1.12] - 2022-08-15

### Added

- Transfer credential ownership to another user.
- Create credentials via a form interface\*
- Show "projects with access" in credentials list view.
- Show job in runs list and run view.
- Added roles and permissions to workflows and history page
  [#645](https://github.com/OpenFn/Lightning/issues/645)

\*The form is defined by a JSON schema provided by an adaptor, in most cases:
e.g., `language-dhis2` provides a single schema which defines the required
attributes for `state.configuration`, while `language-common` provides multiple
credential schemas like "oauth" or "basic auth" which define attributes for
`state.configuration` and which might be used by lots of different jobs.)

### Fixed

- User menu (top right) appears on top of all other components.
- User profile screen integrated with the rest of the liveview app.

## [0.1.11] - 2022-08-05

### Fixed

- Fixed logging in Runner when `:debug` log level used; note that this caused
  crashes in Oban

## [0.1.10] - 2022-08-05

### Added

- Credential auditing
- Build/version information display for easier debugging

### Fixed

- Fixed a bug that enqueued cron-triggered jobs even when they were disabled

## [0.1.9] - 2022-07-27

### Added

- Navigate to user profile or credentials page and log out through the user icon
  dropdown
- Create and edit dataclips
- Add a production tag to credentials
- View a dropdown of operations and their description for the language-common
  `v2.0.0-rc2` adaptor (this pattern to be rolled out across adaptors)

### Changed

- Navigate between projects through a project picker on the navbar

### Fixed

- Run Lightning with docker

### Security

- Sensitive credential values are scrubbed from run logs
- All credentials are encrypted at REST

## [0.1.7] - 2022-06-24

### Added

- Run a job with a cron trigger
- Queue jobs via Oban/Postgres
- Edit jobs via the workflow canvas

## [0.1.6] - 2022-06-07

### Added

- Register, log in and log out of an account
- Allow superusers and admin users to create projects
- Allow admin users to create or disable a user’s account
- Allow superusers for local deployments to create users and give them access to
  project spaces

- Create and edit a job with a webhook, flow/fail or cron trigger
- Create and edit credentials for a job
- Copy a job's webhook URL
- View all workflows in a project visually
- Deploy lightning locally with Docker

- Enable a job to automatically process incoming requests
- Run a job with a webhook or flow/fail trigger
- View job runs along with their logs, exit code, start and end time
- View data clips that have initiated job runs (http requests for webhooks, run
  results)<|MERGE_RESOLUTION|>--- conflicted
+++ resolved
@@ -21,6 +21,9 @@
 
 ### Fixed
 
+- Fix issues loading suggestions for code-assist
+  [#2662](https://github.com/OpenFn/lightning/pull/2662)
+
 ## [v2.10.0-rc.2] - 2024-11-12
 
 ### Added
@@ -40,15 +43,10 @@
 
 - Fix LiveView crash when pressing "esc" on inspector
   [#2622](https://github.com/OpenFn/lightning/issues/2622)
-<<<<<<< HEAD
-- Fix issues loading suggestions for code-assist
-  [#2662](https://github.com/OpenFn/lightning/pull/2662)
-=======
 - Delete project data in batches to avoid timeouts in the db connection
   [#2632](https://github.com/OpenFn/lightning/issues/2632)
 - Fix MetadataService crashing when errors are encountered
   [#2659](https://github.com/OpenFn/lightning/issues/2659)
->>>>>>> ea22bb9f
 
 ## [v2.10.0-rc.1] - 2024-11-08
 

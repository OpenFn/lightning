# Changelog

All notable changes to this project will be documented in this file.

- `Added` for new features.
- `Changed` for changes in existing functionality.
- `Deprecated` for soon-to-be removed features.
- `Removed` for now removed features.
- `Fixed` for any bug fixes.
- `Security` in case of vulnerabilities.

The format is based on [Keep a Changelog](https://keepachangelog.com/en/1.0.0/),
and this project adheres to
[Semantic Versioning](https://semver.org/spec/v2.0.0.html).

## [Unreleased]

### Added

<<<<<<< HEAD
- Enabled displaying full workflow name when hovering workflow name in the
  workflows list page [#2894](https://github.com/OpenFn/lightning/issues/2894)
- Enabled clickable rows in the workflows list page
  [#3047](https://github.com/OpenFn/lightning/issues/3047)
- Added sorting & filtering workflows
  [#3046](https://github.com/OpenFn/lightning/issues/3046)
=======
- Add helper function to create latest snapshot
  [#3099](https://github.com/OpenFn/lightning/issues/3099)
>>>>>>> 84930b44
- Restart the credential setup from selecting the credential type
  [#2284](https://github.com/OpenFn/lightning/issues/2284)
- Enable Support User and adds audit trail for MFA.
  [#3072](https://github.com/OpenFn/lightning/issues/3072)
- Make provision for the inclusion of 'external' metrics.
  [#3096] (https://github.com/OpenFn/lightning/issues/3096])
- Introduce 'seeding' of PromEx event metrics
  [#3096] (https://github.com/OpenFn/lightning/issues/3096])

### Changed

- Adjusted flash messages
- Updated dependencies [#3086](https://github.com/OpenFn/lightning/pull/3086):
  - `phoenix` from 1.7.20 to 1.7.21
  - `phoenix_live_view` from 1.0.5 to 1.0.9
  - `petal_components` from 2.9.0 to 3.0.1

### Fixed

## [v2.11.2] - 2025-04-10

### Added

- Remove Credentials for Collaborators Removed from a Project
  [#2942](https://github.com/OpenFn/lightning/issues/2942)
- Enable Credential Transfer In Projects Credentials Table
  [#2978](https://github.com/OpenFn/lightning/issues/2978)
- Allow possibility to inject components for implementing GDPR compliance
  [PR#3056](https://github.com/OpenFn/lightning/pull/3056)
- Change edge color in the workflow when there is an error
  [#2999](https://github.com/OpenFn/lightning/issues/2999)
- Allow users to view and copy their workflow as a code
  [#3016](https://github.com/OpenFn/lightning/issues/3016)

### Changed

- Stagger cleanup crons in the hopes that it reduces the imapct on the database.
  [#3061](https://github.com/OpenFn/lightning/issues/3061)
- Default to latest specific version instead of @latest when selecting adaptors
  [#2843](https://github.com/OpenFn/lightning/issues/2843)
- Remove OpenTelemetry suport as it is not currently in use
  [#3081](https://github.com/OpenFn/lightning/issues/3081)

## [v2.11.1] - 2025-04-03

### Added

- Fix putting project credentials on a new credential
  [#2993](https://github.com/OpenFn/lightning/issues/2993)
- Allow users to book for demo sessions
  [PR#3035](https://github.com/OpenFn/lightning/pull/3035)
- Allow workflow and project concurrency progress windows
  [#2995](https://github.com/OpenFn/lightning/issues/2995)

### Changed

- Update flash message to contain link to github actions after save & sync
  [#2989](https://github.com/OpenFn/lightning/issues/2989)
- Added alphabetical sort to credential and Oauth2 client lists.
  [#2994](https://github.com/OpenFn/lightning/issues/2994)
- Update Phoenix LiveView to 1.0.5, Petal Components to 2.9.0 and TailwindCSS to
  v4 [#3033](https://github.com/OpenFn/lightning/pull/3033)

### Fixed

- Fixes to some issues with code-complete in the editor
  [#3052](https://github.com/OpenFn/lightning/pull/3052)

## [v2.11.0] - 2025-03-19

### Added

- Update Collections admin UI storage counter after deleting all
  [#2986](https://github.com/OpenFn/lightning/issues/2986)
- Refactor OAuth credentials to reuse existing refresh tokens for same scopes
  [#2908](https://github.com/OpenFn/lightning/issues/2908) \
  ⚠️️ Please note that you will need to migrate your existing OAuth credentials.
  To do that run the following command: `mix run priv/repo/migrate_oauth_credentials.exs`
  for local setup or `docker exec -it <lightning_container_name> /app/bin/lightning eval "Lightning.Credentials.OauthMigration.run()"`
  for production environments.

### Changed

- Changed the way Monaco workers are loaded, using ESM modules instead.
- Do not include `v` param in workflow links when it is latest
  [#2941](https://github.com/OpenFn/lightning/issues/2941)
- Use dropdown instead of modal for the log level filter
  [#2980](https://github.com/OpenFn/lightning/issues/2980)
- Upgrade esbuild to 0.25.0
  [#2962](https://github.com/OpenFn/lightning/issues/2962)

### Fixed

- Fix broken highlighter for selected step in the log viewer
  [#2980](https://github.com/OpenFn/lightning/issues/2980)
- Don't delete latest snapshot when deleting unused snaphots in workorders
  [#2996](https://github.com/OpenFn/lightning/issues/2996)
- Don't allow users to disable edges coming from a trigger
  [#3008](https://github.com/OpenFn/lightning/issues/3008)

## [v2.10.16] - 2025-02-28

### Added

- Disable jobs with non retriable steps
  [#2925](https://github.com/OpenFn/lightning/issues/2925)

### Fixed

- Fix toggle button not visually disabled
  [#2976](https://github.com/OpenFn/lightning/issues/2976)
- Dont clear dataclip input when user saves workflow
  [#2944](https://github.com/OpenFn/lightning/issues/2944)

## [v2.10.16-pre.0] - 2025-02-26

### Added

- Allow the billing app to schedule project deletion
  [#2972](https://github.com/OpenFn/lightning/issues/2972)
- Enable project level concurrency limit
  [#2906](https://github.com/OpenFn/lightning/issues/2906)
- Transfer credentials ownership to a project collaborator
  [#2820](https://github.com/OpenFn/lightning/issues/2820)
- Delete unused snapshots on workorders retention cleanup
  [#1832](https://github.com/OpenFn/lightning/issues/1832)
- Allow users to configure their preferred log levels
  [#2206](https://github.com/OpenFn/lightning/issues/2206)
- Allow project admins and owners to disable `console.log()` in jobs
  [#2205](https://github.com/OpenFn/lightning/issues/2205)

### Changed

- Bumped CI NodeJS and Postgres versions to 22.12.0 and 17.3 respectively
  [#2938](https://github.com/OpenFn/lightning/pull/2938)

### Fixed

- Creating a dataclip fails on indexing when it's too large
  [#2682](https://github.com/OpenFn/lightning/issues/2682)

## [v2.10.15] - 2025-02-14

### Changed

- Allow empty/blank log lines from the worker/jobs
  [#2914](https://github.com/OpenFn/lightning/issues/2914)
- Only allow `owner` and `admin` users to manage collections
  [#2923](https://github.com/OpenFn/lightning/issues/2923)

### Fixed

- Fixed issue where we failed to send failure alerts via email when runs were
  "lost". [#2921](https://github.com/OpenFn/lightning/issues/2921)

## [v2.10.14] - 2025-02-06

### Added

- Extend provisioner to support collections
  [#2830](https://github.com/OpenFn/lightning/issues/2830)
- Add collection limiter in the provisioner
  [PR#2910](https://github.com/OpenFn/lightning/pull/2910)
- Adds project name to failure alert email
  [#2884](https://github.com/OpenFn/lightning/pull/2884)
- Allow project users to manage collections
  [#2838](https://github.com/OpenFn/lightning/issues/2838)
- Allow limiting Collection create, put and put_all
  [#2853](https://github.com/OpenFn/lightning/issues/2853)

### Changed

- Makes the whole project row in the projects table clickable.
  [#2889](https://github.com/OpenFn/lightning/pull/2889)
- Standardizes date formats to YYYY-MM-DD
  [#2884](https://github.com/OpenFn/lightning/pull/2884)

### Fixed

- Allow ordering of Plug Injection
  [#2903](https://github.com/OpenFn/lightning/issues/2903)
- Removed empty first line in job editor helper text
  [#2887](https://github.com/OpenFn/lightning/pull/2887)
- Standardizes sort order arrows (all now show the direction of sort, rather
  than the direction they would sort if toggled)
  [#2423](https://github.com/OpenFn/lightning/issues/2423)
- Project combobox is populated when viewing MFA backup codes.
  [#2870](https://github.com/OpenFn/lightning/issues/2870)
- Allow JobEditor metrics to be tracked when the version of the workflow being
  viewed is not the latest version.
  [#2891](https://github.com/OpenFn/lightning/issues/2891)

## [v2.10.13] - 2025-01-29

### Added

- Add support for local adaptors. This can be enabled via `LOCAL_ADAPTORS=true`
  and path specified via `OPENFN_ADAPTORS_REPO=./path/to/repo/`
  [#905](https://github.com/OpenFn/lightning/issues/905)
- Add component injection for AI responses feedback
  [#2495](https://github.com/OpenFn/lightning/issues/2495)
- Audit the provisioning of projects via the API
  [#2718](https://github.com/OpenFn/lightning/issues/2718)
- Track Collections storage usage based on items key and value sizes
  [#2853](https://github.com/OpenFn/lightning/issues/2853)
- Temporary instrumentation for JobEditor to help identify performance issues.
  [#2617](https://github.com/OpenFn/lightning/issues/2617)
- Indexes to foreign keys on `workflow_edges` and `steps` tables to try and
  alleviate slow loading of the job editor.
  [#2617](https://github.com/OpenFn/lightning/issues/2617)
- Remove `Snapshot.get_or_create_latest_for`.
  [#2703](https://github.com/OpenFn/lightning/issues/2703)
- Add temporary events to allow Lightning to log metrics reported by editors.
  [#2617](https://github.com/OpenFn/lightning/issues/2617)
- Audit when workflow deletion is requested.
  [#2727](https://github.com/OpenFn/lightning/issues/2727)

### Changed

- Remove snapshot creation when performing the Github sync - no longer needed
  post-migration. [#2703](https://github.com/OpenFn/lightning/issues/2703)
- Remove some redundant code related to `WorkOrders.create_for`.
  [#2703](https://github.com/OpenFn/lightning/issues/2703)
- Remove use of Snapshot.get_or_create_latest_for from tests.
  [#2703](https://github.com/OpenFn/lightning/issues/2703)
- Bump PostCSS [#2863](https://github.com/OpenFn/lightning/pull/2863)
- Replaced HTTPoison with Tesla in the AdaptorRegistry.
  [#2861](https://github.com/OpenFn/lightning/pull/2861)
- Remove googlesheets, gmail and collections from credential schemas list
  [#2854](https://github.com/OpenFn/lightning/issues/2854)
- Remove ring on save workflow button
  [#2829](https://github.com/OpenFn/lightning/issues/2829)

### Fixed

- Do not send digest emails for projects with no workflows
  [#2688](https://github.com/OpenFn/lightning/issues/2688)
- Fixed navbar items alignment in the workflow builder
  [#2825](https://github.com/OpenFn/lightning/issues/2825)
- PromEx metrics no longer detaching on error
  [#2875](https://github.com/OpenFn/lightning/issues/2875)

## [v2.10.12] - 2025-01-21

### Changed

- PromEx metrics endpoint returns 401 on unauthorized requests.
  [#2823](https://github.com/OpenFn/lightning/issues/2823)
- Allow non-openfn.org users to access AI Assistant
  [#2845](https://github.com/OpenFn/lightning/issues/2845)

## [v2.10.11] - 2025-01-21

### Added

- Add component injection for AI responses feedback
  [#2495](https://github.com/OpenFn/lightning/issues/2495)

### Fixed

- Fix `z-index` for unsaved workflow dot on workflow edit page
  [#2809](https://github.com/OpenFn/lightning/issues/2809)

## [v2.10.10] - 2025-01-15

### Added

- Add workflows API to create, update, get and list.
  [#1887](https://github.com/OpenFn/lightning/issues/1887)
- Show email address of credential owner on project credentials page
  [#2210](https://github.com/OpenFn/lightning/issues/2210)

### Changed

- Configure Monaco to load files from lightning instead of cdn
  [#2786](https://github.com/OpenFn/lightning/issues/2786)

### Fixed

- Fixed Save and Run to always execute jobs with latest changes
  [#2804](https://github.com/OpenFn/lightning/issues/2804)
- Fixed aggressive CSS rule in app.css that made it hard to style menu items
  [#2807](https://github.com/OpenFn/lightning/pull/2807)
- `z-index` broken on unsaved dot on workflow edit page
  [#2809](https://github.com/OpenFn/lightning/issues/2809)
- Fixed an issue in the editor where the Loading Types message displays forever
  while running offline [#2813](https://github.com/OpenFn/lightning/issues/2813)
- Fixed an a small layout issue in the Docs panel when loading the editor
  offline [#2813](https://github.com/OpenFn/lightning/issues/2813)

## [v2.10.9] - 2025-01-09

### Added

- Audit the creation and removal of Github repo connections.
  [#2668](https://github.com/OpenFn/lightning/issues/2668)
- Add save and sync option in the workflow edit page
  [#2707](https://github.com/OpenFn/lightning/issues/2707)

### Changed

- Git-ignore files from mix assets.deploy
  [#2788](https://github.com/OpenFn/lightning/issues/2788)
- Added Claude integration in job chat
  [#2403](https://github.com/OpenFn/lightning/pull/2403)
- OPENAI_API_KEY renamed to AI_ASSISTANT_API_KEY
  [#2403](https://github.com/OpenFn/lightning/pull/2403)
- Remove snapshot creation from WorkOrders, no longer necessary post-migration.
  [#2703](https://github.com/OpenFn/lightning/issues/2703)

## [v2.10.8] - 2024-12-18

### Added

- Add ability to retry or cancel AI Assistant error responses for user messages
  [#2704](https://github.com/OpenFn/lightning/issues/2704)

### Changed

## [v2.10.7] - 2024-12-13 🎂 ❤️ Happy Birthday, Mom!

### Added

- Clear AI assistant's chat input after a message is sent
  [#2781](https://github.com/OpenFn/lightning/issues/2781)
- Allow different rules and action for delete user.
  [#2500](https://github.com/OpenFn/lightning/issues/2500)
- Handle errors from the AI Assistant more gracefully
  [#2474](https://github.com/OpenFn/lightning/issues/2474)

### Changed

- Make the AdaptorRegistry cache path configurable
  [#2780](https://github.com/OpenFn/lightning/issues/2780)

### Fixed

- Delete user modal no longer uses the same id as the underlying user record.
  [#2751](https://github.com/OpenFn/lightning/issues/2751)
- Use workflow activation limiter on index toggle.
  [#2777](https://github.com/OpenFn/lightning/issues/2777)

## [v2.10.6] - 2024-12-10

### Added

- Handle errors from the AI Assistant more gracefully
  [#2741](https://github.com/OpenFn/lightning/issues/2741)

### Changed

- Updated the About the AI Assistant help text
- Make user email verification optional. Defaults to `false`
  [#2755](https://github.com/OpenFn/lightning/issues/2755)
  > ⚠️ The default was behaviour was to always require email verification. Set
  > `REQUIRE_EMAIL_VERIFICATION` to `true` to revert to the old behaviour.
- Enhance AI assistant panel UI
  [#2497](https://github.com/OpenFn/lightning/issues/2497)
- Allow superusers to be created via the user UI.
  [#2719](https://github.com/OpenFn/lightning/issues/2719)

### Fixed

- Fix Priority and Scope Issues in Inspector Key Bindings
  [#2770](https://github.com/OpenFn/lightning/issues/2770)
- Fixed an issue where sometimes adaptor docs won't load in the Inspector
  [#2749](https://github.com/OpenFn/lightning/pull/2749)
- Return a 422 when a duplicate key is sent to the collections post/put_all API
  [#2752](https://github.com/OpenFn/lightning/issues/2752)
- Do not require the user's password when a superuser updates a user.
  [#2757](https://github.com/OpenFn/lightning/issues/2757)

## [v2.10.5] - 2024-12-04

### Added

- Enable Tab Key for Indenting Text in AI Assistant Input Box
  [#2407](https://github.com/OpenFn/lightning/issues/2407)
- Ctrl/Cmd + Enter to Send a Message to the AI Assistant
  [#2406](https://github.com/OpenFn/lightning/issues/2406)
- Add styles to AI chat messages
  [#2484](https://github.com/OpenFn/lightning/issues/2484)
- Auditing when enabling/disabling a workflow
  [#2697](https://github.com/OpenFn/lightning/issues/2697)
- Ability to enable/disable a workflow from the workflow editor
  [#2698](https://github.com/OpenFn/lightning/issues/2698)

### Changed

- Insert all on a collection with the same timestamp
  [#2711](https://github.com/OpenFn/lightning/issues/2711)
- AI Assistant: Show disclaimer once every day per user
  [#2481](https://github.com/OpenFn/lightning/issues/2481)
- AI Assistant: Scroll to new message when it arrives
  [#2409](https://github.com/OpenFn/lightning/issues/2409)
- AI Assistant: Set vertical scrollbar below the session title
  [#2477](https://github.com/OpenFn/lightning/issues/2477)
- AI Assistant: Increase size of input box for easier handling of large inputs
  [#2408](https://github.com/OpenFn/lightning/issues/2408)
- Bumped dependencies
- Extend display of audit events to cater for deletions.
  [#2701](https://github.com/OpenFn/lightning/issues/2701)
- Kafka documentation housekeeping.
  [#2414](https://github.com/OpenFn/lightning/issues/2414)

### Fixed

- Collections controller sending an invalid response body when a item doesn't
  exist [#2733](https://github.com/OpenFn/lightning/issues/2733)
- AI Assistant: Text in the form gets cleared when you change the editor content
  [#2739](https://github.com/OpenFn/lightning/issues/2739)

## [v2.10.4] - 2024-11-22

### Added

- Support dynamic json schema email format validation.
  [#2664](https://github.com/OpenFn/lightning/issues/2664)
- Audit snapshot creation
  [#2601](https://github.com/OpenFn/lightning/issues/2601)
- Allow filtering collection items by updated_before and updated_after.
  [#2693](https://github.com/OpenFn/lightning/issues/2693)
- Add support for SMTP email configuration
  [#2699](https://github.com/OpenFn/lightning/issues/2699) ⚠️️ Please note that
  `EMAIL_ADMIN` defaults to `lightning@example.com` in production environments

### Fixed

- Fix cursor for small limit on collections request
  [#2683](https://github.com/OpenFn/lightning/issues/2683)
- Disable save and run actions on deleted workflows
  [#2170](https://github.com/OpenFn/lightning/issues/2170)
- Distinguish active and inactive sort arrows in projects overview table
  [#2423](https://github.com/OpenFn/lightning/issues/2423)
- Fix show password toggle icon gets flipped after changing the password value
  [#2611](https://github.com/OpenFn/lightning/issues/2611)

## [v2.10.3] - 2024-11-13

### Added

- Disable monaco command palette in Input and Log viewers
  [#2643](https://github.com/OpenFn/lightning/issues/2643)
- Make provision for non-User actors when creating Audit entries.
  [#2601](https://github.com/OpenFn/lightning/issues/2601)

### Fixed

- Superusers can't update users passwords
  [#2621](https://github.com/OpenFn/lightning/issues/2621)
- Attempt to reduce memory consumption when generating UsageTracking reports.
  [#2636](https://github.com/OpenFn/lightning/issues/2636)

## [v2.10.2] - 2024-11-14

### Added

- Audit history exports events
  [#2637](https://github.com/OpenFn/lightning/issues/2637)

### Changed

- Ignore Plug.Conn.InvalidQueryError in Sentry
  [#2672](https://github.com/OpenFn/lightning/issues/2672)
- Add Index to `dataclip_id` on `runs` and `work_orders` tables to speed up
  deletion [PR#2677](https://github.com/OpenFn/lightning/pull/2677)

### Fixed

- Error when the logger receives a boolean
  [#2666](https://github.com/OpenFn/lightning/issues/2666)

## [v2.10.1] - 2024-11-13

### Fixed

- Fix metadata loading as code-assist in the editor
  [#2669](https://github.com/OpenFn/lightning/pull/2669)
- Fix Broken Input Dataclip UI
  [#2670](https://github.com/OpenFn/lightning/pull/2670)

## [v2.10.0] - 2024-11-13

### Changed

- Increase collection items value limit to 1M characters
  [#2661](https://github.com/OpenFn/lightning/pull/2661)

### Fixed

- Fix issues loading suggestions for code-assist
  [#2662](https://github.com/OpenFn/lightning/pull/2662)

## [v2.10.0-rc.2] - 2024-11-12

### Added

- Bootstrap script to help install and configure the Lightning app for
  development [#2654](https://github.com/OpenFn/lightning/pull/2654)

### Changed

- Upgrade dependencies [#2624](https://github.com/OpenFn/lightning/pull/2624)
- Hide the collections and fhir-jembi adaptors from the available adaptors list
  [#2648](https://github.com/OpenFn/lightning/issues/2648)
- Change column name for "Last Activity" to "Last Modified" on Projects list
  [#2593](https://github.com/OpenFn/lightning/issues/2593)

### Fixed

- Fix LiveView crash when pressing "esc" on inspector
  [#2622](https://github.com/OpenFn/lightning/issues/2622)
- Delete project data in batches to avoid timeouts in the db connection
  [#2632](https://github.com/OpenFn/lightning/issues/2632)
- Fix MetadataService crashing when errors are encountered
  [#2659](https://github.com/OpenFn/lightning/issues/2659)

## [v2.10.0-rc.1] - 2024-11-08

### Changed

- Reduce transaction time when fetching collection items by fetching upfront
  [#2645](https://github.com/OpenFn/lightning/issues/2645)

## [v2.10.0-rc.0] - 2024-11-07

### Added

- Adds a UI for managing collections
  [#2567](https://github.com/OpenFn/lightning/issues/2567)
- Introduces collections, a programatic workflow data sharing resource.
  [#2551](https://github.com/OpenFn/lightning/issues/2551)

## [v2.9.15] - 2024-11-06

### Added

- Added some basic editor usage tips to the docs panel
  [#2629](https://github.com/OpenFn/lightning/pull/2629)
- Create audit events when the retention periods for a project's dataclips and
  history are modified. [#2589](https://github.com/OpenFn/lightning/issues/2589)

### Changed

- The Docs panel in the inspector will now be closed by default
  [#2629](https://github.com/OpenFn/lightning/pull/2629)
- JSDoc annotations are removed from code assist descriptions
  [#2629](https://github.com/OpenFn/lightning/pull/2629)
- Show project name during delete confirmation
  [#2634](https://github.com/OpenFn/lightning/pull/2634)

### Fixed

- Fix misaligned margins on collapsed panels in the inspector
  [#2571](https://github.com/OpenFn/lightning/issues/2571)
- Fix sorting directions icons in projects table in the project dashboard page
  [#2631](https://github.com/OpenFn/lightning/pull/2631)
- Fixed an issue where code-completion prompts don't load properly in the
  inspector [#2629](https://github.com/OpenFn/lightning/pull/2629)
- Fixed an issue where namespaces (like http.) don't appear in code assist
  prompts [#2629](https://github.com/OpenFn/lightning/pull/2629)

## [v2.9.14] - 2024-10-31

### Added

- Additional documentation and notification text relating to the importance of
  alternate storage for Kafka triggers.
  [#2614](https://github.com/OpenFn/lightning/issues/2614)
- Add support for run memory limit option
  [#2623](https://github.com/OpenFn/lightning/pull/2623)

### Changed

- Enforcing MFA for a project can be enforced by the usage limiter
  [#2607](https://github.com/OpenFn/lightning/pull/2607)
- Add extensions for limiting retention period
  [#2618](https://github.com/OpenFn/lightning/pull/2618)

## [v2.9.13] - 2024-10-28

### Changed

- Add responsible ai disclaimer to arcade video
  [#2610](https://github.com/OpenFn/lightning/pull/2610)

## [v2.9.12] - 2024-10-25

### Fixed

- Fix editor panel buttons gets out of shape on smaller screens
  [#2278](https://github.com/OpenFn/lightning/issues/2278)
- Do not send empty strings in credential body to the worker
  [#2585](https://github.com/OpenFn/lightning/issues/2585)
- Refactor projects dashboard page and fix bug on last activity column
  [#2593](https://github.com/OpenFn/lightning/issues/2593)

## [v2.9.11] - 2024-10-23

### Added

- Optionally write Kafka messages that can not be persisted to the file system.
  [#2386](https://github.com/OpenFn/lightning/issues/2386)
- Add `MessageRecovery` utility code to restore Kafka messages that were
  pesisted to the file system.
  [#2386](https://github.com/OpenFn/lightning/issues/2386)
- Projects page welcome section: allow users to learn how to use the app thru
  Arcade videos [#2563](https://github.com/OpenFn/lightning/issues/2563)
- Store user preferences in database
  [#2564](https://github.com/OpenFn/lightning/issues/2564)

### Changed

- Allow users to to preview password fields in credential forms
  [#2584](https://github.com/OpenFn/lightning/issues/2584)
- Remove superuser flag for oauth clients creation
  [#2417](https://github.com/OpenFn/lightning/issues/2417)
- Make URL validator more flexible to support URLs with dashes and other cases
  [#2417](https://github.com/OpenFn/lightning/issues/2417)

### Fixed

- Fix retry many workorders when built for job
  [#2597](https://github.com/OpenFn/lightning/issues/2597)
- Do not count deleted workflows in the projects table
  [#2540](https://github.com/OpenFn/lightning/issues/2540)

## [v2.9.10] - 2024-10-16

### Added

- Notify users when a Kafka trigger can not persist a message to the database.
  [#2386](https://github.com/OpenFn/lightning/issues/2386)
- Support `kafka` trigger type in the provisioner
  [#2506](https://github.com/OpenFn/lightning/issues/2506)

### Fixed

- Fix work order retry sorting and avoids loading dataclips
  [#2581](https://github.com/OpenFn/lightning/issues/2581)
- Fix editor panel overlays output panel when scrolled
  [#2291](https://github.com/OpenFn/lightning/issues/2291)

## [v2.9.9] - 2024-10-09

### Changed

- Make project description multiline in project.yaml
  [#2534](https://github.com/OpenFn/lightning/issues/2534)
- Do not track partition timestamps when ingesting Kafka messages.
  [#2531](https://github.com/OpenFn/lightning/issues/2531)
- Always use the `initial_offset_reset_policy` when enabling a Kafka pipeline.
  [#2531](https://github.com/OpenFn/lightning/issues/2531)
- Add plumbing to simulate a persistence failure in a Kafka trigger pipeline.
  [#2386](https://github.com/OpenFn/lightning/issues/2386)

### Fixed

- Fix Oban errors not getting logged in Sentry
  [#2542](https://github.com/OpenFn/lightning/issues/2542)
- Perform data retention purging in batches to avoid timeouts
  [#2528](https://github.com/OpenFn/lightning/issues/2528)
- Fix editor panel title gets pushed away when collapsed
  [#2545](https://github.com/OpenFn/lightning/issues/2545)
- Mark unfinished steps having finished runs as `lost`
  [#2416](https://github.com/OpenFn/lightning/issues/2416)

## [v2.9.8] - 2024-10-03

### Added

- Ability for users to to retry Runs and create manual Work Orders from the job
  inspector #2496 [#2496](https://github.com/OpenFn/lightning/issues/2496)

### Fixed

- Fix panel icons overlays on top title when collapsed
  [#2537](https://github.com/OpenFn/lightning/issues/2537)

## [v2.9.7] - 2024-10-02

### Added

- Enqueues many work orders retries in the same transaction per Oban job.
  [#2363](https://github.com/OpenFn/lightning/issues/2363)
- Added the ability to retry rejected work orders.
  [#2391](https://github.com/OpenFn/lightning/issues/2391)

### Changed

- Notify other present users when the promoted user saves the workflow
  [#2282](https://github.com/OpenFn/lightning/issues/2282)
- User email change: Add debounce on blur to input forms to avoid validation
  after every keystroke [#2365](https://github.com/OpenFn/lightning/issues/2365)

### Fixed

- Use timestamps sent from worker when starting and completing runs
  [#2434](https://github.com/OpenFn/lightning/issues/2434)
- User email change: Add debounce on blur to input forms to avoid validation
  after every keystroke [#2365](https://github.com/OpenFn/lightning/issues/2365)

### Fixed

- User email change: Send notification of change to the old email address and
  confirmation to the new email address
  [#2365](https://github.com/OpenFn/lightning/issues/2365)
- Fixes filters to properly handle the "rejected" status for work orders.
  [#2391](https://github.com/OpenFn/lightning/issues/2391)
- Fix item selection (project / billing account) in the context switcher
  [#2518](https://github.com/OpenFn/lightning/issues/2518)
- Export edge condition expressions as multiline in project spec
  [#2521](https://github.com/OpenFn/lightning/issues/2521)
- Fix line spacing on AI Assistant
  [#2498](https://github.com/OpenFn/lightning/issues/2498)

## [v2.9.6] - 2024-09-23

### Added

### Changed

- Increase minimum password length to 12 in accordance with ASVS 4.0.3
  recommendation V2.1.2 [#2507](https://github.com/OpenFn/lightning/pull/2507)
- Changed the public sandbox (https://demo.openfn.org) setup script to use
  `welcome12345` passwords to comply with a 12-character minimum

### Fixed

- Dataclip selector always shows that the dataclip is wiped even when the job
  wasn't run [#2303](https://github.com/OpenFn/lightning/issues/2303)
- Send run channel errors to sentry
  [#2515](https://github.com/OpenFn/lightning/issues/2515)

## [v2.9.5] - 2024-09-18

### Changed

- Hide export history button when no workorder is rendered in the table
  [#2440](https://github.com/OpenFn/lightning/issues/2440)
- Improve docs for running lightning locally #2499
  [#2499](https://github.com/OpenFn/lightning/pull/2499)

### Fixed

- Fix empty webhook URL when switching workflow trigger type
  [#2050](https://github.com/OpenFn/lightning/issues/2050)
- Add quotes when special YAML characters are present in the exported project
  [#2446](https://github.com/OpenFn/lightning/issues/2446)
- In the AI Assistant, don't open the help page when clicking the Responsible AI
  Link [#2511](https://github.com/OpenFn/lightning/issues/2511)

## [v2.9.4] - 2024-09-16

### Changed

- Responsible AI review of AI Assistant
  [#2478](https://github.com/OpenFn/lightning/pull/2478)
- Improve history export page UI
  [#2442](https://github.com/OpenFn/lightning/issues/2442)
- When selecting a node in the workflow diagram, connected edges will also be
  highlighted [#2396](https://github.com/OpenFn/lightning/issues/2358)

### Fixed

- Fix AI Assitant crashes on a job that is not saved yet
  [#2479](https://github.com/OpenFn/lightning/issues/2479)
- Fix jumpy combobox for scope switcher
  [#2469](https://github.com/OpenFn/lightning/issues/2469)
- Fix console errors when rending edge labels in the workflow diagram
- Fix tooltip on export workorder button
  [#2430](https://github.com/OpenFn/lightning/issues/2430)

## [v2.9.3] - 2024-09-11

### Added

- Add utility module to seed a DB to support query performance analysis.
  [#2441](https://github.com/OpenFn/lightning/issues/2441)

### Changed

- Enhance user profile page to add a section for updating basic information
  [#2470](https://github.com/OpenFn/lightning/pull/2470)
- Upgraded Heroicons to v2.1.5, from v2.0.18
  [#2483](https://github.com/OpenFn/lightning/pull/2483)
- Standardize `link-uuid` style for uuid chips
- Updated PromEx configuration to align with custom Oban naming.
  [#2488](https://github.com/OpenFn/lightning/issues/2488)

## [v2.9.2] - 2024-09-09

### Changed

- Temporarily limit AI to @openfn emails while testing
  [#2482](https://github.com/OpenFn/lightning/pull/2482)

## [v2.9.1] - 2024-09-09

### Fixed

- Provisioner creates invalid snapshots when doing CLI deploy
  [#2461](https://github.com/OpenFn/lightning/issues/2461)
  [#2460](https://github.com/OpenFn/lightning/issues/2460)

  > This is a fix for future Workflow updates that are deployed by the CLI and
  > Github integrations. Unfortunately, there is a high likelihood that your
  > existing snapshots could be incorrect (e.g. missing steps, missing edges).
  > In order to fix this, you will need to manually create new snapshots for
  > each of your workflows. This can be done either by modifying the workflow in
  > the UI and saving it. Or running a command on the running instance:
  >
  > ```elixir
  > alias Lightning.Repo
  > alias Lightning.Workflows.{Workflow, Snapshot}
  >
  > Repo.transaction(fn ->
  >   snapshots =
  >     Repo.all(Workflow)
  >     |> Enum.map(&Workflow.touch/1)
  >     |> Enum.map(&Repo.update!/1)
  >     |> Enum.map(fn workflow ->
  >       {:ok, snapshot} = Snapshot.create(workflow)
  >       snapshot
  >     end)
  >
  >  {:ok, snapshots}
  > end)
  > ```

## [v2.9.0] - 2024-09-06

### Added

- Limit AI queries and hook the increment of AI queries to allow usage limiting.
  [#2438](https://github.com/OpenFn/lightning/pull/2438)
- Persist AI Assistant conversations and enable it for all users
  [#2296](https://github.com/OpenFn/lightning/issues/2296)

### Changed

- Rename `new_table` component to `table`.
  [#2448](https://github.com/OpenFn/lightning/pull/2448)

### Fixed

- Fix `workflow_id` presence in state.json during Github sync
  [#2445](https://github.com/OpenFn/lightning/issues/2445)

## [v2.8.2] - 2024-09-04

### Added

- Change navbar colors depending on scope.
  [#2449](https://github.com/OpenFn/lightning/pull/2449)
- Add support for configurable idle connection timeouts via the `IDLE_TIMEOUT`
  environment variable. [#2443](https://github.com/OpenFn/lightning/issues/2443)

### Changed

- Allow setup_user command to be execute from outside the container with
  `/app/bin/lightning eval Lightning.Setup.setup_user/3`
- Implement a combo-box to make navigating between projects easier
  [#241](https://github.com/OpenFn/lightning/pull/2424)
- Updated vulnerable version of micromatch.
  [#2454](https://github.com/OpenFn/lightning/issues/2454)

## [v2.8.1] - 2024-08-28

### Changed

- Improve run claim query by removing extraneous sorts
  [#2431](https://github.com/OpenFn/lightning/issues/2431)

## [v2.8.0] - 2024-08-27

### Added

- Users are now able to export work orders, runs, steps, logs, and dataclips
  from the History page.
  [#1698](https://github.com/OpenFn/lightning/issues/1698)

### Changed

- Add index over `run_id` and `step_id` in run_steps to improve worker claim
  speed. [#2428](https://github.com/OpenFn/lightning/issues/2428)
- Show Github Error messages as they are to help troubleshooting
  [#2156](https://github.com/OpenFn/lightning/issues/2156)
- Allow `Setup_utils.setup_user` to be used for the initial superuser creation.
- Update to code assist in the Job Editor to import namespaces from adaptors.
  [#2432](https://github.com/OpenFn/lightning/issues/2432)

### Fixed

- Unable to remove/reconnect github app in lightning after uninstalling directly
  from Github [#2168](https://github.com/OpenFn/lightning/issues/2168)
- Github sync buttons available even when usage limiter returns error
  [PR#2390](https://github.com/OpenFn/lightning/pull/2390)
- Fix issue with the persisting of a Kafka message with headers.
  [#2402](https://github.com/OpenFn/lightning/issues/2402)
- Protect against race conditions when updating partition timestamps for a Kafka
  trigger. [#2378](https://github.com/OpenFn/lightning/issues/2378)

## [v2.7.19] - 2024-08-19

### Added

- Pass the user_id param on check usage limits.
  [#2387](https://github.com/OpenFn/lightning/issues/2387)

## [v2.7.18] - 2024-08-17

### Added

- Ensure that all users in an instance have a confirmed email address within 48
  hours [#2389](https://github.com/OpenFn/lightning/issues/2389)

### Changed

- Ensure that all the demo accounts are confirmed by default
  [#2395](https://github.com/OpenFn/lightning/issues/2395)

### Fixed

- Removed all Kafka trigger code that ensured that message sequence is honoured
  for messages with keys. Functionality to ensure that message sequence is
  honoured will be added in the future, but in an abstraction that is a better
  fit for the current Lightning design.
  [#2362](https://github.com/OpenFn/lightning/issues/2362)
- Dropped the `trigger_kafka_messages` table that formed part of the Kafka
  trigger implementation, but which is now obsolete given the removal of the
  code related to message sequence preservation.
  [#2362](https://github.com/OpenFn/lightning/issues/2362)

## [v2.7.17] - 2024-08-14

### Added

- Added an `iex` command to setup a user, an apiToken, and credentials so that
  it's possible to get a fully running lightning instance via external shell
  script. (This is a tricky requirement for a distributed set of local
  deployments) [#2369](https://github.com/OpenFn/lightning/issues/2369) and
  [#2373](https://github.com/OpenFn/lightning/pull/2373)
- Added support for _very basic_ project-credential management (add, associate
  with job) via provisioning API.
  [#2367](https://github.com/OpenFn/lightning/issues/2367)

### Changed

- Enforced uniqueness on credential names _by user_.
  [#2371](https://github.com/OpenFn/lightning/pull/2371)
- Use Swoosh to format User models into recipients
  [#2374](https://github.com/OpenFn/lightning/pull/2374)
- Bump default CLI to `@openfn/cli@1.8.1`

### Fixed

- When a Workflow is deleted, any associated Kafka trigger pipelines will be
  stopped and deleted. [#2379](https://github.com/OpenFn/lightning/issues/2379)

## [v2.7.16] - 2024-08-07

### Fixed

- @ibrahimwickama fixed issue that prevented users from creating new workflows
  if they are running in an `http` environment (rather than `localhost` or
  `https`). [#2365](https://github.com/OpenFn/lightning/pull/2356)

## [v2.7.15] - 2024-08-07

### Changed

- Kafka messages without keys are synchronously converted into a Workorder,
  Dataclip and Run. Messages with keys are stored as TriggerKafkaMessage
  records, however the code needed to process them has been disabled, pending
  removal. [#2351](https://github.com/OpenFn/lightning/issues/2351)

## [v2.7.14] - 2024-08-05

### Changed

- Use standard styles for link, fix home button in breadcrumbs
  [#2354](https://github.com/OpenFn/lightning/pull/2354)

## [v2.7.13] - 2024-08-05

### Changed

- Don't log 406 Not Acceptable errors to Sentry
  [#2350](https://github.com/OpenFn/lightning/issues/2350)

### Fixed

- Correctly handle floats in LogMessage
  [#2348](https://github.com/OpenFn/lightning/issues/2348)

## [v2.7.12] - 2024-07-31

### Changed

- Make root layout configurable
  [#2310](https://github.com/OpenFn/lightning/pull/2310)
- Use snapshots when initiating Github Sync
  [#1827](https://github.com/OpenFn/lightning/issues/1827)
- Move runtime logic into module
  [#2338](https://github.com/OpenFn/lightning/pull/2338)
- Use `AccountHook Extension` to register new users invited in a project
  [#2341](https://github.com/OpenFn/lightning/pull/2341)
- Standardized top bars across the UI with a navigable breadcrumbs interface
  [#2299](https://github.com/OpenFn/lightning/pull/2299)

### Fixed

- Limit frame size of worker socket connections
  [#2339](https://github.com/OpenFn/lightning/issues/2339)
- Limit number of days to 31 in cron trigger dropdown
  [#2331](https://github.com/OpenFn/lightning/issues/2331)

## [v2.7.11] - 2024-07-26

### Added

- Expose more Kafka configuration at instance-level.
  [#2329](https://github.com/OpenFn/lightning/issues/2329)

### Fixed

- Table action css tweaks
  [#2333](https://github.com/OpenFn/lightning/issues/2333)

## [v2.7.10]

### Added

- A rudimentary optimisation for Kafka messages that do not have a key as the
  sequence of these messages can not be guaranteed.
  [#2323](https://github.com/OpenFn/lightning/issues/2323)

### Fixed

- Fix an intermittent bug when trying to intern Kafka offset reset policy.
  [#2327](https://github.com/OpenFn/lightning/issues/2327)

## [v2.7.9] - 2024-07-24

### Changed

- CSS - standardized some more tailwind components
  [PR#2324](https://github.com/OpenFn/lightning/pull/2324)

## [v2.7.8] - 2024-07-24

### Changed

- Enable End to End Integration tests
  [#2187](https://github.com/OpenFn/lightning/issues/2187)
- Make selected Kafka trigger parameters configurable via ENV vars.
  [#2315](https://github.com/OpenFn/lightning/issues/2315)
- Use the Oauth2 `revocation_endpoint` to revoke token access (1) before
  attempting to reauthorize and (2) when users schedule a credential for
  deletion [#2314](https://github.com/OpenFn/lightning/issues/2314)
- Standardized tailwind alerts
  [#2314](https://github.com/OpenFn/lightning/issues/2314)
- Standardized `link` tailwind style (and provided `link-plain`, `link-info`,
  `link-error`, and `link-warning`)
  [#2314](https://github.com/OpenFn/lightning/issues/2314)

### Fixed

- Fix work order URL in failure alerts
  [#2305](https://github.com/OpenFn/lightning/pull/2305)
- Fix error when handling existing encrypted credentials
  [#2316](https://github.com/OpenFn/lightning/issues/2316)
- Fix job editor switches to the snapshot version when body is changed
  [#2306](https://github.com/OpenFn/lightning/issues/2306)
- Fix misaligned "Retry from here" button on inspector page
  [#2308](https://github.com/OpenFn/lightning/issues/2308)

## [v2.7.7] - 2024-07-18

### Added

- Add experimental support for triggers that consume message from a Kafka
  cluster [#1801](https://github.com/OpenFn/lightning/issues/1801)
- Workflows can now specify concurrency, allowing runs to be executed
  syncronously or to a maximum concurrency level. Note that this applies to the
  default FifoRunQueue only.
  [#2022](https://github.com/OpenFn/lightning/issues/2022)
- Invite Non-Registered Users to a Project
  [#2288](https://github.com/OpenFn/lightning/pull/2288)

### Changed

- Make modal close events configurable
  [#2298](https://github.com/OpenFn/lightning/issues/2298)

### Fixed

- Prevent Oauth credentials from being created if they don't have a
  `refresh_token` [#2289](https://github.com/OpenFn/lightning/pull/2289) and
  send more helpful error data back to the worker during token refresh failure
  [#2135](https://github.com/OpenFn/lightning/issues/2135)
- Fix CLI deploy not creating snapshots for workflows
  [#2271](https://github.com/OpenFn/lightning/issues/2271)

## [v2.7.6] - 2024-07-11

### Fixed

- UsageTracking crons are enabled again (if config is enabled)
  [#2276](https://github.com/OpenFn/lightning/issues/2276)
- UsageTracking metrics absorb the fact that a step's job_id may not currently
  exist when counting unique jobs
  [#2279](https://github.com/OpenFn/lightning/issues/2279)
- Adjusted layout and text displayed when preventing simultaneous edits to
  accommodate more screen sizes
  [#2277](https://github.com/OpenFn/lightning/issues/2277)

## [v2.7.5] - 2024-07-10

### Changed

- Prevent two editors from making changes to the same workflow at the same time
  [#1949](https://github.com/OpenFn/lightning/issues/1949)
- Moved the Edge Condition Label field to the top of the form, so it's always
  visible [#2236](https://github.com/OpenFn/lightning/pull/2236)
- Update edge condition labels in the Workflow Diagram to always show the
  condition type icon and the label
  [#2236](https://github.com/OpenFn/lightning/pull/2236)

### Fixed

- Do Not Require Lock Version In URL Parameters
  [#2267](https://github.com/OpenFn/lightning/pull/2267)
- Trim erroneous spaces on user first and last names
  [#2269](https://github.com/OpenFn/lightning/pull/2269)

## [v2.7.4] - 2024-07-06

### Changed

- When the entire log string is a valid JSON object, pretty print it with a
  standard `JSON.stringify(str, null, 2)` but if it's something else then let
  the user do whatever they want (e.g., if you write
  `console.log('some', 'cool', state.data)` we won't mess with it.)
  [#2260](https://github.com/OpenFn/lightning/pull/2260)

### Fixed

- Fixed sticky toggle button for switching between latest version and a snapshot
  of a workflow [#2264](https://github.com/OpenFn/lightning/pull/2264)

## [v2.7.3] - 2024-07-05

### Changed

- Bumped the ws-worker to v1.3

### Fixed

- Fix issue when selecting different steps in RunViewer and the parent liveview
  not being informed [#2253](https://github.com/OpenFn/lightning/issues/2253)
- Stopped inspector from crashing when looking for a step by a run/job
  combination [#2201](https://github.com/OpenFn/lightning/issues/2201)
- Workflow activation only considers new and changed workflows
  [#2237](https://github.com/OpenFn/lightning/pull/2237)

## [v2.7.2] - 2024-07-03

### Changed

- Allow endpoint plugs to be injected at compile time.
  [#2248](https://github.com/OpenFn/lightning/pull/2248)
- All models to use the `public` schema.
  [#2249](https://github.com/OpenFn/lightning/pull/2249)
- In the workflow diagram, smartly update the view when adding new nodes
  [#2174](https://github.com/OpenFn/lightning/issues/2174)
- In the workflow diagram, remove the "autofit" toggle in the control bar

### Fixed

- Remove prompt parameter from the authorization URL parameters for the Generic
  Oauth Clients [#2250](https://github.com/OpenFn/lightning/issues/2250)
- Fixed react key error [#2233](https://github.com/OpenFn/lightning/issues/2233)
- Show common functions in the Docs panel
  [#1733](https://github.com/OpenFn/lightning/issues/1733)

## [v2.7.1] - 2024-07-01

### Changed

- Update email copies [#2213](https://github.com/OpenFn/lightning/issues/2213)

### Fixed

- Fix jumpy cursor in the Job editor.
  [#2229](https://github.com/OpenFn/lightning/issues/2229)
- Rework syncing behaviour to prevent changes getting thrown out on a socket
  reconnect. [#2007](https://github.com/OpenFn/lightning/issues/2007)

## [v2.7.0] - 2024-06-26

### Added

- Use of snapshots for displaying runs and their associated steps in the History
  page. [#1825](https://github.com/OpenFn/lightning/issues/1825)
- Added view-only mode for rendering workflows and runs in the Workflow Canvas
  and the Inspector page using snapshots, with the option to switch between a
  specific snapshot version and the latest version. Edit mode is available when
  displaying the latest version.
  [#1843](https://github.com/OpenFn/lightning/issues/1843)
- Allow users to delete steps sssociated with runs in the Workflow Canvas
  [#2027](https://github.com/OpenFn/lightning/issues/2027)
- Link to adaptor `/src` from inspector.
- Prototype AI Assistant for working with job code.
  [#2193](https://github.com/OpenFn/lightning/issues/2193)

### Changed

- Reverted behaviour on "Rerun from here" to select the Log tab.
  [#2202](https://github.com/OpenFn/lightning/issues/2202)
- Don't allow connections between an orphaned node and a
  Trigger[#2188](https://github.com/OpenFn/lightning/issues/2188)
- Reduce the minimum zoom in the workflow diagram
  [#2214](https://github.com/OpenFn/lightning/issues/2214)

### Fixed

- Fix some adaptor docs not displaying
  [#2019](https://github.com/OpenFn/lightning/issues/2019)
- Fix broken `mix lightning.install_adaptor_icons` task due to addition of Finch
  http client change.

## [v2.6.3] - 2024-06-19

### Changed

- Added a notice on application start about anonymous public impact reporting
  and its importance for the sustainability of
  [Digital Public Goods](https://digitalpublicgoods.net/) and
  [Digital Public Infrastructure](https://www.codevelop.fund/insights-1/what-is-digital-public-infrastructure).
- Increase default `WORKER_MAX_RUN_DURATION_SECONDS` to 300 to match the
  [ws-worker default](https://github.com/OpenFn/kit/blob/main/packages/ws-worker/src/util/cli.ts#L149-L153)
  so if people don't set their timeout via ENV, at least the two match up.

## [v2.6.2] - 2024-06-13

### Fixed

- Fix vanishing Docs panel when Editor panel is collapsed and opened again
  [#2195](https://github.com/OpenFn/lightning/issues/2195)
- Maintain tab when RunViewer remounts/push state drops tab hash
  [#2199](https://github.com/OpenFn/lightning/issues/2199)

## [v2.6.1] - 2024-06-12

### Changed

- Erlang to 26.2.5
- Update debian bookworm from 20240130 to 20240513.
- Return 403s when Provisioning API fails because of usage limits
  [#2182](https://github.com/OpenFn/lightning/pull/2182)
- Update email notification for changing retention period
  [#2066](https://github.com/OpenFn/lightning/issues/2066)
- Return 415s when Webhooks are sent Content-Types what are not supported.
  [#2180](https://github.com/OpenFn/lightning/issues/2180)
- Updated the default step text

### Fixed

- Rewrite TabSelector (now Tabbed) components fixing a number of navigation
  issues [#2051](https://github.com/OpenFn/lightning/issues/2051)

## [v2.6.0] - 2024-06-05

### Added

- Support multiple edges leading to the same step (a.k.a., "drag & drop")
  [#2008](https://github.com/OpenFn/lightning/issues/2008)

### Changed

### Fixed

## [v2.5.5] - 2024-06-05

### Added

- Replace LiveView Log Viewer component with React Monaco
  [#1863](https://github.com/OpenFn/lightning/issues/1863)

### Changed

- Bump default CLI to `@openfn/cli@1.3.2`
- Don't show deprecated adaptor versions in the adaptor version picklist (to be
  followed by some graceful deprecation handling/warning in
  [later work](https://github.com/OpenFn/lightning/issues/2172))
  [#2169](https://github.com/OpenFn/lightning/issues/2169)
- Refactor count workorders to reuse search code
  [#2121](https://github.com/OpenFn/lightning/issues/2121)
- Updated provisioning error message to include workflow and job names
  [#2140](https://github.com/OpenFn/lightning/issues/2140)

### Fixed

- Don't let two deploy workflows run at the same time to prevent git collisions
  [#2044](https://github.com/OpenFn/lightning/issues/2044)
- Stopped sending emails when creating a starter project
  [#2161](https://github.com/OpenFn/lightning/issues/2161)

## [v2.5.4] - 2024-05-31

### Added

- CORS support [#2157](https://github.com/OpenFn/lightning/issues/2157)
- Track users emails preferences
  [#2163](https://github.com/OpenFn/lightning/issues/2163)

### Changed

- Change Default Text For New Job Nodes
  [#2014](https://github.com/OpenFn/lightning/pull/2014)
- Persisted run options when runs are _created_, not when they are _claimed_.
  This has the benefit of "locking in" the behavior desired by the user at the
  time they demand a run, not whenever the worker picks it up.
  [#2085](https://github.com/OpenFn/lightning/pull/2085)
- Made `RUN_GRACE_PERIOD_SECONDS` a configurable ENV instead of 20% of the
  `WORKER_MAX_RUN_DURATION`
  [#2085](https://github.com/OpenFn/lightning/pull/2085)

### Fixed

- Stopped Janitor from calling runs lost if they have special runtime options
  [#2079](https://github.com/OpenFn/lightning/issues/2079)
- Dataclip Viewer now responds to page resize and internal page layout
  [#2120](https://github.com/OpenFn/lightning/issues/2120)

## [v2.5.3] - 2024-05-27

### Changed

- Stop users from creating deprecated Salesforce and GoogleSheets credentials.
  [#2142](https://github.com/OpenFn/lightning/issues/2142)
- Delegate menu customization and create menu components for reuse.
  [#1988](https://github.com/OpenFn/lightning/issues/1988)

### Fixed

- Disable Credential Save Button Until All Form Fields Are Validated
  [#2099](https://github.com/OpenFn/lightning/issues/2099)
- Fix Credential Modal Closure Error When Workflow Is Unsaved
  [#2101](https://github.com/OpenFn/lightning/pull/2101)
- Fix error when socket reconnects and user is viewing a run via the inspector
  [#2148](https://github.com/OpenFn/lightning/issues/2148)

## [v2.5.2] - 2024-05-23

### Fixed

- Preserve custom values (like `apiVersion`) during token refresh for OAuth2
  credentials [#2131](https://github.com/OpenFn/lightning/issues/2131)

## [v2.5.1] - 2024-05-21

### Fixed

- Don't compile Phoenix Storybook in production and test environments
  [#2119](https://github.com/OpenFn/lightning/pull/2119)
- Improve performance and memory consumption on queries and logic for digest
  mailer [#2121](https://github.com/OpenFn/lightning/issues/2121)

## [v2.5.0] - 2024-05-20

### Fixed

- When a refresh token is updated, save it!
  [#2124](https://github.com/OpenFn/lightning/pull/2124)

## [v2.5.0-pre4] - 2024-05-20

### Fixed

- Fix duplicate credential type bug
  [#2100](https://github.com/OpenFn/lightning/issues/2100)
- Ensure Global OAuth Clients Accessibility for All Users
  [#2114](https://github.com/OpenFn/lightning/issues/2114)

## [v2.5.0-pre3] - 2024-05-20

### Fixed

- Fix credential not added automatically after being created from the canvas.
  [#2105](https://github.com/OpenFn/lightning/issues/2105)
- Replace the "not working?" prompt by "All good, but if your credential stops
  working, you may need to re-authorize here.".
  [#2102](https://github.com/OpenFn/lightning/issues/1872)
- Fix Generic Oauth credentials don't get included in the refresh flow
  [#2106](https://github.com/OpenFn/lightning/pull/2106)

## [v2.5.0-pre2] - 2024-05-17

### Changed

- Replace LiveView Dataclip component with React Monaco bringing large
  performance improvements when viewing large dataclips.
  [#1872](https://github.com/OpenFn/lightning/issues/1872)

## [v2.5.0-pre] - 2024-05-17

### Added

- Allow users to build Oauth clients and associated credentials via the user
  interface. [#1919](https://github.com/OpenFn/lightning/issues/1919)

## [v2.4.14] - 2024-05-16

### Changed

- Refactored image and version info
  [#2097](https://github.com/OpenFn/lightning/pull/2097)

### Fixed

- Fixed issue where updating adaptor name and version of job node in the
  workflow canvas crashes the app when no credential is selected
  [#99](https://github.com/OpenFn/lightning/issues/99)
- Removes stacked viewer after switching tabs and steps.
  [#2064](https://github.com/OpenFn/lightning/issues/2064)

## [v2.4.13] - 2024-05-16

### Fixed

- Fixed issue where updating an existing Salesforce credential to use a
  `sandbox` endpoint would not properly re-authenticate.
  [#1842](https://github.com/OpenFn/lightning/issues/1842)
- Navigate directly to settings from url hash and renders default panel when
  there is no hash. [#1971](https://github.com/OpenFn/lightning/issues/1971)

## [v2.4.12] - 2024-05-15

### Fixed

- Fix render settings default panel on first load
  [#1971](https://github.com/OpenFn/lightning/issues/1971)

## [v2.4.11] - 2024-05-15

### Changed

- Upgraded Sentry to v10 for better error reporting.

## [v2.4.10] - 2024-05-14

### Fixed

- Fix the "reset demo" script by disabling the emailing that was introduced to
  the `create_project` function.
  [#2063](https://github.com/OpenFn/lightning/pull/2063)

## [v2.4.9] - 2024-05-14

### Changed

- Bumped @openfn/ws-worker to 1.1.8

### Fixed

- Correctly pass max allowed run time into the Run token, ensuring it's valid
  for the entirety of the Runs execution time
  [#2072](https://github.com/OpenFn/lightning/issues/2072)

## [v2.4.8] - 2024-05-13

### Added

- Add Github sync to usage limiter
  [#2031](https://github.com/OpenFn/lightning/pull/2031)

### Changed

- Remove illogical cancel buttons on user/pass change screen
  [#2067](https://github.com/OpenFn/lightning/issues/2067)

### Fixed

- Stop users from configuring failure alerts when the limiter returns error
  [#2076](https://github.com/OpenFn/lightning/pull/2076)

## [v2.4.7] - 2024-05-11

### Fixed

- Fixed early worker token expiry bug
  [#2070](https://github.com/OpenFn/lightning/issues/2070)

## [v2.4.6] - 2024-05-08

### Added

- Allow for automatic resubmission of failed usage tracking report submissions.
  [1789](https://github.com/OpenFn/lightning/issues/1789)
- Make signup feature configurable
  [#2049](https://github.com/OpenFn/lightning/issues/2049)
- Apply runtime limits to worker execution
  [#2015](https://github.com/OpenFn/lightning/pull/2015)
- Limit usage for failure alerts
  [#2011](https://github.com/OpenFn/lightning/pull/2011)

## [v2.4.5] - 2024-05-07

### Fixed

- Fix provioning API calls workflow limiter without the project ID
  [#2057](https://github.com/OpenFn/lightning/issues/2057)

## [v2.4.4] - 2024-05-03

### Added

- Benchmarking script that simulates data from a cold chain.
  [#1993](https://github.com/OpenFn/lightning/issues/1993)

### Changed

- Changed Snapshot `get_or_create_latest_for` to accept multis allow controlling
  of which repo it uses.
- Require exactly one owner for each project
  [#1991](https://github.com/OpenFn/lightning/issues/1991)

### Fixed

- Fixed issue preventing credential updates
  [#1861](https://github.com/OpenFn/lightning/issues/1861)

## [v2.4.3] - 2024-05-01

### Added

- Allow menu items customization
  [#1988](https://github.com/OpenFn/lightning/issues/1988)
- Workflow Snapshot support
  [#1822](https://github.com/OpenFn/lightning/issues/1822)
- Fix sample workflow from init_project_for_new_user
  [#2016](https://github.com/OpenFn/lightning/issues/2016)

### Changed

- Bumped @openfn/ws-worker to 1.1.6

### Fixed

- Assure workflow is always passed to Run.enqueue
  [#2032](https://github.com/OpenFn/lightning/issues/2032)
- Fix regression on History page where snapshots were not preloaded correctly
  [#2026](https://github.com/OpenFn/lightning/issues/2026)

## [v2.4.2] - 2024-04-24

### Fixed

- Fix missing credential types when running Lightning using Docker
  [#2010](https://github.com/OpenFn/lightning/issues/2010)
- Fix provisioning API includes deleted workflows in project state
  [#2001](https://github.com/OpenFn/lightning/issues/2001)

## [v2.4.1] - 2024-04-19

### Fixed

- Fix github cli deploy action failing to auto-commit
  [#1995](https://github.com/OpenFn/lightning/issues/1995)

## [v2.4.1-pre] - 2024-04-18

### Added

- Add custom metric to track the number of finalised runs.
  [#1790](https://github.com/OpenFn/lightning/issues/1790)

### Changed

- Set better defaults for the GitHub connection creation screen
  [#1994](https://github.com/OpenFn/lightning/issues/1994)
- Update `submission_status` for any Usagetracking.Report that does not have it
  set. [#1789](https://github.com/OpenFn/lightning/issues/1789)

## [v2.4.0] - 2024-04-12

### Added

- Allow description below the page title
  [#1975](https://github.com/OpenFn/lightning/issues/1975)
- Enable users to connect projects to their Github repos and branches that they
  have access to [#1895](https://github.com/OpenFn/lightning/issues/1895)
- Enable users to connect multiple projects to a single Github repo
  [#1811](https://github.com/OpenFn/lightning/issues/1811)

### Changed

- Change all System.get_env calls in runtime.exs to use dotenvy
  [#1968](https://github.com/OpenFn/lightning/issues/1968)
- Track usage tracking submission status in new field
  [#1789](https://github.com/OpenFn/lightning/issues/1789)
- Send richer version info as part of usage tracking submission.
  [#1819](https://github.com/OpenFn/lightning/issues/1819)

### Fixed

- Fix sync to branch only targetting main branch
  [#1892](https://github.com/OpenFn/lightning/issues/1892)
- Fix enqueue run without the workflow info
  [#1981](https://github.com/OpenFn/lightning/issues/1981)

## [v2.3.1] - 2024-04-03

### Changed

- Run the usage tracking submission job more frequently to reduce the risk of
  Oban unavailability at a particular time.
  [#1778](https://github.com/OpenFn/lightning/issues/1778)
- Remove code supporting V1 usage tracking submissions.
  [#1853](https://github.com/OpenFn/lightning/issues/1853)

### Fixed

- Fix scrolling behaviour on inspector for small screens
  [#1962](https://github.com/OpenFn/lightning/issues/1962)
- Fix project picker for users with many projects
  [#1952](https://github.com/OpenFn/lightning/issues/1952)

## [v2.3.0] - 2024-04-02

### Added

- Support for additional paths on a webhook URL such as `/i/<uuid>/Patient`
  [#1954](https://github.com/OpenFn/lightning/issues/1954)
- Support for a GET endpoint to "check" webhook URL availability
  [#1063](https://github.com/OpenFn/lightning/issues/1063)
- Allow external apps to control the run enqueue db transaction
  [#1958](https://github.com/OpenFn/lightning/issues/1958)

## [v2.2.2] - 2024-04-01

### Changed

- Changed dataclip search from string `LIKE` to tsvector on keys and values.
  While this will limit partial string matching to the beginning of words (not
  the middle or end) it will make searching way more performant
  [#1939](https://github.com/OpenFn/lightning/issues/1939)
- Translate job error messages using errors.po file
  [#1935](https://github.com/OpenFn/lightning/issues/1935)
- Improve the UI/UX of the run panel on the inspector for small screens
  [#1909](https://github.com/OpenFn/lightning/issues/1909)

### Fixed

- Regular database timeouts when searching across dataclip bodies
  [#1794](https://github.com/OpenFn/lightning/issues/1794)

## [v2.2.1] - 2024-03-27

### Added

- Enable users to connect to their Github accounts in preparation for
  streamlined GitHub project sync setup
  [#1894](https://github.com/OpenFn/lightning/issues/1894)

### Fixed

- Apply usage limit to bulk-reruns
  [#1931](https://github.com/OpenFn/lightning/issues/1931)
- Fix edge case that could result in duplicate usage tracking submissions.
  [#1853](https://github.com/OpenFn/lightning/issues/1853)
- Fix query timeout issue on history retention deletion
  [#1937](https://github.com/OpenFn/lightning/issues/1937)

## [v2.2.0] - 2024-03-21

### Added

- Allow admins to set project retention periods
  [#1760](https://github.com/OpenFn/lightning/issues/1760)
- Automatically wipe input/output data after their retention period
  [#1762](https://github.com/OpenFn/lightning/issues/1762)
- Automatically delete work order history after their retention period
  [#1761](https://github.com/OpenFn/lightning/issues/1761)

### Changed

- When automatically creating a project for a newly registered user (via the
  `INIT_PROJECT_FOR_NEW_USER=true` environment variable) that user should be the
  `owner` of the project.
  [#1927](https://github.com/OpenFn/lightning/issues/1927)
- Give priority to manual runs (over webhook requests and cron) so that active
  users on the inspector don't have to wait ages for thier work during high load
  periods [#1918](https://github.com/OpenFn/lightning/issues/1918)

## [v2.1.0] - 2024-03-20

### Added

- TSVector index to log_lines, and gin index to dataclips
  [#1898](https://github.com/OpenFn/lightning/issues/1898)
- Add API Version field to Salesforce OAuth credentials
  [#1838](https://github.com/OpenFn/lightning/issues/1838)

### Changed

- Replace v1 usage tracking with v2 usage tracking.
  [#1853](https://github.com/OpenFn/lightning/issues/1853)

## [v2.0.10]

### Changed

- Updated anonymous usage tracker submissions
  [#1853](https://github.com/OpenFn/lightning/issues/1853)

## [v2.0.9] - 2024-03-19

### Added

- Support for smaller screens on history and inspector.
  [#1908](https://github.com/OpenFn/lightning/issues/1908)
- Polling metric to track number of available runs.
  [#1790](https://github.com/OpenFn/lightning/issues/1790)
- Allows limiting creation of new runs and retries.
  [#1754](https://github.com/OpenFn/Lightning/issues/1754)
- Add specific messages for log, input, and output tabs when a run is lost
  [#1757](https://github.com/OpenFn/lightning/issues/1757)
- Soft and hard limits for runs created by webhook trigger.
  [#1859](https://github.com/OpenFn/Lightning/issues/1859)
- Publish an event when a new user is registered
  [#1873](https://github.com/OpenFn/lightning/issues/1873)
- Adds ability to add project collaborators from existing users
  [#1836](https://github.com/OpenFn/lightning/issues/1836)
- Added ability to remove project collaborators
  [#1837](https://github.com/OpenFn/lightning/issues/1837)
- Added new usage tracking submission code.
  [#1853](https://github.com/OpenFn/lightning/issues/1853)

### Changed

- Upgrade Elixir to 1.16.2
- Remove all values from `.env.example`.
  [#1904](https://github.com/OpenFn/lightning/issues/1904)

### Fixed

- Verify only stale project credentials
  [#1861](https://github.com/OpenFn/lightning/issues/1861)

## [v2.0.8] - 2024-02-29

### Fixed

- Show flash error when editing stale project credentials
  [#1795](https://github.com/OpenFn/lightning/issues/1795)
- Fixed bug with Github sync installation on docker-based deployments
  [#1845](https://github.com/OpenFn/lightning/issues/1845)

## [v2.0.6] - 2024-02-29

### Added

- Automatically create Github workflows in a target repository/branch when users
  set up a Github repo::OpenFn project sync
  [#1046](https://github.com/OpenFn/lightning/issues/1046)
- Allows limiting creation of new runs and retries.
  [#1754](https://github.com/OpenFn/Lightning/issues/1754)

### Changed

- Change bucket size used by the run queue delay custom metric.
  [#1790](https://github.com/OpenFn/lightning/issues/1790)
- Require setting `IS_RESETTABLE_DEMO` to "yes" via ENV before allowing the
  destructive `Demo.reset_demo/0` function from being called.
  [#1720](https://github.com/OpenFn/lightning/issues/1720)
- Remove version display condition that was redundant due to shadowing
  [#1819](https://github.com/OpenFn/lightning/issues/1819)

### Fixed

- Fix series of sentry issues related to OAuth credentials
  [#1799](https://github.com/OpenFn/lightning/issues/1799)

## [v2.0.5] - 2024-02-25

### Fixed

- Fixed error in Credentials without `sanbox` field set; only display `sandbox`
  field for Salesforce oauth credentials.
  [#1798](https://github.com/OpenFn/lightning/issues/1798)

## [v2.0.4] - 2024-02-24

### Added

- Display and edit OAuth credentials
  scopes[#1706](https://github.com/OpenFn/Lightning/issues/1706)

### Changed

- Stop sending `operating_system_detail` to the usage tracker
  [#1785](https://github.com/OpenFn/lightning/issues/1785)

### Fixed

- Make handling of usage tracking errors more robust.
  [#1787](https://github.com/OpenFn/lightning/issues/1787)
- Fix inspector shows selected dataclip as wiped after retying workorder from a
  non-first step [#1780](https://github.com/OpenFn/lightning/issues/1780)

## [v2.0.3] - 2024-02-21

### Added

- Actual metrics will now be submitted by Lightning to the Usage Tracker.
  [#1742](https://github.com/OpenFn/lightning/issues/1742)
- Added a support link to the menu that goes to the instance admin contact
  [#1783](https://github.com/OpenFn/lightning/issues/1783)

### Changed

- Usage Tracking submissions are now opt-out, rather than opt-in. Hashed UUIDs
  to ensure anonymity are default.
  [#1742](https://github.com/OpenFn/lightning/issues/1742)
- Usage Tracking submissions will now run daily rather than hourly.
  [#1742](https://github.com/OpenFn/lightning/issues/1742)

- Bumped @openfn/ws-worker to `v1.0` (this is used in dev mode when starting the
  worker from your mix app: `RTM=true iex -S mix phx.server`)
- Bumped @openfn/cli to `v1.0` (this is used for adaptor docs and magic)

### Fixed

- Non-responsive workflow canvas after web socket disconnection
  [#1750](https://github.com/OpenFn/lightning/issues/1750)

## [v2.0.2] - 2024-02-14

### Fixed

- Fixed a bug with the OAuth2 credential refresh flow that prevented
  GoogleSheets jobs from running after token expiration
  [#1735](https://github.com/OpenFn/Lightning/issues/1735)

## [v2.0.1] - 2024-02-13

### Changed

- Renamed ImpactTracking to UsageTracking
  [#1729](https://github.com/OpenFn/lightning/issues/1729)
- Block github installation if there's a pending installation in another project
  [#1731](https://github.com/OpenFn/Lightning/issues/1731)

### Fixed

- Expand work order button balloons randomly
  [#1737](https://github.com/OpenFn/Lightning/issues/1737)
- Editing credentials doesn't work from project scope
  [#1743](https://github.com/OpenFn/Lightning/issues/1743)

## [v2.0.0] - 2024-02-10

> At the time of writing there are no more big changes planned and testing has
> gone well. Thanks to everyone who's helped to kick the tyres during the "rc"
> phase. There are still a _lot of **new features** coming_, so please:
>
> - watch our [**Public Roadmap**](https://github.com/orgs/OpenFn/projects/3) to
>   stay abreast of our core team's backlog,
> - request a feature in the
>   [**Community Forum**](https://community.openfn.org),
> - raise a
>   [**new issue**](https://github.com/OpenFn/lightning/issues/new/choose) if
>   you spot a bug,
> - and head over to the
>   [**Contributing**](https://github.com/OpenFn/lightning/?tab=readme-ov-file#contribute-to-this-project)
>   section to lend a hand.
>
> Head to [**docs.openfn.org**](https://docs.openfn.org) for product
> documentation and help with v1 to v2 migration.

### Changed

- Bump `@openfn/worker` to `v0.8.1`
- Only show GoogleSheets and Salesforce credential options if Oauth clients are
  registered with the instance via ENV
  [#1734](https://github.com/OpenFn/Lightning/issues/1734)

### Fixed

- Use standard table type for webhook auth methods
  [#1514](https://github.com/OpenFn/Lightning/issues/1514)
- Make disabled button for "Connect to GitHub" clear, add tooltip
  [#1732](https://github.com/OpenFn/Lightning/issues/1715)

## [v2.0.0-rc12] - 2024-02-09

### Added

- Add RunQueue extension to allow claim customization.
  [#1715](https://github.com/OpenFn/Lightning/issues/1715)
- Add support for Salesforce OAuth2 credentials
  [#1633](https://github.com/OpenFn/Lightning/issues/1633)

### Changed

- Use `PAYLOAD_SIZE_KB` in k6 load testing script, set thresholds on wait time,
  set default payload size to `2kb`

### Fixed

- Adds more detail to work order states on dashboard
  [#1677](https://github.com/OpenFn/lightning/issues/1677)
- Fix Output & Logs in inspector fails to show sometimes
  [#1702](https://github.com/OpenFn/lightning/issues/1702)

## [v2.0.0-rc11] - 2024-02-08

### Fixed

- Bumped Phoenix LiveView from `0.20.4` to `0.20.5` to fix canvas selection
  issue [#1724](https://github.com/OpenFn/lightning/issues/1724)

## [v2.0.0-rc10] - 2024-02-08

### Changed

- Implemented safeguards to prevent deletion of jobs with associated run history
  [#1570](https://github.com/OpenFn/Lightning/issues/1570)

### Fixed

- Fixed inspector dataclip body not getting updated after dataclip is wiped
  [#1718](https://github.com/OpenFn/Lightning/issues/1718)
- Fixed work orders getting retried despite having wiped dataclips
  [#1721](https://github.com/OpenFn/Lightning/issues/1721)

## [v2.0.0-rc9] 2024-02-05

### Added

- Persist impact tracking configuration and reports
  [#1684](https://github.com/OpenFn/Lightning/issues/1684)
- Add zero-persistence project setting
  [#1209](https://github.com/OpenFn/Lightning/issues/1209)
- Wipe dataclip after use when zero-persistence is enabled
  [#1212](https://github.com/OpenFn/Lightning/issues/1212)
- Show appropriate message when a wiped dataclip is viewed
  [#1211](https://github.com/OpenFn/Lightning/issues/1211)
- Disable selecting work orders having wiped dataclips in the history page
  [#1210](https://github.com/OpenFn/Lightning/issues/1210)
- Hide rerun button in inspector when the selected step has a wiped dataclip
  [#1639](https://github.com/OpenFn/Lightning/issues/1639)
- Add rate limiter to webhook endpoints and runtime limiter for runs.
  [#639](https://github.com/OpenFn/Lightning/issues/639)

### Fixed

- Prevented secret scrubber from over-eagerly adding \*\*\* between all
  characters if an empty string secret was provided as a credential field value
  (e.g., {"username": "come-on-in", "password": ""})
  [#1585](https://github.com/OpenFn/Lightning/issues/1585)
- Fixed permissions issue that allowed viewer/editor to modify webhook auth
  methods. These permissions only belong to project owners and admins
  [#1692](https://github.com/OpenFn/Lightning/issues/1692)
- Fixed bug that was duplicating inbound http_requests, resulting in unnecessary
  data storage [#1695](https://github.com/OpenFn/Lightning/issues/1695)
- Fixed permissions issue that allowed editors to set up new Github connections
  [#1703](https://github.com/OpenFn/Lightning/issues/1703)
- Fixed permissions issue that allowed viewers to initiate syncs to github
  [#1704](https://github.com/OpenFn/Lightning/issues/1704)
- Fixed inspector view stuck at processing when following a crashed run
  [#1711](https://github.com/OpenFn/Lightning/issues/1711)
- Fixed inspector dataclip selector not getting updated after running manual run
  [#1714](https://github.com/OpenFn/Lightning/issues/1714)

## [v2.0.0-rc8] - 2024-01-30

### Added

- Shim code to interact with the Impact Tracking service
  [#1671](https://github.com/OpenFn/Lightning/issues/1671)

### Changed

- Standardized naming of "attempts" to "runs". This had already been done in the
  front-end, but this change cleans up the backend, the database, and the
  interface with the worker. Make sure to **run migrations** and update your
  ENV/secrets to use `WORKER_RUNS_PRIVATE_KEY` rather than
  `WORKER_ATTEMPTS_PRIVATE_KEY`
  [#1657](https://github.com/OpenFn/Lightning/issues/1657)
- Required `@openfn/ws-worker@0.8.0` or above.

## [v2.0.0-rc7] - 2024-01-26

### Added

- Store webhook request headers in Dataclips for use in jobs.
  [#1638](https://github.com/OpenFn/Lightning/issues/1638)

### Changed

- Display `http_request` dataclips to the user as they will be provided to the
  worker as "input" state to avoid confusion while writing jobs.
  [1664](https://github.com/OpenFn/Lightning/issues/1664)
- Named-spaced all worker environment variables with `WORKER_` and added
  documentation for how to configure them.
  [#1672](https://github.com/OpenFn/Lightning/pull/1672)
- Bumped to `@openfn/ws-worker@0.6.0`
- Bumped to `@openfn/cli@0.4.15`

### Fixed

- Fix Run via Docker [#1653](https://github.com/OpenFn/Lightning/issues/1653)
- Fix remaining warnings, enable "warnings as errors"
  [#1642](https://github.com/OpenFn/Lightning/issues/1642)
- Fix workflow dashboard bug when viewed for newly created workflows with only
  unfinished run steps. [#1674](https://github.com/OpenFn/Lightning/issues/1674)

## [v2.0.0-rc5] - 2024-01-22

### Changed

- Made two significant backend changes that don't impact UI/UX but **require
  migrations** and should make Lightning developer lives easier by updating
  parts of the backend to match terms now used in the frontend:
  - Renamed the `Runs` model and table to `Steps`
    [#1571](https://github.com/OpenFn/Lightning/issues/1571)
  - Renamed the `AttemptRuns` model and table to `AttemptSteps`
    [#1571](https://github.com/OpenFn/Lightning/issues/1571)

## [v2.0.0-rc4] - 2024-01-19

### Added

- Scrub output dataclips in the UI to avoid unintentional secret exposure
  [#1606](https://github.com/OpenFn/Lightning/issues/1606)

### Changed

- Bump to `@openfn/cli@0.4.14`
- Do not persist the active tab setting on the job editor
  [#1504](https://github.com/OpenFn/Lightning/issues/1504)
- Make condition label optional
  [#1648](https://github.com/OpenFn/Lightning/issues/1648)

### Fixed

- Fix credential body getting leaked to sentry incase of errors
  [#1600](https://github.com/OpenFn/Lightning/issues/1600)
- Fixed validation on Javascript edge conditions
  [#1602](https://github.com/OpenFn/Lightning/issues/1602)
- Removed unused code from `run_live` directory
  [#1625](https://github.com/OpenFn/Lightning/issues/1625)
- Edge condition expressions not correctly being handled during provisioning
  [#openfn/kit#560](https://github.com/OpenFn/kit/pull/560)

## [v2.0.0-rc3] 2024-01-12

### Added

- Custom metric to track stalled attempts
  [#1559](https://github.com/OpenFn/Lightning/issues/1559)
- Dashboard with project and workflow stats
  [#755](https://github.com/OpenFn/Lightning/issues/755)
- Add search by ID on the history page
  [#1468](https://github.com/OpenFn/Lightning/issues/1468)
- Custom metric to support autoscaling
  [#1607](https://github.com/OpenFn/Lightning/issues/1607)

### Changed

- Bumped CLI version to `0.4.13`
- Bumped worker version to `0.5.0`
- Give project editors and viewers read only access to project settings instead
  [#1477](https://github.com/OpenFn/Lightning/issues/1477)

### Fixed

- Throw an error when Lightning.MetadataService.get_adaptor_path/1 returns an
  adaptor path that is nil
  [#1601](https://github.com/OpenFn/Lightning/issues/1601)
- Fix failure due to creating work order from a newly created job
  [#1572](https://github.com/OpenFn/Lightning/issues/1572)
- Fixes on the dashboard and links
  [#1610](https://github.com/OpenFn/Lightning/issues/1610) and
  [#1608](https://github.com/OpenFn/Lightning/issues/1608)

## [2.0.0-rc2] - 2024-01-08

### Fixed

- Restored left-alignment for step list items on run detail and inspector
  [a6e4ada](https://github.com/OpenFn/Lightning/commit/a6e4adafd558269cfd690e7c4fdd8f9fe66c5f62)
- Inspector: fixed attempt/run language for "skipped" tooltip
  [fd7dd0c](https://github.com/OpenFn/Lightning/commit/fd7dd0ca8128dfba2902e5aa6a2259e2073f0f10)
- Inspector: fixed failure to save during "save & run" from inspector
  [#1596](https://github.com/OpenFn/Lightning/issues/1596)
- Inspector: fixed key bindings for save & run (retry vs. new work order)
  getting overridden when user focuses on the Monaco editor
  [#1596](https://github.com/OpenFn/Lightning/issues/1596)

## [2.0.0-rc1] - 2024-01-05

### Why does this repo go from `v0` to `v2.0`?

Lightning is the _2nd version_ of the OpenFn platform. While much of the core
technology is the same, there are breaking changes between `v1.105` (pre-2024)
and `v2` ("OpenFn Lightning").

For customers using OpenFn `v1`, a migration guide will be provided at
[docs.openfn.org](https://docs.openfn.org)

### Added

- Link to the job inspctor for a selected run from the history interface
  [#1524](https://github.com/OpenFn/Lightning/issues/1524)
- Reprocess an existing work order from the job inspector by default (instead of
  always creating a new work order)
  [#1524](https://github.com/OpenFn/Lightning/issues/1524)
- Bumped worker to support edge conditions between trigger and first job
  `"@openfn/ws-worker": "^0.4.0"`

### Changed

- Updated naming to prepare for v2 release
  [#1248](https://github.com/OpenFn/Lightning/issues/1248); the major change is
  that each time a work order (the typical unit of business value for an
  organization, e.g. "execute workflow ABC for patient 123") is executed, it is
  called a "run". Previously, it was called an "attempt". The hierarchy is now:

  ```
  Build-Time: Projects > Workflows > Steps
  Run-Time: Work Orders > Runs > Steps
  ```

  Note the name changes here are reflected in the UI, but not all tables/models
  will be changed until [1571](https://github.com/OpenFn/Lightning/issues/1571)
  is delivered.

## [v0.12.2] - 2023-12-24

### Changed

- Bumped worker to address occasional git install issue
  `"@openfn/ws-worker": "^0.3.2"`

### Fixed

- Fix RuntimeError: found duplicate ID "google-sheets-inner-form" for
  GoogleSheetsComponent [#1578](https://github.com/OpenFn/Lightning/issues/1578)
- Extend export script to include new JS expression edge type
  [#1540](https://github.com/OpenFn/Lightning/issues/1540)
- Fix regression for attempt viewer log line highlighting
  [#1589](https://github.com/OpenFn/Lightning/issues/1589)

## [v0.12.1] - 2023-12-21

### Changed

- Hide project security setting tab from non-authorized users
  [#1477](https://github.com/OpenFn/Lightning/issues/1477)

### Fixed

- History page crashes if job is removed from workflow after it's been run
  [#1568](https://github.com/OpenFn/Lightning/issues/1568)

## [v0.12.0] - 2023-12-15

### Added

- Add ellipsis for long job names on the canvas
  [#1217](https://github.com/OpenFn/Lightning/issues/1217)
- Fix Credential Creation Page UI
  [#1064](https://github.com/OpenFn/Lightning/issues/1064)
- Custom metric to track Attempt queue delay
  [#1556](https://github.com/OpenFn/Lightning/issues/1556)
- Expand work order row when a `workorder_id` is specified in the filter
  [#1515](https://github.com/OpenFn/Lightning/issues/1515)
- Allow Javascript expressions as conditions for edges
  [#1498](https://github.com/OpenFn/Lightning/issues/1498)

### Changed

- Derive dataclip in inspector from the attempt & step
  [#1551](https://github.com/OpenFn/Lightning/issues/1551)
- Updated CLI to 0.4.10 (fixes logging)
- Changed UserBackupToken model to use UTC timestamps (6563cb77)
- Restore FK relationship between `work_orders` and `attempts` pending a
  decision re: further partitioning.
  [#1254](https://github.com/OpenFn/Lightning/issues/1254)

### Fixed

- New credential doesn't appear in inspector until refresh
  [#1531](https://github.com/OpenFn/Lightning/issues/1531)
- Metadata not refreshing when credential is updated
  [#791](https://github.com/OpenFn/Lightning/issues/791)
- Adjusted z-index for Monaco Editor's sibling element to resolve layout
  conflict [#1329](https://github.com/OpenFn/Lightning/issues/1329)
- Demo script sets up example Runs with their log lines in a consistant order.
  [#1487](https://github.com/OpenFn/Lightning/issues/1487)
- Initial credential creation `changes` show `after` as `null` rather a value
  [#1118](https://github.com/OpenFn/Lightning/issues/1118)
- AttemptViewer flashing/rerendering when Jobs are running
  [#1550](https://github.com/OpenFn/Lightning/issues/1550)
- Not able to create a new Job when clicking the Check icon on the placeholder
  [#1537](https://github.com/OpenFn/Lightning/issues/1537)
- Improve selection logic on WorkflowDiagram
  [#1220](https://github.com/OpenFn/Lightning/issues/1220)

## [v0.11.0] - 2023-12-06

### Added

- Improved UI when manually creating Attempts via the Job Editor
  [#1474](https://github.com/OpenFn/Lightning/issues/1474)
- Increased the maximum inbound webhook request size to 10MB and added
  protection against _very large_ payloads with a 100MB "max_skip_body_length"
  [#1247](https://github.com/OpenFn/Lightning/issues/1247)

### Changed

- Use the internal port of the web container for the worker configuration in
  docker-compose setup. [#1485](https://github.com/OpenFn/Lightning/pull/1485)

## [v0.10.6] - 2023-12-05

### Changed

- Limit entries count on term work orders search
  [#1461](https://github.com/OpenFn/Lightning/issues/1461)
- Scrub log lines using multiple credentials samples
  [#1519](https://github.com/OpenFn/Lightning/issues/1519)
- Remove custom telemetry plumbing.
  [1259](https://github.com/OpenFn/Lightning/issues/1259)
- Enhance UX to prevent modal closure when Monaco/Dataclip editor is focused
  [#1510](https://github.com/OpenFn/Lightning/pull/1510)

### Fixed

- Use checkbox on boolean credential fields rather than a text input field
  [#1430](https://github.com/OpenFn/Lightning/issues/1430)
- Allow users to retry work orders that failed before their first run was
  created [#1417](https://github.com/OpenFn/Lightning/issues/1417)
- Fix to ensure webhook auth modal is closed when cancel or close are selected.
  [#1508](https://github.com/OpenFn/Lightning/issues/1508)
- Enable user to reauthorize and obtain a new refresh token.
  [#1495](https://github.com/OpenFn/Lightning/issues/1495)
- Save credential body with types declared on schema
  [#1518](https://github.com/OpenFn/Lightning/issues/1518)

## [v0.10.5] - 2023-12-03

### Changed

- Only add history page filters when needed for simpler multi-select status
  interface and shorter page URLs
  [#1331](https://github.com/OpenFn/Lightning/issues/1331)
- Use dynamic Endpoint config only on prod
  [#1435](https://github.com/OpenFn/Lightning/issues/1435)
- Validate schema field with any of expected values
  [#1502](https://github.com/OpenFn/Lightning/issues/1502)

### Fixed

- Fix for liveview crash when token expires or gets deleted after mount
  [#1318](https://github.com/OpenFn/Lightning/issues/1318)
- Remove two obsolete methods related to Run: `Lightning.Invocation.delete_run`
  and `Lightning.Invocation.Run.new_from`.
  [#1254](https://github.com/OpenFn/Lightning/issues/1254)
- Remove obsolete field `previous_id` from `runs` table.
  [#1254](https://github.com/OpenFn/Lightning/issues/1254)
- Fix for missing data in 'created' audit trail events for webhook auth methods
  [#1500](https://github.com/OpenFn/Lightning/issues/1500)

## [v0.10.4] - 2023-11-30

### Changed

- Increased History search timeout to 30s
  [#1461](https://github.com/OpenFn/Lightning/issues/1461)

### Fixed

- Tooltip text clears later than the background
  [#1094](https://github.com/OpenFn/Lightning/issues/1094)
- Temporary fix to superuser UI for managing project users
  [#1145](https://github.com/OpenFn/Lightning/issues/1145)
- Fix for adding ellipses on credential info on job editor heading
  [#1428](https://github.com/OpenFn/Lightning/issues/1428)

## [v0.10.3] - 2023-11-28

### Added

- Dimmed/greyed out triggers and edges on the canvas when they are disabled
  [#1464](https://github.com/OpenFn/Lightning/issues/1464)
- Async loading on the history page to improve UX on long DB queries
  [#1279](https://github.com/OpenFn/Lightning/issues/1279)
- Audit trail events for webhook auth (deletion method) change
  [#1165](https://github.com/OpenFn/Lightning/issues/1165)

### Changed

- Sort project collaborators by first name
  [#1326](https://github.com/OpenFn/Lightning/issues/1326)
- Work orders will now be set in a "pending" state when retries are enqueued.
  [#1340](https://github.com/OpenFn/Lightning/issues/1340)
- Avoid printing 2FA codes by default
  [#1322](https://github.com/OpenFn/Lightning/issues/1322)

### Fixed

- Create new workflow button sizing regression
  [#1405](https://github.com/OpenFn/Lightning/issues/1405)
- Google credential creation and automatic closing of oAuth tab
  [#1109](https://github.com/OpenFn/Lightning/issues/1109)
- Exporting project breaks the navigation of the page
  [#1440](https://github.com/OpenFn/Lightning/issues/1440)

## [v0.10.2] - 2023-11-21

### Changed

- Added `max_frame_size` to the Cowboy websockets protocol options in an attempt
  to address [#1421](https://github.com/OpenFn/Lightning/issues/1421)

## [v0.10.1] - 2023-11-21

### Fixed

- Work Order ID was not displayed properly in history page
  [#1423](https://github.com/OpenFn/Lightning/issues/1423)

## [v0.10.0] - 2023-11-21

### 🚨 Breaking change warning! 🚨

This release will contain breaking changes as we've significantly improved both
the workflow building and execution systems.

#### Nodes and edges

Before, workflows were represented as a list of jobs and triggers. For greater
flexibility and control of complex workflows, we've moved towards a more robust
"nodes and edges" approach. Where jobs in a workflow (a node) can be connected
by edges.

Triggers still exist, but live "outside" the directed acyclic graph (DAG) and
are used to automatically create work orders and attempts.

We've provided migrations that bring `v0.9.3` workflows in line with the
`v0.10.0` requirements.

#### Scalable workers

Before, Lightning spawned child processes to execute attempts in sand-boxed
NodeVMs on the same server. This created inefficiencies and security
vulnerabilities. Now, the Lightning web server adds attempts to a queue and
multiple worker applications can pull from that queue to process work.

In dev mode, this all happens automatically and on one machine, but in most
high-availability production environments the workers will be on another server.

Attempts are now handled entirely by the workers, and they report back to
Lightning. Exit reasons, final attempt states, error types and error messages
are either entirely new or handled differently now, but we have provided
migration scripts that will work to bring _most_ `v0.9.3` runs, attempts, and
work orders up to `v0.10.0`, though the granularity of `v0.9.3` states and exits
will be less than `v0.10.0` and the final states are not guaranteed to be
accurate for workflows with multiple branches and leaf nodes with varying exit
reasons.

The migration scripts can be run with a single function call in SetupUtils from
a connect `iex` session:

```
Lightning.SetupUtils.approximate_state_for_attempts_and_workorders()
```

Note that (like lots of _other_ functionality in `SetupUtils`, calling this
function is a destructive action and you should only do it if you've backed up
your data and you know what you're doing.)

As always, we recommend backing up your data before migrating. (And thanks for
bearing with us as we move towards our first stable Lightning release.)

### Added

- Fix flaky job name input behavior on error
  [#1218](https://github.com/OpenFn/Lightning/issues/1218)
- Added a hover effect on copy and add button for adaptors examples
  [#1297](https://github.com/OpenFn/Lightning/issues/1297)
- Migration helper code to move from `v0.9.3` to `v0.10.0` added to SetupUtils
  [#1363](https://github.com/OpenFn/Lightning/issues/1363)
- Option to start with `RTM=false iex -S mix phx.server` for opting out of the
  dev-mode automatic runtime manager.
- Webhook Authentication Methods database and CRUD operations
  [#1152](https://github.com/OpenFn/Lightning/issues/1152)
- Creation and Edit of webhook webhook authentication methods UI
  [#1149](https://github.com/OpenFn/Lightning/issues/1149)
- Add webhook authentication methods overview methods in the canvas
  [#1153](https://github.com/OpenFn/Lightning/issues/1153)
- Add icon on the canvas for triggers that have authentication enabled
  [#1157](https://github.com/OpenFn/Lightning/issues/1157)
- Require password/2FA code before showing password and API Key for webhook auth
  methods [#1200](https://github.com/OpenFn/Lightning/issues/1200)
- Restrict live dashboard access to only superusers, enable DB information and
  OS information [#1170](https://github.com/OpenFn/Lightning/issues/1170) OS
  information [#1170](https://github.com/OpenFn/Lightning/issues/1170)
- Expose additional metrics to LiveDashboard
  [#1171](https://github.com/OpenFn/Lightning/issues/1171)
- Add plumbing to dump Lightning metrics during load testing
  [#1178](https://github.com/OpenFn/Lightning/issues/1178)
- Allow for heavier payloads during load testing
  [#1179](https://github.com/OpenFn/Lightning/issues/1179)
- Add dynamic delay to help mitigate flickering test
  [#1195](https://github.com/OpenFn/Lightning/issues/1195)
- Add a OpenTelemetry trace example
  [#1189](https://github.com/OpenFn/Lightning/issues/1189)
- Add plumbing to support the use of PromEx
  [#1199](https://github.com/OpenFn/Lightning/issues/1199)
- Add warning text to PromEx config
  [#1222](https://github.com/OpenFn/Lightning/issues/1222)
- Track and filter on webhook controller state in :telemetry metrics
  [#1192](https://github.com/OpenFn/Lightning/issues/1192)
- Secure PromEx metrics endpoint by default
  [#1223](https://github.com/OpenFn/Lightning/issues/1223)
- Partition `log_lines` table based on `attempt_id`
  [#1254](https://github.com/OpenFn/Lightning/issues/1254)
- Remove foreign key from `attempts` in preparation for partitioning
  `work_orders` [#1254](https://github.com/OpenFn/Lightning/issues/1254)
- Remove `Workflows.delete_workflow`. It is no longer in use and would require
  modification to not leave orphaned attempts given the removal of the foreign
  key from `attempts`. [#1254](https://github.com/OpenFn/Lightning/issues/1254)
- Show tooltip for cloned runs in history page
  [#1327](https://github.com/OpenFn/Lightning/issues/1327)
- Have user create workflow name before moving to the canvas
  [#1103](https://github.com/OpenFn/Lightning/issues/1103)
- Allow PromEx authorization to be disabled
  [#1483](https://github.com/OpenFn/Lightning/issues/1483)

### Changed

- Updated vulnerable JS libraries, `postcss` and `semver`
  [#1176](https://github.com/OpenFn/Lightning/issues/1176)
- Update "Delete" to "Delete Job" on Job panel and include javascript deletion
  confirmation [#1105](https://github.com/OpenFn/Lightning/issues/1105)
- Move "Enabled" property from "Jobs" to "Edges"
  [#895](https://github.com/OpenFn/Lightning/issues/895)
- Incorrect wording on the "Delete" tooltip
  [#1313](https://github.com/OpenFn/Lightning/issues/1313)

### Fixed

- Fixed janitor lost query calculation
  [#1400](https://github.com/OpenFn/Lightning/issues/1400)
- Adaptor icons load gracefully
  [#1140](https://github.com/OpenFn/Lightning/issues/1140)
- Selected dataclip gets lost when starting a manual work order from the
  inspector interface [#1283](https://github.com/OpenFn/Lightning/issues/1283)
- Ensure that the whole edge when selected is highlighted
  [#1160](https://github.com/OpenFn/Lightning/issues/1160)
- Fix "Reconfigure Github" button in Project Settings
  [#1386](https://github.com/OpenFn/Lightning/issues/1386)
- Make janitor also clean up runs inside an attempt
  [#1348](https://github.com/OpenFn/Lightning/issues/1348)
- Modify CompleteRun to return error changeset when run not found
  [#1393](https://github.com/OpenFn/Lightning/issues/1393)
- Drop invocation reasons from DB
  [#1412](https://github.com/OpenFn/Lightning/issues/1412)
- Fix inconsistency in ordering of child nodes in the workflow diagram
  [#1406](https://github.com/OpenFn/Lightning/issues/1406)

## [v0.9.3] - 2023-09-27

### Added

- Add ellipsis when adaptor name is longer than the container allows
  [#1095](https://github.com/OpenFn/Lightning/issues/1095)
- Webhook Authentication Methods database and CRUD operations
  [#1152](https://github.com/OpenFn/Lightning/issues/1152)

### Changed

- Prevent deletion of first job of a workflow
  [#1097](https://github.com/OpenFn/Lightning/issues/1097)

### Fixed

- Fix long name on workflow cards
  [#1102](https://github.com/OpenFn/Lightning/issues/1102)
- Fix highlighted Edge can get out of sync with selected Edge
  [#1099](https://github.com/OpenFn/Lightning/issues/1099)
- Creating a new user without a password fails and there is no user feedback
  [#731](https://github.com/OpenFn/Lightning/issues/731)
- Crash when setting up version control
  [#1112](https://github.com/OpenFn/Lightning/issues/1112)

## [v0.9.2] - 2023-09-20

### Added

- Add "esc" key binding to close job inspector modal
  [#1069](https://github.com/OpenFn/Lightning/issues/1069)

### Changed

- Save icons from the `adaptors` repo locally and load them in the job editor
  [#943](https://github.com/OpenFn/Lightning/issues/943)

## [v0.9.1] - 2023-09-19

### Changed

- Modified audit trail to handle lots of different kind of audit events
  [#271](https://github.com/OpenFn/Lightning/issues/271)/[#44](https://github.com/OpenFn/Lightning/issues/44)
- Fix randomly unresponsive job panel after job deletion
  [#1113](https://github.com/OpenFn/Lightning/issues/1113)

## [v0.9.0] - 2023-09-15

### Added

- Add favicons [#1079](https://github.com/OpenFn/Lightning/issues/1079)
- Validate job name in placeholder job node
  [#1021](https://github.com/OpenFn/Lightning/issues/1021)
- Bring credential delete in line with new GDPR interpretation
  [#802](https://github.com/OpenFn/Lightning/issues/802)
- Make job names unique per workflow
  [#1053](https://github.com/OpenFn/Lightning/issues/1053)

### Changed

- Enhanced the job editor/inspector interface
  [#1025](https://github.com/OpenFn/Lightning/issues/1025)

### Fixed

- Finished run never appears in inspector when it fails
  [#1084](https://github.com/OpenFn/Lightning/issues/1084)
- Cannot delete some credentials via web UI
  [#1072](https://github.com/OpenFn/Lightning/issues/1072)
- Stopped the History table from jumping when re-running a job
  [#1100](https://github.com/OpenFn/Lightning/issues/1100)
- Fixed the "+" button when adding a job to a workflow
  [#1093](https://github.com/OpenFn/Lightning/issues/1093)

## [v0.8.3] - 2023-09-05

### Added

- Render error when workflow diagram node is invalid
  [#956](https://github.com/OpenFn/Lightning/issues/956)

### Changed

- Restyle history table [#1029](https://github.com/OpenFn/Lightning/issues/1029)
- Moved Filter and Search controls to the top of the history page
  [#1027](https://github.com/OpenFn/Lightning/issues/1027)

### Fixed

- Output incorrectly shows "this run failed" when the run hasn't yet finished
  [#1048](https://github.com/OpenFn/Lightning/issues/1048)
- Wrong label for workflow card timestamp
  [#1022](https://github.com/OpenFn/Lightning/issues/1022)

## [v0.8.2] - 2023-08-31

### Fixed

- Lack of differentiation between top of job editor modal and top menu was
  disorienting. Added shadow.

## [v0.8.1] - 2023-08-31

### Changed

- Moved Save and Run button to bottom of the Job edit modal
  [#1026](https://github.com/OpenFn/Lightning/issues/1026)
- Allow a manual work order to save the workflow before creating the work order
  [#959](https://github.com/OpenFn/Lightning/issues/959)

## [v0.8.0] - 2023-08-31

### Added

- Introduces Github sync feature, users can now setup our github app on their
  instance and sync projects using our latest portability spec
  [#970](https://github.com/OpenFn/Lightning/issues/970)
- Support Backup Codes for Multi-Factor Authentication
  [937](https://github.com/OpenFn/Lightning/issues/937)
- Log a warning in the console when the Editor/docs component is given latest
  [#958](https://github.com/OpenFn/Lightning/issues/958)
- Improve feedback when a Workflow name is invalid
  [#961](https://github.com/OpenFn/Lightning/issues/961)
- Show that the jobs' body is invalid
  [#957](https://github.com/OpenFn/Lightning/issues/957)
- Reimplement skipped CredentialLive tests
  [#962](https://github.com/OpenFn/Lightning/issues/962)
- Reimplement skipped WorkflowLive.IndexTest test
  [#964](https://github.com/OpenFn/Lightning/issues/964)
- Show GitHub installation ID and repo link to help setup/debugging for version
  control [1059](https://github.com/OpenFn/Lightning/issues/1059)

### Fixed

- Fixed issue where job names were being incorrectly hyphenated during
  project.yaml export [#1050](https://github.com/OpenFn/Lightning/issues/1050)
- Allows the demo script to set a project id during creation to help with cli
  deploy/pull/Github integration testing.
- Fixed demo project_repo_connection failing after nightly demo resets
  [1058](https://github.com/OpenFn/Lightning/issues/1058)
- Fixed an issue where the monaco suggestion tooltip was offset from the main
  editor [1030](https://github.com/OpenFn/Lightning/issues/1030)

## [v0.7.3] - 2023-08-15

### Changed

- Version control in project settings is now named Export your project
  [#1015](https://github.com/OpenFn/Lightning/issues/1015)

### Fixed

- Tooltip for credential select in Job Edit form is cut off
  [#972](https://github.com/OpenFn/Lightning/issues/972)
- Dataclip type and state assembly notice for creating new dataclip dropped
  during refactor [#975](https://github.com/OpenFn/Lightning/issues/975)

## [v0.7.2] - 2023-08-10

### Changed

- NodeJs security patch [1009](https://github.com/OpenFn/Lightning/pull/1009)

### Fixed

## [v0.7.1] - 2023-08-04

### Fixed

- Fixed flickery icons on new workflow job creation.

## [v0.7.0] - 2023-08-04

### Added

- Project owners can require MFA for their users
  [892](https://github.com/OpenFn/Lightning/issues/892)

### Changed

- Moved to Elixir 1.15 and Erlang 26.0.2 to sort our an annoying ElixirLS issue
  that was slowing down our engineers.
- Update Debian base to use bookworm (Debian 12) for our Docker images
- Change new credential modal to take up less space on the screen
  [#931](https://github.com/OpenFn/Lightning/issues/931)
- Placeholder nodes are now purely handled client-side

### Fixed

- Fix issue creating a new credential from the Job editor where the new
  credential was not being set on the job.
  [#951](https://github.com/OpenFn/Lightning/issues/951)
- Fix issue where checking a credential type radio button shows as unchecked on
  first click. [#976](https://github.com/OpenFn/Lightning/issues/976)
- Return the pre-filled workflow names
  [#971](https://github.com/OpenFn/Lightning/issues/971)
- Fix version reporting and external reset_demo() call via
  Application.spec()[#1010](https://github.com/OpenFn/Lightning/issues/1010)
- Fixed issue where entering a placeholder name through the form would result an
  in unsaveable workflow
  [#1001](https://github.com/OpenFn/Lightning/issues/1001)
- Ensure the DownloadController checks for authentication and authorisation.

## [v0.7.0-pre5] - 2023-07-28

### Changed

- Unless otherwise specified, only show work orders with activity in last 14
  days [#968](https://github.com/OpenFn/Lightning/issues/968)

## [v0.7.0-pre4] - 2023-07-27

### Changed

- Don't add cast fragments if the search_term is nil
  [#968](https://github.com/OpenFn/Lightning/issues/968)

## [v0.7.0-pre3] - 2023-07-26

### Fixed

- Fixed an issue with newly created edges that prevented downstream jobs
  [977](https://github.com/OpenFn/Lightning/issues/977)

## [v0.7.0-pre2] - 2023-07-26

Note that this is a pre-release with a couple of known bugs that are tracked in
the Nodes and Edges [epic](https://github.com/OpenFn/Lightning/issues/793).

### Added

- Added ability for a user to enable MFA on their account; using 2FA apps like
  Authy, Google Authenticator etc
  [#890](https://github.com/OpenFn/Lightning/issues/890)
- Write/run sql script to convert triggers
  [#875](https://github.com/OpenFn/Lightning/issues/875)
- Export projects as `.yaml` via UI
  [#249](https://github.com/OpenFn/Lightning/issues/249)

### Changed

- In `v0.7.0` we change the underlying workflow building and execution
  infrastructure to align with a standard "nodes and edges" design for directed
  acyclic graphs (DAGs). Make sure to run the migrations!
  [793](https://github.com/OpenFn/Lightning/issues/793)

### Fixed

- Propagate url pushState/changes to Workflow Diagram selection
  [#944](https://github.com/OpenFn/Lightning/issues/944)
- Fix issue when deleting nodes from the workflow editor
  [#830](https://github.com/OpenFn/Lightning/issues/830)
- Fix issue when clicking a trigger on a new/unsaved workflow
  [#954](https://github.com/OpenFn/Lightning/issues/954)

## [0.6.7] - 2023-07-13

### Added

- Add feature to bulk rerun work orders from a specific step in their workflow;
  e.g., "rerun these 50 work orders, starting each at step 4."
  [#906](https://github.com/OpenFn/Lightning/pull/906)

### Fixed

- Oban exception: "value too long" when log lines are longer than 255 chars
  [#929](https://github.com/OpenFn/Lightning/issues/929)

## [0.6.6] - 2023-06-30

### Added

- Add public API token to the demo site setup script
- Check and renew OAuth credentials when running a job
  [#646](https://github.com/OpenFn/Lightning/issues/646)

### Fixed

- Remove google sheets from adaptors list until supporting oauth flow
  [#792](https://github.com/OpenFn/Lightning/issues/792)
- Remove duplicate google sheets adaptor display on credential type picklist
  [#663](https://github.com/OpenFn/Lightning/issues/663)
- Fix demo setup script for calling from outside the app on Kubernetes
  deployments [#917](https://github.com/OpenFn/Lightning/issues/917)

## [0.6.5] - 2023-06-22

### Added

- Ability to rerun work orders from start by selecting one of more of them from
  the History page and clicking the "Rerun" button.
  [#659](https://github.com/OpenFn/Lightning/issues/659)

### Fixed

- Example runs for demo incorrect
  [#856](https://github.com/OpenFn/Lightning/issues/856)

## [0.6.3] - 2023-06-15

### Fixed

- Prevent saving null log lines to the database, fix issue with run display
  [#866](https://github.com/OpenFn/Lightning/issues/866)

## [0.6.2] - 2023-06-09

### Fixed

- Fixed viewer permissions for delete workflow

- Fixed bug with workflow cards
  [#859](https://github.com/OpenFn/Lightning/issues/859)

## [0.6.1] - 2023-06-08

### Fixed

- Fixed bug with run logs [#864](https://github.com/OpenFn/Lightning/issues/864)

- Correctly stagger demo runs to maintain order
  [#856](https://github.com/OpenFn/Lightning/issues/856)
- Remove `Timex` use from `SetupUtils` in favor of `DateTime` to fix issue when
  calling it in escript.

## [0.6.0]- 2023-04-12

### Added

- Create sample runs when generating sample workflow
  [#821](https://github.com/OpenFn/Lightning/issues/821)
- Added a provisioning api for creating and updating projects and their
  workflows See: [PROVISIONING.md](./PROVISIONING.md)
  [#641](https://github.com/OpenFn/Lightning/issues/641)
- Add ability for a `superuser` to schedule deletion, cancel deletion, and
  delete projects [#757](https://github.com/OpenFn/Lightning/issues/757)
- Add ability for a `project owner` to schedule deletion, cancel deletion, and
  delete projects [#746](https://github.com/OpenFn/Lightning/issues/746)

### Changed

- Ability to store run log lines as rows in a separate table
  [#514](https://github.com/OpenFn/Lightning/issues/514)

### Fixed

- Incorrect project digest queries
  [#768](https://github.com/OpenFn/Lightning/issues/768)]
- Fix issue when purging deleted users
  [#747](https://github.com/OpenFn/Lightning/issues/747)
- Generate a random name for Workflows when creating one via the UI.
  [#828](https://github.com/OpenFn/Lightning/issues/828)
- Handle error when deleting a job with runs.
  [#814](https://github.com/OpenFn/Lightning/issues/814)

## [0.5.2]

### Added

- Add `workflow_edges` table in preparation for new workflow editor
  implementation [#794](https://github.com/OpenFn/Lightning/issues/794)
- Stamped `credential_id` on run directly for easier auditing of the history
  interface. Admins can now see which credential was used to run a run.
  [#800](https://github.com/OpenFn/Lightning/issues/800)
- Better errors when using magic functions: "no magic yet" and "check
  credential" [#812](https://github.com/OpenFn/Lightning/issues/812)

### Changed

- The `delete-project` function now delete all associated activities
  [#759](https://github.com/OpenFn/Lightning/issues/759)

### Fixed

## [0.5.1] - 2023-04-12

### Added

- Added ability to create and revoke personal API tokens
  [#147](https://github.com/OpenFn/Lightning/issues/147)
- Add `last-used at` to API tokens
  [#722](https://github.com/OpenFn/Lightning/issues/722)
- Improved "save" for job builder; users can now press `Ctrl + S` or `⌘ + S` to
  save new or updated jobs job panel will _not_ close. (Click elsewhere in the
  canvas or click the "Close" button to close.)
  [#568](https://github.com/OpenFn/Lightning/issues/568)
- Add filtered search params to the history page URL
  [#660](https://github.com/OpenFn/Lightning/issues/660)

### Changed

- The secret scrubber now ignores booleans
  [690](https://github.com/OpenFn/Lightning/issues/690)

### Fixed

- The secret scrubber now properly handles integer secrets from credentials
  [690](https://github.com/OpenFn/Lightning/issues/690)
- Updated describe-package dependency, fixing sparkles in adaptor-docs
  [657](https://github.com/OpenFn/Lightning/issues/657)
- Clicks on the workflow canvas were not lining up with the nodes users clicked
  on; they are now [733](https://github.com/OpenFn/Lightning/issues/733)
- Job panel behaves better when collapsed
  [774](https://github.com/OpenFn/Lightning/issues/774)

## [0.5.0] - 2023-04-03

### Added

- Magic functions that fetch real metadata from connected systems via
  `credentials` and suggest completions in the job builder (e.g., pressing
  `control-space` when setting the `orgUnit` attribute for a DHIS2 create
  operation will pull the _actual_ list of orgUnits with human readable labels
  and fill in their orgUnit codes upon
  enter.)[670](https://github.com/OpenFn/Lightning/issues/670)
- A "metadata explorer" to browse actual system metadata for connected
  instances. [658](https://github.com/OpenFn/Lightning/issues/658)
- Resizable job builder panel for the main canvas/workflow view.
  [681](https://github.com/OpenFn/Lightning/issues/681)

### Changed

- Display timezone for cron schedule—it is always UTC.
  [#716](https://github.com/OpenFn/Lightning/issues/716)
- Instance administrators can now configure the interval between when a project
  owner or user requests deletion and when these records are purged from the
  database. It defaults to 7, but by providing a `PURGE_DELETED_AFTER_DAYS`
  environment variable the grace period can be altered. Note that setting this
  variable to `0` will make automatic purging _never_ occur but will still make
  "deleted" projects and users unavailable. This has been requested by certain
  organizations that must retain audit logs in a Lightning instance.
  [758](https://github.com/OpenFn/Lightning/issues/758)

### Fixed

- Locked CLI version to `@openfn/cli@0.0.35`.
  [#761](https://github.com/OpenFn/Lightning/issues/761)

## [0.4.8] - 2023-03-29

### Added

- Added a test harness for monitoring critical parts of the app using Telemetry
  [#654](https://github.com/OpenFn/Lightning/issues/654)

### Changed

- Set log level to `info` for runs. Most of the `debug` logging is useful for
  the CLI, but not for Lightning. In the future the log level will be
  configurable at instance > project > job level by the `superuser` and any
  project `admin`.
- Renamed license file so that automagic github icon is less confusing

### Fixed

- Broken links in failure alert email
  [#732](https://github.com/OpenFn/Lightning/issues/732)
- Registration Submission on app.openfn.org shows internal server error in
  browser [#686](https://github.com/OpenFn/Lightning/issues/686)
- Run the correct runtime install mix task in `Dockerfile-dev`
  [#541](https://github.com/OpenFn/Lightning/issues/541)
- Users not disabled when scheduled for deletion
  [#719](https://github.com/OpenFn/Lightning/issues/719)

## [0.4.6] - 2023-03-23

### Added

- Implement roles and permissions across entire app
  [#645](https://github.com/OpenFn/Lightning/issues/645)
- Fix webhook URL
  (`https://<<HOST_URL>>/i/cae544ab-03dc-4ccc-a09c-fb4edb255d7a`) for the
  OpenHIE demo workflow [448](https://github.com/OpenFn/Lightning/issues/448)
- Phoenix Storybook for improved component development
- Load test for webhook endpoint performance
  [#645](https://github.com/OpenFn/Lightning/issues/634)
- Notify user via email when they're added to a project
  [#306](https://github.com/OpenFn/Lightning/issues/306)
- Added notify user via email when their account is created
  [#307](https://github.com/OpenFn/Lightning/issues/307)

### Changed

- Improved errors when decoding encryption keys for use with Cloak.
  [#684](https://github.com/OpenFn/Lightning/issues/684)
- Allow users to run ANY job with a custom input.
  [#629](https://github.com/OpenFn/Lightning/issues/629)

### Fixed

- Ensure JSON schema form inputs are in the same order as they are written in
  the schema [#685](https://github.com/OpenFn/Lightning/issues/685)

## [0.4.4] - 2023-03-10

### Added

- Users can receive a digest email reporting on a specified project.
  [#638](https://github.com/OpenFn/Lightning/issues/638)
  [#585](https://github.com/OpenFn/Lightning/issues/585)

## [0.4.3] - 2023-03-06

### Added

- Tooltips on Job Builder panel
  [#650](https://github.com/OpenFn/Lightning/issues/650)

### Changed

- Upgraded to Phoenix 1.7 (3945856)

### Fixed

- Issue with FailureAlerter configuration missing in `prod` mode.

## [0.4.2] - 2023-02-24

### Added

- A user can change their own email
  [#247](https://github.com/OpenFn/Lightning/issues/247)
- Added a `SCHEMAS_PATH` environment variable to override the default folder
  location for credential schemas
  [#604](https://github.com/OpenFn/Lightning/issues/604)
- Added the ability to configure Google Sheets credentials
  [#536](https://github.com/OpenFn/Lightning/issues/536)
- Function to import a project
  [#574](https://github.com/OpenFn/Lightning/issues/574)

### Changed

- Users cannot register if they have not selected the terms and conditions
  [#531](https://github.com/OpenFn/Lightning/issues/531)

### Fixed

- Jobs panel slow for first open after restart
  [#567](https://github.com/OpenFn/Lightning/issues/567)

## [0.4.0] - 2023-02-08

### Added

- Added a Delete job button in Inspector
- Filter workflow runs by text/value in run logs or input body
- Drop "configuration" key from Run output dataclips after completion
- Ability to 'rerun' a run from the Run list
- Attempts and Runs update themselves in the Runs list
- Configure a project and workflow for a new registering user
- Run a job with a custom input
- Added plausible analytics
- Allow user to click on Webhook Trigger Node to copy webhook URL on workflow
  diagram
- Allow any user to delete a credential that they own
- Create any credential through a form except for OAuth
- Refit all diagram nodes on browser and container resize
- Enable distributed Erlang, allowing any number of redundant Lightning nodes to
  communicate with each other.
- Users can set up realtime alerts for a project

### Changed

- Better code-assist and intelliense in the Job Editor
- Updated @openfn/workflow-diagram to 0.4.0
- Make plus button part of job nodes in Workflow Diagram
- Updated @openfn/adaptor-docs to 0.0.5
- Updated @openfn/describe-package to 0.0.10
- Create an follow a manual Run from the Job Inspector
- View all workflows in a project on the workflows index page
- Move @openfn/workflow-diagram into the application, the NPM module is now
  deprecated.
- Remove workflow name from first node
- Move the used parts of `@openfn/engine` into the application.
- [BREAKING CHANGE] Ported `mix openfn.install.runtime` into application, use
  `mix lightning.install_runtime`.
- [BREAKING CHANGE] Introduced `@openfn/cli` as the new runtime for Jobs
- Rename a workflow through the page heading
- Hide the dataclips tab for beta
- Make adaptor default to common@latest
- Remove jobs list page
- Better error handling in the docs panel
- Disable credential ownership transfer in dev and prod environments
- Add project settings page
- Change Work Order filters to apply to the aggregate state of the work order
  and not the run directly
- Enable jobs by default
- Set log level to info
- Add Beta checkbox to register page
- User roles and permissions

### Fixed

- Don't consider disabled jobs when calculating subsequent runs
- Fixed overflow on Job Editor Tooltips
- Fixed auto-scroll when adding a new snippet in the Job Editor
- Fixed common operation typings in Job Editor

## [0.3.1] - 2022-11-22

### Fixed

- Fixed bug that tried to execute HTML scripts in dataclips
- Fixed bug that prevented work orders from displaying in the order of their
  last run, descending.
- Remove alerts after set timeout or close

## [0.3.0] - 2022-11-21

### Added

- Add seed data for demo site
- Create adaptor credentials through a form
- Configure cron expressions through a form
- View runs grouped by work orders and attempts
- Run an existing Job with any dataclip uuid from the Job form

### Changed

- Redirect users to projects list page when they click on Admin Settings menu
- Move job, project, input and output Dataclips to Run table
- Reverse the relationship between Jobs and Triggers. Triggers now can exist on
  their own; setting the stage for branching and merging workflows
- Updated Elixir and frontend dependencies
- [BREAKING CHANGE] Pipeline now uses Work Orders, previous data is not
  compatible.
- Runs, Dataclips and Attempts now all correctly use `usec` resolution
  timestamps.
- Upgraded LiveView to 0.18.0
- Upgraded Elixir to 1.14.1 and OTP 25
- Workflow Job editor now behaves like a panel
- Split JobLive.InspectorFormComponent into different plug-able subcomponents
- Ensure new jobs with cron triggers receive a default frequency
- Webhooks are now referenced by the trigger id instead of job id.
- Filter runs by status
- Filter runs by workflow
- Filter runs by date
- View a job run from the runs history
- View latest matching inputs to run a job with

## [0.2.0] - 2022-09-12

### Changed

- [BREAKING CHANGE] Add `Workflow` model, Jobs now belong to a Workflow This is
  a breaking change to the schema.
- Use Node.js 18, soon to be in LTS.
- Visualize success/fail triggers in workflow diagram.
- Move WorkflowDiagram related actions from DashboardLive into WorkflowLive
- Move WorkflowDiagram component into liveview, so that we can subscribe to
  channels (i.e. updating of the diagram when someone changes something).
- Integrate `@openfn/workflow-diagram@0.0.8` and use the new Store interface for
  updating it.
- Remove `component_mounted` event from WorkflowDiagram hook, using a
  MutationObserver and a Base64 encoded JSON payload.
- Fixed an issue where the compiler component would try and load a 'nothing
  adaptor', added a condition to check an adaptor is actually selected.
- Removed previous Workflow CTE queries, replaced by the introduction of the
  Workflow model, see
  (https://github.com/OpenFn/Lightning/blob/53da6883483e7d8d078783f348da327d1dd72d20/lib/lightning/workflows.ex#L111-L119).

## [0.1.13] - 2022-08-29

### Added

- Allow administrators to configure OIDC providers for authentication (note that
  this is just for authenticating, not yet for creating new accounts via OIDC)
- Add Monaco editor to the step/job panel
- Allow users to delete their own accounts. Schedule their user and credentials
  data for deletion when they do.
- Allow superusers to delete a user account. Schedule the user's credentials and
  user data for deletion when they do.
- If a user is scheduled for deletion, disable their account and prevent them
  from logging in.
- The 'User profile' and 'Credentials' page now have a sidebar menu

### Changed

- Project users now have one of the following roles: viewer, editor, admin,
  owner
- Users only have the following roles: user, superuser

## [0.1.12] - 2022-08-15

### Added

- Transfer credential ownership to another user.
- Create credentials via a form interface\*
- Show "projects with access" in credentials list view.
- Show job in runs list and run view.
- Added roles and permissions to workflows and history page
  [#645](https://github.com/OpenFn/Lightning/issues/645)

\*The form is defined by a JSON schema provided by an adaptor, in most cases:
e.g., `language-dhis2` provides a single schema which defines the required
attributes for `state.configuration`, while `language-common` provides multiple
credential schemas like "oauth" or "basic auth" which define attributes for
`state.configuration` and which might be used by lots of different jobs.)

### Fixed

- User menu (top right) appears on top of all other components.
- User profile screen integrated with the rest of the liveview app.

## [0.1.11] - 2022-08-05

### Fixed

- Fixed logging in Runner when `:debug` log level used; note that this caused
  crashes in Oban

## [0.1.10] - 2022-08-05

### Added

- Credential auditing
- Build/version information display for easier debugging

### Fixed

- Fixed a bug that enqueued cron-triggered jobs even when they were disabled

## [0.1.9] - 2022-07-27

### Added

- Navigate to user profile or credentials page and log out through the user icon
  dropdown
- Create and edit dataclips
- Add a production tag to credentials
- View a dropdown of operations and their description for the language-common
  `v2.0.0-rc2` adaptor (this pattern to be rolled out across adaptors)

### Changed

- Navigate between projects through a project picker on the navbar

### Fixed

- Run Lightning with docker

### Security

- Sensitive credential values are scrubbed from run logs
- All credentials are encrypted at REST

## [0.1.7] - 2022-06-24

### Added

- Run a job with a cron trigger
- Queue jobs via Oban/Postgres
- Edit jobs via the workflow canvas

## [0.1.6] - 2022-06-07

### Added

- Register, log in and log out of an account
- Allow superusers and admin users to create projects
- Allow admin users to create or disable a user’s account
- Allow superusers for local deployments to create users and give them access to
  project spaces

- Create and edit a job with a webhook, flow/fail or cron trigger
- Create and edit credentials for a job
- Copy a job's webhook URL
- View all workflows in a project visually
- Deploy lightning locally with Docker

- Enable a job to automatically process incoming requests
- Run a job with a webhook or flow/fail trigger
- View job runs along with their logs, exit code, start and end time
- View data clips that have initiated job runs (http requests for webhooks, run
  results)<|MERGE_RESOLUTION|>--- conflicted
+++ resolved
@@ -17,17 +17,14 @@
 
 ### Added
 
-<<<<<<< HEAD
 - Enabled displaying full workflow name when hovering workflow name in the
   workflows list page [#2894](https://github.com/OpenFn/lightning/issues/2894)
 - Enabled clickable rows in the workflows list page
   [#3047](https://github.com/OpenFn/lightning/issues/3047)
 - Added sorting & filtering workflows
   [#3046](https://github.com/OpenFn/lightning/issues/3046)
-=======
 - Add helper function to create latest snapshot
   [#3099](https://github.com/OpenFn/lightning/issues/3099)
->>>>>>> 84930b44
 - Restart the credential setup from selecting the credential type
   [#2284](https://github.com/OpenFn/lightning/issues/2284)
 - Enable Support User and adds audit trail for MFA.

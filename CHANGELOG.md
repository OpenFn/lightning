# Changelog

All notable changes to this project will be documented in this file.

- `Added` for new features.
- `Changed` for changes in existing functionality.
- `Deprecated` for soon-to-be removed features.
- `Removed` for now removed features.
- `Fixed` for any bug fixes.
- `Security` in case of vulnerabilities.

The format is based on [Keep a Changelog](https://keepachangelog.com/en/1.0.0/),
and this project adheres to
[Semantic Versioning](https://semver.org/spec/v2.0.0.html).

## [Unreleased]

### Added

### Changed

- Default failure notifications for project users are now disabled to minimize
  email volume [#3517](https://github.com/OpenFn/lightning/issues/3517)

### Fixed

<<<<<<< HEAD
- Fix tooltip styling inconsistencies in collaborative editor
  [#3980](https://github.com/OpenFn/lightning/issues/3980)
=======
- Fix beaker icon appearing active in classical editor
  [#3988](https://github.com/OpenFn/lightning/issues/3988)
>>>>>>> 5b7b0da8
- Fix ESC key closing IDE when pressed on adaptor modal
  [#3978](https://github.com/OpenFn/lightning/issues/3978)
- Fix run/save-and-run keystroke mapping for canvas & IDE
  [#3902](https://github.com/OpenFn/lightning/issues/3902) &
  [#3903](https://github.com/OpenFn/lightning/issues/3903)
- Monaco tooltips get cut off
  [#3900](https://github.com/OpenFn/lightning/issues/3900)

## [2.14.15-pre] - 2025-11-13

### Added

- Add missing adaptor and credential tooltips to the collab editor
  [#3919](https://github.com/OpenFn/lightning/issues/3919)
- Show server validation errors in the collab editor forms
  [#3783](https://github.com/OpenFn/lightning/issues/3783)
- Add advanced credential type picker in collaborative workflow editor allowing
  users to create OAuth, raw JSON, and keychain credentials directly from the
  workflow canvas [#3906](https://github.com/OpenFn/lightning/issues/3906)
- Enforce readonly state in collaborative editor forms for viewers and old
  snapshots [#3948](https://github.com/OpenFn/lightning/pull/3948)
- Collab Editor: Add Workflow YAML code viewer panel
  [#3646](https://github.com/OpenFn/lightning/issues/3646)
- Webhook authentication management in the collaborative editor
  [#3887](https://github.com/OpenFn/lightning/issues/3887)
- Mix task to merge project state files without database access
  [#3615](https://github.com/OpenFn/lightning/issues/3615)
- Added adaptor docs & metadata panel to IDE
  [#3857](https://github.com/OpenFn/lightning/issues/3857)
- Show Error indication on workflow settings button
  [#3632](https://github.com/OpenFn/lightning/issues/3632)

### Changed

- Merged CollaborateNew and Collaborate LiveViews into a single unified LiveView
  for improved maintainability and consistent modal behavior
  [#3942](https://github.com/OpenFn/lightning/pull/3942)

### Fixed

- 500 error when navigating from collaborative editor to full history page
  [#3941](https://github.com/OpenFn/lightning/pull/3941)
- Duplicate `isReadOnly` declaration in TriggerForm that was blocking asset
  builds [#3976](https://github.com/OpenFn/lightning/issues/3976)
- Run duration and status alignment drift in history view
  [#3945](https://github.com/OpenFn/lightning/pull/3945)
- Shared doc lookup in clustered environments now works across nodes instead of
  only searching locally
  [#3910](https://github.com/OpenFn/lightning/issues/3910)

## [2.14.14] - 2025-11-05

### Added

- Add the ability to search by dataclip name on the history page
  [#3486](https://github.com/OpenFn/lightning/issues/3486)

### Fixed

- Exception when cleaning up old persisted documents
  [#3932](https://github.com/OpenFn/lightning/issues/3932)
- Legacy canvas new job nodes no longer auto-populate with adaptor name
  [#3920](https://github.com/OpenFn/lightning/issues/3920)

## [2.14.14-pre2] - 2025-11-04

### Added

- Run/retry split button in collaborative editor allowing users to retry
  existing runs or create new work orders from both the ManualRunPanel and
  fullscreen IDE header [#3876](https://github.com/OpenFn/lightning/issues/3876)
- Keyboard shortcuts for run/retry actions - `Cmd+Enter` (or `Ctrl+Enter`)
  triggers run/retry, `Cmd+Shift+Enter` create new work order
  [#3861](https://github.com/OpenFn/lightning/issues/3861)

### Changed

- Updated styles on new IDE to match (nay, exceed!) those on the legacy IDE
  [#3894](https://github.com/OpenFn/lightning/issues/3894)
- Add save & sync split button to new canvas & IDE header
  [#3908](https://github.com/OpenFn/lightning/issues/3908)
- Show collaborators in the header of the new canvas & IDE
  [#3845](https://github.com/OpenFn/lightning/issues/3845)

### Fixed

- Channel error handling crash when error responses don't include expected
  structure [#3928](https://github.com/OpenFn/lightning/issues/3928)
- Dataclip body display timing out due to slow credentials query - optimised
  query to leverage indexes better using a self-join
  [#3924](https://github.com/OpenFn/lightning/issues/3924)
- Adaptor picker changes now sync immediately to Y.Doc instead of requiring
  manual save [#3904](https://github.com/OpenFn/lightning/issues/3904)
- Fixed Cmd+Enter creating duplicate work orders in workflow editor - both
  ManualRunPanel and WorkflowEditor keyboard handlers were firing simultaneously
  [#3876](https://github.com/OpenFn/lightning/issues/3876)
- Fixed GenServer crash when retrying from collaborative editor due to Y.Doc
  workflow data structure issues
  [#3876](https://github.com/OpenFn/lightning/issues/3876)
- Fixed run panel blocking node selection and causing screen flashes when
  switching between nodes
  [#3876](https://github.com/OpenFn/lightning/issues/3876)

## [2.14.14-pre1] - 2025-10-30

### Added

- Adaptor and credential configuration in canvas job inspector - users can now
  configure adaptor version and connect credentials directly from the canvas
  [#3834](https://github.com/OpenFn/lightning/issues/3834)
- Press `Control-E` (or `⌘+E`) to open the IDE when a job/step is selected
  [#3890](https://github.com/OpenFn/lightning/issues/3890)
- Drag-to-connect nodes on workflow canvas - users can now drag from the plus
  button on a node and drop it onto another node to create connections
  [#3825](https://github.com/OpenFn/lightning/issues/3825)
- Read-only indicator in collaborative editor header
  [#3627](https://github.com/OpenFn/lightning/issues/3627)
- Sync workflow concurrency and enable_job_logs settings in collaborative
  editor - allows users to configure max concurrency and console.log() usage
  with real-time collaborative editing support
  [#3798](https://github.com/OpenFn/lightning/issues/3798) and
  [#3799](https://github.com/OpenFn/lightning/issues/3799)
- Show validation error message when creating sandbox with duplicate name
  [#3776](https://github.com/OpenFn/lightning/issues/3776)
- Divergence warning when merging sandboxes - displays alert if target branch
  was modified after sandbox creation to prevent data loss
  [#3747](https://github.com/OpenFn/lightning/issues/3747)
- Sandbox indicator banners in workflow editor (inspector) to help indicate when
  working in a sandbox environment
  [#3413](https://github.com/OpenFn/lightning/issues/3413)
- Manual runs from the canvas and the IDE
  [#3827](https://github.com/openfn/lightning/issues/3827) and
  [$3634](https://github.com/openfn/lightning/issues/3634)
- View and switch versions
  [#3819](https://github.com/openfn/lightning/issues/3819)
- Run viewer panel in collaborative IDE with Run, Log, Input, and Output tabs
  [#3844](https://github.com/OpenFn/lightning/issues/3844)

### Changed

- Error messages in collaborative editor now include field names for validation
  errors (e.g., "Name: can't be blank")
  [#3843](https://github.com/OpenFn/lightning/issues/3843)
- Added error notifications when workflow reset fails in collaborative editor
  [#3843](https://github.com/OpenFn/lightning/issues/3843)
- Consolidated toast notification styling in collaborative editor for better
  maintainability [#3843](https://github.com/OpenFn/lightning/issues/3843)

### Fixed

- Prevent manual run panel from opening via keystroke if running isn't possible
  (permissions or snapshot)
- Default Next Input for Cron-Triggered Workflows
  [#3856](https://github.com/OpenFn/lightning/issues/3856)
- Error toasts not appearing when workflow save fails (validation errors,
  permission denied, etc.) in collaborative editor
  [#3843](https://github.com/OpenFn/lightning/issues/3843)
- Toast notification colors not displaying correctly due to CSS specificity
  issues [#3843](https://github.com/OpenFn/lightning/issues/3843)
- Canvas goes blank when adding nodes in collaborative workflow editor
  [#3848](https://github.com/OpenFn/lightning/issues/3848)
- Crash when switching from old to collaborative editor
  [#3865](https://github.com/OpenFn/lightning/issues/3865)
- Position errors when rendering nodes
  [#3866](https://github.com/OpenFn/lightning/issues/3866)
- Layout animation crashes when adding nodes
  [#3867](https://github.com/OpenFn/lightning/issues/3867)
- Fixed sandbox merge failing with StaleEntryError when parent workflow was
  modified after sandbox creation
  [#3765](https://github.com/OpenFn/lightning/issues/3765)
- Workflow is either decapitated or uneditable
  [#3842](https://github.com/OpenFn/lightning/issues/3842)
- User can navigate to React canvas from LiveView version
  [#3847](https://github.com/openfn/lightning/issues/3847)
- Fixed missing cron icon in trigger on new canvas
  [#3849](https://github.com/OpenFn/lightning/issues/3849)

## [2.14.13] - 2025-10-24

## [2.14.13-pre1] - 2025-10-24

### Added

- Ability to run a workflow from the new react canvas
  [#3634](https://github.com/OpenFn/lightning/issues/3634)

## [2.14.13-pre] - 2025-10-24

### Added

- Ability to delay webhook trigger replies until a workflow finishes; ⚠️ note
  that this is an experimental feature (API subject to change, only enabled via
  DB updates) [#PR3785](https://github.com/OpenFn/lightning/pull/3785)
- REST API for runs, work_orders, and log_lines to refresh GovStack compliance
  [#1656](https://github.com/OpenFn/lightning/issues/1656) &
  [PR#3786](https://github.com/OpenFn/lightning/pull/3786)
- Added full-screen IDE for job editing
  [#3708](https://github.com/OpenFn/lightning/issues/3708)
- Show collaborative editor toggle (beaker icon) when creating new workflows
  [#3797](https://github.com/OpenFn/lightning/pull/3797)
- Auto-format code on commit with git hooks
  [#3806](https://github.com/OpenFn/lightning/pull/3806)
- Escape key support for closing inspector panels in collaborative workflow
  editor, using react-hotkeys-hook for scoped keyboard shortcuts with modal
  priority [#3768](https://github.com/OpenFn/lightning/issues/3768)

### Changed

- Removed Cancel button from inspector panel footers (redundant with X button
  and Escape key) [#3768](https://github.com/OpenFn/lightning/issues/3768)
- Refactored inspector component architecture to use composition pattern with
  reusable layout shell and pure form components
  [#3768](https://github.com/OpenFn/lightning/issues/3768)
- Updated breadcrumb navigation to display parent project name before sandbox
  name [#3474](https://github.com/OpenFn/lightning/issues/3474)

### Fixed

- Fixed credential preservation during sandbox workflow merge - credentials are
  now correctly maintained when merging sandboxes back to parent projects
  [#3782](https://github.com/OpenFn/lightning/issues/3782)
- Backfilled `env` field for existing root projects to ensure environment chips
  display correctly in workflow editor and inspector
  [#3839](https://github.com/OpenFn/lightning/issues/3839)

## [2.14.12] - 2025-10-21

## [2.14.12-pre1] - 2025-10-21

### Fixed

- Ensure default positions when using the Workflow Assistant with manual
  positioning enabled [#3795](https://github.com/OpenFn/lightning/issues/3795)

## [2.14.12-pre] - 2025-10-21

### Added

- Editable EdgeInspector form in collaborative workflow editor with TanStack
  Form, enabling users to configure edge properties (label, condition type, JS
  expressions, enabled state) with auto-save and real-time collaborative editing
  [#3701](https://github.com/OpenFn/lightning/issues/3701)
- Delete nodes from Job panel in Collaborative Editor
  [#3702](https://github.com/OpenFn/lightning/issues/3702)
- Reintroduce the impeded project with hopefully better performance
  characteristics [#3542](https://github.com/OpenFn/lightning/issues/3542)

### Changed

- Tweaked the Sandbox color palette
- Detect and clean stale CMake caches in bootstrap script
  [PR#3762](https://github.com/OpenFn/lightning/pull/3762)
- Implement workflow settings form using tanstack form
  [#3643](https://github.com/OpenFn/lightning/issues/3643)
- [#3774](https://github.com/OpenFn/lightning/pull/3774)Adjusted padding of
  labels in the Workflow Diagram.

### Fixed

- Jobs in collaborative editor can now be saved without selecting a credential
  [#3760](https://github.com/OpenFn/lightning/issues/3760)
- Runtime permission checks in WorkflowChannel save/reset operations to prevent
  unauthorized edits when user roles change during active collaboration sessions
  [#3749](https://github.com/OpenFn/lightning/issues/3749)

## [2.14.11] - 2025-10-15

## [2.14.11-pre1] - 2025-10-15

### Added

- Create new workflow via YAML in the collaborative editor
  [#3700](https://github.com/OpenFn/lightning/issues/3700)
- E2E tests for edge validation in collaborative editor
  [#3724](https://github.com/OpenFn/lightning/issues/3724)
- Ensure that TOTP codes cannot be reused.
  [#3758](https://github.com/OpenFn/lightning/issues/3758)

### Changed

- Detect and clean stale CMake caches in bootstrap script
  [PR#3762](https://github.com/OpenFn/lightning/pull/3762)

### Fixed

- Credentials added to parent projects now automatically propagate to all
  descendant sandbox projects, ensuring sandboxes have access to parent
  credentials. Includes migration to backfill existing missing associations.
  [#3756](https://github.com/OpenFn/lightning/issues/3756)

## [2.14.11-pre] - 2025-10-14

### Added

- User interface for merging sandboxes
  [#3436](https://github.com/OpenFn/lightning/issues/3436)
- Credential environments user interface and runtime
  [#3598](https://github.com/OpenFn/lightning/issues/3598)
- Save button with validation and permissions in collaborative workflow editor
  [#3635](https://github.com/OpenFn/lightning/issues/3635)
- Workflow reset functionality in collaborative editor
  [#3635](https://github.com/OpenFn/lightning/issues/3635)
- Toast notifications and Redux DevTools integration for collaborative editor
  [#3635](https://github.com/OpenFn/lightning/issues/3635)
- E2E test infrastructure with Page Object Models for workflow testing
- E2E testing guidelines for Playwright
- Add project merging functionality
  [#3432](https://github.com/OpenFn/lightning/issues/3432)
- SessionContextStore for collaborative workflow editor to provide user,
  project, and config data to React components via Phoenix Channel
- E2E test infrastructure with Page Object Models for workflow editor testing
- E2E test for workflow step creation and configuration
- Force restart and AdaptorRegistry warming on E2E manager script

### Changed

- Delete oauth_tokens tables
  [#3608](https://github.com/OpenFn/lightning/issues/3608)
- Improved state management and store architecture in collaborative editor
  [#3635](https://github.com/OpenFn/lightning/issues/3635)
- Upgraded Tailwind CSS from 4.0.13 to 4.1.14

### Fixed

- Project merge now correctly preserves target project identity (name,
  description, env, color) instead of overwriting with source metadata
  [#3742](https://github.com/OpenFn/lightning/issues/3742)
- New workflows created in sandboxes now properly retain all jobs, triggers, and
  edges when merged into target projects (previously only workflow metadata was
  copied, resulting in empty workflows)
  [#3744](https://github.com/OpenFn/lightning/issues/3744)

### Released

## [2.14.10] - 2025-10-07

## [2.14.10-pre] - 2025-10-07

### Added

- Worker "presence" module to track connected workers (and their capacity)
  across the app. [#3725](https://github.com/OpenFn/lightning/pull/3725)
- SessionContextStore for collaborative workflow editor to provide user,
  project, and config data to React components via Phoenix Channel
  [#3624](https://github.com/OpenFn/lightning/issues/3624)

### Changed

- Limit sandbox creation
  [PR#3655](https://github.com/OpenFn/lightning/pull/3655)

## [v2.14.9] - 2025-10-03

## [v2.14.9-pre] - 2025-10-02

### Added

### Changed

- Removed unused functions for getting dataclip bodies from postgres as
  JSON/maps [#3653](https://github.com/OpenFn/lightning/issues/3653)
- Limit sandbox creation
  [PR#3655](https://github.com/OpenFn/lightning/pull/3655)

### Fixed

- Prevent the janitor trying to mark runs as lost that aren't actually lost
  [PR#3672](https://github.com/OpenFn/lightning/pull/3672)
- Fix canvas "lockup" after AI chat errors, prevent sending empty message to AI
  [3605](https://github.com/OpenFn/lightning/issues/3605)

## [v2.14.8] - 2025-10-01

## [v2.14.8-pre1] - 2025-10-01

### Fixed

- Send back `null` if a requested dataclip has been wiped
  [PR#3652](https://github.com/OpenFn/lightning/pull/3652)

## [v2.14.8-pre] - 2025-10-01

### Fixed

- Reduced
  [high server memory usage on dataclip body retrieval](https://github.com/OpenFn/lightning/issues/3641)
  by 97% [PR#3651](https://github.com/OpenFn/lightning/pull/3651)

## [v2.14.7] - 2025-09-30

### Changed

- Optimized map and join with `Enum.map_join/3`
  [`c112f3d`](https://github.com/OpenFn/lightning/commit/c112f3df29f8ab83b187f3695fdaf32c0837a016)

### Fixed

- Fixed tests for dataclip live viewer
  [#3648](https://github.com/OpenFn/lightning/issues/3648)

## [v2.14.7-pre] - 2025-09-30

### Added

- Add database changes for credentials environments support
  [#3597](https://github.com/OpenFn/lightning/issues/3597)
- REST API for Credential creation, deletion, list
  [#3583](https://github.com/OpenFn/lightning/issues/3583)

### Changed

- Bumped devDeps `ws-worker` version to `1.15.0` to better handle job
  compilation memory issues
  [#3613](https://github.com/OpenFn/lightning/pull/3613)

### Fixed

- Fix memory bloat on dataclip viewer in dataclip detail page
  [#3641](https://github.com/OpenFn/lightning/issues/3641)
- Ameliorate memory usage when scrubbing dataclips for security
  [#3641](https://github.com/OpenFn/lightning/issues/3641)
- Fixed bootstrap script compatibility for Intel Macs and older Bash versions
  (3.1+) [#3623](https://github.com/OpenFn/lightning/pull/3623)
- Fixed GDPR Compliance component
  [#3611](https://github.com/OpenFn/lightning/issues/3611)
- Fixed vertical alignment in breadcrumbs
  [#3612](https://github.com/OpenFn/lightning/issues/3612)
- Updated Project Digest to include count of work orders in an unsuccessful
  state [#3616](https://github.com/OpenFn/lightning/issues/3616)

## [v2.14.6] - 2025-09-30

## [v2.14.6-pre1] - 2025-09-26

### Changed

- Modify `Common.root_name` to display any map with a `:name` key

## [v2.14.6-pre] - 2025-09-25

### Added

- Sandbox Basic CRUD UI [#3412](https://github.com/OpenFn/lightning/issues/3412)
  [#3431](https://github.com/OpenFn/lightning/issues/3431)
- Generate workflow version on save
  [#3452](https://github.com/OpenFn/lightning/issues/3452)
- Add `bin/update-images` script for automated Dockerfile version management

### Changed

- Optimized queue query planner stability to prevent 60s+ spikes
  [#3564](https://github.com/OpenFn/lightning/issues/3564)
- Fix aarch64 (Apple Silicon) Dockerfile-dev build
  [PR#3589](https://github.com/OpenFn/lightning/pull/3589)

### Fixed

- Fix project deletion for projects with webhook auth methods
  [#3619](https://github.com/OpenFn/lightning/issues/3619),
  [#3523](https://github.com/OpenFn/lightning/issues/3523)
- Fix pagination bar rounding to match table corners
  [#3595](https://github.com/OpenFn/lightning/issues/3595)
- Restore export history button
  [#3594](https://github.com/OpenFn/lightning/issues/3594)
- Wrong timestamp information in mini-history for in-progress runs
  [#3579](https://github.com/OpenFn/lightning/pull/3579)

## [v2.14.5] - 2025-09-24

## [v2.14.5-pre1] - 2025-09-11

### Added

- Hide sandboxes from project lists and project picker
  [#3573](https://github.com/OpenFn/lightning/issues/3573)

### Changed

- Update deps

## [v2.14.5-pre] - 2025-09-11

### Added

- Experimental feature - Collaborative Editing
  [#3509](https://github.com/OpenFn/lightning/issues/3509)
- API for provisioning Sandboxes
  [#3430](https://github.com/OpenFn/lightning/issues/3430)
- Added DB support for sandboxes and workflow version provenance.
  [#3422](https://github.com/OpenFn/lightning/issues/3422)
- Retry webhook events on transient database connection errors
  [#3097](https://github.com/OpenFn/lightning/issues/3097)
- Allow users to retry followed runs from the job panel
  [#3502](https://github.com/OpenFn/lightning/issues/3502)

### Changed

- Make `:work_available` broadcast opt-out-able via ENV.
  [#3574](https://github.com/OpenFn/lightning/pull/3574)
- Enable X-Content-Type-Options header for static pages.
  [#3534](https://github.com/OpenFn/lightning/issues/3534)
- Refactor webhook auth methods modals
  [#1588](https://github.com/OpenFn/lightning/issues/1588)

### Fixed

- Tooltip gets stuck when switching pages
  [#3559](https://github.com/OpenFn/lightning/pull/3559)
- Current run dataclip stuck when switching nodes
  [#3560](https://github.com/OpenFn/lightning/pull/3560)

## [v2.14.4] - 2025-09-09

### Fixed

- Fix Workflow AI Assistant apearing above inspector panel
  [#3567](https://github.com/OpenFn/lightning/issues/3567)

## [v2.14.3] - 2025-08-29

## [v2.14.3-pre1] - 2025-08-22

### Fixed

- Clean UI for errors with recovery from the errors
  [#3239](https://github.com/OpenFn/lightning/issues/3239)

## [v2.14.3-pre] - 2025-08-21

### Added

- Visualizing runs on the workflow editor canvas
  [#3387](https://github.com/OpenFn/lightning/issues/3387)
- Add test gauge metric that can be used to set arbitrary values for the
  purposes of triggering behaviour in metric consumers.
  [3510](https://github.com/OpenFn/lightning/issues/3510)
- Add test gauge metric that can be used to set arbitrary values for the
  purposes of triggering behaviour in metric consumers.
  [#3510](https://github.com/OpenFn/lightning/issues/3510)
- Possibly temporary plumbing to allow the use of libcluster_postgres as an
  additional mechanism for discovering Erlang nodes.
  [#3482](https://github.com/OpenFn/lightning/issues/3482)
- Remove redundant 'preconnect' link
  [#3532](https://github.com/OpenFn/lightning/issues/3532)

### Fixed

- Fix cannot read properties of undefined (reading 'x') error on canvas
  [#3530](https://github.com/OpenFn/lightning/issues/3530)
- Hide Mini-History on new template page
  [#3531](https://github.com/OpenFn/lightning/pull/3531)

## [v2.14.2] - 2025-08-15

## [v2.14.2-pre] - 2025-08-15

### Fixed

- Fixed issue where adaptors icons didn't change on the canvas when in
  auto-layout mode [#3526](https://github.com/OpenFn/lightning/issues/3526)

## [v2.14.1] - 2025-08-14

### Changed

- Removed impeded project metric until performance improvements can be made.
  [#3519](https://github.com/OpenFn/lightning/issues/3519)

## [v2.14.1-pre2] - 2025-08-12

### Fixed

- Fix workflow diagram collapsing in on itself to become a neutron star
  [#3506](https://github.com/OpenFn/lightning/issues/3506)
- Fix Oban crash when Apollo times out
  [#3497](https://github.com/OpenFn/lightning/issues/3497)
- Fix PostgreSQL UTF-8 error when inserting log lines with null bytes
  [#3090](https://github.com/OpenFn/lightning/issues/3090)

## [v2.14.1-pre1] - 2025-08-07

### Fixed

- Restored historical migration (⚠️ if you ran migrations on `v2.14.1-pre` by
  editing your DB directly or dropping your DB first, you must undo those
  changes by hand before running this migration) and added a migration to change
  `:workflow_code` to `:code` on the AI Chat Messages table
  [3495](https://github.com/OpenFn/lightning/issues/3495)

## [v2.14.1-pre] - 2025-08-06

### Added

- Extended the AI Assistant to support editing existing workflows
  [#3247](https://github.com/OpenFn/lightning/issues/3247)
- Alert that workflows may break before letting users revoke access to a project
  for their credential [#537](https://github.com/OpenFn/lightning/issues/537)

### Changed

- Upgraded Elixir from 1.17 to 1.18
  [d35a6d1](https://github.com/OpenFn/lightning/commit/d35a6d1)

### Fixed

- Fix CTRL+S saving previously selected template when creating a workflow
  [#3442](https://github.com/OpenFn/lightning/issues/3442)

## [v2.14.0] - 2025-08-05

### Fixed

- Added "interactive" to checkbox disabled tooltip to allow user to click link,
  ensure permissions line up with admin or above.
  [PR-3473](https://github.com/OpenFn/lightning/pull/3473)
- Fixed table action menus
  [#3476](https://github.com/OpenFn/lightning/issues/3476)
- Fixed "⚠️ Production" icon size in credentials table
  [#3483](https://github.com/OpenFn/lightning/issues/3483)
- Fixed test on history page
  [3475](https://github.com/OpenFn/lightning/issues/3475)

## [v2.14.0-pre1] - 2025-08-04

### Added

- Added a retry button to the work order row itself
  [PR-3472](https://github.com/OpenFn/lightning/pull/3472)

### Fixed

- Fixed small table UI regression for history
  [PR-3472](https://github.com/OpenFn/lightning/pull/3472)

## [v2.14.0-pre] - 2025-08-01

### Added

- Allow users to name and preserve existing dataclips
  [#311](https://github.com/OpenFn/lightning/issues/311)

### Changed

- Click to copy all timestamps in UTC across the application
  [#1419](https://github.com/OpenFn/lightning/issues/1419)
- Display relative times and respect browser timezones
  [#1255](https://github.com/OpenFn/lightning/issues/1255)
- Sortable history table
  [PR-3356](https://github.com/OpenFn/lightning/pull/3356)
- Visible run durations on the history table
  [PR-3356](https://github.com/OpenFn/lightning/pull/3356)
- Easier expansion of work orders in the history table
  [PR-3356](https://github.com/OpenFn/lightning/pull/3356)

## [v2.13.7-pre1] 2025-08-01

### Added

- Keychain credentials allow variable authentication/secret selection based on a
  run's input dataclip [#3359](https://github.com/OpenFn/lightning/issues/3359)

## [v2.13.7-pre] 2025-07-31

### Fixed

- Prevent requests to webhook URLs from matching non-webhook triggers
  [#3453](https://github.com/OpenFn/lightning/issues/3453)
- Authorized users unable to change the workflow concurrency setting
  [#3459](https://github.com/OpenFn/lightning/issues/3459)

## [v2.13.6] - 2025-07-24

### Added

- Extended impeded project to take workflow concurrency into account.
  [#3408](https://github.com/OpenFn/lightning/issues/3408)

### Changed

- Upgrade Ecto from v3.11 to v3.13
  [#3448](https://github.com/OpenFn/lightning/pull/3448)

### Fixed

- Fixed bug that prevented HTTP credentials from loading, now allow JSON objects
  to be passed as credential form inputs for complex settings like custom TLS
  options [#3437](https://github.com/OpenFn/lightning/issues/3437)

## [v2.13.6-pre] 2025-07-18

### Changed

- Bump bcrypt_elixir from 3.2.1 to 3.3.2
  [#3264](https://github.com/OpenFn/lightning/issues/3264)
- Bump sobelow from 0.13.0 to 0.14.0
  [#3263](https://github.com/OpenFn/lightning/issues/3263)
- Bump jsonpatch from 1.0.2 to 2.2.2
  [#3262](https://github.com/OpenFn/lightning/issues/3262)
- Bump oban from 2.18.3 to 2.19.4
  [#3159](https://github.com/OpenFn/lightning/issues/3159)
- Bump eqrcode from 0.1.10 to 0.2.1
  [#3116](https://github.com/OpenFn/lightning/issues/3116)
- Remove unused test as well as puppeteer dependency.
  [#3404](https://github.com/OpenFn/lightning/issues/3404)

### Fixed

- Don't render credential modals inside table cells
  [#1588](https://github.com/OpenFn/lightning/issues/1588)
- Handling of CLI error messages when fetching metadata via an adaptor
  [#3367](https://github.com/OpenFn/lightning/issues/3367)
- Error messages in forms not appearing when LastPass enabled
  [#3402](https://github.com/OpenFn/lightning/issues/3402)

## [v2.13.5] 2025-07-11

## [v2.13.5-pre] 2025-07-11

### Added

- Allow users to see & _use_ the "next input" state that would be used by a cron
  trigger when inspecting and running cron-triggered jobs
  [3335](https://github.com/OpenFn/lightning/issues/3335)
- Enable Undo and Redo in the Workflow Editor
  [#3358](https://github.com/OpenFn/lightning/pull/3358)

### Changed

- Bump CLI to 1.13.1 [#3351](https://github.com/OpenFn/lightning/issues/3351)

### Fixed

- Isolate failed to refresh token errors from other oauth errros
  [#3332](https://github.com/OpenFn/lightning/issues/3332)

## [v2.13.4] - 2025-07-05

## [v2.13.4-pre1] - 2025-07-04

### Changed

- Standardize modal footers and paddings
  [#3277](https://github.com/OpenFn/lightning/issues/3277)

### Fixed

- Fix text content overflowing in credential modal
  [#3280](https://github.com/OpenFn/lightning/pull/3280)
- Fix tables UI broken [#3324](https://github.com/OpenFn/lightning/issues/3324)

## [v2.13.4-pre] - 2025-07-04

### Added

- New buttons to run a workflow directly from the canvas, both from the start of
  the workflow [#3290](https://github.com/OpenFn/lightning/issues/3290) and from
  an individual step [#3294](https://github.com/OpenFn/lightning/issues/3294)
- Sorting & filtering superuser interfaces for Projects, Project, and Users
  [#3354](https://github.com/OpenFn/lightning/pull/3354)

### Changed

- Dont send oauth token expiry errors to Sentry
  [#3334](https://github.com/OpenFn/lightning/issues/3334)
- Improve error message when credential fails during runs
  [#3332](https://github.com/OpenFn/lightning/issues/3332)

### Fixed

- Fix OAuth scope validation error caused by `offline_access`
  [#3363](https://github.com/OpenFn/lightning/issues/3363)
- Cannot send message in old ai chat sessions
  [#3347](https://github.com/OpenFn/lightning/issues/3347)
- Fixes brief flash of previously viewed diagram when switching workflows
  [#3352](https://github.com/OpenFn/lightning/pull/3352)
- Fixes import of workflow YML for a manual laid out workflow.
  [#3360](https://github.com/OpenFn/lightning/pull/3360)

## [v2.13.3] 2025-06-26

## [v2.13.3-pre1] 2025-06-26

### Fixed

- ⚠️️ **Security patch for cases when a single user creates multiple Oauth
  credentials for the same Oauth client.** This fix prevents credential token
  sharing for users with _multiple_ Oauth credentials linked to a single OpenFn
  username, a single Oauth Client, and the _same_ set of scopes. Previously,
  these credentials would be considered the unique (`user_id`, `client_id`,
  `scopes`) and only the _last_ issued token would be persisted. This fix binds
  oauth_tokens to credentials 1:1 and provides a number of enhancements for
  debugging and reauthorizing Oauth credentials.
  [#3326](https://github.com/OpenFn/lightning/issues/3326)

## [v2.13.3-pre]

### Added

- Give users the option to attach job code and logs to AI Assistant
  [#2935](https://github.com/OpenFn/lightning/issues/2935)
- Allow users to edit position of nodes in the workflow
  [#3123](https://github.com/OpenFn/lightning/issues/3123)
- Minimap for easier workflow navigation
  [#3125](https://github.com/OpenFn/lightning/issues/3125)
- Added icons to control layout in the workflow
  [PR #3242](https://github.com/OpenFn/lightning/pull/3242)

### Changed

- Update React Flow to version 12
  [PR #3242](https://github.com/OpenFn/lightning/pull/3242)
- Create nodes and edges with the same button in the workflow
  [#2175](https://github.com/OpenFn/lightning/issues/2175)

### Fixed

- AI Assistant fails to send job context in subsequent messages
  [#3329](https://github.com/OpenFn/lightning/issues/3329)
- Fix snapshot cleanup incorrectly deleting runs via cascade deletion
  [#3313](https://github.com/OpenFn/lightning/issues/3313)
- `Lightning.Demo.reset_demo()` was broken by an ordering issue between
  Credentials and Oauth tokens.

## [v2.13.2] - 2025-06-18

⚠️️ Please note that **this version fixes an issue that caused premature run
history deletion** when snapshots were cleaned. Certain additional runs related
to pre-existing work orders were being deleted before their retention period.
This bug was introduced in version `v2.12.3-pre` on May 29th. If you're tracking
`latest` you'd see this bug come out in `v2.13.0` on June 4th.

## [v2.13.2-pre] - 2025-06-18

### Added

- Show who started each run
  [#3309](https://github.com/OpenFn/lightning/issues/3309)

### Changed

### Fixed

- Stop cleanup of snapshots (was causing data loss)
- The application env `queue_result_retention_period` was previously pulling
  from a wrongly named `QUEUE_RESULT_RETENTION_PERIOD_SECONDS`; the calculation
  is actually done in minutes; we now set this env from
  `QUEUE_RESULT_RETENTION_PERIOD_MINUTES`
  [#3316](https://github.com/OpenFn/lightning/issues/3316)

## [v2.13.1] - 2025-06-12

## [v2.13.1-pre] - 2025-06-11

### Changed

- Report AI Assistant errors to Sentry
  [#3010](https://github.com/OpenFn/lightning/issues/3010)
- Do not validate edge js condition expression
  [#3028](https://github.com/OpenFn/lightning/issues/3028)

### Fixed

- Allow scrolling in the template grid
  [#3284](https://github.com/OpenFn/lightning/issues/3284)
- Search input in run history is cleared when you click on the filter buttons
  [#1951](https://github.com/OpenFn/lightning/issues/1951)
- Fix Inspector Input panel not showing current run's dataclip for older
  workflow runs [#3288](https://github.com/OpenFn/lightning/issues/3288)

## [v2.13.0] - 2025-06-04

## [v2.13.0-pre2] - 2025-06-04

### Fixed

- Only show credentials owned by current user in `/credentials` (not those
  shared with them also) [3273](https://github.com/OpenFn/lightning/issues/3273)
- Fix texts not getting wrapped in modals that are inside table rows
  [3274](https://github.com/OpenFn/lightning/issues/3274)

## [v2.13.0-pre1] - 2025-06-03

### Changed

- Removed heavy Arcade videos, replaced with time-aware, friendly greeting.
  [#3267](https://github.com/OpenFn/lightning/issues/3267)

### Fixed

- Don't display hidden secondary buttons
  [#3265](https://github.com/OpenFn/lightning/issues/3265)

## [v2.13.0-pre] - 2025-06-02

### Added

- Set timeout for Apollo client requests.
  [#3009](https://github.com/OpenFn/lightning/issues/3009)
- Generate workflows using AI
  [#3174](https://github.com/OpenFn/lightning/issues/3174)
- Enhance workflows templates UI
  [#3175](https://github.com/OpenFn/lightning/issues/3175)

### Changed

- Standardize sub-tabs (tabs inside tabs on Inspector)
  [#3261](https://github.com/OpenFn/lightning/pull/3261)
- No longer blocking the "Create new workflow" button based on _active_ workflow
  limits [#3251](https://github.com/OpenFn/lightning/pull/3251)

### Fixed

- Fix magic metadata [#3134](https://github.com/OpenFn/lightning/issues/3134)
- Padding Changes on Project Setup Page
  [#3257](https://github.com/OpenFn/lightning/issues/3257)

## [v2.12.3-pre] - 2025-05-29

### Added

- Added a custom metric to track projects that could benefit from additional
  worker pods. [#3189](https://github.com/OpenFn/lightning/issues/3189)
- Add a test metric that can be used to test external infrastructure (e.g.
  alerting) in a deployed Lightning instance.
  [#3229](https://github.com/OpenFn/lightning/issues/3229)
- Broadcast work-available to worker when runs are enqueued
  [#2934](https://github.com/OpenFn/lightning/issues/2934)

### Changed

- Update Elixir to 1.18.3 [#2748](https://github.com/OpenFn/lightning/pull/2748)
- Standardized table components across the application
  [#2905](https://github.com/OpenFn/lightning/issues/2905)
- Standardize buttons [#3093](https://github.com/OpenFn/lightning/issues/3093)
- Make the chunk size for deleting expired activty configurable via ENV
  [#3181](https://github.com/OpenFn/lightning/pull/3181)
- Reduce the cardinality of `lightning_run_lost_count`.
  [#3226](https://github.com/OpenFn/lightning/issues/3226)
- Improve manual run component
  [#3089](https://github.com/OpenFn/lightning/issues/3089)

### Fixed

- Delay purge user having project file(s)
  [#2919](https://github.com/OpenFn/lightning/issues/2919)
- Display all github repositories even if they're more than 30
  [#3206](https://github.com/OpenFn/lightning/issues/3206)
- Github repo names getting truncated
  [#3037](https://github.com/OpenFn/lightning/issues/3037)

## [v2.12.2] - 2025-05-01

### Changed

- Tweak language on webhook auth method modal and list action
  [#3166](https://github.com/OpenFn/lightning/pull/3166)
- Re-order nightly cron jobs to reduce acute stress on db
  [#3179](https://github.com/OpenFn/lightning/pull/3179)

### Fixed

- Fix save and sync not working in the workflow editor
  [#3177](https://github.com/OpenFn/lightning/issues/3177)

## [v2.12.1] - 2025-04-29

### Changed

- Sort logs in failure notification emails by timestamp, ascending
  [#2347](https://github.com/OpenFn/lightning/issues/2347)
- Rename webhook auth method button and title
  [#3165](https://github.com/OpenFn/lightning/issues/3165)

### Fixed

- Importer not updating canvas properly
  [#3156](https://github.com/OpenFn/lightning/issues/3156)
- Template name overwritten by workflow name when updating an existing template
  [#3157](https://github.com/OpenFn/lightning/issues/3157)
- Route not found after pressing Enter to create a workflow
  [#3142](https://github.com/OpenFn/lightning/issues/3142)
- Make Collections delete_all idempotent
  [#3143](https://github.com/OpenFn/lightning/issues/3143)
- Blank modal showing when you click to show webhook auth method password
  [#3154](https://github.com/OpenFn/lightning/issues/3154)

## [v2.12.0] - 2025-04-25

### Added

- Create workflows from base templates
  [#3018](https://github.com/OpenFn/lightning/issues/3018),
  [#3031](https://github.com/OpenFn/lightning/issues/3031)
  [#3080](https://github.com/OpenFn/lightning/issues/3080)
- Custom metrics to track lost runs
  [#3070](https://github.com/OpenFn/lightning/issues/3070)
- AI Assistant: add metadata column to chat sessions
  [#3054](https://github.com/OpenFn/lightning/issues/3054)
- Added a message to explain to the user why they're waiting for a run
  [#3131](https://github.com/OpenFn/lightning/issues/3131)
- Allow users to create workflows from base templates
  [#3110](https://github.com/OpenFn/lightning/issues/3110)
- Simplified adding credentials to projects
  [#3034](https://github.com/OpenFn/lightning/issues/3034)
- Enabled displaying full workflow name when hovering workflow name in the
  workflows list page [#2894](https://github.com/OpenFn/lightning/issues/2894)
- Enabled clickable rows in the workflows list page
  [#3047](https://github.com/OpenFn/lightning/issues/3047)
- Added sorting & filtering workflows
  [#3046](https://github.com/OpenFn/lightning/issues/3046)
- Add helper function to create latest snapshot
  [#3099](https://github.com/OpenFn/lightning/issues/3099)
- Restart the credential setup from selecting the credential type
  [#2284](https://github.com/OpenFn/lightning/issues/2284)
- Enable Support User and adds audit trail for MFA.
  [#3072](https://github.com/OpenFn/lightning/issues/3072)
- Allow users to view and copy their workflow as a code
  [#3016](https://github.com/OpenFn/lightning/issues/3016)
- Allow users to create workflow via YAML import
  [#3013](https://github.com/OpenFn/lightning/issues/3013)
- Make provision for the inclusion of 'external' metrics.
  [#3096](https://github.com/OpenFn/lightning/issues/3096)
- Introduce 'seeding' of PromEx event metrics
  [#3096](https://github.com/OpenFn/lightning/issues/3096)
- When claiming a run, a worker name can optionally be provided to the adaptor
  that is responsible for claiming runs.
  [#3079](https://github.com/OpenFn/lightning/issues/3079)
- Persist worker name provided by worker when claiming a run. NOTE: This
  requires version `1.13.2` of the worker.
  [#3079](https://github.com/OpenFn/lightning/issues/3079)

### Changed

- Add project name to failure email subject
  [#2974](https://github.com/OpenFn/lightning/issues/2974)
- Large refactor of the inspector and React components
  [#3043](https://github.com/OpenFn/lightning/pull/3043)
- The AI Assistant now has access to docs.openfn.org to better inform its
  responses [apollo#209](https://github.com/OpenFn/apollo/pull/209)
- Adjusted flash messages
- Updated dependencies [#3086](https://github.com/OpenFn/lightning/pull/3086):
  - `phoenix` from 1.7.20 to 1.7.21
  - `phoenix_live_view` from 1.0.5 to 1.0.9
  - `petal_components` from 2.9.0 to 3.0.1
- Move new workflow form into the edit page
  [#3083](https://github.com/OpenFn/lightning/issues/3083)
- Added logos & case-insensitive sorting of credential types
  [#3107](https://github.com/OpenFn/lightning/pull/3107)
- Added a "BETA" label to the Kafka trigger type
  [#3098](https://github.com/OpenFn/lightning/pull/3098)

## [v2.11.2] - 2025-04-10

### Added

- Remove Credentials for Collaborators Removed from a Project
  [#2942](https://github.com/OpenFn/lightning/issues/2942)
- Enable Credential Transfer In Projects Credentials Table
  [#2978](https://github.com/OpenFn/lightning/issues/2978)
- Allow possibility to inject components for implementing GDPR compliance
  [PR#3056](https://github.com/OpenFn/lightning/pull/3056)
- Change edge color in the workflow when there is an error
  [#2999](https://github.com/OpenFn/lightning/issues/2999)

### Changed

- Stagger cleanup crons in the hopes that it reduces the imapct on the database.
  [#3061](https://github.com/OpenFn/lightning/issues/3061)
- Default to latest specific version instead of @latest when selecting adaptors
  [#2843](https://github.com/OpenFn/lightning/issues/2843)
- Remove OpenTelemetry suport as it is not currently in use
  [#3081](https://github.com/OpenFn/lightning/issues/3081)

## [v2.11.1] - 2025-04-03

### Added

- Fix putting project credentials on a new credential
  [#2993](https://github.com/OpenFn/lightning/issues/2993)
- Allow users to book for demo sessions
  [PR#3035](https://github.com/OpenFn/lightning/pull/3035)
- Allow workflow and project concurrency progress windows
  [#2995](https://github.com/OpenFn/lightning/issues/2995)

### Changed

- Update flash message to contain link to github actions after save & sync
  [#2989](https://github.com/OpenFn/lightning/issues/2989)
- Added alphabetical sort to credential and Oauth2 client lists.
  [#2994](https://github.com/OpenFn/lightning/issues/2994)
- Update Phoenix LiveView to 1.0.5, Petal Components to 2.9.0 and TailwindCSS to
  v4 [#3033](https://github.com/OpenFn/lightning/pull/3033)

### Fixed

- Fixes to some issues with code-complete in the editor
  [#3052](https://github.com/OpenFn/lightning/pull/3052)

## [v2.11.0] - 2025-03-19

### Added

- Update Collections admin UI storage counter after deleting all
  [#2986](https://github.com/OpenFn/lightning/issues/2986)
- Refactor OAuth credentials to reuse existing refresh tokens for same scopes
  [#2908](https://github.com/OpenFn/lightning/issues/2908) \
  ⚠️️ Please note that you will need to migrate your existing OAuth credentials.
  To do that run the following command:
  `mix run priv/repo/migrate_oauth_credentials.exs` for local setup or
  `docker exec -it <lightning_container_name> /app/bin/lightning eval "Lightning.Credentials.OauthMigration.run()"`
  for production environments.

### Changed

- Changed the way Monaco workers are loaded, using ESM modules instead.
- Do not include `v` param in workflow links when it is latest
  [#2941](https://github.com/OpenFn/lightning/issues/2941)
- Use dropdown instead of modal for the log level filter
  [#2980](https://github.com/OpenFn/lightning/issues/2980)
- Upgrade esbuild to 0.25.0
  [#2962](https://github.com/OpenFn/lightning/issues/2962)

### Fixed

- Fix broken highlighter for selected step in the log viewer
  [#2980](https://github.com/OpenFn/lightning/issues/2980)
- Don't delete latest snapshot when deleting unused snaphots in workorders
  [#2996](https://github.com/OpenFn/lightning/issues/2996)
- Don't allow users to disable edges coming from a trigger
  [#3008](https://github.com/OpenFn/lightning/issues/3008)

## [v2.10.16] - 2025-02-28

### Added

- Disable jobs with non retriable steps
  [#2925](https://github.com/OpenFn/lightning/issues/2925)

### Fixed

- Fix toggle button not visually disabled
  [#2976](https://github.com/OpenFn/lightning/issues/2976)
- Dont clear dataclip input when user saves workflow
  [#2944](https://github.com/OpenFn/lightning/issues/2944)

## [v2.10.16-pre.0] - 2025-02-26

### Added

- Allow the billing app to schedule project deletion
  [#2972](https://github.com/OpenFn/lightning/issues/2972)
- Enable project level concurrency limit
  [#2906](https://github.com/OpenFn/lightning/issues/2906)
- Transfer credentials ownership to a project collaborator
  [#2820](https://github.com/OpenFn/lightning/issues/2820)
- Delete unused snapshots on workorders retention cleanup
  [#1832](https://github.com/OpenFn/lightning/issues/1832)
- Allow users to configure their preferred log levels
  [#2206](https://github.com/OpenFn/lightning/issues/2206)
- Allow project admins and owners to disable `console.log()` in jobs
  [#2205](https://github.com/OpenFn/lightning/issues/2205)

### Changed

- Bumped CI NodeJS and Postgres versions to 22.12.0 and 17.3 respectively
  [#2938](https://github.com/OpenFn/lightning/pull/2938)

### Fixed

- Creating a dataclip fails on indexing when it's too large
  [#2682](https://github.com/OpenFn/lightning/issues/2682)

## [v2.10.15] - 2025-02-14

### Changed

- Allow empty/blank log lines from the worker/jobs
  [#2914](https://github.com/OpenFn/lightning/issues/2914)
- Only allow `owner` and `admin` users to manage collections
  [#2923](https://github.com/OpenFn/lightning/issues/2923)

### Fixed

- Fixed issue where we failed to send failure alerts via email when runs were
  "lost". [#2921](https://github.com/OpenFn/lightning/issues/2921)

## [v2.10.14] - 2025-02-06

### Added

- Extend provisioner to support collections
  [#2830](https://github.com/OpenFn/lightning/issues/2830)
- Add collection limiter in the provisioner
  [PR#2910](https://github.com/OpenFn/lightning/pull/2910)
- Adds project name to failure alert email
  [#2884](https://github.com/OpenFn/lightning/pull/2884)
- Allow project users to manage collections
  [#2838](https://github.com/OpenFn/lightning/issues/2838)
- Allow limiting Collection create, put and put_all
  [#2853](https://github.com/OpenFn/lightning/issues/2853)

### Changed

- Makes the whole project row in the projects table clickable.
  [#2889](https://github.com/OpenFn/lightning/pull/2889)
- Standardizes date formats to YYYY-MM-DD
  [#2884](https://github.com/OpenFn/lightning/pull/2884)

### Fixed

- Allow ordering of Plug Injection
  [#2903](https://github.com/OpenFn/lightning/issues/2903)
- Removed empty first line in job editor helper text
  [#2887](https://github.com/OpenFn/lightning/pull/2887)
- Standardizes sort order arrows (all now show the direction of sort, rather
  than the direction they would sort if toggled)
  [#2423](https://github.com/OpenFn/lightning/issues/2423)
- Project combobox is populated when viewing MFA backup codes.
  [#2870](https://github.com/OpenFn/lightning/issues/2870)
- Allow JobEditor metrics to be tracked when the version of the workflow being
  viewed is not the latest version.
  [#2891](https://github.com/OpenFn/lightning/issues/2891)

## [v2.10.13] - 2025-01-29

### Added

- Add support for local adaptors. This can be enabled via `LOCAL_ADAPTORS=true`
  and path specified via `OPENFN_ADAPTORS_REPO=./path/to/repo/`
  [#905](https://github.com/OpenFn/lightning/issues/905)
- Add component injection for AI responses feedback
  [#2495](https://github.com/OpenFn/lightning/issues/2495)
- Audit the provisioning of projects via the API
  [#2718](https://github.com/OpenFn/lightning/issues/2718)
- Track Collections storage usage based on items key and value sizes
  [#2853](https://github.com/OpenFn/lightning/issues/2853)
- Temporary instrumentation for JobEditor to help identify performance issues.
  [#2617](https://github.com/OpenFn/lightning/issues/2617)
- Indexes to foreign keys on `workflow_edges` and `steps` tables to try and
  alleviate slow loading of the job editor.
  [#2617](https://github.com/OpenFn/lightning/issues/2617)
- Remove `Snapshot.get_or_create_latest_for`.
  [#2703](https://github.com/OpenFn/lightning/issues/2703)
- Add temporary events to allow Lightning to log metrics reported by editors.
  [#2617](https://github.com/OpenFn/lightning/issues/2617)
- Audit when workflow deletion is requested.
  [#2727](https://github.com/OpenFn/lightning/issues/2727)

### Changed

- Remove snapshot creation when performing the Github sync - no longer needed
  post-migration. [#2703](https://github.com/OpenFn/lightning/issues/2703)
- Remove some redundant code related to `WorkOrders.create_for`.
  [#2703](https://github.com/OpenFn/lightning/issues/2703)
- Remove use of Snapshot.get_or_create_latest_for from tests.
  [#2703](https://github.com/OpenFn/lightning/issues/2703)
- Bump PostCSS [#2863](https://github.com/OpenFn/lightning/pull/2863)
- Replaced HTTPoison with Tesla in the AdaptorRegistry.
  [#2861](https://github.com/OpenFn/lightning/pull/2861)
- Remove googlesheets, gmail and collections from credential schemas list
  [#2854](https://github.com/OpenFn/lightning/issues/2854)
- Remove ring on save workflow button
  [#2829](https://github.com/OpenFn/lightning/issues/2829)

### Fixed

- Do not send digest emails for projects with no workflows
  [#2688](https://github.com/OpenFn/lightning/issues/2688)
- Fixed navbar items alignment in the workflow builder
  [#2825](https://github.com/OpenFn/lightning/issues/2825)
- PromEx metrics no longer detaching on error
  [#2875](https://github.com/OpenFn/lightning/issues/2875)

## [v2.10.12] - 2025-01-21

### Changed

- PromEx metrics endpoint returns 401 on unauthorized requests.
  [#2823](https://github.com/OpenFn/lightning/issues/2823)
- Allow non-openfn.org users to access AI Assistant
  [#2845](https://github.com/OpenFn/lightning/issues/2845)

## [v2.10.11] - 2025-01-21

### Added

- Add component injection for AI responses feedback
  [#2495](https://github.com/OpenFn/lightning/issues/2495)

### Fixed

- Fix `z-index` for unsaved workflow dot on workflow edit page
  [#2809](https://github.com/OpenFn/lightning/issues/2809)

## [v2.10.10] - 2025-01-15

### Added

- Add workflows API to create, update, get and list.
  [#1887](https://github.com/OpenFn/lightning/issues/1887)
- Show email address of credential owner on project credentials page
  [#2210](https://github.com/OpenFn/lightning/issues/2210)

### Changed

- Configure Monaco to load files from lightning instead of cdn
  [#2786](https://github.com/OpenFn/lightning/issues/2786)

### Fixed

- Fixed Save and Run to always execute jobs with latest changes
  [#2804](https://github.com/OpenFn/lightning/issues/2804)
- Fixed aggressive CSS rule in app.css that made it hard to style menu items
  [#2807](https://github.com/OpenFn/lightning/pull/2807)
- `z-index` broken on unsaved dot on workflow edit page
  [#2809](https://github.com/OpenFn/lightning/issues/2809)
- Fixed an issue in the editor where the Loading Types message displays forever
  while running offline [#2813](https://github.com/OpenFn/lightning/issues/2813)
- Fixed an a small layout issue in the Docs panel when loading the editor
  offline [#2813](https://github.com/OpenFn/lightning/issues/2813)

## [v2.10.9] - 2025-01-09

### Added

- Audit the creation and removal of Github repo connections.
  [#2668](https://github.com/OpenFn/lightning/issues/2668)
- Add save and sync option in the workflow edit page
  [#2707](https://github.com/OpenFn/lightning/issues/2707)

### Changed

- Git-ignore files from mix assets.deploy
  [#2788](https://github.com/OpenFn/lightning/issues/2788)
- Added Claude integration in job chat
  [#2403](https://github.com/OpenFn/lightning/pull/2403)
- OPENAI_API_KEY renamed to AI_ASSISTANT_API_KEY
  [#2403](https://github.com/OpenFn/lightning/pull/2403)
- Remove snapshot creation from WorkOrders, no longer necessary post-migration.
  [#2703](https://github.com/OpenFn/lightning/issues/2703)

## [v2.10.8] - 2024-12-18

### Added

- Add ability to retry or cancel AI Assistant error responses for user messages
  [#2704](https://github.com/OpenFn/lightning/issues/2704)

### Changed

## [v2.10.7] - 2024-12-13 🎂 ❤️ Happy Birthday, Mom!

### Added

- Clear AI assistant's chat input after a message is sent
  [#2781](https://github.com/OpenFn/lightning/issues/2781)
- Allow different rules and action for delete user.
  [#2500](https://github.com/OpenFn/lightning/issues/2500)
- Handle errors from the AI Assistant more gracefully
  [#2474](https://github.com/OpenFn/lightning/issues/2474)

### Changed

- Make the AdaptorRegistry cache path configurable
  [#2780](https://github.com/OpenFn/lightning/issues/2780)

### Fixed

- Delete user modal no longer uses the same id as the underlying user record.
  [#2751](https://github.com/OpenFn/lightning/issues/2751)
- Use workflow activation limiter on index toggle.
  [#2777](https://github.com/OpenFn/lightning/issues/2777)

## [v2.10.6] - 2024-12-10

### Added

- Handle errors from the AI Assistant more gracefully
  [#2741](https://github.com/OpenFn/lightning/issues/2741)

### Changed

- Updated the About the AI Assistant help text
- Make user email verification optional. Defaults to `false`
  [#2755](https://github.com/OpenFn/lightning/issues/2755)
  > ⚠️ The default was behaviour was to always require email verification. Set
  > `REQUIRE_EMAIL_VERIFICATION` to `true` to revert to the old behaviour.
- Enhance AI assistant panel UI
  [#2497](https://github.com/OpenFn/lightning/issues/2497)
- Allow superusers to be created via the user UI.
  [#2719](https://github.com/OpenFn/lightning/issues/2719)

### Fixed

- Fix Priority and Scope Issues in Inspector Key Bindings
  [#2770](https://github.com/OpenFn/lightning/issues/2770)
- Fixed an issue where sometimes adaptor docs won't load in the Inspector
  [#2749](https://github.com/OpenFn/lightning/pull/2749)
- Return a 422 when a duplicate key is sent to the collections post/put_all API
  [#2752](https://github.com/OpenFn/lightning/issues/2752)
- Do not require the user's password when a superuser updates a user.
  [#2757](https://github.com/OpenFn/lightning/issues/2757)

## [v2.10.5] - 2024-12-04

### Added

- Enable Tab Key for Indenting Text in AI Assistant Input Box
  [#2407](https://github.com/OpenFn/lightning/issues/2407)
- Ctrl/Cmd + Enter to Send a Message to the AI Assistant
  [#2406](https://github.com/OpenFn/lightning/issues/2406)
- Add styles to AI chat messages
  [#2484](https://github.com/OpenFn/lightning/issues/2484)
- Auditing when enabling/disabling a workflow
  [#2697](https://github.com/OpenFn/lightning/issues/2697)
- Ability to enable/disable a workflow from the workflow editor
  [#2698](https://github.com/OpenFn/lightning/issues/2698)

### Changed

- Insert all on a collection with the same timestamp
  [#2711](https://github.com/OpenFn/lightning/issues/2711)
- AI Assistant: Show disclaimer once every day per user
  [#2481](https://github.com/OpenFn/lightning/issues/2481)
- AI Assistant: Scroll to new message when it arrives
  [#2409](https://github.com/OpenFn/lightning/issues/2409)
- AI Assistant: Set vertical scrollbar below the session title
  [#2477](https://github.com/OpenFn/lightning/issues/2477)
- AI Assistant: Increase size of input box for easier handling of large inputs
  [#2408](https://github.com/OpenFn/lightning/issues/2408)
- Bumped dependencies
- Extend display of audit events to cater for deletions.
  [#2701](https://github.com/OpenFn/lightning/issues/2701)
- Kafka documentation housekeeping.
  [#2414](https://github.com/OpenFn/lightning/issues/2414)

### Fixed

- Collections controller sending an invalid response body when a item doesn't
  exist [#2733](https://github.com/OpenFn/lightning/issues/2733)
- AI Assistant: Text in the form gets cleared when you change the editor content
  [#2739](https://github.com/OpenFn/lightning/issues/2739)

## [v2.10.4] - 2024-11-22

### Added

- Support dynamic json schema email format validation.
  [#2664](https://github.com/OpenFn/lightning/issues/2664)
- Audit snapshot creation
  [#2601](https://github.com/OpenFn/lightning/issues/2601)
- Allow filtering collection items by updated_before and updated_after.
  [#2693](https://github.com/OpenFn/lightning/issues/2693)
- Add support for SMTP email configuration
  [#2699](https://github.com/OpenFn/lightning/issues/2699) ⚠️️ Please note that
  `EMAIL_ADMIN` defaults to `lightning@example.com` in production environments

### Fixed

- Fix cursor for small limit on collections request
  [#2683](https://github.com/OpenFn/lightning/issues/2683)
- Disable save and run actions on deleted workflows
  [#2170](https://github.com/OpenFn/lightning/issues/2170)
- Distinguish active and inactive sort arrows in projects overview table
  [#2423](https://github.com/OpenFn/lightning/issues/2423)
- Fix show password toggle icon gets flipped after changing the password value
  [#2611](https://github.com/OpenFn/lightning/issues/2611)

## [v2.10.3] - 2024-11-13

### Added

- Disable monaco command palette in Input and Log viewers
  [#2643](https://github.com/OpenFn/lightning/issues/2643)
- Make provision for non-User actors when creating Audit entries.
  [#2601](https://github.com/OpenFn/lightning/issues/2601)

### Fixed

- Superusers can't update users passwords
  [#2621](https://github.com/OpenFn/lightning/issues/2621)
- Attempt to reduce memory consumption when generating UsageTracking reports.
  [#2636](https://github.com/OpenFn/lightning/issues/2636)

## [v2.10.2] - 2024-11-14

### Added

- Audit history exports events
  [#2637](https://github.com/OpenFn/lightning/issues/2637)

### Changed

- Ignore Plug.Conn.InvalidQueryError in Sentry
  [#2672](https://github.com/OpenFn/lightning/issues/2672)
- Add Index to `dataclip_id` on `runs` and `work_orders` tables to speed up
  deletion [PR#2677](https://github.com/OpenFn/lightning/pull/2677)

### Fixed

- Error when the logger receives a boolean
  [#2666](https://github.com/OpenFn/lightning/issues/2666)

## [v2.10.1] - 2024-11-13

### Fixed

- Fix metadata loading as code-assist in the editor
  [#2669](https://github.com/OpenFn/lightning/pull/2669)
- Fix Broken Input Dataclip UI
  [#2670](https://github.com/OpenFn/lightning/pull/2670)

## [v2.10.0] - 2024-11-13

### Changed

- Increase collection items value limit to 1M characters
  [#2661](https://github.com/OpenFn/lightning/pull/2661)

### Fixed

- Fix issues loading suggestions for code-assist
  [#2662](https://github.com/OpenFn/lightning/pull/2662)

## [v2.10.0-rc.2] - 2024-11-12

### Added

- Bootstrap script to help install and configure the Lightning app for
  development [#2654](https://github.com/OpenFn/lightning/pull/2654)

### Changed

- Upgrade dependencies [#2624](https://github.com/OpenFn/lightning/pull/2624)
- Hide the collections and fhir-jembi adaptors from the available adaptors list
  [#2648](https://github.com/OpenFn/lightning/issues/2648)
- Change column name for "Last Activity" to "Last Modified" on Projects list
  [#2593](https://github.com/OpenFn/lightning/issues/2593)

### Fixed

- Fix LiveView crash when pressing "esc" on inspector
  [#2622](https://github.com/OpenFn/lightning/issues/2622)
- Delete project data in batches to avoid timeouts in the db connection
  [#2632](https://github.com/OpenFn/lightning/issues/2632)
- Fix MetadataService crashing when errors are encountered
  [#2659](https://github.com/OpenFn/lightning/issues/2659)

## [v2.10.0-rc.1] - 2024-11-08

### Changed

- Reduce transaction time when fetching collection items by fetching upfront
  [#2645](https://github.com/OpenFn/lightning/issues/2645)

## [v2.10.0-rc.0] - 2024-11-07

### Added

- Adds a UI for managing collections
  [#2567](https://github.com/OpenFn/lightning/issues/2567)
- Introduces collections, a programatic workflow data sharing resource.
  [#2551](https://github.com/OpenFn/lightning/issues/2551)

## [v2.9.15] - 2024-11-06

### Added

- Added some basic editor usage tips to the docs panel
  [#2629](https://github.com/OpenFn/lightning/pull/2629)
- Create audit events when the retention periods for a project's dataclips and
  history are modified. [#2589](https://github.com/OpenFn/lightning/issues/2589)

### Changed

- The Docs panel in the inspector will now be closed by default
  [#2629](https://github.com/OpenFn/lightning/pull/2629)
- JSDoc annotations are removed from code assist descriptions
  [#2629](https://github.com/OpenFn/lightning/pull/2629)
- Show project name during delete confirmation
  [#2634](https://github.com/OpenFn/lightning/pull/2634)

### Fixed

- Fix misaligned margins on collapsed panels in the inspector
  [#2571](https://github.com/OpenFn/lightning/issues/2571)
- Fix sorting directions icons in projects table in the project dashboard page
  [#2631](https://github.com/OpenFn/lightning/pull/2631)
- Fixed an issue where code-completion prompts don't load properly in the
  inspector [#2629](https://github.com/OpenFn/lightning/pull/2629)
- Fixed an issue where namespaces (like http.) don't appear in code assist
  prompts [#2629](https://github.com/OpenFn/lightning/pull/2629)

## [v2.9.14] - 2024-10-31

### Added

- Additional documentation and notification text relating to the importance of
  alternate storage for Kafka triggers.
  [#2614](https://github.com/OpenFn/lightning/issues/2614)
- Add support for run memory limit option
  [#2623](https://github.com/OpenFn/lightning/pull/2623)

### Changed

- Enforcing MFA for a project can be enforced by the usage limiter
  [#2607](https://github.com/OpenFn/lightning/pull/2607)
- Add extensions for limiting retention period
  [#2618](https://github.com/OpenFn/lightning/pull/2618)

## [v2.9.13] - 2024-10-28

### Changed

- Add responsible ai disclaimer to arcade video
  [#2610](https://github.com/OpenFn/lightning/pull/2610)

## [v2.9.12] - 2024-10-25

### Fixed

- Fix editor panel buttons gets out of shape on smaller screens
  [#2278](https://github.com/OpenFn/lightning/issues/2278)
- Do not send empty strings in credential body to the worker
  [#2585](https://github.com/OpenFn/lightning/issues/2585)
- Refactor projects dashboard page and fix bug on last activity column
  [#2593](https://github.com/OpenFn/lightning/issues/2593)

## [v2.9.11] - 2024-10-23

### Added

- Optionally write Kafka messages that can not be persisted to the file system.
  [#2386](https://github.com/OpenFn/lightning/issues/2386)
- Add `MessageRecovery` utility code to restore Kafka messages that were
  pesisted to the file system.
  [#2386](https://github.com/OpenFn/lightning/issues/2386)
- Projects page welcome section: allow users to learn how to use the app thru
  Arcade videos [#2563](https://github.com/OpenFn/lightning/issues/2563)
- Store user preferences in database
  [#2564](https://github.com/OpenFn/lightning/issues/2564)

### Changed

- Allow users to to preview password fields in credential forms
  [#2584](https://github.com/OpenFn/lightning/issues/2584)
- Remove superuser flag for oauth clients creation
  [#2417](https://github.com/OpenFn/lightning/issues/2417)
- Make URL validator more flexible to support URLs with dashes and other cases
  [#2417](https://github.com/OpenFn/lightning/issues/2417)

### Fixed

- Fix retry many workorders when built for job
  [#2597](https://github.com/OpenFn/lightning/issues/2597)
- Do not count deleted workflows in the projects table
  [#2540](https://github.com/OpenFn/lightning/issues/2540)

## [v2.9.10] - 2024-10-16

### Added

- Notify users when a Kafka trigger can not persist a message to the database.
  [#2386](https://github.com/OpenFn/lightning/issues/2386)
- Support `kafka` trigger type in the provisioner
  [#2506](https://github.com/OpenFn/lightning/issues/2506)

### Fixed

- Fix work order retry sorting and avoids loading dataclips
  [#2581](https://github.com/OpenFn/lightning/issues/2581)
- Fix editor panel overlays output panel when scrolled
  [#2291](https://github.com/OpenFn/lightning/issues/2291)

## [v2.9.9] - 2024-10-09

### Changed

- Make project description multiline in project.yaml
  [#2534](https://github.com/OpenFn/lightning/issues/2534)
- Do not track partition timestamps when ingesting Kafka messages.
  [#2531](https://github.com/OpenFn/lightning/issues/2531)
- Always use the `initial_offset_reset_policy` when enabling a Kafka pipeline.
  [#2531](https://github.com/OpenFn/lightning/issues/2531)
- Add plumbing to simulate a persistence failure in a Kafka trigger pipeline.
  [#2386](https://github.com/OpenFn/lightning/issues/2386)

### Fixed

- Fix Oban errors not getting logged in Sentry
  [#2542](https://github.com/OpenFn/lightning/issues/2542)
- Perform data retention purging in batches to avoid timeouts
  [#2528](https://github.com/OpenFn/lightning/issues/2528)
- Fix editor panel title gets pushed away when collapsed
  [#2545](https://github.com/OpenFn/lightning/issues/2545)
- Mark unfinished steps having finished runs as `lost`
  [#2416](https://github.com/OpenFn/lightning/issues/2416)

## [v2.9.8] - 2024-10-03

### Added

- Ability for users to to retry Runs and create manual Work Orders from the job
  inspector #2496 [#2496](https://github.com/OpenFn/lightning/issues/2496)

### Fixed

- Fix panel icons overlays on top title when collapsed
  [#2537](https://github.com/OpenFn/lightning/issues/2537)

## [v2.9.7] - 2024-10-02

### Added

- Enqueues many work orders retries in the same transaction per Oban job.
  [#2363](https://github.com/OpenFn/lightning/issues/2363)
- Added the ability to retry rejected work orders.
  [#2391](https://github.com/OpenFn/lightning/issues/2391)

### Changed

- Notify other present users when the promoted user saves the workflow
  [#2282](https://github.com/OpenFn/lightning/issues/2282)
- User email change: Add debounce on blur to input forms to avoid validation
  after every keystroke [#2365](https://github.com/OpenFn/lightning/issues/2365)

### Fixed

- Use timestamps sent from worker when starting and completing runs
  [#2434](https://github.com/OpenFn/lightning/issues/2434)
- User email change: Add debounce on blur to input forms to avoid validation
  after every keystroke [#2365](https://github.com/OpenFn/lightning/issues/2365)

### Fixed

- User email change: Send notification of change to the old email address and
  confirmation to the new email address
  [#2365](https://github.com/OpenFn/lightning/issues/2365)
- Fixes filters to properly handle the "rejected" status for work orders.
  [#2391](https://github.com/OpenFn/lightning/issues/2391)
- Fix item selection (project / billing account) in the context switcher
  [#2518](https://github.com/OpenFn/lightning/issues/2518)
- Export edge condition expressions as multiline in project spec
  [#2521](https://github.com/OpenFn/lightning/issues/2521)
- Fix line spacing on AI Assistant
  [#2498](https://github.com/OpenFn/lightning/issues/2498)

## [v2.9.6] - 2024-09-23

### Added

### Changed

- Increase minimum password length to 12 in accordance with ASVS 4.0.3
  recommendation V2.1.2 [#2507](https://github.com/OpenFn/lightning/pull/2507)
- Changed the public sandbox (https://demo.openfn.org) setup script to use
  `welcome12345` passwords to comply with a 12-character minimum

### Fixed

- Dataclip selector always shows that the dataclip is wiped even when the job
  wasn't run [#2303](https://github.com/OpenFn/lightning/issues/2303)
- Send run channel errors to sentry
  [#2515](https://github.com/OpenFn/lightning/issues/2515)

## [v2.9.5] - 2024-09-18

### Changed

- Hide export history button when no workorder is rendered in the table
  [#2440](https://github.com/OpenFn/lightning/issues/2440)
- Improve docs for running lightning locally #2499
  [#2499](https://github.com/OpenFn/lightning/pull/2499)

### Fixed

- Fix empty webhook URL when switching workflow trigger type
  [#2050](https://github.com/OpenFn/lightning/issues/2050)
- Add quotes when special YAML characters are present in the exported project
  [#2446](https://github.com/OpenFn/lightning/issues/2446)
- In the AI Assistant, don't open the help page when clicking the Responsible AI
  Link [#2511](https://github.com/OpenFn/lightning/issues/2511)

## [v2.9.4] - 2024-09-16

### Changed

- Responsible AI review of AI Assistant
  [#2478](https://github.com/OpenFn/lightning/pull/2478)
- Improve history export page UI
  [#2442](https://github.com/OpenFn/lightning/issues/2442)
- When selecting a node in the workflow diagram, connected edges will also be
  highlighted [#2396](https://github.com/OpenFn/lightning/issues/2358)

### Fixed

- Fix AI Assitant crashes on a job that is not saved yet
  [#2479](https://github.com/OpenFn/lightning/issues/2479)
- Fix jumpy combobox for scope switcher
  [#2469](https://github.com/OpenFn/lightning/issues/2469)
- Fix console errors when rending edge labels in the workflow diagram
- Fix tooltip on export workorder button
  [#2430](https://github.com/OpenFn/lightning/issues/2430)

## [v2.9.3] - 2024-09-11

### Added

- Add utility module to seed a DB to support query performance analysis.
  [#2441](https://github.com/OpenFn/lightning/issues/2441)

### Changed

- Enhance user profile page to add a section for updating basic information
  [#2470](https://github.com/OpenFn/lightning/pull/2470)
- Upgraded Heroicons to v2.1.5, from v2.0.18
  [#2483](https://github.com/OpenFn/lightning/pull/2483)
- Standardize `link-uuid` style for uuid chips
- Updated PromEx configuration to align with custom Oban naming.
  [#2488](https://github.com/OpenFn/lightning/issues/2488)

## [v2.9.2] - 2024-09-09

### Changed

- Temporarily limit AI to @openfn emails while testing
  [#2482](https://github.com/OpenFn/lightning/pull/2482)

## [v2.9.1] - 2024-09-09

### Fixed

- Provisioner creates invalid snapshots when doing CLI deploy
  [#2461](https://github.com/OpenFn/lightning/issues/2461)
  [#2460](https://github.com/OpenFn/lightning/issues/2460)

  > This is a fix for future Workflow updates that are deployed by the CLI and
  > Github integrations. Unfortunately, there is a high likelihood that your
  > existing snapshots could be incorrect (e.g. missing steps, missing edges).
  > In order to fix this, you will need to manually create new snapshots for
  > each of your workflows. This can be done either by modifying the workflow in
  > the UI and saving it. Or running a command on the running instance:
  >
  > ```elixir
  > alias Lightning.Repo
  > alias Lightning.Workflows.{Workflow, Snapshot}
  >
  > Repo.transaction(fn ->
  >   snapshots =
  >     Repo.all(Workflow)
  >     |> Enum.map(&Workflow.touch/1)
  >     |> Enum.map(&Repo.update!/1)
  >     |> Enum.map(fn workflow ->
  >       {:ok, snapshot} = Snapshot.create(workflow)
  >       snapshot
  >     end)
  >
  >  {:ok, snapshots}
  > end)
  > ```

## [v2.9.0] - 2024-09-06

### Added

- Limit AI queries and hook the increment of AI queries to allow usage limiting.
  [#2438](https://github.com/OpenFn/lightning/pull/2438)
- Persist AI Assistant conversations and enable it for all users
  [#2296](https://github.com/OpenFn/lightning/issues/2296)

### Changed

- Rename `new_table` component to `table`.
  [#2448](https://github.com/OpenFn/lightning/pull/2448)

### Fixed

- Fix `workflow_id` presence in state.json during Github sync
  [#2445](https://github.com/OpenFn/lightning/issues/2445)

## [v2.8.2] - 2024-09-04

### Added

- Change navbar colors depending on scope.
  [#2449](https://github.com/OpenFn/lightning/pull/2449)
- Add support for configurable idle connection timeouts via the `IDLE_TIMEOUT`
  environment variable. [#2443](https://github.com/OpenFn/lightning/issues/2443)

### Changed

- Allow setup_user command to be execute from outside the container with
  `/app/bin/lightning eval Lightning.Setup.setup_user/3`
- Implement a combo-box to make navigating between projects easier
  [#241](https://github.com/OpenFn/lightning/pull/2424)
- Updated vulnerable version of micromatch.
  [#2454](https://github.com/OpenFn/lightning/issues/2454)

## [v2.8.1] - 2024-08-28

### Changed

- Improve run claim query by removing extraneous sorts
  [#2431](https://github.com/OpenFn/lightning/issues/2431)

## [v2.8.0] - 2024-08-27

### Added

- Users are now able to export work orders, runs, steps, logs, and dataclips
  from the History page.
  [#1698](https://github.com/OpenFn/lightning/issues/1698)

### Changed

- Add index over `run_id` and `step_id` in run_steps to improve worker claim
  speed. [#2428](https://github.com/OpenFn/lightning/issues/2428)
- Show Github Error messages as they are to help troubleshooting
  [#2156](https://github.com/OpenFn/lightning/issues/2156)
- Allow `Setup_utils.setup_user` to be used for the initial superuser creation.
- Update to code assist in the Job Editor to import namespaces from adaptors.
  [#2432](https://github.com/OpenFn/lightning/issues/2432)

### Fixed

- Unable to remove/reconnect github app in lightning after uninstalling directly
  from Github [#2168](https://github.com/OpenFn/lightning/issues/2168)
- Github sync buttons available even when usage limiter returns error
  [PR#2390](https://github.com/OpenFn/lightning/pull/2390)
- Fix issue with the persisting of a Kafka message with headers.
  [#2402](https://github.com/OpenFn/lightning/issues/2402)
- Protect against race conditions when updating partition timestamps for a Kafka
  trigger. [#2378](https://github.com/OpenFn/lightning/issues/2378)

## [v2.7.19] - 2024-08-19

### Added

- Pass the user_id param on check usage limits.
  [#2387](https://github.com/OpenFn/lightning/issues/2387)

## [v2.7.18] - 2024-08-17

### Added

- Ensure that all users in an instance have a confirmed email address within 48
  hours [#2389](https://github.com/OpenFn/lightning/issues/2389)

### Changed

- Ensure that all the demo accounts are confirmed by default
  [#2395](https://github.com/OpenFn/lightning/issues/2395)

### Fixed

- Removed all Kafka trigger code that ensured that message sequence is honoured
  for messages with keys. Functionality to ensure that message sequence is
  honoured will be added in the future, but in an abstraction that is a better
  fit for the current Lightning design.
  [#2362](https://github.com/OpenFn/lightning/issues/2362)
- Dropped the `trigger_kafka_messages` table that formed part of the Kafka
  trigger implementation, but which is now obsolete given the removal of the
  code related to message sequence preservation.
  [#2362](https://github.com/OpenFn/lightning/issues/2362)

## [v2.7.17] - 2024-08-14

### Added

- Added an `iex` command to setup a user, an apiToken, and credentials so that
  it's possible to get a fully running lightning instance via external shell
  script. (This is a tricky requirement for a distributed set of local
  deployments) [#2369](https://github.com/OpenFn/lightning/issues/2369) and
  [#2373](https://github.com/OpenFn/lightning/pull/2373)
- Added support for _very basic_ project-credential management (add, associate
  with job) via provisioning API.
  [#2367](https://github.com/OpenFn/lightning/issues/2367)

### Changed

- Enforced uniqueness on credential names _by user_.
  [#2371](https://github.com/OpenFn/lightning/pull/2371)
- Use Swoosh to format User models into recipients
  [#2374](https://github.com/OpenFn/lightning/pull/2374)
- Bump default CLI to `@openfn/cli@1.8.1`

### Fixed

- When a Workflow is deleted, any associated Kafka trigger pipelines will be
  stopped and deleted. [#2379](https://github.com/OpenFn/lightning/issues/2379)

## [v2.7.16] - 2024-08-07

### Fixed

- @ibrahimwickama fixed issue that prevented users from creating new workflows
  if they are running in an `http` environment (rather than `localhost` or
  `https`). [#2365](https://github.com/OpenFn/lightning/pull/2356)

## [v2.7.15] - 2024-08-07

### Changed

- Kafka messages without keys are synchronously converted into a Workorder,
  Dataclip and Run. Messages with keys are stored as TriggerKafkaMessage
  records, however the code needed to process them has been disabled, pending
  removal. [#2351](https://github.com/OpenFn/lightning/issues/2351)

## [v2.7.14] - 2024-08-05

### Changed

- Use standard styles for link, fix home button in breadcrumbs
  [#2354](https://github.com/OpenFn/lightning/pull/2354)

## [v2.7.13] - 2024-08-05

### Changed

- Don't log 406 Not Acceptable errors to Sentry
  [#2350](https://github.com/OpenFn/lightning/issues/2350)

### Fixed

- Correctly handle floats in LogMessage
  [#2348](https://github.com/OpenFn/lightning/issues/2348)

## [v2.7.12] - 2024-07-31

### Changed

- Make root layout configurable
  [#2310](https://github.com/OpenFn/lightning/pull/2310)
- Use snapshots when initiating Github Sync
  [#1827](https://github.com/OpenFn/lightning/issues/1827)
- Move runtime logic into module
  [#2338](https://github.com/OpenFn/lightning/pull/2338)
- Use `AccountHook Extension` to register new users invited in a project
  [#2341](https://github.com/OpenFn/lightning/pull/2341)
- Standardized top bars across the UI with a navigable breadcrumbs interface
  [#2299](https://github.com/OpenFn/lightning/pull/2299)

### Fixed

- Limit frame size of worker socket connections
  [#2339](https://github.com/OpenFn/lightning/issues/2339)
- Limit number of days to 31 in cron trigger dropdown
  [#2331](https://github.com/OpenFn/lightning/issues/2331)

## [v2.7.11] - 2024-07-26

### Added

- Expose more Kafka configuration at instance-level.
  [#2329](https://github.com/OpenFn/lightning/issues/2329)

### Fixed

- Table action css tweaks
  [#2333](https://github.com/OpenFn/lightning/issues/2333)

## [v2.7.10]

### Added

- A rudimentary optimisation for Kafka messages that do not have a key as the
  sequence of these messages can not be guaranteed.
  [#2323](https://github.com/OpenFn/lightning/issues/2323)

### Fixed

- Fix an intermittent bug when trying to intern Kafka offset reset policy.
  [#2327](https://github.com/OpenFn/lightning/issues/2327)

## [v2.7.9] - 2024-07-24

### Changed

- CSS - standardized some more tailwind components
  [PR#2324](https://github.com/OpenFn/lightning/pull/2324)

## [v2.7.8] - 2024-07-24

### Changed

- Enable End to End Integration tests
  [#2187](https://github.com/OpenFn/lightning/issues/2187)
- Make selected Kafka trigger parameters configurable via ENV vars.
  [#2315](https://github.com/OpenFn/lightning/issues/2315)
- Use the Oauth2 `revocation_endpoint` to revoke token access (1) before
  attempting to reauthorize and (2) when users schedule a credential for
  deletion [#2314](https://github.com/OpenFn/lightning/issues/2314)
- Standardized tailwind alerts
  [#2314](https://github.com/OpenFn/lightning/issues/2314)
- Standardized `link` tailwind style (and provided `link-plain`, `link-info`,
  `link-error`, and `link-warning`)
  [#2314](https://github.com/OpenFn/lightning/issues/2314)

### Fixed

- Fix work order URL in failure alerts
  [#2305](https://github.com/OpenFn/lightning/pull/2305)
- Fix error when handling existing encrypted credentials
  [#2316](https://github.com/OpenFn/lightning/issues/2316)
- Fix job editor switches to the snapshot version when body is changed
  [#2306](https://github.com/OpenFn/lightning/issues/2306)
- Fix misaligned "Retry from here" button on inspector page
  [#2308](https://github.com/OpenFn/lightning/issues/2308)

## [v2.7.7] - 2024-07-18

### Added

- Add experimental support for triggers that consume message from a Kafka
  cluster [#1801](https://github.com/OpenFn/lightning/issues/1801)
- Workflows can now specify concurrency, allowing runs to be executed
  syncronously or to a maximum concurrency level. Note that this applies to the
  default FifoRunQueue only.
  [#2022](https://github.com/OpenFn/lightning/issues/2022)
- Invite Non-Registered Users to a Project
  [#2288](https://github.com/OpenFn/lightning/pull/2288)

### Changed

- Make modal close events configurable
  [#2298](https://github.com/OpenFn/lightning/issues/2298)

### Fixed

- Prevent Oauth credentials from being created if they don't have a
  `refresh_token` [#2289](https://github.com/OpenFn/lightning/pull/2289) and
  send more helpful error data back to the worker during token refresh failure
  [#2135](https://github.com/OpenFn/lightning/issues/2135)
- Fix CLI deploy not creating snapshots for workflows
  [#2271](https://github.com/OpenFn/lightning/issues/2271)

## [v2.7.6] - 2024-07-11

### Fixed

- UsageTracking crons are enabled again (if config is enabled)
  [#2276](https://github.com/OpenFn/lightning/issues/2276)
- UsageTracking metrics absorb the fact that a step's job_id may not currently
  exist when counting unique jobs
  [#2279](https://github.com/OpenFn/lightning/issues/2279)
- Adjusted layout and text displayed when preventing simultaneous edits to
  accommodate more screen sizes
  [#2277](https://github.com/OpenFn/lightning/issues/2277)

## [v2.7.5] - 2024-07-10

### Changed

- Prevent two editors from making changes to the same workflow at the same time
  [#1949](https://github.com/OpenFn/lightning/issues/1949)
- Moved the Edge Condition Label field to the top of the form, so it's always
  visible [#2236](https://github.com/OpenFn/lightning/pull/2236)
- Update edge condition labels in the Workflow Diagram to always show the
  condition type icon and the label
  [#2236](https://github.com/OpenFn/lightning/pull/2236)

### Fixed

- Do Not Require Lock Version In URL Parameters
  [#2267](https://github.com/OpenFn/lightning/pull/2267)
- Trim erroneous spaces on user first and last names
  [#2269](https://github.com/OpenFn/lightning/pull/2269)

## [v2.7.4] - 2024-07-06

### Changed

- When the entire log string is a valid JSON object, pretty print it with a
  standard `JSON.stringify(str, null, 2)` but if it's something else then let
  the user do whatever they want (e.g., if you write
  `console.log('some', 'cool', state.data)` we won't mess with it.)
  [#2260](https://github.com/OpenFn/lightning/pull/2260)

### Fixed

- Fixed sticky toggle button for switching between latest version and a snapshot
  of a workflow [#2264](https://github.com/OpenFn/lightning/pull/2264)

## [v2.7.3] - 2024-07-05

### Changed

- Bumped the ws-worker to v1.3

### Fixed

- Fix issue when selecting different steps in RunViewer and the parent liveview
  not being informed [#2253](https://github.com/OpenFn/lightning/issues/2253)
- Stopped inspector from crashing when looking for a step by a run/job
  combination [#2201](https://github.com/OpenFn/lightning/issues/2201)
- Workflow activation only considers new and changed workflows
  [#2237](https://github.com/OpenFn/lightning/pull/2237)

## [v2.7.2] - 2024-07-03

### Changed

- Allow endpoint plugs to be injected at compile time.
  [#2248](https://github.com/OpenFn/lightning/pull/2248)
- All models to use the `public` schema.
  [#2249](https://github.com/OpenFn/lightning/pull/2249)
- In the workflow diagram, smartly update the view when adding new nodes
  [#2174](https://github.com/OpenFn/lightning/issues/2174)
- In the workflow diagram, remove the "autofit" toggle in the control bar

### Fixed

- Remove prompt parameter from the authorization URL parameters for the Generic
  Oauth Clients [#2250](https://github.com/OpenFn/lightning/issues/2250)
- Fixed react key error [#2233](https://github.com/OpenFn/lightning/issues/2233)
- Show common functions in the Docs panel
  [#1733](https://github.com/OpenFn/lightning/issues/1733)

## [v2.7.1] - 2024-07-01

### Changed

- Update email copies [#2213](https://github.com/OpenFn/lightning/issues/2213)

### Fixed

- Fix jumpy cursor in the Job editor.
  [#2229](https://github.com/OpenFn/lightning/issues/2229)
- Rework syncing behaviour to prevent changes getting thrown out on a socket
  reconnect. [#2007](https://github.com/OpenFn/lightning/issues/2007)

## [v2.7.0] - 2024-06-26

### Added

- Use of snapshots for displaying runs and their associated steps in the History
  page. [#1825](https://github.com/OpenFn/lightning/issues/1825)
- Added view-only mode for rendering workflows and runs in the Workflow Canvas
  and the Inspector page using snapshots, with the option to switch between a
  specific snapshot version and the latest version. Edit mode is available when
  displaying the latest version.
  [#1843](https://github.com/OpenFn/lightning/issues/1843)
- Allow users to delete steps sssociated with runs in the Workflow Canvas
  [#2027](https://github.com/OpenFn/lightning/issues/2027)
- Link to adaptor `/src` from inspector.
- Prototype AI Assistant for working with job code.
  [#2193](https://github.com/OpenFn/lightning/issues/2193)

### Changed

- Reverted behaviour on "Rerun from here" to select the Log tab.
  [#2202](https://github.com/OpenFn/lightning/issues/2202)
- Don't allow connections between an orphaned node and a
  Trigger[#2188](https://github.com/OpenFn/lightning/issues/2188)
- Reduce the minimum zoom in the workflow diagram
  [#2214](https://github.com/OpenFn/lightning/issues/2214)

### Fixed

- Fix some adaptor docs not displaying
  [#2019](https://github.com/OpenFn/lightning/issues/2019)
- Fix broken `mix lightning.install_adaptor_icons` task due to addition of Finch
  http client change.

## [v2.6.3] - 2024-06-19

### Changed

- Added a notice on application start about anonymous public impact reporting
  and its importance for the sustainability of
  [Digital Public Goods](https://digitalpublicgoods.net/) and
  [Digital Public Infrastructure](https://www.codevelop.fund/insights-1/what-is-digital-public-infrastructure).
- Increase default `WORKER_MAX_RUN_DURATION_SECONDS` to 300 to match the
  [ws-worker default](https://github.com/OpenFn/kit/blob/main/packages/ws-worker/src/util/cli.ts#L149-L153)
  so if people don't set their timeout via ENV, at least the two match up.

## [v2.6.2] - 2024-06-13

### Fixed

- Fix vanishing Docs panel when Editor panel is collapsed and opened again
  [#2195](https://github.com/OpenFn/lightning/issues/2195)
- Maintain tab when RunViewer remounts/push state drops tab hash
  [#2199](https://github.com/OpenFn/lightning/issues/2199)

## [v2.6.1] - 2024-06-12

### Changed

- Erlang to 26.2.5
- Update debian bookworm from 20240130 to 20240513.
- Return 403s when Provisioning API fails because of usage limits
  [#2182](https://github.com/OpenFn/lightning/pull/2182)
- Update email notification for changing retention period
  [#2066](https://github.com/OpenFn/lightning/issues/2066)
- Return 415s when Webhooks are sent Content-Types what are not supported.
  [#2180](https://github.com/OpenFn/lightning/issues/2180)
- Updated the default step text

### Fixed

- Rewrite TabSelector (now Tabbed) components fixing a number of navigation
  issues [#2051](https://github.com/OpenFn/lightning/issues/2051)

## [v2.6.0] - 2024-06-05

### Added

- Support multiple edges leading to the same step (a.k.a., "drag & drop")
  [#2008](https://github.com/OpenFn/lightning/issues/2008)

### Changed

### Fixed

## [v2.5.5] - 2024-06-05

### Added

- Replace LiveView Log Viewer component with React Monaco
  [#1863](https://github.com/OpenFn/lightning/issues/1863)

### Changed

- Bump default CLI to `@openfn/cli@1.3.2`
- Don't show deprecated adaptor versions in the adaptor version picklist (to be
  followed by some graceful deprecation handling/warning in
  [later work](https://github.com/OpenFn/lightning/issues/2172))
  [#2169](https://github.com/OpenFn/lightning/issues/2169)
- Refactor count workorders to reuse search code
  [#2121](https://github.com/OpenFn/lightning/issues/2121)
- Updated provisioning error message to include workflow and job names
  [#2140](https://github.com/OpenFn/lightning/issues/2140)

### Fixed

- Don't let two deploy workflows run at the same time to prevent git collisions
  [#2044](https://github.com/OpenFn/lightning/issues/2044)
- Stopped sending emails when creating a starter project
  [#2161](https://github.com/OpenFn/lightning/issues/2161)

## [v2.5.4] - 2024-05-31

### Added

- CORS support [#2157](https://github.com/OpenFn/lightning/issues/2157)
- Track users emails preferences
  [#2163](https://github.com/OpenFn/lightning/issues/2163)

### Changed

- Change Default Text For New Job Nodes
  [#2014](https://github.com/OpenFn/lightning/pull/2014)
- Persisted run options when runs are _created_, not when they are _claimed_.
  This has the benefit of "locking in" the behavior desired by the user at the
  time they demand a run, not whenever the worker picks it up.
  [#2085](https://github.com/OpenFn/lightning/pull/2085)
- Made `RUN_GRACE_PERIOD_SECONDS` a configurable ENV instead of 20% of the
  `WORKER_MAX_RUN_DURATION`
  [#2085](https://github.com/OpenFn/lightning/pull/2085)

### Fixed

- Stopped Janitor from calling runs lost if they have special runtime options
  [#2079](https://github.com/OpenFn/lightning/issues/2079)
- Dataclip Viewer now responds to page resize and internal page layout
  [#2120](https://github.com/OpenFn/lightning/issues/2120)

## [v2.5.3] - 2024-05-27

### Changed

- Stop users from creating deprecated Salesforce and GoogleSheets credentials.
  [#2142](https://github.com/OpenFn/lightning/issues/2142)
- Delegate menu customization and create menu components for reuse.
  [#1988](https://github.com/OpenFn/lightning/issues/1988)

### Fixed

- Disable Credential Save Button Until All Form Fields Are Validated
  [#2099](https://github.com/OpenFn/lightning/issues/2099)
- Fix Credential Modal Closure Error When Workflow Is Unsaved
  [#2101](https://github.com/OpenFn/lightning/pull/2101)
- Fix error when socket reconnects and user is viewing a run via the inspector
  [#2148](https://github.com/OpenFn/lightning/issues/2148)

## [v2.5.2] - 2024-05-23

### Fixed

- Preserve custom values (like `apiVersion`) during token refresh for OAuth2
  credentials [#2131](https://github.com/OpenFn/lightning/issues/2131)

## [v2.5.1] - 2024-05-21

### Fixed

- Don't compile Phoenix Storybook in production and test environments
  [#2119](https://github.com/OpenFn/lightning/pull/2119)
- Improve performance and memory consumption on queries and logic for digest
  mailer [#2121](https://github.com/OpenFn/lightning/issues/2121)

## [v2.5.0] - 2024-05-20

### Fixed

- When a refresh token is updated, save it!
  [#2124](https://github.com/OpenFn/lightning/pull/2124)

## [v2.5.0-pre4] - 2024-05-20

### Fixed

- Fix duplicate credential type bug
  [#2100](https://github.com/OpenFn/lightning/issues/2100)
- Ensure Global OAuth Clients Accessibility for All Users
  [#2114](https://github.com/OpenFn/lightning/issues/2114)

## [v2.5.0-pre3] - 2024-05-20

### Fixed

- Fix credential not added automatically after being created from the canvas.
  [#2105](https://github.com/OpenFn/lightning/issues/2105)
- Replace the "not working?" prompt by "All good, but if your credential stops
  working, you may need to re-authorize here.".
  [#2102](https://github.com/OpenFn/lightning/issues/1872)
- Fix Generic Oauth credentials don't get included in the refresh flow
  [#2106](https://github.com/OpenFn/lightning/pull/2106)

## [v2.5.0-pre2] - 2024-05-17

### Changed

- Replace LiveView Dataclip component with React Monaco bringing large
  performance improvements when viewing large dataclips.
  [#1872](https://github.com/OpenFn/lightning/issues/1872)

## [v2.5.0-pre] - 2024-05-17

### Added

- Allow users to build Oauth clients and associated credentials via the user
  interface. [#1919](https://github.com/OpenFn/lightning/issues/1919)

## [v2.4.14] - 2024-05-16

### Changed

- Refactored image and version info
  [#2097](https://github.com/OpenFn/lightning/pull/2097)

### Fixed

- Fixed issue where updating adaptor name and version of job node in the
  workflow canvas crashes the app when no credential is selected
  [#99](https://github.com/OpenFn/lightning/issues/99)
- Removes stacked viewer after switching tabs and steps.
  [#2064](https://github.com/OpenFn/lightning/issues/2064)

## [v2.4.13] - 2024-05-16

### Fixed

- Fixed issue where updating an existing Salesforce credential to use a
  `sandbox` endpoint would not properly re-authenticate.
  [#1842](https://github.com/OpenFn/lightning/issues/1842)
- Navigate directly to settings from url hash and renders default panel when
  there is no hash. [#1971](https://github.com/OpenFn/lightning/issues/1971)

## [v2.4.12] - 2024-05-15

### Fixed

- Fix render settings default panel on first load
  [#1971](https://github.com/OpenFn/lightning/issues/1971)

## [v2.4.11] - 2024-05-15

### Changed

- Upgraded Sentry to v10 for better error reporting.

## [v2.4.10] - 2024-05-14

### Fixed

- Fix the "reset demo" script by disabling the emailing that was introduced to
  the `create_project` function.
  [#2063](https://github.com/OpenFn/lightning/pull/2063)

## [v2.4.9] - 2024-05-14

### Changed

- Bumped @openfn/ws-worker to 1.1.8

### Fixed

- Correctly pass max allowed run time into the Run token, ensuring it's valid
  for the entirety of the Runs execution time
  [#2072](https://github.com/OpenFn/lightning/issues/2072)

## [v2.4.8] - 2024-05-13

### Added

- Add Github sync to usage limiter
  [#2031](https://github.com/OpenFn/lightning/pull/2031)

### Changed

- Remove illogical cancel buttons on user/pass change screen
  [#2067](https://github.com/OpenFn/lightning/issues/2067)

### Fixed

- Stop users from configuring failure alerts when the limiter returns error
  [#2076](https://github.com/OpenFn/lightning/pull/2076)

## [v2.4.7] - 2024-05-11

### Fixed

- Fixed early worker token expiry bug
  [#2070](https://github.com/OpenFn/lightning/issues/2070)

## [v2.4.6] - 2024-05-08

### Added

- Allow for automatic resubmission of failed usage tracking report submissions.
  [1789](https://github.com/OpenFn/lightning/issues/1789)
- Make signup feature configurable
  [#2049](https://github.com/OpenFn/lightning/issues/2049)
- Apply runtime limits to worker execution
  [#2015](https://github.com/OpenFn/lightning/pull/2015)
- Limit usage for failure alerts
  [#2011](https://github.com/OpenFn/lightning/pull/2011)

## [v2.4.5] - 2024-05-07

### Fixed

- Fix provioning API calls workflow limiter without the project ID
  [#2057](https://github.com/OpenFn/lightning/issues/2057)

## [v2.4.4] - 2024-05-03

### Added

- Benchmarking script that simulates data from a cold chain.
  [#1993](https://github.com/OpenFn/lightning/issues/1993)

### Changed

- Changed Snapshot `get_or_create_latest_for` to accept multis allow controlling
  of which repo it uses.
- Require exactly one owner for each project
  [#1991](https://github.com/OpenFn/lightning/issues/1991)

### Fixed

- Fixed issue preventing credential updates
  [#1861](https://github.com/OpenFn/lightning/issues/1861)

## [v2.4.3] - 2024-05-01

### Added

- Allow menu items customization
  [#1988](https://github.com/OpenFn/lightning/issues/1988)
- Workflow Snapshot support
  [#1822](https://github.com/OpenFn/lightning/issues/1822)
- Fix sample workflow from init_project_for_new_user
  [#2016](https://github.com/OpenFn/lightning/issues/2016)

### Changed

- Bumped @openfn/ws-worker to 1.1.6

### Fixed

- Assure workflow is always passed to Run.enqueue
  [#2032](https://github.com/OpenFn/lightning/issues/2032)
- Fix regression on History page where snapshots were not preloaded correctly
  [#2026](https://github.com/OpenFn/lightning/issues/2026)

## [v2.4.2] - 2024-04-24

### Fixed

- Fix missing credential types when running Lightning using Docker
  [#2010](https://github.com/OpenFn/lightning/issues/2010)
- Fix provisioning API includes deleted workflows in project state
  [#2001](https://github.com/OpenFn/lightning/issues/2001)

## [v2.4.1] - 2024-04-19

### Fixed

- Fix github cli deploy action failing to auto-commit
  [#1995](https://github.com/OpenFn/lightning/issues/1995)

## [v2.4.1-pre] - 2024-04-18

### Added

- Add custom metric to track the number of finalised runs.
  [#1790](https://github.com/OpenFn/lightning/issues/1790)

### Changed

- Set better defaults for the GitHub connection creation screen
  [#1994](https://github.com/OpenFn/lightning/issues/1994)
- Update `submission_status` for any Usagetracking.Report that does not have it
  set. [#1789](https://github.com/OpenFn/lightning/issues/1789)

## [v2.4.0] - 2024-04-12

### Added

- Allow description below the page title
  [#1975](https://github.com/OpenFn/lightning/issues/1975)
- Enable users to connect projects to their Github repos and branches that they
  have access to [#1895](https://github.com/OpenFn/lightning/issues/1895)
- Enable users to connect multiple projects to a single Github repo
  [#1811](https://github.com/OpenFn/lightning/issues/1811)

### Changed

- Change all System.get_env calls in runtime.exs to use dotenvy
  [#1968](https://github.com/OpenFn/lightning/issues/1968)
- Track usage tracking submission status in new field
  [#1789](https://github.com/OpenFn/lightning/issues/1789)
- Send richer version info as part of usage tracking submission.
  [#1819](https://github.com/OpenFn/lightning/issues/1819)

### Fixed

- Fix sync to branch only targetting main branch
  [#1892](https://github.com/OpenFn/lightning/issues/1892)
- Fix enqueue run without the workflow info
  [#1981](https://github.com/OpenFn/lightning/issues/1981)

## [v2.3.1] - 2024-04-03

### Changed

- Run the usage tracking submission job more frequently to reduce the risk of
  Oban unavailability at a particular time.
  [#1778](https://github.com/OpenFn/lightning/issues/1778)
- Remove code supporting V1 usage tracking submissions.
  [#1853](https://github.com/OpenFn/lightning/issues/1853)

### Fixed

- Fix scrolling behaviour on inspector for small screens
  [#1962](https://github.com/OpenFn/lightning/issues/1962)
- Fix project picker for users with many projects
  [#1952](https://github.com/OpenFn/lightning/issues/1952)

## [v2.3.0] - 2024-04-02

### Added

- Support for additional paths on a webhook URL such as `/i/<uuid>/Patient`
  [#1954](https://github.com/OpenFn/lightning/issues/1954)
- Support for a GET endpoint to "check" webhook URL availability
  [#1063](https://github.com/OpenFn/lightning/issues/1063)
- Allow external apps to control the run enqueue db transaction
  [#1958](https://github.com/OpenFn/lightning/issues/1958)

## [v2.2.2] - 2024-04-01

### Changed

- Changed dataclip search from string `LIKE` to tsvector on keys and values.
  While this will limit partial string matching to the beginning of words (not
  the middle or end) it will make searching way more performant
  [#1939](https://github.com/OpenFn/lightning/issues/1939)
- Translate job error messages using errors.po file
  [#1935](https://github.com/OpenFn/lightning/issues/1935)
- Improve the UI/UX of the run panel on the inspector for small screens
  [#1909](https://github.com/OpenFn/lightning/issues/1909)

### Fixed

- Regular database timeouts when searching across dataclip bodies
  [#1794](https://github.com/OpenFn/lightning/issues/1794)

## [v2.2.1] - 2024-03-27

### Added

- Enable users to connect to their Github accounts in preparation for
  streamlined GitHub project sync setup
  [#1894](https://github.com/OpenFn/lightning/issues/1894)

### Fixed

- Apply usage limit to bulk-reruns
  [#1931](https://github.com/OpenFn/lightning/issues/1931)
- Fix edge case that could result in duplicate usage tracking submissions.
  [#1853](https://github.com/OpenFn/lightning/issues/1853)
- Fix query timeout issue on history retention deletion
  [#1937](https://github.com/OpenFn/lightning/issues/1937)

## [v2.2.0] - 2024-03-21

### Added

- Allow admins to set project retention periods
  [#1760](https://github.com/OpenFn/lightning/issues/1760)
- Automatically wipe input/output data after their retention period
  [#1762](https://github.com/OpenFn/lightning/issues/1762)
- Automatically delete work order history after their retention period
  [#1761](https://github.com/OpenFn/lightning/issues/1761)

### Changed

- When automatically creating a project for a newly registered user (via the
  `INIT_PROJECT_FOR_NEW_USER=true` environment variable) that user should be the
  `owner` of the project.
  [#1927](https://github.com/OpenFn/lightning/issues/1927)
- Give priority to manual runs (over webhook requests and cron) so that active
  users on the inspector don't have to wait ages for thier work during high load
  periods [#1918](https://github.com/OpenFn/lightning/issues/1918)

## [v2.1.0] - 2024-03-20

### Added

- TSVector index to log_lines, and gin index to dataclips
  [#1898](https://github.com/OpenFn/lightning/issues/1898)
- Add API Version field to Salesforce OAuth credentials
  [#1838](https://github.com/OpenFn/lightning/issues/1838)

### Changed

- Replace v1 usage tracking with v2 usage tracking.
  [#1853](https://github.com/OpenFn/lightning/issues/1853)

## [v2.0.10]

### Changed

- Updated anonymous usage tracker submissions
  [#1853](https://github.com/OpenFn/lightning/issues/1853)

## [v2.0.9] - 2024-03-19

### Added

- Support for smaller screens on history and inspector.
  [#1908](https://github.com/OpenFn/lightning/issues/1908)
- Polling metric to track number of available runs.
  [#1790](https://github.com/OpenFn/lightning/issues/1790)
- Allows limiting creation of new runs and retries.
  [#1754](https://github.com/OpenFn/Lightning/issues/1754)
- Add specific messages for log, input, and output tabs when a run is lost
  [#1757](https://github.com/OpenFn/lightning/issues/1757)
- Soft and hard limits for runs created by webhook trigger.
  [#1859](https://github.com/OpenFn/Lightning/issues/1859)
- Publish an event when a new user is registered
  [#1873](https://github.com/OpenFn/lightning/issues/1873)
- Adds ability to add project collaborators from existing users
  [#1836](https://github.com/OpenFn/lightning/issues/1836)
- Added ability to remove project collaborators
  [#1837](https://github.com/OpenFn/lightning/issues/1837)
- Added new usage tracking submission code.
  [#1853](https://github.com/OpenFn/lightning/issues/1853)

### Changed

- Upgrade Elixir to 1.16.2
- Remove all values from `.env.example`.
  [#1904](https://github.com/OpenFn/lightning/issues/1904)

### Fixed

- Verify only stale project credentials
  [#1861](https://github.com/OpenFn/lightning/issues/1861)

## [v2.0.8] - 2024-02-29

### Fixed

- Show flash error when editing stale project credentials
  [#1795](https://github.com/OpenFn/lightning/issues/1795)
- Fixed bug with Github sync installation on docker-based deployments
  [#1845](https://github.com/OpenFn/lightning/issues/1845)

## [v2.0.6] - 2024-02-29

### Added

- Automatically create Github workflows in a target repository/branch when users
  set up a Github repo::OpenFn project sync
  [#1046](https://github.com/OpenFn/lightning/issues/1046)
- Allows limiting creation of new runs and retries.
  [#1754](https://github.com/OpenFn/Lightning/issues/1754)

### Changed

- Change bucket size used by the run queue delay custom metric.
  [#1790](https://github.com/OpenFn/lightning/issues/1790)
- Require setting `IS_RESETTABLE_DEMO` to "yes" via ENV before allowing the
  destructive `Demo.reset_demo/0` function from being called.
  [#1720](https://github.com/OpenFn/lightning/issues/1720)
- Remove version display condition that was redundant due to shadowing
  [#1819](https://github.com/OpenFn/lightning/issues/1819)

### Fixed

- Fix series of sentry issues related to OAuth credentials
  [#1799](https://github.com/OpenFn/lightning/issues/1799)

## [v2.0.5] - 2024-02-25

### Fixed

- Fixed error in Credentials without `sanbox` field set; only display `sandbox`
  field for Salesforce oauth credentials.
  [#1798](https://github.com/OpenFn/lightning/issues/1798)

## [v2.0.4] - 2024-02-24

### Added

- Display and edit OAuth credentials
  scopes[#1706](https://github.com/OpenFn/Lightning/issues/1706)

### Changed

- Stop sending `operating_system_detail` to the usage tracker
  [#1785](https://github.com/OpenFn/lightning/issues/1785)

### Fixed

- Make handling of usage tracking errors more robust.
  [#1787](https://github.com/OpenFn/lightning/issues/1787)
- Fix inspector shows selected dataclip as wiped after retying workorder from a
  non-first step [#1780](https://github.com/OpenFn/lightning/issues/1780)

## [v2.0.3] - 2024-02-21

### Added

- Actual metrics will now be submitted by Lightning to the Usage Tracker.
  [#1742](https://github.com/OpenFn/lightning/issues/1742)
- Added a support link to the menu that goes to the instance admin contact
  [#1783](https://github.com/OpenFn/lightning/issues/1783)

### Changed

- Usage Tracking submissions are now opt-out, rather than opt-in. Hashed UUIDs
  to ensure anonymity are default.
  [#1742](https://github.com/OpenFn/lightning/issues/1742)
- Usage Tracking submissions will now run daily rather than hourly.
  [#1742](https://github.com/OpenFn/lightning/issues/1742)

- Bumped @openfn/ws-worker to `v1.0` (this is used in dev mode when starting the
  worker from your mix app: `RTM=true iex -S mix phx.server`)
- Bumped @openfn/cli to `v1.0` (this is used for adaptor docs and magic)

### Fixed

- Non-responsive workflow canvas after web socket disconnection
  [#1750](https://github.com/OpenFn/lightning/issues/1750)

## [v2.0.2] - 2024-02-14

### Fixed

- Fixed a bug with the OAuth2 credential refresh flow that prevented
  GoogleSheets jobs from running after token expiration
  [#1735](https://github.com/OpenFn/Lightning/issues/1735)

## [v2.0.1] - 2024-02-13

### Changed

- Renamed ImpactTracking to UsageTracking
  [#1729](https://github.com/OpenFn/lightning/issues/1729)
- Block github installation if there's a pending installation in another project
  [#1731](https://github.com/OpenFn/Lightning/issues/1731)

### Fixed

- Expand work order button balloons randomly
  [#1737](https://github.com/OpenFn/Lightning/issues/1737)
- Editing credentials doesn't work from project scope
  [#1743](https://github.com/OpenFn/Lightning/issues/1743)

## [v2.0.0] - 2024-02-10

> At the time of writing there are no more big changes planned and testing has
> gone well. Thanks to everyone who's helped to kick the tyres during the "rc"
> phase. There are still a _lot of **new features** coming_, so please:
>
> - watch our [**Public Roadmap**](https://github.com/orgs/OpenFn/projects/3) to
>   stay abreast of our core team's backlog,
> - request a feature in the
>   [**Community Forum**](https://community.openfn.org),
> - raise a
>   [**new issue**](https://github.com/OpenFn/lightning/issues/new/choose) if
>   you spot a bug,
> - and head over to the
>   [**Contributing**](https://github.com/OpenFn/lightning/?tab=readme-ov-file#contribute-to-this-project)
>   section to lend a hand.
>
> Head to [**docs.openfn.org**](https://docs.openfn.org) for product
> documentation and help with v1 to v2 migration.

### Changed

- Bump `@openfn/worker` to `v0.8.1`
- Only show GoogleSheets and Salesforce credential options if Oauth clients are
  registered with the instance via ENV
  [#1734](https://github.com/OpenFn/Lightning/issues/1734)

### Fixed

- Use standard table type for webhook auth methods
  [#1514](https://github.com/OpenFn/Lightning/issues/1514)
- Make disabled button for "Connect to GitHub" clear, add tooltip
  [#1732](https://github.com/OpenFn/Lightning/issues/1715)

## [v2.0.0-rc12] - 2024-02-09

### Added

- Add RunQueue extension to allow claim customization.
  [#1715](https://github.com/OpenFn/Lightning/issues/1715)
- Add support for Salesforce OAuth2 credentials
  [#1633](https://github.com/OpenFn/Lightning/issues/1633)

### Changed

- Use `PAYLOAD_SIZE_KB` in k6 load testing script, set thresholds on wait time,
  set default payload size to `2kb`

### Fixed

- Adds more detail to work order states on dashboard
  [#1677](https://github.com/OpenFn/lightning/issues/1677)
- Fix Output & Logs in inspector fails to show sometimes
  [#1702](https://github.com/OpenFn/lightning/issues/1702)

## [v2.0.0-rc11] - 2024-02-08

### Fixed

- Bumped Phoenix LiveView from `0.20.4` to `0.20.5` to fix canvas selection
  issue [#1724](https://github.com/OpenFn/lightning/issues/1724)

## [v2.0.0-rc10] - 2024-02-08

### Changed

- Implemented safeguards to prevent deletion of jobs with associated run history
  [#1570](https://github.com/OpenFn/Lightning/issues/1570)

### Fixed

- Fixed inspector dataclip body not getting updated after dataclip is wiped
  [#1718](https://github.com/OpenFn/Lightning/issues/1718)
- Fixed work orders getting retried despite having wiped dataclips
  [#1721](https://github.com/OpenFn/Lightning/issues/1721)

## [v2.0.0-rc9] 2024-02-05

### Added

- Persist impact tracking configuration and reports
  [#1684](https://github.com/OpenFn/Lightning/issues/1684)
- Add zero-persistence project setting
  [#1209](https://github.com/OpenFn/Lightning/issues/1209)
- Wipe dataclip after use when zero-persistence is enabled
  [#1212](https://github.com/OpenFn/Lightning/issues/1212)
- Show appropriate message when a wiped dataclip is viewed
  [#1211](https://github.com/OpenFn/Lightning/issues/1211)
- Disable selecting work orders having wiped dataclips in the history page
  [#1210](https://github.com/OpenFn/Lightning/issues/1210)
- Hide rerun button in inspector when the selected step has a wiped dataclip
  [#1639](https://github.com/OpenFn/Lightning/issues/1639)
- Add rate limiter to webhook endpoints and runtime limiter for runs.
  [#639](https://github.com/OpenFn/Lightning/issues/639)

### Fixed

- Prevented secret scrubber from over-eagerly adding \*\*\* between all
  characters if an empty string secret was provided as a credential field value
  (e.g., {"username": "come-on-in", "password": ""})
  [#1585](https://github.com/OpenFn/Lightning/issues/1585)
- Fixed permissions issue that allowed viewer/editor to modify webhook auth
  methods. These permissions only belong to project owners and admins
  [#1692](https://github.com/OpenFn/Lightning/issues/1692)
- Fixed bug that was duplicating inbound http_requests, resulting in unnecessary
  data storage [#1695](https://github.com/OpenFn/Lightning/issues/1695)
- Fixed permissions issue that allowed editors to set up new Github connections
  [#1703](https://github.com/OpenFn/Lightning/issues/1703)
- Fixed permissions issue that allowed viewers to initiate syncs to github
  [#1704](https://github.com/OpenFn/Lightning/issues/1704)
- Fixed inspector view stuck at processing when following a crashed run
  [#1711](https://github.com/OpenFn/Lightning/issues/1711)
- Fixed inspector dataclip selector not getting updated after running manual run
  [#1714](https://github.com/OpenFn/Lightning/issues/1714)

## [v2.0.0-rc8] - 2024-01-30

### Added

- Shim code to interact with the Impact Tracking service
  [#1671](https://github.com/OpenFn/Lightning/issues/1671)

### Changed

- Standardized naming of "attempts" to "runs". This had already been done in the
  front-end, but this change cleans up the backend, the database, and the
  interface with the worker. Make sure to **run migrations** and update your
  ENV/secrets to use `WORKER_RUNS_PRIVATE_KEY` rather than
  `WORKER_ATTEMPTS_PRIVATE_KEY`
  [#1657](https://github.com/OpenFn/Lightning/issues/1657)
- Required `@openfn/ws-worker@0.8.0` or above.

## [v2.0.0-rc7] - 2024-01-26

### Added

- Store webhook request headers in Dataclips for use in jobs.
  [#1638](https://github.com/OpenFn/Lightning/issues/1638)

### Changed

- Display `http_request` dataclips to the user as they will be provided to the
  worker as "input" state to avoid confusion while writing jobs.
  [1664](https://github.com/OpenFn/Lightning/issues/1664)
- Named-spaced all worker environment variables with `WORKER_` and added
  documentation for how to configure them.
  [#1672](https://github.com/OpenFn/Lightning/pull/1672)
- Bumped to `@openfn/ws-worker@0.6.0`
- Bumped to `@openfn/cli@0.4.15`

### Fixed

- Fix Run via Docker [#1653](https://github.com/OpenFn/Lightning/issues/1653)
- Fix remaining warnings, enable "warnings as errors"
  [#1642](https://github.com/OpenFn/Lightning/issues/1642)
- Fix workflow dashboard bug when viewed for newly created workflows with only
  unfinished run steps. [#1674](https://github.com/OpenFn/Lightning/issues/1674)

## [v2.0.0-rc5] - 2024-01-22

### Changed

- Made two significant backend changes that don't impact UI/UX but **require
  migrations** and should make Lightning developer lives easier by updating
  parts of the backend to match terms now used in the frontend:
  - Renamed the `Runs` model and table to `Steps`
    [#1571](https://github.com/OpenFn/Lightning/issues/1571)
  - Renamed the `AttemptRuns` model and table to `AttemptSteps`
    [#1571](https://github.com/OpenFn/Lightning/issues/1571)

## [v2.0.0-rc4] - 2024-01-19

### Added

- Scrub output dataclips in the UI to avoid unintentional secret exposure
  [#1606](https://github.com/OpenFn/Lightning/issues/1606)

### Changed

- Bump to `@openfn/cli@0.4.14`
- Do not persist the active tab setting on the job editor
  [#1504](https://github.com/OpenFn/Lightning/issues/1504)
- Make condition label optional
  [#1648](https://github.com/OpenFn/Lightning/issues/1648)

### Fixed

- Fix credential body getting leaked to sentry incase of errors
  [#1600](https://github.com/OpenFn/Lightning/issues/1600)
- Fixed validation on Javascript edge conditions
  [#1602](https://github.com/OpenFn/Lightning/issues/1602)
- Removed unused code from `run_live` directory
  [#1625](https://github.com/OpenFn/Lightning/issues/1625)
- Edge condition expressions not correctly being handled during provisioning
  [#openfn/kit#560](https://github.com/OpenFn/kit/pull/560)

## [v2.0.0-rc3] 2024-01-12

### Added

- Custom metric to track stalled attempts
  [#1559](https://github.com/OpenFn/Lightning/issues/1559)
- Dashboard with project and workflow stats
  [#755](https://github.com/OpenFn/Lightning/issues/755)
- Add search by ID on the history page
  [#1468](https://github.com/OpenFn/Lightning/issues/1468)
- Custom metric to support autoscaling
  [#1607](https://github.com/OpenFn/Lightning/issues/1607)

### Changed

- Bumped CLI version to `0.4.13`
- Bumped worker version to `0.5.0`
- Give project editors and viewers read only access to project settings instead
  [#1477](https://github.com/OpenFn/Lightning/issues/1477)

### Fixed

- Throw an error when Lightning.MetadataService.get_adaptor_path/1 returns an
  adaptor path that is nil
  [#1601](https://github.com/OpenFn/Lightning/issues/1601)
- Fix failure due to creating work order from a newly created job
  [#1572](https://github.com/OpenFn/Lightning/issues/1572)
- Fixes on the dashboard and links
  [#1610](https://github.com/OpenFn/Lightning/issues/1610) and
  [#1608](https://github.com/OpenFn/Lightning/issues/1608)

## [v2.0.0-rc2] - 2024-01-08

### Fixed

- Restored left-alignment for step list items on run detail and inspector
  [a6e4ada](https://github.com/OpenFn/Lightning/commit/a6e4adafd558269cfd690e7c4fdd8f9fe66c5f62)
- Inspector: fixed attempt/run language for "skipped" tooltip
  [fd7dd0c](https://github.com/OpenFn/Lightning/commit/fd7dd0ca8128dfba2902e5aa6a2259e2073f0f10)
- Inspector: fixed failure to save during "save & run" from inspector
  [#1596](https://github.com/OpenFn/Lightning/issues/1596)
- Inspector: fixed key bindings for save & run (retry vs. new work order)
  getting overridden when user focuses on the Monaco editor
  [#1596](https://github.com/OpenFn/Lightning/issues/1596)

## [v2.0.0-rc1] - 2024-01-05

### Why does this repo go from `v0` to `v2.0`?

Lightning is the _2nd version_ of the OpenFn platform. While much of the core
technology is the same, there are breaking changes between `v1.105` (pre-2024)
and `v2` ("OpenFn Lightning").

For customers using OpenFn `v1`, a migration guide will be provided at
[docs.openfn.org](https://docs.openfn.org)

### Added

- Link to the job inspctor for a selected run from the history interface
  [#1524](https://github.com/OpenFn/Lightning/issues/1524)
- Reprocess an existing work order from the job inspector by default (instead of
  always creating a new work order)
  [#1524](https://github.com/OpenFn/Lightning/issues/1524)
- Bumped worker to support edge conditions between trigger and first job
  `"@openfn/ws-worker": "^0.4.0"`

### Changed

- Updated naming to prepare for v2 release
  [#1248](https://github.com/OpenFn/Lightning/issues/1248); the major change is
  that each time a work order (the typical unit of business value for an
  organization, e.g. "execute workflow ABC for patient 123") is executed, it is
  called a "run". Previously, it was called an "attempt". The hierarchy is now:

  ```
  Build-Time: Projects > Workflows > Steps
  Run-Time: Work Orders > Runs > Steps
  ```

  Note the name changes here are reflected in the UI, but not all tables/models
  will be changed until [1571](https://github.com/OpenFn/Lightning/issues/1571)
  is delivered.

## [v0.12.2] - 2023-12-24

### Changed

- Bumped worker to address occasional git install issue
  `"@openfn/ws-worker": "^0.3.2"`

### Fixed

- Fix RuntimeError: found duplicate ID "google-sheets-inner-form" for
  GoogleSheetsComponent [#1578](https://github.com/OpenFn/Lightning/issues/1578)
- Extend export script to include new JS expression edge type
  [#1540](https://github.com/OpenFn/Lightning/issues/1540)
- Fix regression for attempt viewer log line highlighting
  [#1589](https://github.com/OpenFn/Lightning/issues/1589)

## [v0.12.1] - 2023-12-21

### Changed

- Hide project security setting tab from non-authorized users
  [#1477](https://github.com/OpenFn/Lightning/issues/1477)

### Fixed

- History page crashes if job is removed from workflow after it's been run
  [#1568](https://github.com/OpenFn/Lightning/issues/1568)

## [v0.12.0] - 2023-12-15

### Added

- Add ellipsis for long job names on the canvas
  [#1217](https://github.com/OpenFn/Lightning/issues/1217)
- Fix Credential Creation Page UI
  [#1064](https://github.com/OpenFn/Lightning/issues/1064)
- Custom metric to track Attempt queue delay
  [#1556](https://github.com/OpenFn/Lightning/issues/1556)
- Expand work order row when a `workorder_id` is specified in the filter
  [#1515](https://github.com/OpenFn/Lightning/issues/1515)
- Allow Javascript expressions as conditions for edges
  [#1498](https://github.com/OpenFn/Lightning/issues/1498)

### Changed

- Derive dataclip in inspector from the attempt & step
  [#1551](https://github.com/OpenFn/Lightning/issues/1551)
- Updated CLI to 0.4.10 (fixes logging)
- Changed UserBackupToken model to use UTC timestamps (6563cb77)
- Restore FK relationship between `work_orders` and `attempts` pending a
  decision re: further partitioning.
  [#1254](https://github.com/OpenFn/Lightning/issues/1254)

### Fixed

- New credential doesn't appear in inspector until refresh
  [#1531](https://github.com/OpenFn/Lightning/issues/1531)
- Metadata not refreshing when credential is updated
  [#791](https://github.com/OpenFn/Lightning/issues/791)
- Adjusted z-index for Monaco Editor's sibling element to resolve layout
  conflict [#1329](https://github.com/OpenFn/Lightning/issues/1329)
- Demo script sets up example Runs with their log lines in a consistant order.
  [#1487](https://github.com/OpenFn/Lightning/issues/1487)
- Initial credential creation `changes` show `after` as `null` rather a value
  [#1118](https://github.com/OpenFn/Lightning/issues/1118)
- AttemptViewer flashing/rerendering when Jobs are running
  [#1550](https://github.com/OpenFn/Lightning/issues/1550)
- Not able to create a new Job when clicking the Check icon on the placeholder
  [#1537](https://github.com/OpenFn/Lightning/issues/1537)
- Improve selection logic on WorkflowDiagram
  [#1220](https://github.com/OpenFn/Lightning/issues/1220)

## [v0.11.0] - 2023-12-06

### Added

- Improved UI when manually creating Attempts via the Job Editor
  [#1474](https://github.com/OpenFn/Lightning/issues/1474)
- Increased the maximum inbound webhook request size to 10MB and added
  protection against _very large_ payloads with a 100MB "max_skip_body_length"
  [#1247](https://github.com/OpenFn/Lightning/issues/1247)

### Changed

- Use the internal port of the web container for the worker configuration in
  docker-compose setup. [#1485](https://github.com/OpenFn/Lightning/pull/1485)

## [v0.10.6] - 2023-12-05

### Changed

- Limit entries count on term work orders search
  [#1461](https://github.com/OpenFn/Lightning/issues/1461)
- Scrub log lines using multiple credentials samples
  [#1519](https://github.com/OpenFn/Lightning/issues/1519)
- Remove custom telemetry plumbing.
  [1259](https://github.com/OpenFn/Lightning/issues/1259)
- Enhance UX to prevent modal closure when Monaco/Dataclip editor is focused
  [#1510](https://github.com/OpenFn/Lightning/pull/1510)

### Fixed

- Use checkbox on boolean credential fields rather than a text input field
  [#1430](https://github.com/OpenFn/Lightning/issues/1430)
- Allow users to retry work orders that failed before their first run was
  created [#1417](https://github.com/OpenFn/Lightning/issues/1417)
- Fix to ensure webhook auth modal is closed when cancel or close are selected.
  [#1508](https://github.com/OpenFn/Lightning/issues/1508)
- Enable user to reauthorize and obtain a new refresh token.
  [#1495](https://github.com/OpenFn/Lightning/issues/1495)
- Save credential body with types declared on schema
  [#1518](https://github.com/OpenFn/Lightning/issues/1518)

## [v0.10.5] - 2023-12-03

### Changed

- Only add history page filters when needed for simpler multi-select status
  interface and shorter page URLs
  [#1331](https://github.com/OpenFn/Lightning/issues/1331)
- Use dynamic Endpoint config only on prod
  [#1435](https://github.com/OpenFn/Lightning/issues/1435)
- Validate schema field with any of expected values
  [#1502](https://github.com/OpenFn/Lightning/issues/1502)

### Fixed

- Fix for liveview crash when token expires or gets deleted after mount
  [#1318](https://github.com/OpenFn/Lightning/issues/1318)
- Remove two obsolete methods related to Run: `Lightning.Invocation.delete_run`
  and `Lightning.Invocation.Run.new_from`.
  [#1254](https://github.com/OpenFn/Lightning/issues/1254)
- Remove obsolete field `previous_id` from `runs` table.
  [#1254](https://github.com/OpenFn/Lightning/issues/1254)
- Fix for missing data in 'created' audit trail events for webhook auth methods
  [#1500](https://github.com/OpenFn/Lightning/issues/1500)

## [v0.10.4] - 2023-11-30

### Changed

- Increased History search timeout to 30s
  [#1461](https://github.com/OpenFn/Lightning/issues/1461)

### Fixed

- Tooltip text clears later than the background
  [#1094](https://github.com/OpenFn/Lightning/issues/1094)
- Temporary fix to superuser UI for managing project users
  [#1145](https://github.com/OpenFn/Lightning/issues/1145)
- Fix for adding ellipses on credential info on job editor heading
  [#1428](https://github.com/OpenFn/Lightning/issues/1428)

## [v0.10.3] - 2023-11-28

### Added

- Dimmed/greyed out triggers and edges on the canvas when they are disabled
  [#1464](https://github.com/OpenFn/Lightning/issues/1464)
- Async loading on the history page to improve UX on long DB queries
  [#1279](https://github.com/OpenFn/Lightning/issues/1279)
- Audit trail events for webhook auth (deletion method) change
  [#1165](https://github.com/OpenFn/Lightning/issues/1165)

### Changed

- Sort project collaborators by first name
  [#1326](https://github.com/OpenFn/Lightning/issues/1326)
- Work orders will now be set in a "pending" state when retries are enqueued.
  [#1340](https://github.com/OpenFn/Lightning/issues/1340)
- Avoid printing 2FA codes by default
  [#1322](https://github.com/OpenFn/Lightning/issues/1322)

### Fixed

- Create new workflow button sizing regression
  [#1405](https://github.com/OpenFn/Lightning/issues/1405)
- Google credential creation and automatic closing of oAuth tab
  [#1109](https://github.com/OpenFn/Lightning/issues/1109)
- Exporting project breaks the navigation of the page
  [#1440](https://github.com/OpenFn/Lightning/issues/1440)

## [v0.10.2] - 2023-11-21

### Changed

- Added `max_frame_size` to the Cowboy websockets protocol options in an attempt
  to address [#1421](https://github.com/OpenFn/Lightning/issues/1421)

## [v0.10.1] - 2023-11-21

### Fixed

- Work Order ID was not displayed properly in history page
  [#1423](https://github.com/OpenFn/Lightning/issues/1423)

## [v0.10.0] - 2023-11-21

### 🚨 Breaking change warning! 🚨

This release will contain breaking changes as we've significantly improved both
the workflow building and execution systems.

#### Nodes and edges

Before, workflows were represented as a list of jobs and triggers. For greater
flexibility and control of complex workflows, we've moved towards a more robust
"nodes and edges" approach. Where jobs in a workflow (a node) can be connected
by edges.

Triggers still exist, but live "outside" the directed acyclic graph (DAG) and
are used to automatically create work orders and attempts.

We've provided migrations that bring `v0.9.3` workflows in line with the
`v0.10.0` requirements.

#### Scalable workers

Before, Lightning spawned child processes to execute attempts in sand-boxed
NodeVMs on the same server. This created inefficiencies and security
vulnerabilities. Now, the Lightning web server adds attempts to a queue and
multiple worker applications can pull from that queue to process work.

In dev mode, this all happens automatically and on one machine, but in most
high-availability production environments the workers will be on another server.

Attempts are now handled entirely by the workers, and they report back to
Lightning. Exit reasons, final attempt states, error types and error messages
are either entirely new or handled differently now, but we have provided
migration scripts that will work to bring _most_ `v0.9.3` runs, attempts, and
work orders up to `v0.10.0`, though the granularity of `v0.9.3` states and exits
will be less than `v0.10.0` and the final states are not guaranteed to be
accurate for workflows with multiple branches and leaf nodes with varying exit
reasons.

The migration scripts can be run with a single function call in SetupUtils from
a connect `iex` session:

```
Lightning.SetupUtils.approximate_state_for_attempts_and_workorders()
```

Note that (like lots of _other_ functionality in `SetupUtils`, calling this
function is a destructive action and you should only do it if you've backed up
your data and you know what you're doing.)

As always, we recommend backing up your data before migrating. (And thanks for
bearing with us as we move towards our first stable Lightning release.)

### Added

- Fix flaky job name input behavior on error
  [#1218](https://github.com/OpenFn/Lightning/issues/1218)
- Added a hover effect on copy and add button for adaptors examples
  [#1297](https://github.com/OpenFn/Lightning/issues/1297)
- Migration helper code to move from `v0.9.3` to `v0.10.0` added to SetupUtils
  [#1363](https://github.com/OpenFn/Lightning/issues/1363)
- Option to start with `RTM=false iex -S mix phx.server` for opting out of the
  dev-mode automatic runtime manager.
- Webhook Authentication Methods database and CRUD operations
  [#1152](https://github.com/OpenFn/Lightning/issues/1152)
- Creation and Edit of webhook webhook authentication methods UI
  [#1149](https://github.com/OpenFn/Lightning/issues/1149)
- Add webhook authentication methods overview methods in the canvas
  [#1153](https://github.com/OpenFn/Lightning/issues/1153)
- Add icon on the canvas for triggers that have authentication enabled
  [#1157](https://github.com/OpenFn/Lightning/issues/1157)
- Require password/2FA code before showing password and API Key for webhook auth
  methods [#1200](https://github.com/OpenFn/Lightning/issues/1200)
- Restrict live dashboard access to only superusers, enable DB information and
  OS information [#1170](https://github.com/OpenFn/Lightning/issues/1170) OS
  information [#1170](https://github.com/OpenFn/Lightning/issues/1170)
- Expose additional metrics to LiveDashboard
  [#1171](https://github.com/OpenFn/Lightning/issues/1171)
- Add plumbing to dump Lightning metrics during load testing
  [#1178](https://github.com/OpenFn/Lightning/issues/1178)
- Allow for heavier payloads during load testing
  [#1179](https://github.com/OpenFn/Lightning/issues/1179)
- Add dynamic delay to help mitigate flickering test
  [#1195](https://github.com/OpenFn/Lightning/issues/1195)
- Add a OpenTelemetry trace example
  [#1189](https://github.com/OpenFn/Lightning/issues/1189)
- Add plumbing to support the use of PromEx
  [#1199](https://github.com/OpenFn/Lightning/issues/1199)
- Add warning text to PromEx config
  [#1222](https://github.com/OpenFn/Lightning/issues/1222)
- Track and filter on webhook controller state in :telemetry metrics
  [#1192](https://github.com/OpenFn/Lightning/issues/1192)
- Secure PromEx metrics endpoint by default
  [#1223](https://github.com/OpenFn/Lightning/issues/1223)
- Partition `log_lines` table based on `attempt_id`
  [#1254](https://github.com/OpenFn/Lightning/issues/1254)
- Remove foreign key from `attempts` in preparation for partitioning
  `work_orders` [#1254](https://github.com/OpenFn/Lightning/issues/1254)
- Remove `Workflows.delete_workflow`. It is no longer in use and would require
  modification to not leave orphaned attempts given the removal of the foreign
  key from `attempts`. [#1254](https://github.com/OpenFn/Lightning/issues/1254)
- Show tooltip for cloned runs in history page
  [#1327](https://github.com/OpenFn/Lightning/issues/1327)
- Have user create workflow name before moving to the canvas
  [#1103](https://github.com/OpenFn/Lightning/issues/1103)
- Allow PromEx authorization to be disabled
  [#1483](https://github.com/OpenFn/Lightning/issues/1483)

### Changed

- Updated vulnerable JS libraries, `postcss` and `semver`
  [#1176](https://github.com/OpenFn/Lightning/issues/1176)
- Update "Delete" to "Delete Job" on Job panel and include javascript deletion
  confirmation [#1105](https://github.com/OpenFn/Lightning/issues/1105)
- Move "Enabled" property from "Jobs" to "Edges"
  [#895](https://github.com/OpenFn/Lightning/issues/895)
- Incorrect wording on the "Delete" tooltip
  [#1313](https://github.com/OpenFn/Lightning/issues/1313)

### Fixed

- Fixed janitor lost query calculation
  [#1400](https://github.com/OpenFn/Lightning/issues/1400)
- Adaptor icons load gracefully
  [#1140](https://github.com/OpenFn/Lightning/issues/1140)
- Selected dataclip gets lost when starting a manual work order from the
  inspector interface [#1283](https://github.com/OpenFn/Lightning/issues/1283)
- Ensure that the whole edge when selected is highlighted
  [#1160](https://github.com/OpenFn/Lightning/issues/1160)
- Fix "Reconfigure Github" button in Project Settings
  [#1386](https://github.com/OpenFn/Lightning/issues/1386)
- Make janitor also clean up runs inside an attempt
  [#1348](https://github.com/OpenFn/Lightning/issues/1348)
- Modify CompleteRun to return error changeset when run not found
  [#1393](https://github.com/OpenFn/Lightning/issues/1393)
- Drop invocation reasons from DB
  [#1412](https://github.com/OpenFn/Lightning/issues/1412)
- Fix inconsistency in ordering of child nodes in the workflow diagram
  [#1406](https://github.com/OpenFn/Lightning/issues/1406)

## [v0.9.3] - 2023-09-27

### Added

- Add ellipsis when adaptor name is longer than the container allows
  [#1095](https://github.com/OpenFn/Lightning/issues/1095)
- Webhook Authentication Methods database and CRUD operations
  [#1152](https://github.com/OpenFn/Lightning/issues/1152)

### Changed

- Prevent deletion of first job of a workflow
  [#1097](https://github.com/OpenFn/Lightning/issues/1097)

### Fixed

- Fix long name on workflow cards
  [#1102](https://github.com/OpenFn/Lightning/issues/1102)
- Fix highlighted Edge can get out of sync with selected Edge
  [#1099](https://github.com/OpenFn/Lightning/issues/1099)
- Creating a new user without a password fails and there is no user feedback
  [#731](https://github.com/OpenFn/Lightning/issues/731)
- Crash when setting up version control
  [#1112](https://github.com/OpenFn/Lightning/issues/1112)

## [v0.9.2] - 2023-09-20

### Added

- Add "esc" key binding to close job inspector modal
  [#1069](https://github.com/OpenFn/Lightning/issues/1069)

### Changed

- Save icons from the `adaptors` repo locally and load them in the job editor
  [#943](https://github.com/OpenFn/Lightning/issues/943)

## [v0.9.1] - 2023-09-19

### Changed

- Modified audit trail to handle lots of different kind of audit events
  [#271](https://github.com/OpenFn/Lightning/issues/271)/[#44](https://github.com/OpenFn/Lightning/issues/44)
- Fix randomly unresponsive job panel after job deletion
  [#1113](https://github.com/OpenFn/Lightning/issues/1113)

## [v0.9.0] - 2023-09-15

### Added

- Add favicons [#1079](https://github.com/OpenFn/Lightning/issues/1079)
- Validate job name in placeholder job node
  [#1021](https://github.com/OpenFn/Lightning/issues/1021)
- Bring credential delete in line with new GDPR interpretation
  [#802](https://github.com/OpenFn/Lightning/issues/802)
- Make job names unique per workflow
  [#1053](https://github.com/OpenFn/Lightning/issues/1053)

### Changed

- Enhanced the job editor/inspector interface
  [#1025](https://github.com/OpenFn/Lightning/issues/1025)

### Fixed

- Finished run never appears in inspector when it fails
  [#1084](https://github.com/OpenFn/Lightning/issues/1084)
- Cannot delete some credentials via web UI
  [#1072](https://github.com/OpenFn/Lightning/issues/1072)
- Stopped the History table from jumping when re-running a job
  [#1100](https://github.com/OpenFn/Lightning/issues/1100)
- Fixed the "+" button when adding a job to a workflow
  [#1093](https://github.com/OpenFn/Lightning/issues/1093)

## [v0.8.3] - 2023-09-05

### Added

- Render error when workflow diagram node is invalid
  [#956](https://github.com/OpenFn/Lightning/issues/956)

### Changed

- Restyle history table [#1029](https://github.com/OpenFn/Lightning/issues/1029)
- Moved Filter and Search controls to the top of the history page
  [#1027](https://github.com/OpenFn/Lightning/issues/1027)

### Fixed

- Output incorrectly shows "this run failed" when the run hasn't yet finished
  [#1048](https://github.com/OpenFn/Lightning/issues/1048)
- Wrong label for workflow card timestamp
  [#1022](https://github.com/OpenFn/Lightning/issues/1022)

## [v0.8.2] - 2023-08-31

### Fixed

- Lack of differentiation between top of job editor modal and top menu was
  disorienting. Added shadow.

## [v0.8.1] - 2023-08-31

### Changed

- Moved Save and Run button to bottom of the Job edit modal
  [#1026](https://github.com/OpenFn/Lightning/issues/1026)
- Allow a manual work order to save the workflow before creating the work order
  [#959](https://github.com/OpenFn/Lightning/issues/959)

## [v0.8.0] - 2023-08-31

### Added

- Introduces Github sync feature, users can now setup our github app on their
  instance and sync projects using our latest portability spec
  [#970](https://github.com/OpenFn/Lightning/issues/970)
- Support Backup Codes for Multi-Factor Authentication
  [937](https://github.com/OpenFn/Lightning/issues/937)
- Log a warning in the console when the Editor/docs component is given latest
  [#958](https://github.com/OpenFn/Lightning/issues/958)
- Improve feedback when a Workflow name is invalid
  [#961](https://github.com/OpenFn/Lightning/issues/961)
- Show that the jobs' body is invalid
  [#957](https://github.com/OpenFn/Lightning/issues/957)
- Reimplement skipped CredentialLive tests
  [#962](https://github.com/OpenFn/Lightning/issues/962)
- Reimplement skipped WorkflowLive.IndexTest test
  [#964](https://github.com/OpenFn/Lightning/issues/964)
- Show GitHub installation ID and repo link to help setup/debugging for version
  control [1059](https://github.com/OpenFn/Lightning/issues/1059)

### Fixed

- Fixed issue where job names were being incorrectly hyphenated during
  project.yaml export [#1050](https://github.com/OpenFn/Lightning/issues/1050)
- Allows the demo script to set a project id during creation to help with cli
  deploy/pull/Github integration testing.
- Fixed demo project_repo_connection failing after nightly demo resets
  [1058](https://github.com/OpenFn/Lightning/issues/1058)
- Fixed an issue where the monaco suggestion tooltip was offset from the main
  editor [1030](https://github.com/OpenFn/Lightning/issues/1030)

## [v0.7.3] - 2023-08-15

### Changed

- Version control in project settings is now named Export your project
  [#1015](https://github.com/OpenFn/Lightning/issues/1015)

### Fixed

- Tooltip for credential select in Job Edit form is cut off
  [#972](https://github.com/OpenFn/Lightning/issues/972)
- Dataclip type and state assembly notice for creating new dataclip dropped
  during refactor [#975](https://github.com/OpenFn/Lightning/issues/975)

## [v0.7.2] - 2023-08-10

### Changed

- NodeJs security patch [1009](https://github.com/OpenFn/Lightning/pull/1009)

### Fixed

## [v0.7.1] - 2023-08-04

### Fixed

- Fixed flickery icons on new workflow job creation.

## [v0.7.0] - 2023-08-04

### Added

- Project owners can require MFA for their users
  [892](https://github.com/OpenFn/Lightning/issues/892)

### Changed

- Moved to Elixir 1.15 and Erlang 26.0.2 to sort our an annoying ElixirLS issue
  that was slowing down our engineers.
- Update Debian base to use bookworm (Debian 12) for our Docker images
- Change new credential modal to take up less space on the screen
  [#931](https://github.com/OpenFn/Lightning/issues/931)
- Placeholder nodes are now purely handled client-side

### Fixed

- Fix issue creating a new credential from the Job editor where the new
  credential was not being set on the job.
  [#951](https://github.com/OpenFn/Lightning/issues/951)
- Fix issue where checking a credential type radio button shows as unchecked on
  first click. [#976](https://github.com/OpenFn/Lightning/issues/976)
- Return the pre-filled workflow names
  [#971](https://github.com/OpenFn/Lightning/issues/971)
- Fix version reporting and external reset_demo() call via
  Application.spec()[#1010](https://github.com/OpenFn/Lightning/issues/1010)
- Fixed issue where entering a placeholder name through the form would result an
  in unsaveable workflow
  [#1001](https://github.com/OpenFn/Lightning/issues/1001)
- Ensure the DownloadController checks for authentication and authorisation.

## [v0.7.0-pre5] - 2023-07-28

### Changed

- Unless otherwise specified, only show work orders with activity in last 14
  days [#968](https://github.com/OpenFn/Lightning/issues/968)

## [v0.7.0-pre4] - 2023-07-27

### Changed

- Don't add cast fragments if the search_term is nil
  [#968](https://github.com/OpenFn/Lightning/issues/968)

## [v0.7.0-pre3] - 2023-07-26

### Fixed

- Fixed an issue with newly created edges that prevented downstream jobs
  [977](https://github.com/OpenFn/Lightning/issues/977)

## [v0.7.0-pre2] - 2023-07-26

Note that this is a pre-release with a couple of known bugs that are tracked in
the Nodes and Edges [epic](https://github.com/OpenFn/Lightning/issues/793).

### Added

- Added ability for a user to enable MFA on their account; using 2FA apps like
  Authy, Google Authenticator etc
  [#890](https://github.com/OpenFn/Lightning/issues/890)
- Write/run sql script to convert triggers
  [#875](https://github.com/OpenFn/Lightning/issues/875)
- Export projects as `.yaml` via UI
  [#249](https://github.com/OpenFn/Lightning/issues/249)

### Changed

- In `v0.7.0` we change the underlying workflow building and execution
  infrastructure to align with a standard "nodes and edges" design for directed
  acyclic graphs (DAGs). Make sure to run the migrations!
  [793](https://github.com/OpenFn/Lightning/issues/793)

### Fixed

- Propagate url pushState/changes to Workflow Diagram selection
  [#944](https://github.com/OpenFn/Lightning/issues/944)
- Fix issue when deleting nodes from the workflow editor
  [#830](https://github.com/OpenFn/Lightning/issues/830)
- Fix issue when clicking a trigger on a new/unsaved workflow
  [#954](https://github.com/OpenFn/Lightning/issues/954)

## [0.6.7] - 2023-07-13

### Added

- Add feature to bulk rerun work orders from a specific step in their workflow;
  e.g., "rerun these 50 work orders, starting each at step 4."
  [#906](https://github.com/OpenFn/Lightning/pull/906)

### Fixed

- Oban exception: "value too long" when log lines are longer than 255 chars
  [#929](https://github.com/OpenFn/Lightning/issues/929)

## [0.6.6] - 2023-06-30

### Added

- Add public API token to the demo site setup script
- Check and renew OAuth credentials when running a job
  [#646](https://github.com/OpenFn/Lightning/issues/646)

### Fixed

- Remove google sheets from adaptors list until supporting oauth flow
  [#792](https://github.com/OpenFn/Lightning/issues/792)
- Remove duplicate google sheets adaptor display on credential type picklist
  [#663](https://github.com/OpenFn/Lightning/issues/663)
- Fix demo setup script for calling from outside the app on Kubernetes
  deployments [#917](https://github.com/OpenFn/Lightning/issues/917)

## [0.6.5] - 2023-06-22

### Added

- Ability to rerun work orders from start by selecting one of more of them from
  the History page and clicking the "Rerun" button.
  [#659](https://github.com/OpenFn/Lightning/issues/659)

### Fixed

- Example runs for demo incorrect
  [#856](https://github.com/OpenFn/Lightning/issues/856)

## [0.6.3] - 2023-06-15

### Fixed

- Prevent saving null log lines to the database, fix issue with run display
  [#866](https://github.com/OpenFn/Lightning/issues/866)

## [0.6.2] - 2023-06-09

### Fixed

- Fixed viewer permissions for delete workflow

- Fixed bug with workflow cards
  [#859](https://github.com/OpenFn/Lightning/issues/859)

## [0.6.1] - 2023-06-08

### Fixed

- Fixed bug with run logs [#864](https://github.com/OpenFn/Lightning/issues/864)

- Correctly stagger demo runs to maintain order
  [#856](https://github.com/OpenFn/Lightning/issues/856)
- Remove `Timex` use from `SetupUtils` in favor of `DateTime` to fix issue when
  calling it in escript.

## [0.6.0]- 2023-04-12

### Added

- Create sample runs when generating sample workflow
  [#821](https://github.com/OpenFn/Lightning/issues/821)
- Added a provisioning api for creating and updating projects and their
  workflows See: [PROVISIONING.md](./PROVISIONING.md)
  [#641](https://github.com/OpenFn/Lightning/issues/641)
- Add ability for a `superuser` to schedule deletion, cancel deletion, and
  delete projects [#757](https://github.com/OpenFn/Lightning/issues/757)
- Add ability for a `project owner` to schedule deletion, cancel deletion, and
  delete projects [#746](https://github.com/OpenFn/Lightning/issues/746)

### Changed

- Ability to store run log lines as rows in a separate table
  [#514](https://github.com/OpenFn/Lightning/issues/514)

### Fixed

- Incorrect project digest queries
  [#768](https://github.com/OpenFn/Lightning/issues/768)]
- Fix issue when purging deleted users
  [#747](https://github.com/OpenFn/Lightning/issues/747)
- Generate a random name for Workflows when creating one via the UI.
  [#828](https://github.com/OpenFn/Lightning/issues/828)
- Handle error when deleting a job with runs.
  [#814](https://github.com/OpenFn/Lightning/issues/814)

## [0.5.2]

### Added

- Add `workflow_edges` table in preparation for new workflow editor
  implementation [#794](https://github.com/OpenFn/Lightning/issues/794)
- Stamped `credential_id` on run directly for easier auditing of the history
  interface. Admins can now see which credential was used to run a run.
  [#800](https://github.com/OpenFn/Lightning/issues/800)
- Better errors when using magic functions: "no magic yet" and "check
  credential" [#812](https://github.com/OpenFn/Lightning/issues/812)

### Changed

- The `delete-project` function now delete all associated activities
  [#759](https://github.com/OpenFn/Lightning/issues/759)

### Fixed

## [0.5.1] - 2023-04-12

### Added

- Added ability to create and revoke personal API tokens
  [#147](https://github.com/OpenFn/Lightning/issues/147)
- Add `last-used at` to API tokens
  [#722](https://github.com/OpenFn/Lightning/issues/722)
- Improved "save" for job builder; users can now press `Ctrl + S` or `⌘ + S` to
  save new or updated jobs job panel will _not_ close. (Click elsewhere in the
  canvas or click the "Close" button to close.)
  [#568](https://github.com/OpenFn/Lightning/issues/568)
- Add filtered search params to the history page URL
  [#660](https://github.com/OpenFn/Lightning/issues/660)

### Changed

- The secret scrubber now ignores booleans
  [690](https://github.com/OpenFn/Lightning/issues/690)

### Fixed

- The secret scrubber now properly handles integer secrets from credentials
  [690](https://github.com/OpenFn/Lightning/issues/690)
- Updated describe-package dependency, fixing sparkles in adaptor-docs
  [657](https://github.com/OpenFn/Lightning/issues/657)
- Clicks on the workflow canvas were not lining up with the nodes users clicked
  on; they are now [733](https://github.com/OpenFn/Lightning/issues/733)
- Job panel behaves better when collapsed
  [774](https://github.com/OpenFn/Lightning/issues/774)

## [0.5.0] - 2023-04-03

### Added

- Magic functions that fetch real metadata from connected systems via
  `credentials` and suggest completions in the job builder (e.g., pressing
  `control-space` when setting the `orgUnit` attribute for a DHIS2 create
  operation will pull the _actual_ list of orgUnits with human readable labels
  and fill in their orgUnit codes upon
  enter.)[670](https://github.com/OpenFn/Lightning/issues/670)
- A "metadata explorer" to browse actual system metadata for connected
  instances. [658](https://github.com/OpenFn/Lightning/issues/658)
- Resizable job builder panel for the main canvas/workflow view.
  [681](https://github.com/OpenFn/Lightning/issues/681)

### Changed

- Display timezone for cron schedule—it is always UTC.
  [#716](https://github.com/OpenFn/Lightning/issues/716)
- Instance administrators can now configure the interval between when a project
  owner or user requests deletion and when these records are purged from the
  database. It defaults to 7, but by providing a `PURGE_DELETED_AFTER_DAYS`
  environment variable the grace period can be altered. Note that setting this
  variable to `0` will make automatic purging _never_ occur but will still make
  "deleted" projects and users unavailable. This has been requested by certain
  organizations that must retain audit logs in a Lightning instance.
  [758](https://github.com/OpenFn/Lightning/issues/758)

### Fixed

- Locked CLI version to `@openfn/cli@0.0.35`.
  [#761](https://github.com/OpenFn/Lightning/issues/761)

## [0.4.8] - 2023-03-29

### Added

- Added a test harness for monitoring critical parts of the app using Telemetry
  [#654](https://github.com/OpenFn/Lightning/issues/654)

### Changed

- Set log level to `info` for runs. Most of the `debug` logging is useful for
  the CLI, but not for Lightning. In the future the log level will be
  configurable at instance > project > job level by the `superuser` and any
  project `admin`.
- Renamed license file so that automagic github icon is less confusing

### Fixed

- Broken links in failure alert email
  [#732](https://github.com/OpenFn/Lightning/issues/732)
- Registration Submission on app.openfn.org shows internal server error in
  browser [#686](https://github.com/OpenFn/Lightning/issues/686)
- Run the correct runtime install mix task in `Dockerfile-dev`
  [#541](https://github.com/OpenFn/Lightning/issues/541)
- Users not disabled when scheduled for deletion
  [#719](https://github.com/OpenFn/Lightning/issues/719)

## [0.4.6] - 2023-03-23

### Added

- Implement roles and permissions across entire app
  [#645](https://github.com/OpenFn/Lightning/issues/645)
- Fix webhook URL
  (`https://<<HOST_URL>>/i/cae544ab-03dc-4ccc-a09c-fb4edb255d7a`) for the
  OpenHIE demo workflow [448](https://github.com/OpenFn/Lightning/issues/448)
- Phoenix Storybook for improved component development
- Load test for webhook endpoint performance
  [#645](https://github.com/OpenFn/Lightning/issues/634)
- Notify user via email when they're added to a project
  [#306](https://github.com/OpenFn/Lightning/issues/306)
- Added notify user via email when their account is created
  [#307](https://github.com/OpenFn/Lightning/issues/307)

### Changed

- Improved errors when decoding encryption keys for use with Cloak.
  [#684](https://github.com/OpenFn/Lightning/issues/684)
- Allow users to run ANY job with a custom input.
  [#629](https://github.com/OpenFn/Lightning/issues/629)

### Fixed

- Ensure JSON schema form inputs are in the same order as they are written in
  the schema [#685](https://github.com/OpenFn/Lightning/issues/685)

## [0.4.4] - 2023-03-10

### Added

- Users can receive a digest email reporting on a specified project.
  [#638](https://github.com/OpenFn/Lightning/issues/638)
  [#585](https://github.com/OpenFn/Lightning/issues/585)

## [0.4.3] - 2023-03-06

### Added

- Tooltips on Job Builder panel
  [#650](https://github.com/OpenFn/Lightning/issues/650)

### Changed

- Upgraded to Phoenix 1.7 (3945856)

### Fixed

- Issue with FailureAlerter configuration missing in `prod` mode.

## [0.4.2] - 2023-02-24

### Added

- A user can change their own email
  [#247](https://github.com/OpenFn/Lightning/issues/247)
- Added a `SCHEMAS_PATH` environment variable to override the default folder
  location for credential schemas
  [#604](https://github.com/OpenFn/Lightning/issues/604)
- Added the ability to configure Google Sheets credentials
  [#536](https://github.com/OpenFn/Lightning/issues/536)
- Function to import a project
  [#574](https://github.com/OpenFn/Lightning/issues/574)

### Changed

- Users cannot register if they have not selected the terms and conditions
  [#531](https://github.com/OpenFn/Lightning/issues/531)

### Fixed

- Jobs panel slow for first open after restart
  [#567](https://github.com/OpenFn/Lightning/issues/567)

## [0.4.0] - 2023-02-08

### Added

- Added a Delete job button in Inspector
- Filter workflow runs by text/value in run logs or input body
- Drop "configuration" key from Run output dataclips after completion
- Ability to 'rerun' a run from the Run list
- Attempts and Runs update themselves in the Runs list
- Configure a project and workflow for a new registering user
- Run a job with a custom input
- Added plausible analytics
- Allow user to click on Webhook Trigger Node to copy webhook URL on workflow
  diagram
- Allow any user to delete a credential that they own
- Create any credential through a form except for OAuth
- Refit all diagram nodes on browser and container resize
- Enable distributed Erlang, allowing any number of redundant Lightning nodes to
  communicate with each other.
- Users can set up realtime alerts for a project

### Changed

- Better code-assist and intelliense in the Job Editor
- Updated @openfn/workflow-diagram to 0.4.0
- Make plus button part of job nodes in Workflow Diagram
- Updated @openfn/adaptor-docs to 0.0.5
- Updated @openfn/describe-package to 0.0.10
- Create an follow a manual Run from the Job Inspector
- View all workflows in a project on the workflows index page
- Move @openfn/workflow-diagram into the application, the NPM module is now
  deprecated.
- Remove workflow name from first node
- Move the used parts of `@openfn/engine` into the application.
- [BREAKING CHANGE] Ported `mix openfn.install.runtime` into application, use
  `mix lightning.install_runtime`.
- [BREAKING CHANGE] Introduced `@openfn/cli` as the new runtime for Jobs
- Rename a workflow through the page heading
- Hide the dataclips tab for beta
- Make adaptor default to common@latest
- Remove jobs list page
- Better error handling in the docs panel
- Disable credential ownership transfer in dev and prod environments
- Add project settings page
- Change Work Order filters to apply to the aggregate state of the work order
  and not the run directly
- Enable jobs by default
- Set log level to info
- Add Beta checkbox to register page
- User roles and permissions

### Fixed

- Don't consider disabled jobs when calculating subsequent runs
- Fixed overflow on Job Editor Tooltips
- Fixed auto-scroll when adding a new snippet in the Job Editor
- Fixed common operation typings in Job Editor

## [0.3.1] - 2022-11-22

### Fixed

- Fixed bug that tried to execute HTML scripts in dataclips
- Fixed bug that prevented work orders from displaying in the order of their
  last run, descending.
- Remove alerts after set timeout or close

## [0.3.0] - 2022-11-21

### Added

- Add seed data for demo site
- Create adaptor credentials through a form
- Configure cron expressions through a form
- View runs grouped by work orders and attempts
- Run an existing Job with any dataclip uuid from the Job form

### Changed

- Redirect users to projects list page when they click on Admin Settings menu
- Move job, project, input and output Dataclips to Run table
- Reverse the relationship between Jobs and Triggers. Triggers now can exist on
  their own; setting the stage for branching and merging workflows
- Updated Elixir and frontend dependencies
- [BREAKING CHANGE] Pipeline now uses Work Orders, previous data is not
  compatible.
- Runs, Dataclips and Attempts now all correctly use `usec` resolution
  timestamps.
- Upgraded LiveView to 0.18.0
- Upgraded Elixir to 1.14.1 and OTP 25
- Workflow Job editor now behaves like a panel
- Split JobLive.InspectorFormComponent into different plug-able subcomponents
- Ensure new jobs with cron triggers receive a default frequency
- Webhooks are now referenced by the trigger id instead of job id.
- Filter runs by status
- Filter runs by workflow
- Filter runs by date
- View a job run from the runs history
- View latest matching inputs to run a job with

## [0.2.0] - 2022-09-12

### Changed

- [BREAKING CHANGE] Add `Workflow` model, Jobs now belong to a Workflow This is
  a breaking change to the schema.
- Use Node.js 18, soon to be in LTS.
- Visualize success/fail triggers in workflow diagram.
- Move WorkflowDiagram related actions from DashboardLive into WorkflowLive
- Move WorkflowDiagram component into liveview, so that we can subscribe to
  channels (i.e. updating of the diagram when someone changes something).
- Integrate `@openfn/workflow-diagram@0.0.8` and use the new Store interface for
  updating it.
- Remove `component_mounted` event from WorkflowDiagram hook, using a
  MutationObserver and a Base64 encoded JSON payload.
- Fixed an issue where the compiler component would try and load a 'nothing
  adaptor', added a condition to check an adaptor is actually selected.
- Removed previous Workflow CTE queries, replaced by the introduction of the
  Workflow model, see
  (https://github.com/OpenFn/Lightning/blob/53da6883483e7d8d078783f348da327d1dd72d20/lib/lightning/workflows.ex#L111-L119).

## [0.1.13] - 2022-08-29

### Added

- Allow administrators to configure OIDC providers for authentication (note that
  this is just for authenticating, not yet for creating new accounts via OIDC)
- Add Monaco editor to the step/job panel
- Allow users to delete their own accounts. Schedule their user and credentials
  data for deletion when they do.
- Allow superusers to delete a user account. Schedule the user's credentials and
  user data for deletion when they do.
- If a user is scheduled for deletion, disable their account and prevent them
  from logging in.
- The 'User profile' and 'Credentials' page now have a sidebar menu

### Changed

- Project users now have one of the following roles: viewer, editor, admin,
  owner
- Users only have the following roles: user, superuser

## [0.1.12] - 2022-08-15

### Added

- Transfer credential ownership to another user.
- Create credentials via a form interface\*
- Show "projects with access" in credentials list view.
- Show job in runs list and run view.
- Added roles and permissions to workflows and history page
  [#645](https://github.com/OpenFn/Lightning/issues/645)

\*The form is defined by a JSON schema provided by an adaptor, in most cases:
e.g., `language-dhis2` provides a single schema which defines the required
attributes for `state.configuration`, while `language-common` provides multiple
credential schemas like "oauth" or "basic auth" which define attributes for
`state.configuration` and which might be used by lots of different jobs.)

### Fixed

- User menu (top right) appears on top of all other components.
- User profile screen integrated with the rest of the liveview app.

## [0.1.11] - 2022-08-05

### Fixed

- Fixed logging in Runner when `:debug` log level used; note that this caused
  crashes in Oban

## [0.1.10] - 2022-08-05

### Added

- Credential auditing
- Build/version information display for easier debugging

### Fixed

- Fixed a bug that enqueued cron-triggered jobs even when they were disabled

## [0.1.9] - 2022-07-27

### Added

- Navigate to user profile or credentials page and log out through the user icon
  dropdown
- Create and edit dataclips
- Add a production tag to credentials
- View a dropdown of operations and their description for the language-common
  `v2.0.0-rc2` adaptor (this pattern to be rolled out across adaptors)

### Changed

- Navigate between projects through a project picker on the navbar

### Fixed

- Run Lightning with docker

### Security

- Sensitive credential values are scrubbed from run logs
- All credentials are encrypted at REST

## [0.1.7] - 2022-06-24

### Added

- Run a job with a cron trigger
- Queue jobs via Oban/Postgres
- Edit jobs via the workflow canvas

## [0.1.6] - 2022-06-07

### Added

- Register, log in and log out of an account
- Allow superusers and admin users to create projects
- Allow admin users to create or disable a user's account
- Allow superusers for local deployments to create users and give them access to
  project spaces

- Create and edit a job with a webhook, flow/fail or cron trigger
- Create and edit credentials for a job
- Copy a job's webhook URL
- View all workflows in a project visually
- Deploy lightning locally with Docker

- Enable a job to automatically process incoming requests
- Run a job with a webhook or flow/fail trigger
- View job runs along with their logs, exit code, start and end time
- View data clips that have initiated job runs (http requests for webhooks, run
  results)<|MERGE_RESOLUTION|>--- conflicted
+++ resolved
@@ -24,13 +24,10 @@
 
 ### Fixed
 
-<<<<<<< HEAD
 - Fix tooltip styling inconsistencies in collaborative editor
   [#3980](https://github.com/OpenFn/lightning/issues/3980)
-=======
 - Fix beaker icon appearing active in classical editor
   [#3988](https://github.com/OpenFn/lightning/issues/3988)
->>>>>>> 5b7b0da8
 - Fix ESC key closing IDE when pressed on adaptor modal
   [#3978](https://github.com/OpenFn/lightning/issues/3978)
 - Fix run/save-and-run keystroke mapping for canvas & IDE

# Changelog

All notable changes to this project will be documented in this file.

- `Added` for new features.
- `Changed` for changes in existing functionality.
- `Deprecated` for soon-to-be removed features.
- `Removed` for now removed features.
- `Fixed` for any bug fixes.
- `Security` in case of vulnerabilities.

The format is based on [Keep a Changelog](https://keepachangelog.com/en/1.0.0/),
and this project adheres to
[Semantic Versioning](https://semver.org/spec/v2.0.0.html).

## [Unreleased]

### Added

<<<<<<< HEAD
- Introduces collections, a programatic workflow data sharing resource.
  [#2551](https://github.com/OpenFn/lightning/issues/2551)
=======
- Notify users when a Kafka trigger can not persist a message to the database.
  [#2386](https://github.com/OpenFn/lightning/issues/2386)
>>>>>>> 8c9b9b08

### Changed

### Fixed

- Fix editor panel overlays output panel when scrolled
  [#2291](https://github.com/OpenFn/lightning/issues/2291)

## [v2.9.9] - 2024-10-09

### Changed

- Make project description multiline in project.yaml
  [#2534](https://github.com/OpenFn/lightning/issues/2534)
- Do not track partition timestamps when ingesting Kafka messages.
  [#2531](https://github.com/OpenFn/lightning/issues/2531)
- Always use the `initial_offset_reset_policy` when enabling a Kafka pipeline.
  [#2531](https://github.com/OpenFn/lightning/issues/2531)
- Add plumbing to simulate a persistence failure in a Kafka trigger pipeline.
  [#2386](https://github.com/OpenFn/lightning/issues/2386)

### Fixed

- Fix Oban errors not getting logged in Sentry
  [#2542](https://github.com/OpenFn/lightning/issues/2542)
- Perform data retention purging in batches to avoid timeouts
  [#2528](https://github.com/OpenFn/lightning/issues/2528)
- Fix editor panel title gets pushed away when collapsed
  [#2545](https://github.com/OpenFn/lightning/issues/2545)
- Mark unfinished steps having finished runs as `lost`
  [#2416](https://github.com/OpenFn/lightning/issues/2416)

## [v2.9.8] - 2024-10-03

### Added

- Ability for users to to retry Runs and create manual Work Orders from the job
  inspector #2496 [#2496](https://github.com/OpenFn/lightning/issues/2496)

### Fixed

- Fix panel icons overlays on top title when collapsed
  [#2537](https://github.com/OpenFn/lightning/issues/2537)

## [v2.9.7] - 2024-10-02

### Added

- Enqueues many work orders retries in the same transaction per Oban job.
  [#2363](https://github.com/OpenFn/lightning/issues/2363)
- Added the ability to retry rejected work orders.
  [#2391](https://github.com/OpenFn/lightning/issues/2391)

### Changed

- Notify other present users when the promoted user saves the workflow
  [#2282](https://github.com/OpenFn/lightning/issues/2282)
- User email change: Add debounce on blur to input forms to avoid validation
  after every keystroke [#2365](https://github.com/OpenFn/lightning/issues/2365)

### Fixed

- Use timestamps sent from worker when starting and completing runs
  [#2434](https://github.com/OpenFn/lightning/issues/2434)
- User email change: Add debounce on blur to input forms to avoid validation
  after every keystroke [#2365](https://github.com/OpenFn/lightning/issues/2365)

### Fixed

- User email change: Send notification of change to the old email address and
  confirmation to the new email address
  [#2365](https://github.com/OpenFn/lightning/issues/2365)
- Fixes filters to properly handle the "rejected" status for work orders.
  [#2391](https://github.com/OpenFn/lightning/issues/2391)
- Fix item selection (project / billing account) in the context switcher
  [#2518](https://github.com/OpenFn/lightning/issues/2518)
- Export edge condition expressions as multiline in project spec
  [#2521](https://github.com/OpenFn/lightning/issues/2521)
- Fix line spacing on AI Assistant
  [#2498](https://github.com/OpenFn/lightning/issues/2498)

## [v2.9.6] - 2024-09-23

### Added

### Changed

- Increase minimum password length to 12 in accordance with ASVS 4.0.3
  recommendation V2.1.2 [#2507](https://github.com/OpenFn/lightning/pull/2507)
- Changed the public sandbox (https://demo.openfn.org) setup script to use
  `welcome12345` passwords to comply with a 12-character minimum

### Fixed

- Dataclip selector always shows that the dataclip is wiped even when the job
  wasn't run [#2303](https://github.com/OpenFn/lightning/issues/2303)
- Send run channel errors to sentry
  [#2515](https://github.com/OpenFn/lightning/issues/2515)

## [v2.9.5] - 2024-09-18

### Changed

- Hide export history button when no workorder is rendered in the table
  [#2440](https://github.com/OpenFn/lightning/issues/2440)
- Improve docs for running lightning locally #2499
  [#2499](https://github.com/OpenFn/lightning/pull/2499)

### Fixed

- Fix empty webhook URL when switching workflow trigger type
  [#2050](https://github.com/OpenFn/lightning/issues/2050)
- Add quotes when special YAML characters are present in the exported project
  [#2446](https://github.com/OpenFn/lightning/issues/2446)
- In the AI Assistant, don't open the help page when clicking the Responsible AI
  Link [#2511](https://github.com/OpenFn/lightning/issues/2511)

## [v2.9.4] - 2024-09-16

### Changed

- Responsible AI review of AI Assistant
  [#2478](https://github.com/OpenFn/lightning/pull/2478)
- Improve history export page UI
  [#2442](https://github.com/OpenFn/lightning/issues/2442)
- When selecting a node in the workflow diagram, connected edges will also be
  highlighted [#2396](https://github.com/OpenFn/lightning/issues/2358)

### Fixed

- Fix AI Assitant crashes on a job that is not saved yet
  [#2479](https://github.com/OpenFn/lightning/issues/2479)
- Fix jumpy combobox for scope switcher
  [#2469](https://github.com/OpenFn/lightning/issues/2469)
- Fix console errors when rending edge labels in the workflow diagram
- Fix tooltip on export workorder button
  [#2430](https://github.com/OpenFn/lightning/issues/2430)

## [v2.9.3] - 2024-09-11

### Added

- Add utility module to seed a DB to support query performance analysis.
  [#2441](https://github.com/OpenFn/lightning/issues/2441)

### Changed

- Enhance user profile page to add a section for updating basic information
  [#2470](https://github.com/OpenFn/lightning/pull/2470)
- Upgraded Heroicons to v2.1.5, from v2.0.18
  [#2483](https://github.com/OpenFn/lightning/pull/2483)
- Standardize `link-uuid` style for uuid chips
- Updated PromEx configuration to align with custom Oban naming.
  [#2488](https://github.com/OpenFn/lightning/issues/2488)

## [v2.9.2] - 2024-09-09

### Changed

- Temporarily limit AI to @openfn emails while testing
  [#2482](https://github.com/OpenFn/lightning/pull/2482)

## [v2.9.1] - 2024-09-09

### Fixed

- Provisioner creates invalid snapshots when doing CLI deploy
  [#2461](https://github.com/OpenFn/lightning/issues/2461)
  [#2460](https://github.com/OpenFn/lightning/issues/2460)

  > This is a fix for future Workflow updates that are deployed by the CLI and
  > Github integrations. Unfortunately, there is a high likelihood that your
  > existing snapshots could be incorrect (e.g. missing steps, missing edges).
  > In order to fix this, you will need to manually create new snapshots for
  > each of your workflows. This can be done either by modifying the workflow in
  > the UI and saving it. Or running a command on the running instance:
  >
  > ```elixir
  > alias Lightning.Repo
  > alias Lightning.Workflows.{Workflow, Snapshot}
  >
  > Repo.transaction(fn ->
  >   snapshots =
  >     Repo.all(Workflow)
  >     |> Enum.map(&Workflow.touch/1)
  >     |> Enum.map(&Repo.update!/1)
  >     |> Enum.map(fn workflow ->
  >       {:ok, snapshot} = Snapshot.create(workflow)
  >       snapshot
  >     end)
  >
  >  {:ok, snapshots}
  > end)
  > ```

## [v2.9.0] - 2024-09-06

### Added

- Limit AI queries and hook the increment of AI queries to allow usage limiting.
  [#2438](https://github.com/OpenFn/lightning/pull/2438)
- Persist AI Assistant conversations and enable it for all users
  [#2296](https://github.com/OpenFn/lightning/issues/2296)

### Changed

- Rename `new_table` component to `table`.
  [#2448](https://github.com/OpenFn/lightning/pull/2448)

### Fixed

- Fix `workflow_id` presence in state.json during Github sync
  [#2445](https://github.com/OpenFn/lightning/issues/2445)

## [v2.8.2] - 2024-09-04

### Added

- Change navbar colors depending on scope.
  [#2449](https://github.com/OpenFn/lightning/pull/2449)
- Add support for configurable idle connection timeouts via the `IDLE_TIMEOUT`
  environment variable. [#2443](https://github.com/OpenFn/lightning/issues/2443)

### Changed

- Allow setup_user command to be execute from outside the container with
  `/app/bin/lightning eval Lightning.Setup.setup_user/3`
- Implement a combo-box to make navigating between projects easier
  [#241](https://github.com/OpenFn/lightning/pull/2424)
- Updated vulnerable version of micromatch.
  [#2454](https://github.com/OpenFn/lightning/issues/2454)

## [v2.8.1] - 2024-08-28

### Changed

- Improve run claim query by removing extraneous sorts
  [#2431](https://github.com/OpenFn/lightning/issues/2431)

## [v2.8.0] - 2024-08-27

### Added

- Users are now able to export work orders, runs, steps, logs, and dataclips
  from the History page.
  [#1698](https://github.com/OpenFn/lightning/issues/1698)

### Changed

- Add index over `run_id` and `step_id` in run_steps to improve worker claim
  speed. [#2428](https://github.com/OpenFn/lightning/issues/2428)
- Show Github Error messages as they are to help troubleshooting
  [#2156](https://github.com/OpenFn/lightning/issues/2156)
- Allow `Setup_utils.setup_user` to be used for the initial superuser creation.
- Update to code assist in the Job Editor to import namespaces from adaptors.
  [#2432](https://github.com/OpenFn/lightning/issues/2432)

### Fixed

- Unable to remove/reconnect github app in lightning after uninstalling directly
  from Github [#2168](https://github.com/OpenFn/lightning/issues/2168)
- Github sync buttons available even when usage limiter returns error
  [PR#2390](https://github.com/OpenFn/lightning/pull/2390)
- Fix issue with the persisting of a Kafka message with headers.
  [#2402](https://github.com/OpenFn/lightning/issues/2402)
- Protect against race conditions when updating partition timestamps for a Kafka
  trigger. [#2378](https://github.com/OpenFn/lightning/issues/2378)

## [v2.7.19] - 2024-08-19

### Added

- Pass the user_id param on check usage limits.
  [#2387](https://github.com/OpenFn/lightning/issues/2387)

## [v2.7.18] - 2024-08-17

### Added

- Ensure that all users in an instance have a confirmed email address within 48
  hours [#2389](https://github.com/OpenFn/lightning/issues/2389)

### Changed

- Ensure that all the demo accounts are confirmed by default
  [#2395](https://github.com/OpenFn/lightning/issues/2395)

### Fixed

- Removed all Kafka trigger code that ensured that message sequence is honoured
  for messages with keys. Functionality to ensure that message sequence is
  honoured will be added in the future, but in an abstraction that is a better
  fit for the current Lightning design.
  [#2362](https://github.com/OpenFn/lightning/issues/2362)
- Dropped the `trigger_kafka_messages` table that formed part of the Kafka
  trigger implementation, but which is now obsolete given the removal of the
  code related to message sequence preservation.
  [#2362](https://github.com/OpenFn/lightning/issues/2362)

## [v2.7.17] - 2024-08-14

### Added

- Added an `iex` command to setup a user, an apiToken, and credentials so that
  it's possible to get a fully running lightning instance via external shell
  script. (This is a tricky requirement for a distributed set of local
  deployments) [#2369](https://github.com/OpenFn/lightning/issues/2369) and
  [#2373](https://github.com/OpenFn/lightning/pull/2373)
- Added support for _very basic_ project-credential management (add, associate
  with job) via provisioning API.
  [#2367](https://github.com/OpenFn/lightning/issues/2367)

### Changed

- Enforced uniqueness on credential names _by user_.
  [#2371](https://github.com/OpenFn/lightning/pull/2371)
- Use Swoosh to format User models into recipients
  [#2374](https://github.com/OpenFn/lightning/pull/2374)
- Bump default CLI to `@openfn/cli@1.8.1`

### Fixed

- When a Workflow is deleted, any associated Kafka trigger pipelines will be
  stopped and deleted. [#2379](https://github.com/OpenFn/lightning/issues/2379)

## [v2.7.16] - 2024-08-07

### Fixed

- @ibrahimwickama fixed issue that prevented users from creating new workflows
  if they are running in an `http` environment (rather than `localhost` or
  `https`). [#2365](https://github.com/OpenFn/lightning/pull/2356)

## [v2.7.15] - 2024-08-07

### Changed

- Kafka messages without keys are synchronously converted into a Workorder,
  Dataclip and Run. Messages with keys are stored as TriggerKafkaMessage
  records, however the code needed to process them has been disabled, pending
  removal. [#2351](https://github.com/OpenFn/lightning/issues/2351)

## [v2.7.14] - 2024-08-05

### Changed

- Use standard styles for link, fix home button in breadcrumbs
  [#2354](https://github.com/OpenFn/lightning/pull/2354)

## [v2.7.13] - 2024-08-05

### Changed

- Don't log 406 Not Acceptable errors to Sentry
  [#2350](https://github.com/OpenFn/lightning/issues/2350)

### Fixed

- Correctly handle floats in LogMessage
  [#2348](https://github.com/OpenFn/lightning/issues/2348)

## [v2.7.12] - 2024-07-31

### Changed

- Make root layout configurable
  [#2310](https://github.com/OpenFn/lightning/pull/2310)
- Use snapshots when initiating Github Sync
  [#1827](https://github.com/OpenFn/lightning/issues/1827)
- Move runtime logic into module
  [#2338](https://github.com/OpenFn/lightning/pull/2338)
- Use `AccountHook Extension` to register new users invited in a project
  [#2341](https://github.com/OpenFn/lightning/pull/2341)
- Standardized top bars across the UI with a navigable breadcrumbs interface
  [#2299](https://github.com/OpenFn/lightning/pull/2299)

### Fixed

- Limit frame size of worker socket connections
  [#2339](https://github.com/OpenFn/lightning/issues/2339)
- Limit number of days to 31 in cron trigger dropdown
  [#2331](https://github.com/OpenFn/lightning/issues/2331)

## [v2.7.11] - 2024-07-26

### Added

- Expose more Kafka configuration at instance-level.
  [#2329](https://github.com/OpenFn/lightning/issues/2329)

### Fixed

- Table action css tweaks
  [#2333](https://github.com/OpenFn/lightning/issues/2333)

## [v2.7.10]

### Added

- A rudimentary optimisation for Kafka messages that do not have a key as the
  sequence of these messages can not be guaranteed.
  [#2323](https://github.com/OpenFn/lightning/issues/2323)

### Fixed

- Fix an intermittent bug when trying to intern Kafka offset reset policy.
  [#2327](https://github.com/OpenFn/lightning/issues/2327)

## [v2.7.9] - 2024-07-24

### Changed

- CSS - standardized some more tailwind components
  [PR#2324](https://github.com/OpenFn/lightning/pull/2324)

## [v2.7.8] - 2024-07-24

### Changed

- Enable End to End Integration tests
  [#2187](https://github.com/OpenFn/lightning/issues/2187)
- Make selected Kafka trigger parameters configurable via ENV vars.
  [#2315](https://github.com/OpenFn/lightning/issues/2315)
- Use the Oauth2 `revocation_endpoint` to revoke token access (1) before
  attempting to reauthorize and (2) when users schedule a credential for
  deletion [#2314](https://github.com/OpenFn/lightning/issues/2314)
- Standardized tailwind alerts
  [#2314](https://github.com/OpenFn/lightning/issues/2314)
- Standardized `link` tailwind style (and provided `link-plain`, `link-info`,
  `link-error`, and `link-warning`)
  [#2314](https://github.com/OpenFn/lightning/issues/2314)

### Fixed

- Fix work order URL in failure alerts
  [#2305](https://github.com/OpenFn/lightning/pull/2305)
- Fix error when handling existing encrypted credentials
  [#2316](https://github.com/OpenFn/lightning/issues/2316)
- Fix job editor switches to the snapshot version when body is changed
  [#2306](https://github.com/OpenFn/lightning/issues/2306)
- Fix misaligned "Retry from here" button on inspector page
  [#2308](https://github.com/OpenFn/lightning/issues/2308)

## [v2.7.7] - 2024-07-18

### Added

- Add experimental support for triggers that consume message from a Kafka
  cluster [#1801](https://github.com/OpenFn/lightning/issues/1801)
- Workflows can now specify concurrency, allowing runs to be executed
  syncronously or to a maximum concurrency level. Note that this applies to the
  default FifoRunQueue only.
  [#2022](https://github.com/OpenFn/lightning/issues/2022)
- Invite Non-Registered Users to a Project
  [#2288](https://github.com/OpenFn/lightning/pull/2288)

### Changed

- Make modal close events configurable
  [#2298](https://github.com/OpenFn/lightning/issues/2298)

### Fixed

- Prevent Oauth credentials from being created if they don't have a
  `refresh_token` [#2289](https://github.com/OpenFn/lightning/pull/2289) and
  send more helpful error data back to the worker during token refresh failure
  [#2135](https://github.com/OpenFn/lightning/issues/2135)
- Fix CLI deploy not creating snapshots for workflows
  [#2271](https://github.com/OpenFn/lightning/issues/2271)

## [v2.7.6] - 2024-07-11

### Fixed

- UsageTracking crons are enabled again (if config is enabled)
  [#2276](https://github.com/OpenFn/lightning/issues/2276)
- UsageTracking metrics absorb the fact that a step's job_id may not currently
  exist when counting unique jobs
  [#2279](https://github.com/OpenFn/lightning/issues/2279)
- Adjusted layout and text displayed when preventing simultaneous edits to
  accommodate more screen sizes
  [#2277](https://github.com/OpenFn/lightning/issues/2277)

## [v2.7.5] - 2024-07-10

### Changed

- Prevent two editors from making changes to the same workflow at the same time
  [#1949](https://github.com/OpenFn/lightning/issues/1949)
- Moved the Edge Condition Label field to the top of the form, so it's always
  visible [#2236](https://github.com/OpenFn/lightning/pull/2236)
- Update edge condition labels in the Workflow Diagram to always show the
  condition type icon and the label
  [#2236](https://github.com/OpenFn/lightning/pull/2236)

### Fixed

- Do Not Require Lock Version In URL Parameters
  [#2267](https://github.com/OpenFn/lightning/pull/2267)
- Trim erroneous spaces on user first and last names
  [#2269](https://github.com/OpenFn/lightning/pull/2269)

## [v2.7.4] - 2024-07-06

### Changed

- When the entire log string is a valid JSON object, pretty print it with a
  standard `JSON.stringify(str, null, 2)` but if it's something else then let
  the user do whatever they want (e.g., if you write
  `console.log('some', 'cool', state.data)` we won't mess with it.)
  [#2260](https://github.com/OpenFn/lightning/pull/2260)

### Fixed

- Fixed sticky toggle button for switching between latest version and a snapshot
  of a workflow [#2264](https://github.com/OpenFn/lightning/pull/2264)

## [v2.7.3] - 2024-07-05

### Changed

- Bumped the ws-worker to v1.3

### Fixed

- Fix issue when selecting different steps in RunViewer and the parent liveview
  not being informed [#2253](https://github.com/OpenFn/lightning/issues/2253)
- Stopped inspector from crashing when looking for a step by a run/job
  combination [#2201](https://github.com/OpenFn/lightning/issues/2201)
- Workflow activation only considers new and changed workflows
  [#2237](https://github.com/OpenFn/lightning/pull/2237)

## [v2.7.2] - 2024-07-03

### Changed

- Allow endpoint plugs to be injected at compile time.
  [#2248](https://github.com/OpenFn/lightning/pull/2248)
- All models to use the `public` schema.
  [#2249](https://github.com/OpenFn/lightning/pull/2249)
- In the workflow diagram, smartly update the view when adding new nodes
  [#2174](https://github.com/OpenFn/lightning/issues/2174)
- In the workflow diagram, remove the "autofit" toggle in the control bar

### Fixed

- Remove prompt parameter from the authorization URL parameters for the Generic
  Oauth Clients [#2250](https://github.com/OpenFn/lightning/issues/2250)
- Fixed react key error [#2233](https://github.com/OpenFn/lightning/issues/2233)
- Show common functions in the Docs panel
  [#1733](https://github.com/OpenFn/lightning/issues/1733)

## [v2.7.1] - 2024-07-01

### Changed

- Update email copies [#2213](https://github.com/OpenFn/lightning/issues/2213)

### Fixed

- Fix jumpy cursor in the Job editor.
  [#2229](https://github.com/OpenFn/lightning/issues/2229)
- Rework syncing behaviour to prevent changes getting thrown out on a socket
  reconnect. [#2007](https://github.com/OpenFn/lightning/issues/2007)

## [v2.7.0] - 2024-06-26

### Added

- Use of snapshots for displaying runs and their associated steps in the History
  page. [#1825](https://github.com/OpenFn/lightning/issues/1825)
- Added view-only mode for rendering workflows and runs in the Workflow Canvas
  and the Inspector page using snapshots, with the option to switch between a
  specific snapshot version and the latest version. Edit mode is available when
  displaying the latest version.
  [#1843](https://github.com/OpenFn/lightning/issues/1843)
- Allow users to delete steps sssociated with runs in the Workflow Canvas
  [#2027](https://github.com/OpenFn/lightning/issues/2027)
- Link to adaptor `/src` from inspector.
- Prototype AI Assistant for working with job code.
  [#2193](https://github.com/OpenFn/lightning/issues/2193)

### Changed

- Reverted behaviour on "Rerun from here" to select the Log tab.
  [#2202](https://github.com/OpenFn/lightning/issues/2202)
- Don't allow connections between an orphaned node and a
  Trigger[#2188](https://github.com/OpenFn/lightning/issues/2188)
- Reduce the minimum zoom in the workflow diagram
  [#2214](https://github.com/OpenFn/lightning/issues/2214)

### Fixed

- Fix some adaptor docs not displaying
  [#2019](https://github.com/OpenFn/lightning/issues/2019)
- Fix broken `mix lightning.install_adaptor_icons` task due to addition of Finch
  http client change.

## [v2.6.3] - 2024-06-19

### Changed

- Added a notice on application start about anonymous public impact reporting
  and its importance for the sustainability of
  [Digital Public Goods](https://digitalpublicgoods.net/) and
  [Digital Public Infrastructure](https://www.codevelop.fund/insights-1/what-is-digital-public-infrastructure).
- Increase default `WORKER_MAX_RUN_DURATION_SECONDS` to 300 to match the
  [ws-worker default](https://github.com/OpenFn/kit/blob/main/packages/ws-worker/src/util/cli.ts#L149-L153)
  so if people don't set their timeout via ENV, at least the two match up.

## [v2.6.2] - 2024-06-13

### Fixed

- Fix vanishing Docs panel when Editor panel is collapsed and opened again
  [#2195](https://github.com/OpenFn/lightning/issues/2195)
- Maintain tab when RunViewer remounts/push state drops tab hash
  [#2199](https://github.com/OpenFn/lightning/issues/2199)

## [v2.6.1] - 2024-06-12

### Changed

- Erlang to 26.2.5
- Update debian bookworm from 20240130 to 20240513.
- Return 403s when Provisioning API fails because of usage limits
  [#2182](https://github.com/OpenFn/lightning/pull/2182)
- Update email notification for changing retention period
  [#2066](https://github.com/OpenFn/lightning/issues/2066)
- Return 415s when Webhooks are sent Content-Types what are not supported.
  [#2180](https://github.com/OpenFn/lightning/issues/2180)
- Updated the default step text

### Fixed

- Rewrite TabSelector (now Tabbed) components fixing a number of navigation
  issues [#2051](https://github.com/OpenFn/lightning/issues/2051)

## [v2.6.0] - 2024-06-05

### Added

- Support multiple edges leading to the same step (a.k.a., "drag & drop")
  [#2008](https://github.com/OpenFn/lightning/issues/2008)

### Changed

### Fixed

## [v2.5.5] - 2024-06-05

### Added

- Replace LiveView Log Viewer component with React Monaco
  [#1863](https://github.com/OpenFn/lightning/issues/1863)

### Changed

- Bump default CLI to `@openfn/cli@1.3.2`
- Don't show deprecated adaptor versions in the adaptor version picklist (to be
  followed by some graceful deprecation handling/warning in
  [later work](https://github.com/OpenFn/lightning/issues/2172))
  [#2169](https://github.com/OpenFn/lightning/issues/2169)
- Refactor count workorders to reuse search code
  [#2121](https://github.com/OpenFn/lightning/issues/2121)
- Updated provisioning error message to include workflow and job names
  [#2140](https://github.com/OpenFn/lightning/issues/2140)

### Fixed

- Don't let two deploy workflows run at the same time to prevent git collisions
  [#2044](https://github.com/OpenFn/lightning/issues/2044)
- Stopped sending emails when creating a starter project
  [#2161](https://github.com/OpenFn/lightning/issues/2161)

## [v2.5.4] - 2024-05-31

### Added

- CORS support [#2157](https://github.com/OpenFn/lightning/issues/2157)
- Track users emails preferences
  [#2163](https://github.com/OpenFn/lightning/issues/2163)

### Changed

- Change Default Text For New Job Nodes
  [#2014](https://github.com/OpenFn/lightning/pull/2014)
- Persisted run options when runs are _created_, not when they are _claimed_.
  This has the benefit of "locking in" the behavior desired by the user at the
  time they demand a run, not whenever the worker picks it up.
  [#2085](https://github.com/OpenFn/lightning/pull/2085)
- Made `RUN_GRACE_PERIOD_SECONDS` a configurable ENV instead of 20% of the
  `WORKER_MAX_RUN_DURATION`
  [#2085](https://github.com/OpenFn/lightning/pull/2085)

### Fixed

- Stopped Janitor from calling runs lost if they have special runtime options
  [#2079](https://github.com/OpenFn/lightning/issues/2079)
- Dataclip Viewer now responds to page resize and internal page layout
  [#2120](https://github.com/OpenFn/lightning/issues/2120)

## [v2.5.3] - 2024-05-27

### Changed

- Stop users from creating deprecated Salesforce and GoogleSheets credentials.
  [#2142](https://github.com/OpenFn/lightning/issues/2142)
- Delegate menu customization and create menu components for reuse.
  [#1988](https://github.com/OpenFn/lightning/issues/1988)

### Fixed

- Disable Credential Save Button Until All Form Fields Are Validated
  [#2099](https://github.com/OpenFn/lightning/issues/2099)
- Fix Credential Modal Closure Error When Workflow Is Unsaved
  [#2101](https://github.com/OpenFn/lightning/pull/2101)
- Fix error when socket reconnects and user is viewing a run via the inspector
  [#2148](https://github.com/OpenFn/lightning/issues/2148)

## [v2.5.2] - 2024-05-23

### Fixed

- Preserve custom values (like `apiVersion`) during token refresh for OAuth2
  credentials [#2131](https://github.com/OpenFn/lightning/issues/2131)

## [v2.5.1] - 2024-05-21

### Fixed

- Don't compile Phoenix Storybook in production and test environments
  [#2119](https://github.com/OpenFn/lightning/pull/2119)
- Improve performance and memory consumption on queries and logic for digest
  mailer [#2121](https://github.com/OpenFn/lightning/issues/2121)

## [v2.5.0] - 2024-05-20

### Fixed

- When a refresh token is updated, save it!
  [#2124](https://github.com/OpenFn/lightning/pull/2124)

## [v2.5.0-pre4] - 2024-05-20

### Fixed

- Fix duplicate credential type bug
  [#2100](https://github.com/OpenFn/lightning/issues/2100)
- Ensure Global OAuth Clients Accessibility for All Users
  [#2114](https://github.com/OpenFn/lightning/issues/2114)

## [v2.5.0-pre3] - 2024-05-20

### Fixed

- Fix credential not added automatically after being created from the canvas.
  [#2105](https://github.com/OpenFn/lightning/issues/2105)
- Replace the "not working?" prompt by "All good, but if your credential stops
  working, you may need to re-authorize here.".
  [#2102](https://github.com/OpenFn/lightning/issues/1872)
- Fix Generic Oauth credentials don't get included in the refresh flow
  [#2106](https://github.com/OpenFn/lightning/pull/2106)

## [v2.5.0-pre2] - 2024-05-17

### Changed

- Replace LiveView Dataclip component with React Monaco bringing large
  performance improvements when viewing large dataclips.
  [#1872](https://github.com/OpenFn/lightning/issues/1872)

## [v2.5.0-pre] - 2024-05-17

### Added

- Allow users to build Oauth clients and associated credentials via the user
  interface. [#1919](https://github.com/OpenFn/lightning/issues/1919)

## [v2.4.14] - 2024-05-16

### Changed

- Refactored image and version info
  [#2097](https://github.com/OpenFn/lightning/pull/2097)

### Fixed

- Fixed issue where updating adaptor name and version of job node in the
  workflow canvas crashes the app when no credential is selected
  [#99](https://github.com/OpenFn/lightning/issues/99)
- Removes stacked viewer after switching tabs and steps.
  [#2064](https://github.com/OpenFn/lightning/issues/2064)

## [v2.4.13] - 2024-05-16

### Fixed

- Fixed issue where updating an existing Salesforce credential to use a
  `sandbox` endpoint would not properly re-authenticate.
  [#1842](https://github.com/OpenFn/lightning/issues/1842)
- Navigate directly to settings from url hash and renders default panel when
  there is no hash. [#1971](https://github.com/OpenFn/lightning/issues/1971)

## [v2.4.12] - 2024-05-15

### Fixed

- Fix render settings default panel on first load
  [#1971](https://github.com/OpenFn/lightning/issues/1971)

## [v2.4.11] - 2024-05-15

### Changed

- Upgraded Sentry to v10 for better error reporting.

## [v2.4.10] - 2024-05-14

### Fixed

- Fix the "reset demo" script by disabling the emailing that was introduced to
  the `create_project` function.
  [#2063](https://github.com/OpenFn/lightning/pull/2063)

## [v2.4.9] - 2024-05-14

### Changed

- Bumped @openfn/ws-worker to 1.1.8

### Fixed

- Correctly pass max allowed run time into the Run token, ensuring it's valid
  for the entirety of the Runs execution time
  [#2072](https://github.com/OpenFn/lightning/issues/2072)

## [v2.4.8] - 2024-05-13

### Added

- Add Github sync to usage limiter
  [#2031](https://github.com/OpenFn/lightning/pull/2031)

### Changed

- Remove illogical cancel buttons on user/pass change screen
  [#2067](https://github.com/OpenFn/lightning/issues/2067)

### Fixed

- Stop users from configuring failure alerts when the limiter returns error
  [#2076](https://github.com/OpenFn/lightning/pull/2076)

## [v2.4.7] - 2024-05-11

### Fixed

- Fixed early worker token expiry bug
  [#2070](https://github.com/OpenFn/lightning/issues/2070)

## [v2.4.6] - 2024-05-08

### Added

- Allow for automatic resubmission of failed usage tracking report submissions.
  [1789](https://github.com/OpenFn/lightning/issues/1789)
- Make signup feature configurable
  [#2049](https://github.com/OpenFn/lightning/issues/2049)
- Apply runtime limits to worker execution
  [#2015](https://github.com/OpenFn/lightning/pull/2015)
- Limit usage for failure alerts
  [#2011](https://github.com/OpenFn/lightning/pull/2011)

## [v2.4.5] - 2024-05-07

### Fixed

- Fix provioning API calls workflow limiter without the project ID
  [#2057](https://github.com/OpenFn/lightning/issues/2057)

## [v2.4.4] - 2024-05-03

### Added

- Benchmarking script that simulates data from a cold chain.
  [#1993](https://github.com/OpenFn/lightning/issues/1993)

### Changed

- Changed Snapshot `get_or_create_latest_for` to accept multis allow controlling
  of which repo it uses.
- Require exactly one owner for each project
  [#1991](https://github.com/OpenFn/lightning/issues/1991)

### Fixed

- Fixed issue preventing credential updates
  [#1861](https://github.com/OpenFn/lightning/issues/1861)

## [v2.4.3] - 2024-05-01

### Added

- Allow menu items customization
  [#1988](https://github.com/OpenFn/lightning/issues/1988)
- Workflow Snapshot support
  [#1822](https://github.com/OpenFn/lightning/issues/1822)
- Fix sample workflow from init_project_for_new_user
  [#2016](https://github.com/OpenFn/lightning/issues/2016)

### Changed

- Bumped @openfn/ws-worker to 1.1.6

### Fixed

- Assure workflow is always passed to Run.enqueue
  [#2032](https://github.com/OpenFn/lightning/issues/2032)
- Fix regression on History page where snapshots were not preloaded correctly
  [#2026](https://github.com/OpenFn/lightning/issues/2026)

## [v2.4.2] - 2024-04-24

### Fixed

- Fix missing credential types when running Lightning using Docker
  [#2010](https://github.com/OpenFn/lightning/issues/2010)
- Fix provisioning API includes deleted workflows in project state
  [#2001](https://github.com/OpenFn/lightning/issues/2001)

## [v2.4.1] - 2024-04-19

### Fixed

- Fix github cli deploy action failing to auto-commit
  [#1995](https://github.com/OpenFn/lightning/issues/1995)

## [v2.4.1-pre] - 2024-04-18

### Added

- Add custom metric to track the number of finalised runs.
  [#1790](https://github.com/OpenFn/lightning/issues/1790)

### Changed

- Set better defaults for the GitHub connection creation screen
  [#1994](https://github.com/OpenFn/lightning/issues/1994)
- Update `submission_status` for any Usagetracking.Report that does not have it
  set. [#1789](https://github.com/OpenFn/lightning/issues/1789)

## [v2.4.0] - 2024-04-12

### Added

- Allow description below the page title
  [#1975](https://github.com/OpenFn/lightning/issues/1975)
- Enable users to connect projects to their Github repos and branches that they
  have access to [#1895](https://github.com/OpenFn/lightning/issues/1895)
- Enable users to connect multiple projects to a single Github repo
  [#1811](https://github.com/OpenFn/lightning/issues/1811)

### Changed

- Change all System.get_env calls in runtime.exs to use dotenvy
  [#1968](https://github.com/OpenFn/lightning/issues/1968)
- Track usage tracking submission status in new field
  [#1789](https://github.com/OpenFn/lightning/issues/1789)
- Send richer version info as part of usage tracking submission.
  [#1819](https://github.com/OpenFn/lightning/issues/1819)

### Fixed

- Fix sync to branch only targetting main branch
  [#1892](https://github.com/OpenFn/lightning/issues/1892)
- Fix enqueue run without the workflow info
  [#1981](https://github.com/OpenFn/lightning/issues/1981)

## [v2.3.1] - 2024-04-03

### Changed

- Run the usage tracking submission job more frequently to reduce the risk of
  Oban unavailability at a particular time.
  [#1778](https://github.com/OpenFn/lightning/issues/1778)
- Remove code supporting V1 usage tracking submissions.
  [#1853](https://github.com/OpenFn/lightning/issues/1853)

### Fixed

- Fix scrolling behaviour on inspector for small screens
  [#1962](https://github.com/OpenFn/lightning/issues/1962)
- Fix project picker for users with many projects
  [#1952](https://github.com/OpenFn/lightning/issues/1952)

## [v2.3.0] - 2024-04-02

### Added

- Support for additional paths on a webhook URL such as `/i/<uuid>/Patient`
  [#1954](https://github.com/OpenFn/lightning/issues/1954)
- Support for a GET endpoint to "check" webhook URL availability
  [#1063](https://github.com/OpenFn/lightning/issues/1063)
- Allow external apps to control the run enqueue db transaction
  [#1958](https://github.com/OpenFn/lightning/issues/1958)

## [v2.2.2] - 2024-04-01

### Changed

- Changed dataclip search from string `LIKE` to tsvector on keys and values.
  While this will limit partial string matching to the beginning of words (not
  the middle or end) it will make searching way more performant
  [#1939](https://github.com/OpenFn/lightning/issues/1939)
- Translate job error messages using errors.po file
  [#1935](https://github.com/OpenFn/lightning/issues/1935)
- Improve the UI/UX of the run panel on the inspector for small screens
  [#1909](https://github.com/OpenFn/lightning/issues/1909)

### Fixed

- Regular database timeouts when searching across dataclip bodies
  [#1794](https://github.com/OpenFn/lightning/issues/1794)

## [v2.2.1] - 2024-03-27

### Added

- Enable users to connect to their Github accounts in preparation for
  streamlined GitHub project sync setup
  [#1894](https://github.com/OpenFn/lightning/issues/1894)

### Fixed

- Apply usage limit to bulk-reruns
  [#1931](https://github.com/OpenFn/lightning/issues/1931)
- Fix edge case that could result in duplicate usage tracking submissions.
  [#1853](https://github.com/OpenFn/lightning/issues/1853)
- Fix query timeout issue on history retention deletion
  [#1937](https://github.com/OpenFn/lightning/issues/1937)

## [v2.2.0] - 2024-03-21

### Added

- Allow admins to set project retention periods
  [#1760](https://github.com/OpenFn/lightning/issues/1760)
- Automatically wipe input/output data after their retention period
  [#1762](https://github.com/OpenFn/lightning/issues/1762)
- Automatically delete work order history after their retention period
  [#1761](https://github.com/OpenFn/lightning/issues/1761)

### Changed

- When automatically creating a project for a newly registered user (via the
  `INIT_PROJECT_FOR_NEW_USER=true` environment variable) that user should be the
  `owner` of the project.
  [#1927](https://github.com/OpenFn/lightning/issues/1927)
- Give priority to manual runs (over webhook requests and cron) so that active
  users on the inspector don't have to wait ages for thier work during high load
  periods [#1918](https://github.com/OpenFn/lightning/issues/1918)

## [v2.1.0] - 2024-03-20

### Added

- TSVector index to log_lines, and gin index to dataclips
  [#1898](https://github.com/OpenFn/lightning/issues/1898)
- Add API Version field to Salesforce OAuth credentials
  [#1838](https://github.com/OpenFn/lightning/issues/1838)

### Changed

- Replace v1 usage tracking with v2 usage tracking.
  [#1853](https://github.com/OpenFn/lightning/issues/1853)

## [v2.0.10]

### Changed

- Updated anonymous usage tracker submissions
  [#1853](https://github.com/OpenFn/lightning/issues/1853)

## [v2.0.9] - 2024-03-19

### Added

- Support for smaller screens on history and inspector.
  [#1908](https://github.com/OpenFn/lightning/issues/1908)
- Polling metric to track number of available runs.
  [#1790](https://github.com/OpenFn/lightning/issues/1790)
- Allows limiting creation of new runs and retries.
  [#1754](https://github.com/OpenFn/Lightning/issues/1754)
- Add specific messages for log, input, and output tabs when a run is lost
  [#1757](https://github.com/OpenFn/lightning/issues/1757)
- Soft and hard limits for runs created by webhook trigger.
  [#1859](https://github.com/OpenFn/Lightning/issues/1859)
- Publish an event when a new user is registered
  [#1873](https://github.com/OpenFn/lightning/issues/1873)
- Adds ability to add project collaborators from existing users
  [#1836](https://github.com/OpenFn/lightning/issues/1836)
- Added ability to remove project collaborators
  [#1837](https://github.com/OpenFn/lightning/issues/1837)
- Added new usage tracking submission code.
  [#1853](https://github.com/OpenFn/lightning/issues/1853)

### Changed

- Upgrade Elixir to 1.16.2
- Remove all values from `.env.example`.
  [#1904](https://github.com/OpenFn/lightning/issues/1904)

### Fixed

- Verify only stale project credentials
  [#1861](https://github.com/OpenFn/lightning/issues/1861)

## [v2.0.8] - 2024-02-29

### Fixed

- Show flash error when editing stale project credentials
  [#1795](https://github.com/OpenFn/lightning/issues/1795)
- Fixed bug with Github sync installation on docker-based deployments
  [#1845](https://github.com/OpenFn/lightning/issues/1845)

## [v2.0.6] - 2024-02-29

### Added

- Automatically create Github workflows in a target repository/branch when users
  set up a Github repo::OpenFn project sync
  [#1046](https://github.com/OpenFn/lightning/issues/1046)
- Allows limiting creation of new runs and retries.
  [#1754](https://github.com/OpenFn/Lightning/issues/1754)

### Changed

- Change bucket size used by the run queue delay custom metric.
  [#1790](https://github.com/OpenFn/lightning/issues/1790)
- Require setting `IS_RESETTABLE_DEMO` to "yes" via ENV before allowing the
  destructive `Demo.reset_demo/0` function from being called.
  [#1720](https://github.com/OpenFn/lightning/issues/1720)
- Remove version display condition that was redundant due to shadowing
  [#1819](https://github.com/OpenFn/lightning/issues/1819)

### Fixed

- Fix series of sentry issues related to OAuth credentials
  [#1799](https://github.com/OpenFn/lightning/issues/1799)

## [v2.0.5] - 2024-02-25

### Fixed

- Fixed error in Credentials without `sanbox` field set; only display `sandbox`
  field for Salesforce oauth credentials.
  [#1798](https://github.com/OpenFn/lightning/issues/1798)

## [v2.0.4] - 2024-02-24

### Added

- Display and edit OAuth credentials
  scopes[#1706](https://github.com/OpenFn/Lightning/issues/1706)

### Changed

- Stop sending `operating_system_detail` to the usage tracker
  [#1785](https://github.com/OpenFn/lightning/issues/1785)

### Fixed

- Make handling of usage tracking errors more robust.
  [#1787](https://github.com/OpenFn/lightning/issues/1787)
- Fix inspector shows selected dataclip as wiped after retying workorder from a
  non-first step [#1780](https://github.com/OpenFn/lightning/issues/1780)

## [v2.0.3] - 2024-02-21

### Added

- Actual metrics will now be submitted by Lightning to the Usage Tracker.
  [#1742](https://github.com/OpenFn/lightning/issues/1742)
- Added a support link to the menu that goes to the instance admin contact
  [#1783](https://github.com/OpenFn/lightning/issues/1783)

### Changed

- Usage Tracking submissions are now opt-out, rather than opt-in. Hashed UUIDs
  to ensure anonymity are default.
  [#1742](https://github.com/OpenFn/lightning/issues/1742)
- Usage Tracking submissions will now run daily rather than hourly.
  [#1742](https://github.com/OpenFn/lightning/issues/1742)

- Bumped @openfn/ws-worker to `v1.0` (this is used in dev mode when starting the
  worker from your mix app: `RTM=true iex -S mix phx.server`)
- Bumped @openfn/cli to `v1.0` (this is used for adaptor docs and magic)

### Fixed

- Non-responsive workflow canvas after web socket disconnection
  [#1750](https://github.com/OpenFn/lightning/issues/1750)

## [v2.0.2] - 2024-02-14

### Fixed

- Fixed a bug with the OAuth2 credential refresh flow that prevented
  GoogleSheets jobs from running after token expiration
  [#1735](https://github.com/OpenFn/Lightning/issues/1735)

## [v2.0.1] - 2024-02-13

### Changed

- Renamed ImpactTracking to UsageTracking
  [#1729](https://github.com/OpenFn/lightning/issues/1729)
- Block github installation if there's a pending installation in another project
  [#1731](https://github.com/OpenFn/Lightning/issues/1731)

### Fixed

- Expand work order button balloons randomly
  [#1737](https://github.com/OpenFn/Lightning/issues/1737)
- Editing credentials doesn't work from project scope
  [#1743](https://github.com/OpenFn/Lightning/issues/1743)

## [v2.0.0] - 2024-02-10

> At the time of writing there are no more big changes planned and testing has
> gone well. Thanks to everyone who's helped to kick the tyres during the "rc"
> phase. There are still a _lot of **new features** coming_, so please:
>
> - watch our [**Public Roadmap**](https://github.com/orgs/OpenFn/projects/3) to
>   stay abreast of our core team's backlog,
> - request a feature in the
>   [**Community Forum**](https://community.openfn.org),
> - raise a
>   [**new issue**](https://github.com/OpenFn/lightning/issues/new/choose) if
>   you spot a bug,
> - and head over to the
>   [**Contributing**](https://github.com/OpenFn/lightning/?tab=readme-ov-file#contribute-to-this-project)
>   section to lend a hand.
>
> Head to [**docs.openfn.org**](https://docs.openfn.org) for product
> documentation and help with v1 to v2 migration.

### Changed

- Bump `@openfn/worker` to `v0.8.1`
- Only show GoogleSheets and Salesforce credential options if Oauth clients are
  registered with the instance via ENV
  [#1734](https://github.com/OpenFn/Lightning/issues/1734)

### Fixed

- Use standard table type for webhook auth methods
  [#1514](https://github.com/OpenFn/Lightning/issues/1514)
- Make disabled button for "Connect to GitHub" clear, add tooltip
  [#1732](https://github.com/OpenFn/Lightning/issues/1715)

## [v2.0.0-rc12] - 2024-02-09

### Added

- Add RunQueue extension to allow claim customization.
  [#1715](https://github.com/OpenFn/Lightning/issues/1715)
- Add support for Salesforce OAuth2 credentials
  [#1633](https://github.com/OpenFn/Lightning/issues/1633)

### Changed

- Use `PAYLOAD_SIZE_KB` in k6 load testing script, set thresholds on wait time,
  set default payload size to `2kb`

### Fixed

- Adds more detail to work order states on dashboard
  [#1677](https://github.com/OpenFn/lightning/issues/1677)
- Fix Output & Logs in inspector fails to show sometimes
  [#1702](https://github.com/OpenFn/lightning/issues/1702)

## [v2.0.0-rc11] - 2024-02-08

### Fixed

- Bumped Phoenix LiveView from `0.20.4` to `0.20.5` to fix canvas selection
  issue [#1724](https://github.com/OpenFn/lightning/issues/1724)

## [v2.0.0-rc10] - 2024-02-08

### Changed

- Implemented safeguards to prevent deletion of jobs with associated run history
  [#1570](https://github.com/OpenFn/Lightning/issues/1570)

### Fixed

- Fixed inspector dataclip body not getting updated after dataclip is wiped
  [#1718](https://github.com/OpenFn/Lightning/issues/1718)
- Fixed work orders getting retried despite having wiped dataclips
  [#1721](https://github.com/OpenFn/Lightning/issues/1721)

## [v2.0.0-rc9] 2024-02-05

### Added

- Persist impact tracking configuration and reports
  [#1684](https://github.com/OpenFn/Lightning/issues/1684)
- Add zero-persistence project setting
  [#1209](https://github.com/OpenFn/Lightning/issues/1209)
- Wipe dataclip after use when zero-persistence is enabled
  [#1212](https://github.com/OpenFn/Lightning/issues/1212)
- Show appropriate message when a wiped dataclip is viewed
  [#1211](https://github.com/OpenFn/Lightning/issues/1211)
- Disable selecting work orders having wiped dataclips in the history page
  [#1210](https://github.com/OpenFn/Lightning/issues/1210)
- Hide rerun button in inspector when the selected step has a wiped dataclip
  [#1639](https://github.com/OpenFn/Lightning/issues/1639)
- Add rate limiter to webhook endpoints and runtime limiter for runs.
  [#639](https://github.com/OpenFn/Lightning/issues/639)

### Fixed

- Prevented secret scrubber from over-eagerly adding \*\*\* between all
  characters if an empty string secret was provided as a credential field value
  (e.g., {"username": "come-on-in", "password": ""})
  [#1585](https://github.com/OpenFn/Lightning/issues/1585)
- Fixed permissions issue that allowed viewer/editor to modify webhook auth
  methods. These permissions only belong to project owners and admins
  [#1692](https://github.com/OpenFn/Lightning/issues/1692)
- Fixed bug that was duplicating inbound http_requests, resulting in unnecessary
  data storage [#1695](https://github.com/OpenFn/Lightning/issues/1695)
- Fixed permissions issue that allowed editors to set up new Github connections
  [#1703](https://github.com/OpenFn/Lightning/issues/1703)
- Fixed permissions issue that allowed viewers to initiate syncs to github
  [#1704](https://github.com/OpenFn/Lightning/issues/1704)
- Fixed inspector view stuck at processing when following a crashed run
  [#1711](https://github.com/OpenFn/Lightning/issues/1711)
- Fixed inspector dataclip selector not getting updated after running manual run
  [#1714](https://github.com/OpenFn/Lightning/issues/1714)

## [v2.0.0-rc8] - 2024-01-30

### Added

- Shim code to interact with the Impact Tracking service
  [#1671](https://github.com/OpenFn/Lightning/issues/1671)

### Changed

- Standardized naming of "attempts" to "runs". This had already been done in the
  front-end, but this change cleans up the backend, the database, and the
  interface with the worker. Make sure to **run migrations** and update your
  ENV/secrets to use `WORKER_RUNS_PRIVATE_KEY` rather than
  `WORKER_ATTEMPTS_PRIVATE_KEY`
  [#1657](https://github.com/OpenFn/Lightning/issues/1657)
- Required `@openfn/ws-worker@0.8.0` or above.

## [v2.0.0-rc7] - 2024-01-26

### Added

- Store webhook request headers in Dataclips for use in jobs.
  [#1638](https://github.com/OpenFn/Lightning/issues/1638)

### Changed

- Display `http_request` dataclips to the user as they will be provided to the
  worker as "input" state to avoid confusion while writing jobs.
  [1664](https://github.com/OpenFn/Lightning/issues/1664)
- Named-spaced all worker environment variables with `WORKER_` and added
  documentation for how to configure them.
  [#1672](https://github.com/OpenFn/Lightning/pull/1672)
- Bumped to `@openfn/ws-worker@0.6.0`
- Bumped to `@openfn/cli@0.4.15`

### Fixed

- Fix Run via Docker [#1653](https://github.com/OpenFn/Lightning/issues/1653)
- Fix remaining warnings, enable "warnings as errors"
  [#1642](https://github.com/OpenFn/Lightning/issues/1642)
- Fix workflow dashboard bug when viewed for newly created workflows with only
  unfinished run steps. [#1674](https://github.com/OpenFn/Lightning/issues/1674)

## [v2.0.0-rc5] - 2024-01-22

### Changed

- Made two significant backend changes that don't impact UI/UX but **require
  migrations** and should make Lightning developer lives easier by updating
  parts of the backend to match terms now used in the frontend:
  - Renamed the `Runs` model and table to `Steps`
    [#1571](https://github.com/OpenFn/Lightning/issues/1571)
  - Renamed the `AttemptRuns` model and table to `AttemptSteps`
    [#1571](https://github.com/OpenFn/Lightning/issues/1571)

## [v2.0.0-rc4] - 2024-01-19

### Added

- Scrub output dataclips in the UI to avoid unintentional secret exposure
  [#1606](https://github.com/OpenFn/Lightning/issues/1606)

### Changed

- Bump to `@openfn/cli@0.4.14`
- Do not persist the active tab setting on the job editor
  [#1504](https://github.com/OpenFn/Lightning/issues/1504)
- Make condition label optional
  [#1648](https://github.com/OpenFn/Lightning/issues/1648)

### Fixed

- Fix credential body getting leaked to sentry incase of errors
  [#1600](https://github.com/OpenFn/Lightning/issues/1600)
- Fixed validation on Javascript edge conditions
  [#1602](https://github.com/OpenFn/Lightning/issues/1602)
- Removed unused code from `run_live` directory
  [#1625](https://github.com/OpenFn/Lightning/issues/1625)
- Edge condition expressions not correctly being handled during provisioning
  [#openfn/kit#560](https://github.com/OpenFn/kit/pull/560)

## [v2.0.0-rc3] 2024-01-12

### Added

- Custom metric to track stalled attempts
  [#1559](https://github.com/OpenFn/Lightning/issues/1559)
- Dashboard with project and workflow stats
  [#755](https://github.com/OpenFn/Lightning/issues/755)
- Add search by ID on the history page
  [#1468](https://github.com/OpenFn/Lightning/issues/1468)
- Custom metric to support autoscaling
  [#1607](https://github.com/OpenFn/Lightning/issues/1607)

### Changed

- Bumped CLI version to `0.4.13`
- Bumped worker version to `0.5.0`
- Give project editors and viewers read only access to project settings instead
  [#1477](https://github.com/OpenFn/Lightning/issues/1477)

### Fixed

- Throw an error when Lightning.MetadataService.get_adaptor_path/1 returns an
  adaptor path that is nil
  [#1601](https://github.com/OpenFn/Lightning/issues/1601)
- Fix failure due to creating work order from a newly created job
  [#1572](https://github.com/OpenFn/Lightning/issues/1572)
- Fixes on the dashboard and links
  [#1610](https://github.com/OpenFn/Lightning/issues/1610) and
  [#1608](https://github.com/OpenFn/Lightning/issues/1608)

## [2.0.0-rc2] - 2024-01-08

### Fixed

- Restored left-alignment for step list items on run detail and inspector
  [a6e4ada](https://github.com/OpenFn/Lightning/commit/a6e4adafd558269cfd690e7c4fdd8f9fe66c5f62)
- Inspector: fixed attempt/run language for "skipped" tooltip
  [fd7dd0c](https://github.com/OpenFn/Lightning/commit/fd7dd0ca8128dfba2902e5aa6a2259e2073f0f10)
- Inspector: fixed failure to save during "save & run" from inspector
  [#1596](https://github.com/OpenFn/Lightning/issues/1596)
- Inspector: fixed key bindings for save & run (retry vs. new work order)
  getting overridden when user focuses on the Monaco editor
  [#1596](https://github.com/OpenFn/Lightning/issues/1596)

## [2.0.0-rc1] - 2024-01-05

### Why does this repo go from `v0` to `v2.0`?

Lightning is the _2nd version_ of the OpenFn platform. While much of the core
technology is the same, there are breaking changes between `v1.105` (pre-2024)
and `v2` ("OpenFn Lightning").

For customers using OpenFn `v1`, a migration guide will be provided at
[docs.openfn.org](https://docs.openfn.org)

### Added

- Link to the job inspctor for a selected run from the history interface
  [#1524](https://github.com/OpenFn/Lightning/issues/1524)
- Reprocess an existing work order from the job inspector by default (instead of
  always creating a new work order)
  [#1524](https://github.com/OpenFn/Lightning/issues/1524)
- Bumped worker to support edge conditions between trigger and first job
  `"@openfn/ws-worker": "^0.4.0"`

### Changed

- Updated naming to prepare for v2 release
  [#1248](https://github.com/OpenFn/Lightning/issues/1248); the major change is
  that each time a work order (the typical unit of business value for an
  organization, e.g. "execute workflow ABC for patient 123") is executed, it is
  called a "run". Previously, it was called an "attempt". The hierarchy is now:

  ```
  Build-Time: Projects > Workflows > Steps
  Run-Time: Work Orders > Runs > Steps
  ```

  Note the name changes here are reflected in the UI, but not all tables/models
  will be changed until [1571](https://github.com/OpenFn/Lightning/issues/1571)
  is delivered.

## [v0.12.2] - 2023-12-24

### Changed

- Bumped worker to address occasional git install issue
  `"@openfn/ws-worker": "^0.3.2"`

### Fixed

- Fix RuntimeError: found duplicate ID "google-sheets-inner-form" for
  GoogleSheetsComponent [#1578](https://github.com/OpenFn/Lightning/issues/1578)
- Extend export script to include new JS expression edge type
  [#1540](https://github.com/OpenFn/Lightning/issues/1540)
- Fix regression for attempt viewer log line highlighting
  [#1589](https://github.com/OpenFn/Lightning/issues/1589)

## [v0.12.1] - 2023-12-21

### Changed

- Hide project security setting tab from non-authorized users
  [#1477](https://github.com/OpenFn/Lightning/issues/1477)

### Fixed

- History page crashes if job is removed from workflow after it's been run
  [#1568](https://github.com/OpenFn/Lightning/issues/1568)

## [v0.12.0] - 2023-12-15

### Added

- Add ellipsis for long job names on the canvas
  [#1217](https://github.com/OpenFn/Lightning/issues/1217)
- Fix Credential Creation Page UI
  [#1064](https://github.com/OpenFn/Lightning/issues/1064)
- Custom metric to track Attempt queue delay
  [#1556](https://github.com/OpenFn/Lightning/issues/1556)
- Expand work order row when a `workorder_id` is specified in the filter
  [#1515](https://github.com/OpenFn/Lightning/issues/1515)
- Allow Javascript expressions as conditions for edges
  [#1498](https://github.com/OpenFn/Lightning/issues/1498)

### Changed

- Derive dataclip in inspector from the attempt & step
  [#1551](https://github.com/OpenFn/Lightning/issues/1551)
- Updated CLI to 0.4.10 (fixes logging)
- Changed UserBackupToken model to use UTC timestamps (6563cb77)
- Restore FK relationship between `work_orders` and `attempts` pending a
  decision re: further partitioning.
  [#1254](https://github.com/OpenFn/Lightning/issues/1254)

### Fixed

- New credential doesn't appear in inspector until refresh
  [#1531](https://github.com/OpenFn/Lightning/issues/1531)
- Metadata not refreshing when credential is updated
  [#791](https://github.com/OpenFn/Lightning/issues/791)
- Adjusted z-index for Monaco Editor's sibling element to resolve layout
  conflict [#1329](https://github.com/OpenFn/Lightning/issues/1329)
- Demo script sets up example Runs with their log lines in a consistant order.
  [#1487](https://github.com/OpenFn/Lightning/issues/1487)
- Initial credential creation `changes` show `after` as `null` rather a value
  [#1118](https://github.com/OpenFn/Lightning/issues/1118)
- AttemptViewer flashing/rerendering when Jobs are running
  [#1550](https://github.com/OpenFn/Lightning/issues/1550)
- Not able to create a new Job when clicking the Check icon on the placeholder
  [#1537](https://github.com/OpenFn/Lightning/issues/1537)
- Improve selection logic on WorkflowDiagram
  [#1220](https://github.com/OpenFn/Lightning/issues/1220)

## [v0.11.0] - 2023-12-06

### Added

- Improved UI when manually creating Attempts via the Job Editor
  [#1474](https://github.com/OpenFn/Lightning/issues/1474)
- Increased the maximum inbound webhook request size to 10MB and added
  protection against _very large_ payloads with a 100MB "max_skip_body_length"
  [#1247](https://github.com/OpenFn/Lightning/issues/1247)

### Changed

- Use the internal port of the web container for the worker configuration in
  docker-compose setup. [#1485](https://github.com/OpenFn/Lightning/pull/1485)

## [v0.10.6] - 2023-12-05

### Changed

- Limit entries count on term work orders search
  [#1461](https://github.com/OpenFn/Lightning/issues/1461)
- Scrub log lines using multiple credentials samples
  [#1519](https://github.com/OpenFn/Lightning/issues/1519)
- Remove custom telemetry plumbing.
  [1259](https://github.com/OpenFn/Lightning/issues/1259)
- Enhance UX to prevent modal closure when Monaco/Dataclip editor is focused
  [#1510](https://github.com/OpenFn/Lightning/pull/1510)

### Fixed

- Use checkbox on boolean credential fields rather than a text input field
  [#1430](https://github.com/OpenFn/Lightning/issues/1430)
- Allow users to retry work orders that failed before their first run was
  created [#1417](https://github.com/OpenFn/Lightning/issues/1417)
- Fix to ensure webhook auth modal is closed when cancel or close are selected.
  [#1508](https://github.com/OpenFn/Lightning/issues/1508)
- Enable user to reauthorize and obtain a new refresh token.
  [#1495](https://github.com/OpenFn/Lightning/issues/1495)
- Save credential body with types declared on schema
  [#1518](https://github.com/OpenFn/Lightning/issues/1518)

## [v0.10.5] - 2023-12-03

### Changed

- Only add history page filters when needed for simpler multi-select status
  interface and shorter page URLs
  [#1331](https://github.com/OpenFn/Lightning/issues/1331)
- Use dynamic Endpoint config only on prod
  [#1435](https://github.com/OpenFn/Lightning/issues/1435)
- Validate schema field with any of expected values
  [#1502](https://github.com/OpenFn/Lightning/issues/1502)

### Fixed

- Fix for liveview crash when token expires or gets deleted after mount
  [#1318](https://github.com/OpenFn/Lightning/issues/1318)
- Remove two obsolete methods related to Run: `Lightning.Invocation.delete_run`
  and `Lightning.Invocation.Run.new_from`.
  [#1254](https://github.com/OpenFn/Lightning/issues/1254)
- Remove obsolete field `previous_id` from `runs` table.
  [#1254](https://github.com/OpenFn/Lightning/issues/1254)
- Fix for missing data in 'created' audit trail events for webhook auth methods
  [#1500](https://github.com/OpenFn/Lightning/issues/1500)

## [v0.10.4] - 2023-11-30

### Changed

- Increased History search timeout to 30s
  [#1461](https://github.com/OpenFn/Lightning/issues/1461)

### Fixed

- Tooltip text clears later than the background
  [#1094](https://github.com/OpenFn/Lightning/issues/1094)
- Temporary fix to superuser UI for managing project users
  [#1145](https://github.com/OpenFn/Lightning/issues/1145)
- Fix for adding ellipses on credential info on job editor heading
  [#1428](https://github.com/OpenFn/Lightning/issues/1428)

## [v0.10.3] - 2023-11-28

### Added

- Dimmed/greyed out triggers and edges on the canvas when they are disabled
  [#1464](https://github.com/OpenFn/Lightning/issues/1464)
- Async loading on the history page to improve UX on long DB queries
  [#1279](https://github.com/OpenFn/Lightning/issues/1279)
- Audit trail events for webhook auth (deletion method) change
  [#1165](https://github.com/OpenFn/Lightning/issues/1165)

### Changed

- Sort project collaborators by first name
  [#1326](https://github.com/OpenFn/Lightning/issues/1326)
- Work orders will now be set in a "pending" state when retries are enqueued.
  [#1340](https://github.com/OpenFn/Lightning/issues/1340)
- Avoid printing 2FA codes by default
  [#1322](https://github.com/OpenFn/Lightning/issues/1322)

### Fixed

- Create new workflow button sizing regression
  [#1405](https://github.com/OpenFn/Lightning/issues/1405)
- Google credential creation and automatic closing of oAuth tab
  [#1109](https://github.com/OpenFn/Lightning/issues/1109)
- Exporting project breaks the navigation of the page
  [#1440](https://github.com/OpenFn/Lightning/issues/1440)

## [v0.10.2] - 2023-11-21

### Changed

- Added `max_frame_size` to the Cowboy websockets protocol options in an attempt
  to address [#1421](https://github.com/OpenFn/Lightning/issues/1421)

## [v0.10.1] - 2023-11-21

### Fixed

- Work Order ID was not displayed properly in history page
  [#1423](https://github.com/OpenFn/Lightning/issues/1423)

## [v0.10.0] - 2023-11-21

### 🚨 Breaking change warning! 🚨

This release will contain breaking changes as we've significantly improved both
the workflow building and execution systems.

#### Nodes and edges

Before, workflows were represented as a list of jobs and triggers. For greater
flexibility and control of complex workflows, we've moved towards a more robust
"nodes and edges" approach. Where jobs in a workflow (a node) can be connected
by edges.

Triggers still exist, but live "outside" the directed acyclic graph (DAG) and
are used to automatically create work orders and attempts.

We've provided migrations that bring `v0.9.3` workflows in line with the
`v0.10.0` requirements.

#### Scalable workers

Before, Lightning spawned child processes to execute attempts in sand-boxed
NodeVMs on the same server. This created inefficiencies and security
vulnerabilities. Now, the Lightning web server adds attempts to a queue and
multiple worker applications can pull from that queue to process work.

In dev mode, this all happens automatically and on one machine, but in most
high-availability production environments the workers will be on another server.

Attempts are now handled entirely by the workers, and they report back to
Lightning. Exit reasons, final attempt states, error types and error messages
are either entirely new or handled differently now, but we have provided
migration scripts that will work to bring _most_ `v0.9.3` runs, attempts, and
work orders up to `v0.10.0`, though the granularity of `v0.9.3` states and exits
will be less than `v0.10.0` and the final states are not guaranteed to be
accurate for workflows with multiple branches and leaf nodes with varying exit
reasons.

The migration scripts can be run with a single function call in SetupUtils from
a connect `iex` session:

```
Lightning.SetupUtils.approximate_state_for_attempts_and_workorders()
```

Note that (like lots of _other_ functionality in `SetupUtils`, calling this
function is a destructive action and you should only do it if you've backed up
your data and you know what you're doing.)

As always, we recommend backing up your data before migrating. (And thanks for
bearing with us as we move towards our first stable Lightning release.)

### Added

- Fix flaky job name input behavior on error
  [#1218](https://github.com/OpenFn/Lightning/issues/1218)
- Added a hover effect on copy and add button for adaptors examples
  [#1297](https://github.com/OpenFn/Lightning/issues/1297)
- Migration helper code to move from `v0.9.3` to `v0.10.0` added to SetupUtils
  [#1363](https://github.com/OpenFn/Lightning/issues/1363)
- Option to start with `RTM=false iex -S mix phx.server` for opting out of the
  dev-mode automatic runtime manager.
- Webhook Authentication Methods database and CRUD operations
  [#1152](https://github.com/OpenFn/Lightning/issues/1152)
- Creation and Edit of webhook webhook authentication methods UI
  [#1149](https://github.com/OpenFn/Lightning/issues/1149)
- Add webhook authentication methods overview methods in the canvas
  [#1153](https://github.com/OpenFn/Lightning/issues/1153)
- Add icon on the canvas for triggers that have authentication enabled
  [#1157](https://github.com/OpenFn/Lightning/issues/1157)
- Require password/2FA code before showing password and API Key for webhook auth
  methods [#1200](https://github.com/OpenFn/Lightning/issues/1200)
- Restrict live dashboard access to only superusers, enable DB information and
  OS information [#1170](https://github.com/OpenFn/Lightning/issues/1170) OS
  information [#1170](https://github.com/OpenFn/Lightning/issues/1170)
- Expose additional metrics to LiveDashboard
  [#1171](https://github.com/OpenFn/Lightning/issues/1171)
- Add plumbing to dump Lightning metrics during load testing
  [#1178](https://github.com/OpenFn/Lightning/issues/1178)
- Allow for heavier payloads during load testing
  [#1179](https://github.com/OpenFn/Lightning/issues/1179)
- Add dynamic delay to help mitigate flickering test
  [#1195](https://github.com/OpenFn/Lightning/issues/1195)
- Add a OpenTelemetry trace example
  [#1189](https://github.com/OpenFn/Lightning/issues/1189)
- Add plumbing to support the use of PromEx
  [#1199](https://github.com/OpenFn/Lightning/issues/1199)
- Add warning text to PromEx config
  [#1222](https://github.com/OpenFn/Lightning/issues/1222)
- Track and filter on webhook controller state in :telemetry metrics
  [#1192](https://github.com/OpenFn/Lightning/issues/1192)
- Secure PromEx metrics endpoint by default
  [#1223](https://github.com/OpenFn/Lightning/issues/1223)
- Partition `log_lines` table based on `attempt_id`
  [#1254](https://github.com/OpenFn/Lightning/issues/1254)
- Remove foreign key from `attempts` in preparation for partitioning
  `work_orders` [#1254](https://github.com/OpenFn/Lightning/issues/1254)
- Remove `Workflows.delete_workflow`. It is no longer in use and would require
  modification to not leave orphaned attempts given the removal of the foreign
  key from `attempts`. [#1254](https://github.com/OpenFn/Lightning/issues/1254)
- Show tooltip for cloned runs in history page
  [#1327](https://github.com/OpenFn/Lightning/issues/1327)
- Have user create workflow name before moving to the canvas
  [#1103](https://github.com/OpenFn/Lightning/issues/1103)
- Allow PromEx authorization to be disabled
  [#1483](https://github.com/OpenFn/Lightning/issues/1483)

### Changed

- Updated vulnerable JS libraries, `postcss` and `semver`
  [#1176](https://github.com/OpenFn/Lightning/issues/1176)
- Update "Delete" to "Delete Job" on Job panel and include javascript deletion
  confirmation [#1105](https://github.com/OpenFn/Lightning/issues/1105)
- Move "Enabled" property from "Jobs" to "Edges"
  [#895](https://github.com/OpenFn/Lightning/issues/895)
- Incorrect wording on the "Delete" tooltip
  [#1313](https://github.com/OpenFn/Lightning/issues/1313)

### Fixed

- Fixed janitor lost query calculation
  [#1400](https://github.com/OpenFn/Lightning/issues/1400)
- Adaptor icons load gracefully
  [#1140](https://github.com/OpenFn/Lightning/issues/1140)
- Selected dataclip gets lost when starting a manual work order from the
  inspector interface [#1283](https://github.com/OpenFn/Lightning/issues/1283)
- Ensure that the whole edge when selected is highlighted
  [#1160](https://github.com/OpenFn/Lightning/issues/1160)
- Fix "Reconfigure Github" button in Project Settings
  [#1386](https://github.com/OpenFn/Lightning/issues/1386)
- Make janitor also clean up runs inside an attempt
  [#1348](https://github.com/OpenFn/Lightning/issues/1348)
- Modify CompleteRun to return error changeset when run not found
  [#1393](https://github.com/OpenFn/Lightning/issues/1393)
- Drop invocation reasons from DB
  [#1412](https://github.com/OpenFn/Lightning/issues/1412)
- Fix inconsistency in ordering of child nodes in the workflow diagram
  [#1406](https://github.com/OpenFn/Lightning/issues/1406)

## [v0.9.3] - 2023-09-27

### Added

- Add ellipsis when adaptor name is longer than the container allows
  [#1095](https://github.com/OpenFn/Lightning/issues/1095)
- Webhook Authentication Methods database and CRUD operations
  [#1152](https://github.com/OpenFn/Lightning/issues/1152)

### Changed

- Prevent deletion of first job of a workflow
  [#1097](https://github.com/OpenFn/Lightning/issues/1097)

### Fixed

- Fix long name on workflow cards
  [#1102](https://github.com/OpenFn/Lightning/issues/1102)
- Fix highlighted Edge can get out of sync with selected Edge
  [#1099](https://github.com/OpenFn/Lightning/issues/1099)
- Creating a new user without a password fails and there is no user feedback
  [#731](https://github.com/OpenFn/Lightning/issues/731)
- Crash when setting up version control
  [#1112](https://github.com/OpenFn/Lightning/issues/1112)

## [v0.9.2] - 2023-09-20

### Added

- Add "esc" key binding to close job inspector modal
  [#1069](https://github.com/OpenFn/Lightning/issues/1069)

### Changed

- Save icons from the `adaptors` repo locally and load them in the job editor
  [#943](https://github.com/OpenFn/Lightning/issues/943)

## [v0.9.1] - 2023-09-19

### Changed

- Modified audit trail to handle lots of different kind of audit events
  [#271](https://github.com/OpenFn/Lightning/issues/271)/[#44](https://github.com/OpenFn/Lightning/issues/44)
- Fix randomly unresponsive job panel after job deletion
  [#1113](https://github.com/OpenFn/Lightning/issues/1113)

## [v0.9.0] - 2023-09-15

### Added

- Add favicons [#1079](https://github.com/OpenFn/Lightning/issues/1079)
- Validate job name in placeholder job node
  [#1021](https://github.com/OpenFn/Lightning/issues/1021)
- Bring credential delete in line with new GDPR interpretation
  [#802](https://github.com/OpenFn/Lightning/issues/802)
- Make job names unique per workflow
  [#1053](https://github.com/OpenFn/Lightning/issues/1053)

### Changed

- Enhanced the job editor/inspector interface
  [#1025](https://github.com/OpenFn/Lightning/issues/1025)

### Fixed

- Finished run never appears in inspector when it fails
  [#1084](https://github.com/OpenFn/Lightning/issues/1084)
- Cannot delete some credentials via web UI
  [#1072](https://github.com/OpenFn/Lightning/issues/1072)
- Stopped the History table from jumping when re-running a job
  [#1100](https://github.com/OpenFn/Lightning/issues/1100)
- Fixed the "+" button when adding a job to a workflow
  [#1093](https://github.com/OpenFn/Lightning/issues/1093)

## [v0.8.3] - 2023-09-05

### Added

- Render error when workflow diagram node is invalid
  [#956](https://github.com/OpenFn/Lightning/issues/956)

### Changed

- Restyle history table [#1029](https://github.com/OpenFn/Lightning/issues/1029)
- Moved Filter and Search controls to the top of the history page
  [#1027](https://github.com/OpenFn/Lightning/issues/1027)

### Fixed

- Output incorrectly shows "this run failed" when the run hasn't yet finished
  [#1048](https://github.com/OpenFn/Lightning/issues/1048)
- Wrong label for workflow card timestamp
  [#1022](https://github.com/OpenFn/Lightning/issues/1022)

## [v0.8.2] - 2023-08-31

### Fixed

- Lack of differentiation between top of job editor modal and top menu was
  disorienting. Added shadow.

## [v0.8.1] - 2023-08-31

### Changed

- Moved Save and Run button to bottom of the Job edit modal
  [#1026](https://github.com/OpenFn/Lightning/issues/1026)
- Allow a manual work order to save the workflow before creating the work order
  [#959](https://github.com/OpenFn/Lightning/issues/959)

## [v0.8.0] - 2023-08-31

### Added

- Introduces Github sync feature, users can now setup our github app on their
  instance and sync projects using our latest portability spec
  [#970](https://github.com/OpenFn/Lightning/issues/970)
- Support Backup Codes for Multi-Factor Authentication
  [937](https://github.com/OpenFn/Lightning/issues/937)
- Log a warning in the console when the Editor/docs component is given latest
  [#958](https://github.com/OpenFn/Lightning/issues/958)
- Improve feedback when a Workflow name is invalid
  [#961](https://github.com/OpenFn/Lightning/issues/961)
- Show that the jobs' body is invalid
  [#957](https://github.com/OpenFn/Lightning/issues/957)
- Reimplement skipped CredentialLive tests
  [#962](https://github.com/OpenFn/Lightning/issues/962)
- Reimplement skipped WorkflowLive.IndexTest test
  [#964](https://github.com/OpenFn/Lightning/issues/964)
- Show GitHub installation ID and repo link to help setup/debugging for version
  control [1059](https://github.com/OpenFn/Lightning/issues/1059)

### Fixed

- Fixed issue where job names were being incorrectly hyphenated during
  project.yaml export [#1050](https://github.com/OpenFn/Lightning/issues/1050)
- Allows the demo script to set a project id during creation to help with cli
  deploy/pull/Github integration testing.
- Fixed demo project_repo_connection failing after nightly demo resets
  [1058](https://github.com/OpenFn/Lightning/issues/1058)
- Fixed an issue where the monaco suggestion tooltip was offset from the main
  editor [1030](https://github.com/OpenFn/Lightning/issues/1030)

## [v0.7.3] - 2023-08-15

### Changed

- Version control in project settings is now named Export your project
  [#1015](https://github.com/OpenFn/Lightning/issues/1015)

### Fixed

- Tooltip for credential select in Job Edit form is cut off
  [#972](https://github.com/OpenFn/Lightning/issues/972)
- Dataclip type and state assembly notice for creating new dataclip dropped
  during refactor [#975](https://github.com/OpenFn/Lightning/issues/975)

## [v0.7.2] - 2023-08-10

### Changed

- NodeJs security patch [1009](https://github.com/OpenFn/Lightning/pull/1009)

### Fixed

## [v0.7.1] - 2023-08-04

### Fixed

- Fixed flickery icons on new workflow job creation.

## [v0.7.0] - 2023-08-04

### Added

- Project owners can require MFA for their users
  [892](https://github.com/OpenFn/Lightning/issues/892)

### Changed

- Moved to Elixir 1.15 and Erlang 26.0.2 to sort our an annoying ElixirLS issue
  that was slowing down our engineers.
- Update Debian base to use bookworm (Debian 12) for our Docker images
- Change new credential modal to take up less space on the screen
  [#931](https://github.com/OpenFn/Lightning/issues/931)
- Placeholder nodes are now purely handled client-side

### Fixed

- Fix issue creating a new credential from the Job editor where the new
  credential was not being set on the job.
  [#951](https://github.com/OpenFn/Lightning/issues/951)
- Fix issue where checking a credential type radio button shows as unchecked on
  first click. [#976](https://github.com/OpenFn/Lightning/issues/976)
- Return the pre-filled workflow names
  [#971](https://github.com/OpenFn/Lightning/issues/971)
- Fix version reporting and external reset_demo() call via
  Application.spec()[#1010](https://github.com/OpenFn/Lightning/issues/1010)
- Fixed issue where entering a placeholder name through the form would result an
  in unsaveable workflow
  [#1001](https://github.com/OpenFn/Lightning/issues/1001)
- Ensure the DownloadController checks for authentication and authorisation.

## [v0.7.0-pre5] - 2023-07-28

### Changed

- Unless otherwise specified, only show work orders with activity in last 14
  days [#968](https://github.com/OpenFn/Lightning/issues/968)

## [v0.7.0-pre4] - 2023-07-27

### Changed

- Don't add cast fragments if the search_term is nil
  [#968](https://github.com/OpenFn/Lightning/issues/968)

## [v0.7.0-pre3] - 2023-07-26

### Fixed

- Fixed an issue with newly created edges that prevented downstream jobs
  [977](https://github.com/OpenFn/Lightning/issues/977)

## [v0.7.0-pre2] - 2023-07-26

Note that this is a pre-release with a couple of known bugs that are tracked in
the Nodes and Edges [epic](https://github.com/OpenFn/Lightning/issues/793).

### Added

- Added ability for a user to enable MFA on their account; using 2FA apps like
  Authy, Google Authenticator etc
  [#890](https://github.com/OpenFn/Lightning/issues/890)
- Write/run sql script to convert triggers
  [#875](https://github.com/OpenFn/Lightning/issues/875)
- Export projects as `.yaml` via UI
  [#249](https://github.com/OpenFn/Lightning/issues/249)

### Changed

- In `v0.7.0` we change the underlying workflow building and execution
  infrastructure to align with a standard "nodes and edges" design for directed
  acyclic graphs (DAGs). Make sure to run the migrations!
  [793](https://github.com/OpenFn/Lightning/issues/793)

### Fixed

- Propagate url pushState/changes to Workflow Diagram selection
  [#944](https://github.com/OpenFn/Lightning/issues/944)
- Fix issue when deleting nodes from the workflow editor
  [#830](https://github.com/OpenFn/Lightning/issues/830)
- Fix issue when clicking a trigger on a new/unsaved workflow
  [#954](https://github.com/OpenFn/Lightning/issues/954)

## [0.6.7] - 2023-07-13

### Added

- Add feature to bulk rerun work orders from a specific step in their workflow;
  e.g., "rerun these 50 work orders, starting each at step 4."
  [#906](https://github.com/OpenFn/Lightning/pull/906)

### Fixed

- Oban exception: "value too long" when log lines are longer than 255 chars
  [#929](https://github.com/OpenFn/Lightning/issues/929)

## [0.6.6] - 2023-06-30

### Added

- Add public API token to the demo site setup script
- Check and renew OAuth credentials when running a job
  [#646](https://github.com/OpenFn/Lightning/issues/646)

### Fixed

- Remove google sheets from adaptors list until supporting oauth flow
  [#792](https://github.com/OpenFn/Lightning/issues/792)
- Remove duplicate google sheets adaptor display on credential type picklist
  [#663](https://github.com/OpenFn/Lightning/issues/663)
- Fix demo setup script for calling from outside the app on Kubernetes
  deployments [#917](https://github.com/OpenFn/Lightning/issues/917)

## [0.6.5] - 2023-06-22

### Added

- Ability to rerun work orders from start by selecting one of more of them from
  the History page and clicking the "Rerun" button.
  [#659](https://github.com/OpenFn/Lightning/issues/659)

### Fixed

- Example runs for demo incorrect
  [#856](https://github.com/OpenFn/Lightning/issues/856)

## [0.6.3] - 2023-06-15

### Fixed

- Prevent saving null log lines to the database, fix issue with run display
  [#866](https://github.com/OpenFn/Lightning/issues/866)

## [0.6.2] - 2023-06-09

### Fixed

- Fixed viewer permissions for delete workflow

- Fixed bug with workflow cards
  [#859](https://github.com/OpenFn/Lightning/issues/859)

## [0.6.1] - 2023-06-08

### Fixed

- Fixed bug with run logs [#864](https://github.com/OpenFn/Lightning/issues/864)

- Correctly stagger demo runs to maintain order
  [#856](https://github.com/OpenFn/Lightning/issues/856)
- Remove `Timex` use from `SetupUtils` in favor of `DateTime` to fix issue when
  calling it in escript.

## [0.6.0]- 2023-04-12

### Added

- Create sample runs when generating sample workflow
  [#821](https://github.com/OpenFn/Lightning/issues/821)
- Added a provisioning api for creating and updating projects and their
  workflows See: [PROVISIONING.md](./PROVISIONING.md)
  [#641](https://github.com/OpenFn/Lightning/issues/641)
- Add ability for a `superuser` to schedule deletion, cancel deletion, and
  delete projects [#757](https://github.com/OpenFn/Lightning/issues/757)
- Add ability for a `project owner` to schedule deletion, cancel deletion, and
  delete projects [#746](https://github.com/OpenFn/Lightning/issues/746)

### Changed

- Ability to store run log lines as rows in a separate table
  [#514](https://github.com/OpenFn/Lightning/issues/514)

### Fixed

- Incorrect project digest queries
  [#768](https://github.com/OpenFn/Lightning/issues/768)]
- Fix issue when purging deleted users
  [#747](https://github.com/OpenFn/Lightning/issues/747)
- Generate a random name for Workflows when creating one via the UI.
  [#828](https://github.com/OpenFn/Lightning/issues/828)
- Handle error when deleting a job with runs.
  [#814](https://github.com/OpenFn/Lightning/issues/814)

## [0.5.2]

### Added

- Add `workflow_edges` table in preparation for new workflow editor
  implementation [#794](https://github.com/OpenFn/Lightning/issues/794)
- Stamped `credential_id` on run directly for easier auditing of the history
  interface. Admins can now see which credential was used to run a run.
  [#800](https://github.com/OpenFn/Lightning/issues/800)
- Better errors when using magic functions: "no magic yet" and "check
  credential" [#812](https://github.com/OpenFn/Lightning/issues/812)

### Changed

- The `delete-project` function now delete all associated activities
  [#759](https://github.com/OpenFn/Lightning/issues/759)

### Fixed

## [0.5.1] - 2023-04-12

### Added

- Added ability to create and revoke personal API tokens
  [#147](https://github.com/OpenFn/Lightning/issues/147)
- Add `last-used at` to API tokens
  [#722](https://github.com/OpenFn/Lightning/issues/722)
- Improved "save" for job builder; users can now press `Ctrl + S` or `⌘ + S` to
  save new or updated jobs job panel will _not_ close. (Click elsewhere in the
  canvas or click the "Close" button to close.)
  [#568](https://github.com/OpenFn/Lightning/issues/568)
- Add filtered search params to the history page URL
  [#660](https://github.com/OpenFn/Lightning/issues/660)

### Changed

- The secret scrubber now ignores booleans
  [690](https://github.com/OpenFn/Lightning/issues/690)

### Fixed

- The secret scrubber now properly handles integer secrets from credentials
  [690](https://github.com/OpenFn/Lightning/issues/690)
- Updated describe-package dependency, fixing sparkles in adaptor-docs
  [657](https://github.com/OpenFn/Lightning/issues/657)
- Clicks on the workflow canvas were not lining up with the nodes users clicked
  on; they are now [733](https://github.com/OpenFn/Lightning/issues/733)
- Job panel behaves better when collapsed
  [774](https://github.com/OpenFn/Lightning/issues/774)

## [0.5.0] - 2023-04-03

### Added

- Magic functions that fetch real metadata from connected systems via
  `credentials` and suggest completions in the job builder (e.g., pressing
  `control-space` when setting the `orgUnit` attribute for a DHIS2 create
  operation will pull the _actual_ list of orgUnits with human readable labels
  and fill in their orgUnit codes upon
  enter.)[670](https://github.com/OpenFn/Lightning/issues/670)
- A "metadata explorer" to browse actual system metadata for connected
  instances. [658](https://github.com/OpenFn/Lightning/issues/658)
- Resizable job builder panel for the main canvas/workflow view.
  [681](https://github.com/OpenFn/Lightning/issues/681)

### Changed

- Display timezone for cron schedule—it is always UTC.
  [#716](https://github.com/OpenFn/Lightning/issues/716)
- Instance administrators can now configure the interval between when a project
  owner or user requests deletion and when these records are purged from the
  database. It defaults to 7, but by providing a `PURGE_DELETED_AFTER_DAYS`
  environment variable the grace period can be altered. Note that setting this
  variable to `0` will make automatic purging _never_ occur but will still make
  "deleted" projects and users unavailable. This has been requested by certain
  organizations that must retain audit logs in a Lightning instance.
  [758](https://github.com/OpenFn/Lightning/issues/758)

### Fixed

- Locked CLI version to `@openfn/cli@0.0.35`.
  [#761](https://github.com/OpenFn/Lightning/issues/761)

## [0.4.8] - 2023-03-29

### Added

- Added a test harness for monitoring critical parts of the app using Telemetry
  [#654](https://github.com/OpenFn/Lightning/issues/654)

### Changed

- Set log level to `info` for runs. Most of the `debug` logging is useful for
  the CLI, but not for Lightning. In the future the log level will be
  configurable at instance > project > job level by the `superuser` and any
  project `admin`.
- Renamed license file so that automagic github icon is less confusing

### Fixed

- Broken links in failure alert email
  [#732](https://github.com/OpenFn/Lightning/issues/732)
- Registration Submission on app.openfn.org shows internal server error in
  browser [#686](https://github.com/OpenFn/Lightning/issues/686)
- Run the correct runtime install mix task in `Dockerfile-dev`
  [#541](https://github.com/OpenFn/Lightning/issues/541)
- Users not disabled when scheduled for deletion
  [#719](https://github.com/OpenFn/Lightning/issues/719)

## [0.4.6] - 2023-03-23

### Added

- Implement roles and permissions across entire app
  [#645](https://github.com/OpenFn/Lightning/issues/645)
- Fix webhook URL
  (`https://<<HOST_URL>>/i/cae544ab-03dc-4ccc-a09c-fb4edb255d7a`) for the
  OpenHIE demo workflow [448](https://github.com/OpenFn/Lightning/issues/448)
- Phoenix Storybook for improved component development
- Load test for webhook endpoint performance
  [#645](https://github.com/OpenFn/Lightning/issues/634)
- Notify user via email when they're added to a project
  [#306](https://github.com/OpenFn/Lightning/issues/306)
- Added notify user via email when their account is created
  [#307](https://github.com/OpenFn/Lightning/issues/307)

### Changed

- Improved errors when decoding encryption keys for use with Cloak.
  [#684](https://github.com/OpenFn/Lightning/issues/684)
- Allow users to run ANY job with a custom input.
  [#629](https://github.com/OpenFn/Lightning/issues/629)

### Fixed

- Ensure JSON schema form inputs are in the same order as they are written in
  the schema [#685](https://github.com/OpenFn/Lightning/issues/685)

## [0.4.4] - 2023-03-10

### Added

- Users can receive a digest email reporting on a specified project.
  [#638](https://github.com/OpenFn/Lightning/issues/638)
  [#585](https://github.com/OpenFn/Lightning/issues/585)

## [0.4.3] - 2023-03-06

### Added

- Tooltips on Job Builder panel
  [#650](https://github.com/OpenFn/Lightning/issues/650)

### Changed

- Upgraded to Phoenix 1.7 (3945856)

### Fixed

- Issue with FailureAlerter configuration missing in `prod` mode.

## [0.4.2] - 2023-02-24

### Added

- A user can change their own email
  [#247](https://github.com/OpenFn/Lightning/issues/247)
- Added a `SCHEMAS_PATH` environment variable to override the default folder
  location for credential schemas
  [#604](https://github.com/OpenFn/Lightning/issues/604)
- Added the ability to configure Google Sheets credentials
  [#536](https://github.com/OpenFn/Lightning/issues/536)
- Function to import a project
  [#574](https://github.com/OpenFn/Lightning/issues/574)

### Changed

- Users cannot register if they have not selected the terms and conditions
  [#531](https://github.com/OpenFn/Lightning/issues/531)

### Fixed

- Jobs panel slow for first open after restart
  [#567](https://github.com/OpenFn/Lightning/issues/567)

## [0.4.0] - 2023-02-08

### Added

- Added a Delete job button in Inspector
- Filter workflow runs by text/value in run logs or input body
- Drop "configuration" key from Run output dataclips after completion
- Ability to 'rerun' a run from the Run list
- Attempts and Runs update themselves in the Runs list
- Configure a project and workflow for a new registering user
- Run a job with a custom input
- Added plausible analytics
- Allow user to click on Webhook Trigger Node to copy webhook URL on workflow
  diagram
- Allow any user to delete a credential that they own
- Create any credential through a form except for OAuth
- Refit all diagram nodes on browser and container resize
- Enable distributed Erlang, allowing any number of redundant Lightning nodes to
  communicate with each other.
- Users can set up realtime alerts for a project

### Changed

- Better code-assist and intelliense in the Job Editor
- Updated @openfn/workflow-diagram to 0.4.0
- Make plus button part of job nodes in Workflow Diagram
- Updated @openfn/adaptor-docs to 0.0.5
- Updated @openfn/describe-package to 0.0.10
- Create an follow a manual Run from the Job Inspector
- View all workflows in a project on the workflows index page
- Move @openfn/workflow-diagram into the application, the NPM module is now
  deprecated.
- Remove workflow name from first node
- Move the used parts of `@openfn/engine` into the application.
- [BREAKING CHANGE] Ported `mix openfn.install.runtime` into application, use
  `mix lightning.install_runtime`.
- [BREAKING CHANGE] Introduced `@openfn/cli` as the new runtime for Jobs
- Rename a workflow through the page heading
- Hide the dataclips tab for beta
- Make adaptor default to common@latest
- Remove jobs list page
- Better error handling in the docs panel
- Disable credential ownership transfer in dev and prod environments
- Add project settings page
- Change Work Order filters to apply to the aggregate state of the work order
  and not the run directly
- Enable jobs by default
- Set log level to info
- Add Beta checkbox to register page
- User roles and permissions

### Fixed

- Don't consider disabled jobs when calculating subsequent runs
- Fixed overflow on Job Editor Tooltips
- Fixed auto-scroll when adding a new snippet in the Job Editor
- Fixed common operation typings in Job Editor

## [0.3.1] - 2022-11-22

### Fixed

- Fixed bug that tried to execute HTML scripts in dataclips
- Fixed bug that prevented work orders from displaying in the order of their
  last run, descending.
- Remove alerts after set timeout or close

## [0.3.0] - 2022-11-21

### Added

- Add seed data for demo site
- Create adaptor credentials through a form
- Configure cron expressions through a form
- View runs grouped by work orders and attempts
- Run an existing Job with any dataclip uuid from the Job form

### Changed

- Redirect users to projects list page when they click on Admin Settings menu
- Move job, project, input and output Dataclips to Run table
- Reverse the relationship between Jobs and Triggers. Triggers now can exist on
  their own; setting the stage for branching and merging workflows
- Updated Elixir and frontend dependencies
- [BREAKING CHANGE] Pipeline now uses Work Orders, previous data is not
  compatible.
- Runs, Dataclips and Attempts now all correctly use `usec` resolution
  timestamps.
- Upgraded LiveView to 0.18.0
- Upgraded Elixir to 1.14.1 and OTP 25
- Workflow Job editor now behaves like a panel
- Split JobLive.InspectorFormComponent into different plug-able subcomponents
- Ensure new jobs with cron triggers receive a default frequency
- Webhooks are now referenced by the trigger id instead of job id.
- Filter runs by status
- Filter runs by workflow
- Filter runs by date
- View a job run from the runs history
- View latest matching inputs to run a job with

## [0.2.0] - 2022-09-12

### Changed

- [BREAKING CHANGE] Add `Workflow` model, Jobs now belong to a Workflow This is
  a breaking change to the schema.
- Use Node.js 18, soon to be in LTS.
- Visualize success/fail triggers in workflow diagram.
- Move WorkflowDiagram related actions from DashboardLive into WorkflowLive
- Move WorkflowDiagram component into liveview, so that we can subscribe to
  channels (i.e. updating of the diagram when someone changes something).
- Integrate `@openfn/workflow-diagram@0.0.8` and use the new Store interface for
  updating it.
- Remove `component_mounted` event from WorkflowDiagram hook, using a
  MutationObserver and a Base64 encoded JSON payload.
- Fixed an issue where the compiler component would try and load a 'nothing
  adaptor', added a condition to check an adaptor is actually selected.
- Removed previous Workflow CTE queries, replaced by the introduction of the
  Workflow model, see
  (https://github.com/OpenFn/Lightning/blob/53da6883483e7d8d078783f348da327d1dd72d20/lib/lightning/workflows.ex#L111-L119).

## [0.1.13] - 2022-08-29

### Added

- Allow administrators to configure OIDC providers for authentication (note that
  this is just for authenticating, not yet for creating new accounts via OIDC)
- Add Monaco editor to the step/job panel
- Allow users to delete their own accounts. Schedule their user and credentials
  data for deletion when they do.
- Allow superusers to delete a user account. Schedule the user's credentials and
  user data for deletion when they do.
- If a user is scheduled for deletion, disable their account and prevent them
  from logging in.
- The 'User profile' and 'Credentials' page now have a sidebar menu

### Changed

- Project users now have one of the following roles: viewer, editor, admin,
  owner
- Users only have the following roles: user, superuser

## [0.1.12] - 2022-08-15

### Added

- Transfer credential ownership to another user.
- Create credentials via a form interface\*
- Show "projects with access" in credentials list view.
- Show job in runs list and run view.
- Added roles and permissions to workflows and history page
  [#645](https://github.com/OpenFn/Lightning/issues/645)

\*The form is defined by a JSON schema provided by an adaptor, in most cases:
e.g., `language-dhis2` provides a single schema which defines the required
attributes for `state.configuration`, while `language-common` provides multiple
credential schemas like "oauth" or "basic auth" which define attributes for
`state.configuration` and which might be used by lots of different jobs.)

### Fixed

- User menu (top right) appears on top of all other components.
- User profile screen integrated with the rest of the liveview app.

## [0.1.11] - 2022-08-05

### Fixed

- Fixed logging in Runner when `:debug` log level used; note that this caused
  crashes in Oban

## [0.1.10] - 2022-08-05

### Added

- Credential auditing
- Build/version information display for easier debugging

### Fixed

- Fixed a bug that enqueued cron-triggered jobs even when they were disabled

## [0.1.9] - 2022-07-27

### Added

- Navigate to user profile or credentials page and log out through the user icon
  dropdown
- Create and edit dataclips
- Add a production tag to credentials
- View a dropdown of operations and their description for the language-common
  `v2.0.0-rc2` adaptor (this pattern to be rolled out across adaptors)

### Changed

- Navigate between projects through a project picker on the navbar

### Fixed

- Run Lightning with docker

### Security

- Sensitive credential values are scrubbed from run logs
- All credentials are encrypted at REST

## [0.1.7] - 2022-06-24

### Added

- Run a job with a cron trigger
- Queue jobs via Oban/Postgres
- Edit jobs via the workflow canvas

## [0.1.6] - 2022-06-07

### Added

- Register, log in and log out of an account
- Allow superusers and admin users to create projects
- Allow admin users to create or disable a user’s account
- Allow superusers for local deployments to create users and give them access to
  project spaces

- Create and edit a job with a webhook, flow/fail or cron trigger
- Create and edit credentials for a job
- Copy a job's webhook URL
- View all workflows in a project visually
- Deploy lightning locally with Docker

- Enable a job to automatically process incoming requests
- Run a job with a webhook or flow/fail trigger
- View job runs along with their logs, exit code, start and end time
- View data clips that have initiated job runs (http requests for webhooks, run
  results)<|MERGE_RESOLUTION|>--- conflicted
+++ resolved
@@ -17,13 +17,10 @@
 
 ### Added
 
-<<<<<<< HEAD
 - Introduces collections, a programatic workflow data sharing resource.
   [#2551](https://github.com/OpenFn/lightning/issues/2551)
-=======
 - Notify users when a Kafka trigger can not persist a message to the database.
   [#2386](https://github.com/OpenFn/lightning/issues/2386)
->>>>>>> 8c9b9b08
 
 ### Changed
 

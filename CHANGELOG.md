--- conflicted
+++ resolved
@@ -35,7 +35,6 @@
 
 ### Changed
 
-<<<<<<< HEAD
 - Notify other present users when the promoted user saves the workflow
   [#2282](https://github.com/OpenFn/lightning/issues/2282)
 
@@ -43,7 +42,6 @@
 
 - User email change: Add debounce on blur to input forms to avoid validation
   after every keystroke [#2365](https://github.com/OpenFn/lightning/issues/2365)
-=======
 - Use timestamps sent from worker when starting and completing runs
   [#2434](https://github.com/OpenFn/lightning/issues/2434)
 - User email change: Add debounce on blur to input forms to avoid validation
@@ -51,7 +49,6 @@
 
 ### Fixed
 
->>>>>>> 2d6ba797
 - User email change: Send notification of change to the old email address and
   confirmation to the new email address
   [#2365](https://github.com/OpenFn/lightning/issues/2365)

--- conflicted
+++ resolved
@@ -34,14 +34,11 @@
 - Standardizes sort order arrows (all now show the direction of sort, rather
   than the direction they would sort if toggled)
   [#2423](https://github.com/OpenFn/lightning/issues/2423)
-<<<<<<< HEAD
 - Project combobox is populated when viewing MFA backup codes.
   [#2870](https://github.com/OpenFn/lightning/issues/2870)
-=======
 - Allow JobEditor metrics to be tracked when the version of the workflow being
   viewed is not the latest version.
   [#2891](https://github.com/OpenFn/lightning/issues/2891)
->>>>>>> bb5d7163
 
 ## [v2.10.13] - 2025-01-29
 

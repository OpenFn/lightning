# Changelog

All notable changes to this project will be documented in this file.

- `Added` for new features.
- `Changed` for changes in existing functionality.
- `Deprecated` for soon-to-be removed features.
- `Removed` for now removed features.
- `Fixed` for any bug fixes.
- `Security` in case of vulnerabilities.

The format is based on [Keep a Changelog](https://keepachangelog.com/en/1.0.0/),
and this project adheres to
[Semantic Versioning](https://semver.org/spec/v2.0.0.html).

## [Unreleased]

### Added

### Changed

### Fixed

<<<<<<< HEAD
- Fix jumpy combobox for scope switcher
  [#2469](https://github.com/OpenFn/lightning/issues/2469)
  
=======
## [v2.9.3] - 2024-09-11

### Added

- Add utility module to seed a DB to support query performance analysis.
  [#2441](https://github.com/OpenFn/lightning/issues/2441)

### Changed

- Enhance user profile page to add a section for updating basic information
  [#2470](https://github.com/OpenFn/lightning/pull/2470)
- Upgraded Heroicons to v2.1.5, from v2.0.18
  [#2483](https://github.com/OpenFn/lightning/pull/2483)
- Standardize `link-uuid` style for uuid chips
- Updated PromEx configuration to align with custom Oban naming.
  [#2488](https://github.com/OpenFn/lightning/issues/2488)

>>>>>>> cd3a2a75
## [v2.9.2] - 2024-09-09

### Changed

- Temporarily limit AI to @openfn emails while testing
  [#2482](https://github.com/OpenFn/lightning/pull/2482)

## [v2.9.1] - 2024-09-09

### Fixed

- Provisioner creates invalid snapshots when doing CLI deploy
  [#2461](https://github.com/OpenFn/lightning/issues/2461)
  [#2460](https://github.com/OpenFn/lightning/issues/2460)
<<<<<<< HEAD
  
=======

  > This is a fix for future Workflow updates that are deployed by the CLI and
  > Github integrations. Unfortunately, there is a high likelihood that your
  > existing snapshots could be incorrect (e.g. missing steps, missing edges).
  > In order to fix this, you will need to manually create new snapshots for
  > each of your workflows. This can be done either by modifying the workflow in
  > the UI and saving it. Or running a command on the running instance:
  >
  > ```elixir
  > alias Lightning.Repo
  > alias Lightning.Workflows.{Workflow, Snapshot}
  >
  > Repo.transaction(fn ->
  >   snapshots =
  >     Repo.all(Workflow)
  >     |> Enum.map(&Workflow.touch/1)
  >     |> Enum.map(&Repo.update!/1)
  >     |> Enum.map(fn workflow ->
  >       {:ok, snapshot} = Snapshot.create(workflow)
  >       snapshot
  >     end)
  >
  >  {:ok, snapshots}
  > end)
  > ```

>>>>>>> cd3a2a75
## [v2.9.0] - 2024-09-06

### Added

- Limit AI queries and hook the increment of AI queries to allow usage limiting.
  [#2438](https://github.com/OpenFn/lightning/pull/2438)
- Persist AI Assistant conversations and enable it for all users
  [#2296](https://github.com/OpenFn/lightning/issues/2296)

### Changed

- Rename `new_table` component to `table`.
  [#2448](https://github.com/OpenFn/lightning/pull/2448)

### Fixed

- Fix `workflow_id` presence in state.json during Github sync
  [#2445](https://github.com/OpenFn/lightning/issues/2445)

## [v2.8.2] - 2024-09-04

### Added

- Change navbar colors depending on scope.
  [#2449](https://github.com/OpenFn/lightning/pull/2449)
- Add support for configurable idle connection timeouts via the `IDLE_TIMEOUT`
  environment variable. [#2443](https://github.com/OpenFn/lightning/issues/2443)

### Changed

- Allow setup_user command to be execute from outside the container with
  `/app/bin/lightning eval Lightning.Setup.setup_user/3`
- Implement a combo-box to make navigating between projects easier
  [#241](https://github.com/OpenFn/lightning/pull/2424)
- Updated vulnerable version of micromatch.
  [#2454](https://github.com/OpenFn/lightning/issues/2454)

## [v2.8.1] - 2024-08-28

### Changed

- Improve run claim query by removing extraneous sorts
  [#2431](https://github.com/OpenFn/lightning/issues/2431)

## [v2.8.0] - 2024-08-27

### Added

- Users are now able to export work orders, runs, steps, logs, and dataclips
  from the History page.
  [#1698](https://github.com/OpenFn/lightning/issues/1698)

### Changed

- Add index over `run_id` and `step_id` in run_steps to improve worker claim
  speed. [#2428](https://github.com/OpenFn/lightning/issues/2428)
- Show Github Error messages as they are to help troubleshooting
  [#2156](https://github.com/OpenFn/lightning/issues/2156)
- Allow `Setup_utils.setup_user` to be used for the initial superuser creation.
- Update to code assist in the Job Editor to import namespaces from adaptors.
  [#2432](https://github.com/OpenFn/lightning/issues/2432)

### Fixed

- Unable to remove/reconnect github app in lightning after uninstalling directly
  from Github [#2168](https://github.com/OpenFn/lightning/issues/2168)
- Github sync buttons available even when usage limiter returns error
  [PR#2390](https://github.com/OpenFn/lightning/pull/2390)
- Fix issue with the persisting of a Kafka message with headers.
  [#2402](https://github.com/OpenFn/lightning/issues/2402)
- Protect against race conditions when updating partition timestamps for a Kafka
  trigger. [#2378](https://github.com/OpenFn/lightning/issues/2378)

## [v2.7.19] - 2024-08-19

### Added

- Pass the user_id param on check usage limits.
  [#2387](https://github.com/OpenFn/lightning/issues/2387)

## [v2.7.18] - 2024-08-17

### Added

- Ensure that all users in an instance have a confirmed email address within 48
  hours [#2389](https://github.com/OpenFn/lightning/issues/2389)

### Changed

- Ensure that all the demo accounts are confirmed by default
  [#2395](https://github.com/OpenFn/lightning/issues/2395)

### Fixed

- Removed all Kafka trigger code that ensured that message sequence is honoured
  for messages with keys. Functionality to ensure that message sequence is
  honoured will be added in the future, but in an abstraction that is a better
  fit for the current Lightning design.
  [#2362](https://github.com/OpenFn/lightning/issues/2362)
- Dropped the `trigger_kafka_messages` table that formed part of the Kafka
  trigger implementation, but which is now obsolete given the removal of the
  code related to message sequence preservation.
  [#2362](https://github.com/OpenFn/lightning/issues/2362)

## [v2.7.17] - 2024-08-14

### Added

- Added an `iex` command to setup a user, an apiToken, and credentials so that
  it's possible to get a fully running lightning instance via external shell
  script. (This is a tricky requirement for a distributed set of local
  deployments) [#2369](https://github.com/OpenFn/lightning/issues/2369) and
  [#2373](https://github.com/OpenFn/lightning/pull/2373)
- Added support for _very basic_ project-credential management (add, associate
  with job) via provisioning API.
  [#2367](https://github.com/OpenFn/lightning/issues/2367)

### Changed

- Enforced uniqueness on credential names _by user_.
  [#2371](https://github.com/OpenFn/lightning/pull/2371)
- Use Swoosh to format User models into recipients
  [#2374](https://github.com/OpenFn/lightning/pull/2374)
- Bump default CLI to `@openfn/cli@1.8.1`

### Fixed

- When a Workflow is deleted, any associated Kafka trigger pipelines will be
  stopped and deleted. [#2379](https://github.com/OpenFn/lightning/issues/2379)

## [v2.7.16] - 2024-08-07

### Fixed

- @ibrahimwickama fixed issue that prevented users from creating new workflows
  if they are running in an `http` environment (rather than `localhost` or
  `https`). [#2365](https://github.com/OpenFn/lightning/pull/2356)

## [v2.7.15] - 2024-08-07

### Changed

- Kafka messages without keys are synchronously converted into a Workorder,
  Dataclip and Run. Messages with keys are stored as TriggerKafkaMessage
  records, however the code needed to process them has been disabled, pending
  removal. [#2351] (https://github.com/OpenFn/lightning/issues/2351)

## [v2.7.14] - 2024-08-05

### Changed

- Use standard styles for link, fix home button in breadcrumbs
  [#2354](https://github.com/OpenFn/lightning/pull/2354)

## [v2.7.13] - 2024-08-05

### Changed

- Don't log 406 Not Acceptable errors to Sentry
  [#2350](https://github.com/OpenFn/lightning/issues/2350)

### Fixed

- Correctly handle floats in LogMessage
  [#2348](https://github.com/OpenFn/lightning/issues/2348)

## [v2.7.12] - 2024-07-31

### Changed

- Make root layout configurable
  [#2310](https://github.com/OpenFn/lightning/pull/2310)
- Use snapshots when initiating Github Sync
  [#1827](https://github.com/OpenFn/lightning/issues/1827)
- Move runtime logic into module
  [#2338](https://github.com/OpenFn/lightning/pull/2338)
- Use `AccountHook Extension` to register new users invited in a project
  [#2341](https://github.com/OpenFn/lightning/pull/2341)
- Standardized top bars across the UI with a navigable breadcrumbs interface
  [#2299](https://github.com/OpenFn/lightning/pull/2299)

### Fixed

- Limit frame size of worker socket connections
  [#2339](https://github.com/OpenFn/lightning/issues/2339)
- Limit number of days to 31 in cron trigger dropdown
  [#2331](https://github.com/OpenFn/lightning/issues/2331)

## [v2.7.11] - 2024-07-26

### Added

- Expose more Kafka configuration at instance-level.
  [#2329](https://github.com/OpenFn/lightning/issues/2329)

### Fixed

- Table action css tweaks
  [#2333](https://github.com/OpenFn/lightning/issues/2333)

## [v2.7.10]

### Added

- A rudimentary optimisation for Kafka messages that do not have a key as the
  sequence of these messages can not be guaranteed.
  [#2323](https://github.com/OpenFn/lightning/issues/2323)

### Fixed

- Fix an intermittent bug when trying to intern Kafka offset reset policy.
  [#2327](https://github.com/OpenFn/lightning/issues/2327)

## [v2.7.9] - 2024-07-24

### Changed

- CSS - standardized some more tailwind components
  [PR#2324](https://github.com/OpenFn/lightning/pull/2324)

## [v2.7.8] - 2024-07-24

### Changed

- Enable End to End Integration tests
  [#2187](https://github.com/OpenFn/lightning/issues/2187)
- Make selected Kafka trigger parameters configurable via ENV vars.
  [#2315](https://github.com/OpenFn/lightning/issues/2315)
- Use the Oauth2 `revocation_endpoint` to revoke token access (1) before
  attempting to reauthorize and (2) when users schedule a credential for
  deletion [#2314](https://github.com/OpenFn/lightning/issues/2314)
- Standardized tailwind alerts
  [#2314](https://github.com/OpenFn/lightning/issues/2314)
- Standardized `link` tailwind style (and provided `link-plain`, `link-info`,
  `link-error`, and `link-warning`)
  [#2314](https://github.com/OpenFn/lightning/issues/2314)

### Fixed

- Fix work order URL in failure alerts
  [#2305](https://github.com/OpenFn/lightning/pull/2305)
- Fix error when handling existing encrypted credentials
  [#2316](https://github.com/OpenFn/lightning/issues/2316)
- Fix job editor switches to the snapshot version when body is changed
  [#2306](https://github.com/OpenFn/lightning/issues/2306)
- Fix misaligned "Retry from here" button on inspector page
  [#2308](https://github.com/OpenFn/lightning/issues/2308)

## [v2.7.7] - 2024-07-18

### Added

- Add experimental support for triggers that consume message from a Kafka
  cluster [#1801](https://github.com/OpenFn/lightning/issues/1801)
- Workflows can now specify concurrency, allowing runs to be executed
  syncronously or to a maximum concurrency level. Note that this applies to the
  default FifoRunQueue only.
  [#2022](https://github.com/OpenFn/lightning/issues/2022)
- Invite Non-Registered Users to a Project
  [#2288](https://github.com/OpenFn/lightning/pull/2288)

### Changed

- Make modal close events configurable
  [#2298](https://github.com/OpenFn/lightning/issues/2298)

### Fixed

- Prevent Oauth credentials from being created if they don't have a
  `refresh_token` [#2289](https://github.com/OpenFn/lightning/pull/2289) and
  send more helpful error data back to the worker during token refresh failure
  [#2135](https://github.com/OpenFn/lightning/issues/2135)
- Fix CLI deploy not creating snapshots for workflows
  [#2271](https://github.com/OpenFn/lightning/issues/2271)

## [v2.7.6] - 2024-07-11

### Fixed

- UsageTracking crons are enabled again (if config is enabled)
  [#2276](https://github.com/OpenFn/lightning/issues/2276)
- UsageTracking metrics absorb the fact that a step's job_id may not currently
  exist when counting unique jobs
  [#2279](https://github.com/OpenFn/lightning/issues/2279)
- Adjusted layout and text displayed when preventing simultaneous edits to
  accommodate more screen sizes
  [#2277](https://github.com/OpenFn/lightning/issues/2277)

## [v2.7.5] - 2024-07-10

### Changed

- Prevent two editors from making changes to the same workflow at the same time
  [#1949](https://github.com/OpenFn/lightning/issues/1949)
- Moved the Edge Condition Label field to the top of the form, so it's always
  visible [#2236](https://github.com/OpenFn/lightning/pull/2236)
- Update edge condition labels in the Workflow Diagram to always show the
  condition type icon and the label
  [#2236](https://github.com/OpenFn/lightning/pull/2236)

### Fixed

- Do Not Require Lock Version In URL Parameters
  [#2267](https://github.com/OpenFn/lightning/pull/2267)
- Trim erroneous spaces on user first and last names
  [#2269](https://github.com/OpenFn/lightning/pull/2269)

## [v2.7.4] - 2024-07-06

### Changed

- When the entire log string is a valid JSON object, pretty print it with a
  standard `JSON.stringify(str, null, 2)` but if it's something else then let
  the user do whatever they want (e.g., if you write
  `console.log('some', 'cool', state.data)` we won't mess with it.)
  [#2260](https://github.com/OpenFn/lightning/pull/2260)

### Fixed

- Fixed sticky toggle button for switching between latest version and a snapshot
  of a workflow [#2264](https://github.com/OpenFn/lightning/pull/2264)

## [v2.7.3] - 2024-07-05

### Changed

- Bumped the ws-worker to v1.3

### Fixed

- Fix issue when selecting different steps in RunViewer and the parent liveview
  not being informed [#2253](https://github.com/OpenFn/lightning/issues/2253)
- Stopped inspector from crashing when looking for a step by a run/job
  combination [#2201](https://github.com/OpenFn/lightning/issues/2201)
- Workflow activation only considers new and changed workflows
  [#2237](https://github.com/OpenFn/lightning/pull/2237)

## [v2.7.2] - 2024-07-03

### Changed

- Allow endpoint plugs to be injected at compile time.
  [#2248](https://github.com/OpenFn/lightning/pull/2248)
- All models to use the `public` schema.
  [#2249](https://github.com/OpenFn/lightning/pull/2249)
- In the workflow diagram, smartly update the view when adding new nodes
  [#2174](https://github.com/OpenFn/lightning/issues/2174)
- In the workflow diagram, remove the "autofit" toggle in the control bar

### Fixed

- Remove prompt parameter from the authorization URL parameters for the Generic
  Oauth Clients [#2250](https://github.com/OpenFn/lightning/issues/2250)
- Fixed react key error [#2233](https://github.com/OpenFn/lightning/issues/2233)
- Show common functions in the Docs panel
  [#1733](https://github.com/OpenFn/lightning/issues/1733)

## [v2.7.1] - 2024-07-01

### Changed

- Update email copies [#2213](https://github.com/OpenFn/lightning/issues/2213)

### Fixed

- Fix jumpy cursor in the Job editor.
  [#2229](https://github.com/OpenFn/lightning/issues/2229)
- Rework syncing behaviour to prevent changes getting thrown out on a socket
  reconnect. [#2007](https://github.com/OpenFn/lightning/issues/2007)

## [v2.7.0] - 2024-06-26

### Added

- Use of snapshots for displaying runs and their associated steps in the History
  page. [#1825](https://github.com/OpenFn/lightning/issues/1825)
- Added view-only mode for rendering workflows and runs in the Workflow Canvas
  and the Inspector page using snapshots, with the option to switch between a
  specific snapshot version and the latest version. Edit mode is available when
  displaying the latest version.
  [#1843](https://github.com/OpenFn/lightning/issues/1843)
- Allow users to delete steps sssociated with runs in the Workflow Canvas
  [#2027](https://github.com/OpenFn/lightning/issues/2027)
- Link to adaptor `/src` from inspector.
- Prototype AI Assistant for working with job code.
  [#2193](https://github.com/OpenFn/lightning/issues/2193)

### Changed

- Reverted behaviour on "Rerun from here" to select the Log tab.
  [#2202](https://github.com/OpenFn/lightning/issues/2202)
- Don't allow connections between an orphaned node and a
  Trigger[#2188](https://github.com/OpenFn/lightning/issues/2188)
- Reduce the minimum zoom in the workflow diagram
  [#2214](https://github.com/OpenFn/lightning/issues/2214)

### Fixed

- Fix some adaptor docs not displaying
  [#2019](https://github.com/OpenFn/lightning/issues/2019)
- Fix broken `mix lightning.install_adaptor_icons` task due to addition of Finch
  http client change.

## [v2.6.3] - 2024-06-19

### Changed

- Added a notice on application start about anonymous public impact reporting
  and its importance for the sustainability of
  [Digital Public Goods](https://digitalpublicgoods.net/) and
  [Digital Public Infrastructure](https://www.codevelop.fund/insights-1/what-is-digital-public-infrastructure).
- Increase default `WORKER_MAX_RUN_DURATION_SECONDS` to 300 to match the
  [ws-worker default](https://github.com/OpenFn/kit/blob/main/packages/ws-worker/src/util/cli.ts#L149-L153)
  so if people don't set their timeout via ENV, at least the two match up.

## [v2.6.2] - 2024-06-13

### Fixed

- Fix vanishing Docs panel when Editor panel is collapsed and opened again
  [#2195](https://github.com/OpenFn/lightning/issues/2195)
- Maintain tab when RunViewer remounts/push state drops tab hash
  [#2199](https://github.com/OpenFn/lightning/issues/2199)

## [v2.6.1] - 2024-06-12

### Changed

- Erlang to 26.2.5
- Update debian bookworm from 20240130 to 20240513.
- Return 403s when Provisioning API fails because of usage limits
  [#2182](https://github.com/OpenFn/lightning/pull/2182)
- Update email notification for changing retention period
  [#2066](https://github.com/OpenFn/lightning/issues/2066)
- Return 415s when Webhooks are sent Content-Types what are not supported.
  [#2180](https://github.com/OpenFn/lightning/issues/2180)
- Updated the default step text

### Fixed

- Rewrite TabSelector (now Tabbed) components fixing a number of navigation
  issues [#2051](https://github.com/OpenFn/lightning/issues/2051)

## [v2.6.0] - 2024-06-05

### Added

- Support multiple edges leading to the same step (a.k.a., "drag & drop")
  [#2008](https://github.com/OpenFn/lightning/issues/2008)

### Changed

### Fixed

## [v2.5.5] - 2024-06-05

### Added

- Replace LiveView Log Viewer component with React Monaco
  [#1863](https://github.com/OpenFn/lightning/issues/1863)

### Changed

- Bump default CLI to `@openfn/cli@1.3.2`
- Don't show deprecated adaptor versions in the adaptor version picklist (to be
  followed by some graceful deprecation handling/warning in
  [later work](https://github.com/OpenFn/lightning/issues/2172))
  [#2169](https://github.com/OpenFn/lightning/issues/2169)
- Refactor count workorders to reuse search code
  [#2121](https://github.com/OpenFn/lightning/issues/2121)
- Updated provisioning error message to include workflow and job names
  [#2140](https://github.com/OpenFn/lightning/issues/2140)

### Fixed

- Don't let two deploy workflows run at the same time to prevent git collisions
  [#2044](https://github.com/OpenFn/lightning/issues/2044)
- Stopped sending emails when creating a starter project
  [#2161](https://github.com/OpenFn/lightning/issues/2161)

## [v2.5.4] - 2024-05-31

### Added

- CORS support [#2157](https://github.com/OpenFn/lightning/issues/2157)
- Track users emails preferences
  [#2163](https://github.com/OpenFn/lightning/issues/2163)

### Changed

- Change Default Text For New Job Nodes
  [#2014](https://github.com/OpenFn/lightning/pull/2014)
- Persisted run options when runs are _created_, not when they are _claimed_.
  This has the benefit of "locking in" the behavior desired by the user at the
  time they demand a run, not whenever the worker picks it up.
  [#2085](https://github.com/OpenFn/lightning/pull/2085)
- Made `RUN_GRACE_PERIOD_SECONDS` a configurable ENV instead of 20% of the
  `WORKER_MAX_RUN_DURATION`
  [#2085](https://github.com/OpenFn/lightning/pull/2085)

### Fixed

- Stopped Janitor from calling runs lost if they have special runtime options
  [#2079](https://github.com/OpenFn/lightning/issues/2079)
- Dataclip Viewer now responds to page resize and internal page layout
  [#2120](https://github.com/OpenFn/lightning/issues/2120)

## [v2.5.3] - 2024-05-27

### Changed

- Stop users from creating deprecated Salesforce and GoogleSheets credentials.
  [#2142](https://github.com/OpenFn/lightning/issues/2142)
- Delegate menu customization and create menu components for reuse.
  [#1988](https://github.com/OpenFn/lightning/issues/1988)

### Fixed

- Disable Credential Save Button Until All Form Fields Are Validated
  [#2099](https://github.com/OpenFn/lightning/issues/2099)
- Fix Credential Modal Closure Error When Workflow Is Unsaved
  [#2101](https://github.com/OpenFn/lightning/pull/2101)
- Fix error when socket reconnects and user is viewing a run via the inspector
  [#2148](https://github.com/OpenFn/lightning/issues/2148)

## [v2.5.2] - 2024-05-23

### Fixed

- Preserve custom values (like `apiVersion`) during token refresh for OAuth2
  credentials [#2131](https://github.com/OpenFn/lightning/issues/2131)

## [v2.5.1] - 2024-05-21

### Fixed

- Don't compile Phoenix Storybook in production and test environments
  [#2119](https://github.com/OpenFn/lightning/pull/2119)
- Improve performance and memory consumption on queries and logic for digest
  mailer [#2121](https://github.com/OpenFn/lightning/issues/2121)

## [v2.5.0] - 2024-05-20

### Fixed

- When a refresh token is updated, save it!
  [#2124](https://github.com/OpenFn/lightning/pull/2124)

## [v2.5.0-pre4] - 2024-05-20

### Fixed

- Fix duplicate credential type bug
  [#2100](https://github.com/OpenFn/lightning/issues/2100)
- Ensure Global OAuth Clients Accessibility for All Users
  [#2114](https://github.com/OpenFn/lightning/issues/2114)

## [v2.5.0-pre3] - 2024-05-20

### Fixed

- Fix credential not added automatically after being created from the canvas.
  [#2105](https://github.com/OpenFn/lightning/issues/2105)
- Replace the "not working?" prompt by "All good, but if your credential stops
  working, you may need to re-authorize here.".
  [#2102](https://github.com/OpenFn/lightning/issues/1872)
- Fix Generic Oauth credentials don't get included in the refresh flow
  [#2106](https://github.com/OpenFn/lightning/pull/2106)

## [v2.5.0-pre2] - 2024-05-17

### Changed

- Replace LiveView Dataclip component with React Monaco bringing large
  performance improvements when viewing large dataclips.
  [#1872](https://github.com/OpenFn/lightning/issues/1872)

## [v2.5.0-pre] - 2024-05-17

### Added

- Allow users to build Oauth clients and associated credentials via the user
  interface. [#1919](https://github.com/OpenFn/lightning/issues/1919)

## [v2.4.14] - 2024-05-16

### Changed

- Refactored image and version info
  [#2097](https://github.com/OpenFn/lightning/pull/2097)

### Fixed

- Fixed issue where updating adaptor name and version of job node in the
  workflow canvas crashes the app when no credential is selected
  [#99](https://github.com/OpenFn/lightning/issues/99)
- Removes stacked viewer after switching tabs and steps.
  [#2064](https://github.com/OpenFn/lightning/issues/2064)

## [v2.4.13] - 2024-05-16

### Fixed

- Fixed issue where updating an existing Salesforce credential to use a
  `sandbox` endpoint would not properly re-authenticate.
  [#1842](https://github.com/OpenFn/lightning/issues/1842)
- Navigate directly to settings from url hash and renders default panel when
  there is no hash. [#1971](https://github.com/OpenFn/lightning/issues/1971)

## [v2.4.12] - 2024-05-15

### Fixed

- Fix render settings default panel on first load
  [#1971](https://github.com/OpenFn/lightning/issues/1971)

## [v2.4.11] - 2024-05-15

### Changed

- Upgraded Sentry to v10 for better error reporting.

## [v2.4.10] - 2024-05-14

### Fixed

- Fix the "reset demo" script by disabling the emailing that was introduced to
  the `create_project` function.
  [#2063](https://github.com/OpenFn/lightning/pull/2063)

## [v2.4.9] - 2024-05-14

### Changed

- Bumped @openfn/ws-worker to 1.1.8

### Fixed

- Correctly pass max allowed run time into the Run token, ensuring it's valid
  for the entirety of the Runs execution time
  [#2072](https://github.com/OpenFn/lightning/issues/2072)

## [v2.4.8] - 2024-05-13

### Added

- Add Github sync to usage limiter
  [#2031](https://github.com/OpenFn/lightning/pull/2031)

### Changed

- Remove illogical cancel buttons on user/pass change screen
  [#2067](https://github.com/OpenFn/lightning/issues/2067)

### Fixed

- Stop users from configuring failure alerts when the limiter returns error
  [#2076](https://github.com/OpenFn/lightning/pull/2076)

## [v2.4.7] - 2024-05-11

### Fixed

- Fixed early worker token expiry bug
  [#2070](https://github.com/OpenFn/lightning/issues/2070)

## [v2.4.6] - 2024-05-08

### Added

- Allow for automatic resubmission of failed usage tracking report submissions.
  [1789](https://github.com/OpenFn/lightning/issues/1789)
- Make signup feature configurable
  [#2049](https://github.com/OpenFn/lightning/issues/2049)
- Apply runtime limits to worker execution
  [#2015](https://github.com/OpenFn/lightning/pull/2015)
- Limit usage for failure alerts
  [#2011](https://github.com/OpenFn/lightning/pull/2011)

## [v2.4.5] - 2024-05-07

### Fixed

- Fix provioning API calls workflow limiter without the project ID
  [#2057](https://github.com/OpenFn/lightning/issues/2057)

## [v2.4.4] - 2024-05-03

### Added

- Benchmarking script that simulates data from a cold chain.
  [#1993](https://github.com/OpenFn/lightning/issues/1993)

### Changed

- Changed Snapshot `get_or_create_latest_for` to accept multis allow controlling
  of which repo it uses.
- Require exactly one owner for each project
  [#1991](https://github.com/OpenFn/lightning/issues/1991)

### Fixed

- Fixed issue preventing credential updates
  [#1861](https://github.com/OpenFn/lightning/issues/1861)

## [v2.4.3] - 2024-05-01

### Added

- Allow menu items customization
  [#1988](https://github.com/OpenFn/lightning/issues/1988)
- Workflow Snapshot support
  [#1822](https://github.com/OpenFn/lightning/issues/1822)
- Fix sample workflow from init_project_for_new_user
  [#2016](https://github.com/OpenFn/lightning/issues/2016)

### Changed

- Bumped @openfn/ws-worker to 1.1.6

### Fixed

- Assure workflow is always passed to Run.enqueue
  [#2032](https://github.com/OpenFn/lightning/issues/2032)
- Fix regression on History page where snapshots were not preloaded correctly
  [#2026](https://github.com/OpenFn/lightning/issues/2026)

## [v2.4.2] - 2024-04-24

### Fixed

- Fix missing credential types when running Lightning using Docker
  [#2010](https://github.com/OpenFn/lightning/issues/2010)
- Fix provisioning API includes deleted workflows in project state
  [#2001](https://github.com/OpenFn/lightning/issues/2001)

## [v2.4.1] - 2024-04-19

### Fixed

- Fix github cli deploy action failing to auto-commit
  [#1995](https://github.com/OpenFn/lightning/issues/1995)

## [v2.4.1-pre] - 2024-04-18

### Added

- Add custom metric to track the number of finalised runs.
  [#1790](https://github.com/OpenFn/lightning/issues/1790)

### Changed

- Set better defaults for the GitHub connection creation screen
  [#1994](https://github.com/OpenFn/lightning/issues/1994)
- Update `submission_status` for any Usagetracking.Report that does not have it
  set. [#1789](https://github.com/OpenFn/lightning/issues/1789)

## [v2.4.0] - 2024-04-12

### Added

- Allow description below the page title
  [#1975](https://github.com/OpenFn/lightning/issues/1975)
- Enable users to connect projects to their Github repos and branches that they
  have access to [#1895](https://github.com/OpenFn/lightning/issues/1895)
- Enable users to connect multiple projects to a single Github repo
  [#1811](https://github.com/OpenFn/lightning/issues/1811)

### Changed

- Change all System.get_env calls in runtime.exs to use dotenvy
  [#1968](https://github.com/OpenFn/lightning/issues/1968)
- Track usage tracking submission status in new field
  [#1789](https://github.com/OpenFn/lightning/issues/1789)
- Send richer version info as part of usage tracking submission.
  [#1819](https://github.com/OpenFn/lightning/issues/1819)

### Fixed

- Fix sync to branch only targetting main branch
  [#1892](https://github.com/OpenFn/lightning/issues/1892)
- Fix enqueue run without the workflow info
  [#1981](https://github.com/OpenFn/lightning/issues/1981)

## [v2.3.1] - 2024-04-03

### Changed

- Run the usage tracking submission job more frequently to reduce the risk of
  Oban unavailability at a particular time.
  [#1778](https://github.com/OpenFn/lightning/issues/1778)
- Remove code supporting V1 usage tracking submissions.
  [#1853](https://github.com/OpenFn/lightning/issues/1853)

### Fixed

- Fix scrolling behaviour on inspector for small screens
  [#1962](https://github.com/OpenFn/lightning/issues/1962)
- Fix project picker for users with many projects
  [#1952](https://github.com/OpenFn/lightning/issues/1952)

## [v2.3.0] - 2024-04-02

### Added

- Support for additional paths on a webhook URL such as `/i/<uuid>/Patient`
  [#1954](https://github.com/OpenFn/lightning/issues/1954)
- Support for a GET endpoint to "check" webhook URL availability
  [#1063](https://github.com/OpenFn/lightning/issues/1063)
- Allow external apps to control the run enqueue db transaction
  [#1958](https://github.com/OpenFn/lightning/issues/1958)

## [v2.2.2] - 2024-04-01

### Changed

- Changed dataclip search from string `LIKE` to tsvector on keys and values.
  While this will limit partial string matching to the beginning of words (not
  the middle or end) it will make searching way more performant
  [#1939](https://github.com/OpenFn/lightning/issues/1939)
- Translate job error messages using errors.po file
  [#1935](https://github.com/OpenFn/lightning/issues/1935)
- Improve the UI/UX of the run panel on the inspector for small screens
  [#1909](https://github.com/OpenFn/lightning/issues/1909)

### Fixed

- Regular database timeouts when searching across dataclip bodies
  [#1794](https://github.com/OpenFn/lightning/issues/1794)

## [v2.2.1] - 2024-03-27

### Added

- Enable users to connect to their Github accounts in preparation for
  streamlined GitHub project sync setup
  [#1894](https://github.com/OpenFn/lightning/issues/1894)

### Fixed

- Apply usage limit to bulk-reruns
  [#1931](https://github.com/OpenFn/lightning/issues/1931)
- Fix edge case that could result in duplicate usage tracking submissions.
  [#1853](https://github.com/OpenFn/lightning/issues/1853)
- Fix query timeout issue on history retention deletion
  [#1937](https://github.com/OpenFn/lightning/issues/1937)

## [v2.2.0] - 2024-03-21

### Added

- Allow admins to set project retention periods
  [#1760](https://github.com/OpenFn/lightning/issues/1760)
- Automatically wipe input/output data after their retention period
  [#1762](https://github.com/OpenFn/lightning/issues/1762)
- Automatically delete work order history after their retention period
  [#1761](https://github.com/OpenFn/lightning/issues/1761)

### Changed

- When automatically creating a project for a newly registered user (via the
  `INIT_PROJECT_FOR_NEW_USER=true` environment variable) that user should be the
  `owner` of the project.
  [#1927](https://github.com/OpenFn/lightning/issues/1927)
- Give priority to manual runs (over webhook requests and cron) so that active
  users on the inspector don't have to wait ages for thier work during high load
  periods [#1918](https://github.com/OpenFn/lightning/issues/1918)

## [v2.1.0] - 2024-03-20

### Added

- TSVector index to log_lines, and gin index to dataclips
  [#1898](https://github.com/OpenFn/lightning/issues/1898)
- Add API Version field to Salesforce OAuth credentials
  [#1838](https://github.com/OpenFn/lightning/issues/1838)

### Changed

- Replace v1 usage tracking with v2 usage tracking.
  [#1853](https://github.com/OpenFn/lightning/issues/1853)

## [v2.0.10]

### Changed

- Updated anonymous usage tracker submissions
  [#1853](https://github.com/OpenFn/lightning/issues/1853)

## [v2.0.9] - 2024-03-19

### Added

- Support for smaller screens on history and inspector.
  [#1908](https://github.com/OpenFn/lightning/issues/1908)
- Polling metric to track number of available runs.
  [#1790](https://github.com/OpenFn/lightning/issues/1790)
- Allows limiting creation of new runs and retries.
  [#1754](https://github.com/OpenFn/Lightning/issues/1754)
- Add specific messages for log, input, and output tabs when a run is lost
  [#1757](https://github.com/OpenFn/lightning/issues/1757)
- Soft and hard limits for runs created by webhook trigger.
  [#1859](https://github.com/OpenFn/Lightning/issues/1859)
- Publish an event when a new user is registered
  [#1873](https://github.com/OpenFn/lightning/issues/1873)
- Adds ability to add project collaborators from existing users
  [#1836](https://github.com/OpenFn/lightning/issues/1836)
- Added ability to remove project collaborators
  [#1837](https://github.com/OpenFn/lightning/issues/1837)
- Added new usage tracking submission code.
  [#1853](https://github.com/OpenFn/lightning/issues/1853)

### Changed

- Upgrade Elixir to 1.16.2
- Remove all values from `.env.example`.
  [#1904](https://github.com/OpenFn/lightning/issues/1904)

### Fixed

- Verify only stale project credentials
  [#1861](https://github.com/OpenFn/lightning/issues/1861)

## [v2.0.8] - 2024-02-29

### Fixed

- Show flash error when editing stale project credentials
  [#1795](https://github.com/OpenFn/lightning/issues/1795)
- Fixed bug with Github sync installation on docker-based deployments
  [#1845](https://github.com/OpenFn/lightning/issues/1845)

## [v2.0.6] - 2024-02-29

### Added

- Automatically create Github workflows in a target repository/branch when users
  set up a Github repo::OpenFn project sync
  [#1046](https://github.com/OpenFn/lightning/issues/1046)
- Allows limiting creation of new runs and retries.
  [#1754](https://github.com/OpenFn/Lightning/issues/1754)

### Changed

- Change bucket size used by the run queue delay custom metric.
  [#1790](https://github.com/OpenFn/lightning/issues/1790)
- Require setting `IS_RESETTABLE_DEMO` to "yes" via ENV before allowing the
  destructive `Demo.reset_demo/0` function from being called.
  [#1720](https://github.com/OpenFn/lightning/issues/1720)
- Remove version display condition that was redundant due to shadowing
  [#1819](https://github.com/OpenFn/lightning/issues/1819)

### Fixed

- Fix series of sentry issues related to OAuth credentials
  [#1799](https://github.com/OpenFn/lightning/issues/1799)

## [v2.0.5] - 2024-02-25

### Fixed

- Fixed error in Credentials without `sanbox` field set; only display `sandbox`
  field for Salesforce oauth credentials.
  [#1798](https://github.com/OpenFn/lightning/issues/1798)

## [v2.0.4] - 2024-02-24

### Added

- Display and edit OAuth credentials
  scopes[#1706](https://github.com/OpenFn/Lightning/issues/1706)

### Changed

- Stop sending `operating_system_detail` to the usage tracker
  [#1785](https://github.com/OpenFn/lightning/issues/1785)

### Fixed

- Make handling of usage tracking errors more robust.
  [#1787](https://github.com/OpenFn/lightning/issues/1787)
- Fix inspector shows selected dataclip as wiped after retying workorder from a
  non-first step [#1780](https://github.com/OpenFn/lightning/issues/1780)

## [v2.0.3] - 2024-02-21

### Added

- Actual metrics will now be submitted by Lightning to the Usage Tracker.
  [#1742](https://github.com/OpenFn/lightning/issues/1742)
- Added a support link to the menu that goes to the instance admin contact
  [#1783](https://github.com/OpenFn/lightning/issues/1783)

### Changed

- Usage Tracking submissions are now opt-out, rather than opt-in. Hashed UUIDs
  to ensure anonymity are default.
  [#1742](https://github.com/OpenFn/lightning/issues/1742)
- Usage Tracking submissions will now run daily rather than hourly.
  [#1742](https://github.com/OpenFn/lightning/issues/1742)

- Bumped @openfn/ws-worker to `v1.0` (this is used in dev mode when starting the
  worker from your mix app: `RTM=true iex -S mix phx.server`)
- Bumped @openfn/cli to `v1.0` (this is used for adaptor docs and magic)

### Fixed

- Non-responsive workflow canvas after web socket disconnection
  [#1750](https://github.com/OpenFn/lightning/issues/1750)

## [v2.0.2] - 2024-02-14

### Fixed

- Fixed a bug with the OAuth2 credential refresh flow that prevented
  GoogleSheets jobs from running after token expiration
  [#1735](https://github.com/OpenFn/Lightning/issues/1735)

## [v2.0.1] - 2024-02-13

### Changed

- Renamed ImpactTracking to UsageTracking
  [#1729](https://github.com/OpenFn/lightning/issues/1729)
- Block github installation if there's a pending installation in another project
  [#1731](https://github.com/OpenFn/Lightning/issues/1731)

### Fixed

- Expand work order button balloons randomly
  [#1737](https://github.com/OpenFn/Lightning/issues/1737)
- Editing credentials doesn't work from project scope
  [#1743](https://github.com/OpenFn/Lightning/issues/1743)

## [v2.0.0] - 2024-02-10

> At the time of writing there are no more big changes planned and testing has
> gone well. Thanks to everyone who's helped to kick the tyres during the "rc"
> phase. There are still a _lot of **new features** coming_, so please:
>
> - watch our [**Public Roadmap**](https://github.com/orgs/OpenFn/projects/3) to
>   stay abreast of our core team's backlog,
> - request a feature in the
>   [**Community Forum**](https://community.openfn.org),
> - raise a
>   [**new issue**](https://github.com/OpenFn/lightning/issues/new/choose) if
>   you spot a bug,
> - and head over to the
>   [**Contributing**](https://github.com/OpenFn/lightning/?tab=readme-ov-file#contribute-to-this-project)
>   section to lend a hand.
>
> Head to [**docs.openfn.org**](https://docs.openfn.org) for product
> documentation and help with v1 to v2 migration.

### Changed

- Bump `@openfn/worker` to `v0.8.1`
- Only show GoogleSheets and Salesforce credential options if Oauth clients are
  registered with the instance via ENV
  [#1734](https://github.com/OpenFn/Lightning/issues/1734)

### Fixed

- Use standard table type for webhook auth methods
  [#1514](https://github.com/OpenFn/Lightning/issues/1514)
- Make disabled button for "Connect to GitHub" clear, add tooltip
  [#1732](https://github.com/OpenFn/Lightning/issues/1715)

## [v2.0.0-rc12] - 2024-02-09

### Added

- Add RunQueue extension to allow claim customization.
  [#1715](https://github.com/OpenFn/Lightning/issues/1715)
- Add support for Salesforce OAuth2 credentials
  [#1633](https://github.com/OpenFn/Lightning/issues/1633)

### Changed

- Use `PAYLOAD_SIZE_KB` in k6 load testing script, set thresholds on wait time,
  set default payload size to `2kb`

### Fixed

- Adds more detail to work order states on dashboard
  [#1677](https://github.com/OpenFn/lightning/issues/1677)
- Fix Output & Logs in inspector fails to show sometimes
  [#1702](https://github.com/OpenFn/lightning/issues/1702)

## [v2.0.0-rc11] - 2024-02-08

### Fixed

- Bumped Phoenix LiveView from `0.20.4` to `0.20.5` to fix canvas selection
  issue [#1724](https://github.com/OpenFn/lightning/issues/1724)

## [v2.0.0-rc10] - 2024-02-08

### Changed

- Implemented safeguards to prevent deletion of jobs with associated run history
  [#1570](https://github.com/OpenFn/Lightning/issues/1570)

### Fixed

- Fixed inspector dataclip body not getting updated after dataclip is wiped
  [#1718](https://github.com/OpenFn/Lightning/issues/1718)
- Fixed work orders getting retried despite having wiped dataclips
  [#1721](https://github.com/OpenFn/Lightning/issues/1721)

## [v2.0.0-rc9] 2024-02-05

### Added

- Persist impact tracking configuration and reports
  [#1684](https://github.com/OpenFn/Lightning/issues/1684)
- Add zero-persistence project setting
  [#1209](https://github.com/OpenFn/Lightning/issues/1209)
- Wipe dataclip after use when zero-persistence is enabled
  [#1212](https://github.com/OpenFn/Lightning/issues/1212)
- Show appropriate message when a wiped dataclip is viewed
  [#1211](https://github.com/OpenFn/Lightning/issues/1211)
- Disable selecting work orders having wiped dataclips in the history page
  [#1210](https://github.com/OpenFn/Lightning/issues/1210)
- Hide rerun button in inspector when the selected step has a wiped dataclip
  [#1639](https://github.com/OpenFn/Lightning/issues/1639)
- Add rate limiter to webhook endpoints and runtime limiter for runs.
  [#639](https://github.com/OpenFn/Lightning/issues/639)

### Fixed

- Prevented secret scrubber from over-eagerly adding \*\*\* between all
  characters if an empty string secret was provided as a credential field value
  (e.g., {"username": "come-on-in", "password": ""})
  [#1585](https://github.com/OpenFn/Lightning/issues/1585)
- Fixed permissions issue that allowed viewer/editor to modify webhook auth
  methods. These permissions only belong to project owners and admins
  [#1692](https://github.com/OpenFn/Lightning/issues/1692)
- Fixed bug that was duplicating inbound http_requests, resulting in unnecessary
  data storage [#1695](https://github.com/OpenFn/Lightning/issues/1695)
- Fixed permissions issue that allowed editors to set up new Github connections
  [#1703](https://github.com/OpenFn/Lightning/issues/1703)
- Fixed permissions issue that allowed viewers to initiate syncs to github
  [#1704](https://github.com/OpenFn/Lightning/issues/1704)
- Fixed inspector view stuck at processing when following a crashed run
  [#1711](https://github.com/OpenFn/Lightning/issues/1711)
- Fixed inspector dataclip selector not getting updated after running manual run
  [#1714](https://github.com/OpenFn/Lightning/issues/1714)

## [v2.0.0-rc8] - 2024-01-30

### Added

- Shim code to interact with the Impact Tracking service
  [#1671](https://github.com/OpenFn/Lightning/issues/1671)

### Changed

- Standardized naming of "attempts" to "runs". This had already been done in the
  front-end, but this change cleans up the backend, the database, and the
  interface with the worker. Make sure to **run migrations** and update your
  ENV/secrets to use `WORKER_RUNS_PRIVATE_KEY` rather than
  `WORKER_ATTEMPTS_PRIVATE_KEY`
  [#1657](https://github.com/OpenFn/Lightning/issues/1657)
- Required `@openfn/ws-worker@0.8.0` or above.

## [v2.0.0-rc7] - 2024-01-26

### Added

- Store webhook request headers in Dataclips for use in jobs.
  [#1638](https://github.com/OpenFn/Lightning/issues/1638)

### Changed

- Display `http_request` dataclips to the user as they will be provided to the
  worker as "input" state to avoid confusion while writing jobs.
  [1664](https://github.com/OpenFn/Lightning/issues/1664)
- Named-spaced all worker environment variables with `WORKER_` and added
  documentation for how to configure them.
  [#1672](https://github.com/OpenFn/Lightning/pull/1672)
- Bumped to `@openfn/ws-worker@0.6.0`
- Bumped to `@openfn/cli@0.4.15`

### Fixed

- Fix Run via Docker [#1653](https://github.com/OpenFn/Lightning/issues/1653)
- Fix remaining warnings, enable "warnings as errors"
  [#1642](https://github.com/OpenFn/Lightning/issues/1642)
- Fix workflow dashboard bug when viewed for newly created workflows with only
  unfinished run steps. [#1674](https://github.com/OpenFn/Lightning/issues/1674)

## [v2.0.0-rc5] - 2024-01-22

### Changed

- Made two significant backend changes that don't impact UI/UX but **require
  migrations** and should make Lightning developer lives easier by updating
  parts of the backend to match terms now used in the frontend:
  - Renamed the `Runs` model and table to `Steps`
    [#1571](https://github.com/OpenFn/Lightning/issues/1571)
  - Renamed the `AttemptRuns` model and table to `AttemptSteps`
    [#1571](https://github.com/OpenFn/Lightning/issues/1571)

## [v2.0.0-rc4] - 2024-01-19

### Added

- Scrub output dataclips in the UI to avoid unintentional secret exposure
  [#1606](https://github.com/OpenFn/Lightning/issues/1606)

### Changed

- Bump to `@openfn/cli@0.4.14`
- Do not persist the active tab setting on the job editor
  [#1504](https://github.com/OpenFn/Lightning/issues/1504)
- Make condition label optional
  [#1648](https://github.com/OpenFn/Lightning/issues/1648)

### Fixed

- Fix credential body getting leaked to sentry incase of errors
  [#1600](https://github.com/OpenFn/Lightning/issues/1600)
- Fixed validation on Javascript edge conditions
  [#1602](https://github.com/OpenFn/Lightning/issues/1602)
- Removed unused code from `run_live` directory
  [#1625](https://github.com/OpenFn/Lightning/issues/1625)
- Edge condition expressions not correctly being handled during provisioning
  [#openfn/kit#560](https://github.com/OpenFn/kit/pull/560)

## [v2.0.0-rc3] 2024-01-12

### Added

- Custom metric to track stalled attempts
  [#1559](https://github.com/OpenFn/Lightning/issues/1559)
- Dashboard with project and workflow stats
  [#755](https://github.com/OpenFn/Lightning/issues/755)
- Add search by ID on the history page
  [#1468](https://github.com/OpenFn/Lightning/issues/1468)
- Custom metric to support autoscaling
  [#1607](https://github.com/OpenFn/Lightning/issues/1607)

### Changed

- Bumped CLI version to `0.4.13`
- Bumped worker version to `0.5.0`
- Give project editors and viewers read only access to project settings instead
  [#1477](https://github.com/OpenFn/Lightning/issues/1477)

### Fixed

- Throw an error when Lightning.MetadataService.get_adaptor_path/1 returns an
  adaptor path that is nil
  [#1601](https://github.com/OpenFn/Lightning/issues/1601)
- Fix failure due to creating work order from a newly created job
  [#1572](https://github.com/OpenFn/Lightning/issues/1572)
- Fixes on the dashboard and links
  [#1610](https://github.com/OpenFn/Lightning/issues/1610) and
  [#1608](https://github.com/OpenFn/Lightning/issues/1608)

## [2.0.0-rc2] - 2024-01-08

### Fixed

- Restored left-alignment for step list items on run detail and inspector
  [a6e4ada](https://github.com/OpenFn/Lightning/commit/a6e4adafd558269cfd690e7c4fdd8f9fe66c5f62)
- Inspector: fixed attempt/run language for "skipped" tooltip
  [fd7dd0c](https://github.com/OpenFn/Lightning/commit/fd7dd0ca8128dfba2902e5aa6a2259e2073f0f10)
- Inspector: fixed failure to save during "save & run" from inspector
  [#1596](https://github.com/OpenFn/Lightning/issues/1596)
- Inspector: fixed key bindings for save & run (retry vs. new work order)
  getting overridden when user focuses on the Monaco editor
  [#1596](https://github.com/OpenFn/Lightning/issues/1596)

## [2.0.0-rc1] - 2024-01-05

### Why does this repo go from `v0` to `v2.0`?

Lightning is the _2nd version_ of the OpenFn platform. While much of the core
technology is the same, there are breaking changes between `v1.105` (pre-2024)
and `v2` ("OpenFn Lightning").

For customers using OpenFn `v1`, a migration guide will be provided at
[docs.openfn.org](https://docs.openfn.org)

### Added

- Link to the job inspctor for a selected run from the history interface
  [#1524](https://github.com/OpenFn/Lightning/issues/1524)
- Reprocess an existing work order from the job inspector by default (instead of
  always creating a new work order)
  [#1524](https://github.com/OpenFn/Lightning/issues/1524)
- Bumped worker to support edge conditions between trigger and first job
  `"@openfn/ws-worker": "^0.4.0"`

### Changed

- Updated naming to prepare for v2 release
  [#1248](https://github.com/OpenFn/Lightning/issues/1248); the major change is
  that each time a work order (the typical unit of business value for an
  organization, e.g. "execute workflow ABC for patient 123") is executed, it is
  called a "run". Previously, it was called an "attempt". The hierarchy is now:

  ```
  Build-Time: Projects > Workflows > Steps
  Run-Time: Work Orders > Runs > Steps
  ```

  Note the name changes here are reflected in the UI, but not all tables/models
  will be changed until [1571](https://github.com/OpenFn/Lightning/issues/1571)
  is delivered.

## [v0.12.2] - 2023-12-24

### Changed

- Bumped worker to address occasional git install issue
  `"@openfn/ws-worker": "^0.3.2"`

### Fixed

- Fix RuntimeError: found duplicate ID "google-sheets-inner-form" for
  GoogleSheetsComponent [#1578](https://github.com/OpenFn/Lightning/issues/1578)
- Extend export script to include new JS expression edge type
  [#1540](https://github.com/OpenFn/Lightning/issues/1540)
- Fix regression for attempt viewer log line highlighting
  [#1589](https://github.com/OpenFn/Lightning/issues/1589)

## [v0.12.1] - 2023-12-21

### Changed

- Hide project security setting tab from non-authorized users
  [#1477](https://github.com/OpenFn/Lightning/issues/1477)

### Fixed

- History page crashes if job is removed from workflow after it's been run
  [#1568](https://github.com/OpenFn/Lightning/issues/1568)

## [v0.12.0] - 2023-12-15

### Added

- Add ellipsis for long job names on the canvas
  [#1217](https://github.com/OpenFn/Lightning/issues/1217)
- Fix Credential Creation Page UI
  [#1064](https://github.com/OpenFn/Lightning/issues/1064)
- Custom metric to track Attempt queue delay
  [#1556](https://github.com/OpenFn/Lightning/issues/1556)
- Expand work order row when a `workorder_id` is specified in the filter
  [#1515](https://github.com/OpenFn/Lightning/issues/1515)
- Allow Javascript expressions as conditions for edges
  [#1498](https://github.com/OpenFn/Lightning/issues/1498)

### Changed

- Derive dataclip in inspector from the attempt & step
  [#1551](https://github.com/OpenFn/Lightning/issues/1551)
- Updated CLI to 0.4.10 (fixes logging)
- Changed UserBackupToken model to use UTC timestamps (6563cb77)
- Restore FK relationship between `work_orders` and `attempts` pending a
  decision re: further partitioning.
  [#1254](https://github.com/OpenFn/Lightning/issues/1254)

### Fixed

- New credential doesn't appear in inspector until refresh
  [#1531](https://github.com/OpenFn/Lightning/issues/1531)
- Metadata not refreshing when credential is updated
  [#791](https://github.com/OpenFn/Lightning/issues/791)
- Adjusted z-index for Monaco Editor's sibling element to resolve layout
  conflict [#1329](https://github.com/OpenFn/Lightning/issues/1329)
- Demo script sets up example Runs with their log lines in a consistant order.
  [#1487](https://github.com/OpenFn/Lightning/issues/1487)
- Initial credential creation `changes` show `after` as `null` rather a value
  [#1118](https://github.com/OpenFn/Lightning/issues/1118)
- AttemptViewer flashing/rerendering when Jobs are running
  [#1550](https://github.com/OpenFn/Lightning/issues/1550)
- Not able to create a new Job when clicking the Check icon on the placeholder
  [#1537](https://github.com/OpenFn/Lightning/issues/1537)
- Improve selection logic on WorkflowDiagram
  [#1220](https://github.com/OpenFn/Lightning/issues/1220)

## [v0.11.0] - 2023-12-06

### Added

- Improved UI when manually creating Attempts via the Job Editor
  [#1474](https://github.com/OpenFn/Lightning/issues/1474)
- Increased the maximum inbound webhook request size to 10MB and added
  protection against _very large_ payloads with a 100MB "max_skip_body_length"
  [#1247](https://github.com/OpenFn/Lightning/issues/1247)

### Changed

- Use the internal port of the web container for the worker configuration in
  docker-compose setup. [#1485](https://github.com/OpenFn/Lightning/pull/1485)

## [v0.10.6] - 2023-12-05

### Changed

- Limit entries count on term work orders search
  [#1461](https://github.com/OpenFn/Lightning/issues/1461)
- Scrub log lines using multiple credentials samples
  [#1519](https://github.com/OpenFn/Lightning/issues/1519)
- Remove custom telemetry plumbing.
  [1259](https://github.com/OpenFn/Lightning/issues/1259)
- Enhance UX to prevent modal closure when Monaco/Dataclip editor is focused
  [#1510](https://github.com/OpenFn/Lightning/pull/1510)

### Fixed

- Use checkbox on boolean credential fields rather than a text input field
  [#1430](https://github.com/OpenFn/Lightning/issues/1430)
- Allow users to retry work orders that failed before their first run was
  created [#1417](https://github.com/OpenFn/Lightning/issues/1417)
- Fix to ensure webhook auth modal is closed when cancel or close are selected.
  [#1508](https://github.com/OpenFn/Lightning/issues/1508)
- Enable user to reauthorize and obtain a new refresh token.
  [#1495](https://github.com/OpenFn/Lightning/issues/1495)
- Save credential body with types declared on schema
  [#1518](https://github.com/OpenFn/Lightning/issues/1518)

## [v0.10.5] - 2023-12-03

### Changed

- Only add history page filters when needed for simpler multi-select status
  interface and shorter page URLs
  [#1331](https://github.com/OpenFn/Lightning/issues/1331)
- Use dynamic Endpoint config only on prod
  [#1435](https://github.com/OpenFn/Lightning/issues/1435)
- Validate schema field with any of expected values
  [#1502](https://github.com/OpenFn/Lightning/issues/1502)

### Fixed

- Fix for liveview crash when token expires or gets deleted after mount
  [#1318](https://github.com/OpenFn/Lightning/issues/1318)
- Remove two obsolete methods related to Run: `Lightning.Invocation.delete_run`
  and `Lightning.Invocation.Run.new_from`.
  [#1254](https://github.com/OpenFn/Lightning/issues/1254)
- Remove obsolete field `previous_id` from `runs` table.
  [#1254](https://github.com/OpenFn/Lightning/issues/1254)
- Fix for missing data in 'created' audit trail events for webhook auth methods
  [#1500](https://github.com/OpenFn/Lightning/issues/1500)

## [v0.10.4] - 2023-11-30

### Changed

- Increased History search timeout to 30s
  [#1461](https://github.com/OpenFn/Lightning/issues/1461)

### Fixed

- Tooltip text clears later than the background
  [#1094](https://github.com/OpenFn/Lightning/issues/1094)
- Temporary fix to superuser UI for managing project users
  [#1145](https://github.com/OpenFn/Lightning/issues/1145)
- Fix for adding ellipses on credential info on job editor heading
  [#1428](https://github.com/OpenFn/Lightning/issues/1428)

## [v0.10.3] - 2023-11-28

### Added

- Dimmed/greyed out triggers and edges on the canvas when they are disabled
  [#1464](https://github.com/OpenFn/Lightning/issues/1464)
- Async loading on the history page to improve UX on long DB queries
  [#1279](https://github.com/OpenFn/Lightning/issues/1279)
- Audit trail events for webhook auth (deletion method) change
  [#1165](https://github.com/OpenFn/Lightning/issues/1165)

### Changed

- Sort project collaborators by first name
  [#1326](https://github.com/OpenFn/Lightning/issues/1326)
- Work orders will now be set in a "pending" state when retries are enqueued.
  [#1340](https://github.com/OpenFn/Lightning/issues/1340)
- Avoid printing 2FA codes by default
  [#1322](https://github.com/OpenFn/Lightning/issues/1322)

### Fixed

- Create new workflow button sizing regression
  [#1405](https://github.com/OpenFn/Lightning/issues/1405)
- Google credential creation and automatic closing of oAuth tab
  [#1109](https://github.com/OpenFn/Lightning/issues/1109)
- Exporting project breaks the navigation of the page
  [#1440](https://github.com/OpenFn/Lightning/issues/1440)

## [v0.10.2] - 2023-11-21

### Changed

- Added `max_frame_size` to the Cowboy websockets protocol options in an attempt
  to address [#1421](https://github.com/OpenFn/Lightning/issues/1421)

## [v0.10.1] - 2023-11-21

### Fixed

- Work Order ID was not displayed properly in history page
  [#1423](https://github.com/OpenFn/Lightning/issues/1423)

## [v0.10.0] - 2023-11-21

### 🚨 Breaking change warning! 🚨

This release will contain breaking changes as we've significantly improved both
the workflow building and execution systems.

#### Nodes and edges

Before, workflows were represented as a list of jobs and triggers. For greater
flexibility and control of complex workflows, we've moved towards a more robust
"nodes and edges" approach. Where jobs in a workflow (a node) can be connected
by edges.

Triggers still exist, but live "outside" the directed acyclic graph (DAG) and
are used to automatically create work orders and attempts.

We've provided migrations that bring `v0.9.3` workflows in line with the
`v0.10.0` requirements.

#### Scalable workers

Before, Lightning spawned child processes to execute attempts in sand-boxed
NodeVMs on the same server. This created inefficiencies and security
vulnerabilities. Now, the Lightning web server adds attempts to a queue and
multiple worker applications can pull from that queue to process work.

In dev mode, this all happens automatically and on one machine, but in most
high-availability production environments the workers will be on another server.

Attempts are now handled entirely by the workers, and they report back to
Lightning. Exit reasons, final attempt states, error types and error messages
are either entirely new or handled differently now, but we have provided
migration scripts that will work to bring _most_ `v0.9.3` runs, attempts, and
work orders up to `v0.10.0`, though the granularity of `v0.9.3` states and exits
will be less than `v0.10.0` and the final states are not guaranteed to be
accurate for workflows with multiple branches and leaf nodes with varying exit
reasons.

The migration scripts can be run with a single function call in SetupUtils from
a connect `iex` session:

```
Lightning.SetupUtils.approximate_state_for_attempts_and_workorders()
```

Note that (like lots of _other_ functionality in `SetupUtils`, calling this
function is a destructive action and you should only do it if you've backed up
your data and you know what you're doing.)

As always, we recommend backing up your data before migrating. (And thanks for
bearing with us as we move towards our first stable Lightning release.)

### Added

- Fix flaky job name input behavior on error
  [#1218](https://github.com/OpenFn/Lightning/issues/1218)
- Added a hover effect on copy and add button for adaptors examples
  [#1297](https://github.com/OpenFn/Lightning/issues/1297)
- Migration helper code to move from `v0.9.3` to `v0.10.0` added to SetupUtils
  [#1363](https://github.com/OpenFn/Lightning/issues/1363)
- Option to start with `RTM=false iex -S mix phx.server` for opting out of the
  dev-mode automatic runtime manager.
- Webhook Authentication Methods database and CRUD operations
  [#1152](https://github.com/OpenFn/Lightning/issues/1152)
- Creation and Edit of webhook webhook authentication methods UI
  [#1149](https://github.com/OpenFn/Lightning/issues/1149)
- Add webhook authentication methods overview methods in the canvas
  [#1153](https://github.com/OpenFn/Lightning/issues/1153)
- Add icon on the canvas for triggers that have authentication enabled
  [#1157](https://github.com/OpenFn/Lightning/issues/1157)
- Require password/2FA code before showing password and API Key for webhook auth
  methods [#1200](https://github.com/OpenFn/Lightning/issues/1200)
- Restrict live dashboard access to only superusers, enable DB information and
  OS information [#1170](https://github.com/OpenFn/Lightning/issues/1170) OS
  information [#1170](https://github.com/OpenFn/Lightning/issues/1170)
- Expose additional metrics to LiveDashboard
  [#1171](https://github.com/OpenFn/Lightning/issues/1171)
- Add plumbing to dump Lightning metrics during load testing
  [#1178](https://github.com/OpenFn/Lightning/issues/1178)
- Allow for heavier payloads during load testing
  [#1179](https://github.com/OpenFn/Lightning/issues/1179)
- Add dynamic delay to help mitigate flickering test
  [#1195](https://github.com/OpenFn/Lightning/issues/1195)
- Add a OpenTelemetry trace example
  [#1189](https://github.com/OpenFn/Lightning/issues/1189)
- Add plumbing to support the use of PromEx
  [#1199](https://github.com/OpenFn/Lightning/issues/1199)
- Add warning text to PromEx config
  [#1222](https://github.com/OpenFn/Lightning/issues/1222)
- Track and filter on webhook controller state in :telemetry metrics
  [#1192](https://github.com/OpenFn/Lightning/issues/1192)
- Secure PromEx metrics endpoint by default
  [#1223](https://github.com/OpenFn/Lightning/issues/1223)
- Partition `log_lines` table based on `attempt_id`
  [#1254](https://github.com/OpenFn/Lightning/issues/1254)
- Remove foreign key from `attempts` in preparation for partitioning
  `work_orders` [#1254](https://github.com/OpenFn/Lightning/issues/1254)
- Remove `Workflows.delete_workflow`. It is no longer in use and would require
  modification to not leave orphaned attempts given the removal of the foreign
  key from `attempts`. [#1254](https://github.com/OpenFn/Lightning/issues/1254)
- Show tooltip for cloned runs in history page
  [#1327](https://github.com/OpenFn/Lightning/issues/1327)
- Have user create workflow name before moving to the canvas
  [#1103](https://github.com/OpenFn/Lightning/issues/1103)
- Allow PromEx authorization to be disabled
  [#1483](https://github.com/OpenFn/Lightning/issues/1483)

### Changed

- Updated vulnerable JS libraries, `postcss` and `semver`
  [#1176](https://github.com/OpenFn/Lightning/issues/1176)
- Update "Delete" to "Delete Job" on Job panel and include javascript deletion
  confirmation [#1105](https://github.com/OpenFn/Lightning/issues/1105)
- Move "Enabled" property from "Jobs" to "Edges"
  [#895](https://github.com/OpenFn/Lightning/issues/895)
- Incorrect wording on the "Delete" tooltip
  [#1313](https://github.com/OpenFn/Lightning/issues/1313)

### Fixed

- Fixed janitor lost query calculation
  [#1400](https://github.com/OpenFn/Lightning/issues/1400)
- Adaptor icons load gracefully
  [#1140](https://github.com/OpenFn/Lightning/issues/1140)
- Selected dataclip gets lost when starting a manual work order from the
  inspector interface [#1283](https://github.com/OpenFn/Lightning/issues/1283)
- Ensure that the whole edge when selected is highlighted
  [#1160](https://github.com/OpenFn/Lightning/issues/1160)
- Fix "Reconfigure Github" button in Project Settings
  [#1386](https://github.com/OpenFn/Lightning/issues/1386)
- Make janitor also clean up runs inside an attempt
  [#1348](https://github.com/OpenFn/Lightning/issues/1348)
- Modify CompleteRun to return error changeset when run not found
  [#1393](https://github.com/OpenFn/Lightning/issues/1393)
- Drop invocation reasons from DB
  [#1412](https://github.com/OpenFn/Lightning/issues/1412)
- Fix inconsistency in ordering of child nodes in the workflow diagram
  [#1406](https://github.com/OpenFn/Lightning/issues/1406)

## [v0.9.3] - 2023-09-27

### Added

- Add ellipsis when adaptor name is longer than the container allows
  [#1095](https://github.com/OpenFn/Lightning/issues/1095)
- Webhook Authentication Methods database and CRUD operations
  [#1152](https://github.com/OpenFn/Lightning/issues/1152)

### Changed

- Prevent deletion of first job of a workflow
  [#1097](https://github.com/OpenFn/Lightning/issues/1097)

### Fixed

- Fix long name on workflow cards
  [#1102](https://github.com/OpenFn/Lightning/issues/1102)
- Fix highlighted Edge can get out of sync with selected Edge
  [#1099](https://github.com/OpenFn/Lightning/issues/1099)
- Creating a new user without a password fails and there is no user feedback
  [#731](https://github.com/OpenFn/Lightning/issues/731)
- Crash when setting up version control
  [#1112](https://github.com/OpenFn/Lightning/issues/1112)

## [v0.9.2] - 2023-09-20

### Added

- Add "esc" key binding to close job inspector modal
  [#1069](https://github.com/OpenFn/Lightning/issues/1069)

### Changed

- Save icons from the `adaptors` repo locally and load them in the job editor
  [#943](https://github.com/OpenFn/Lightning/issues/943)

## [v0.9.1] - 2023-09-19

### Changed

- Modified audit trail to handle lots of different kind of audit events
  [#271](https://github.com/OpenFn/Lightning/issues/271)/[#44](https://github.com/OpenFn/Lightning/issues/44)
- Fix randomly unresponsive job panel after job deletion
  [#1113](https://github.com/OpenFn/Lightning/issues/1113)

## [v0.9.0] - 2023-09-15

### Added

- Add favicons [#1079](https://github.com/OpenFn/Lightning/issues/1079)
- Validate job name in placeholder job node
  [#1021](https://github.com/OpenFn/Lightning/issues/1021)
- Bring credential delete in line with new GDPR interpretation
  [#802](https://github.com/OpenFn/Lightning/issues/802)
- Make job names unique per workflow
  [#1053](https://github.com/OpenFn/Lightning/issues/1053)

### Changed

- Enhanced the job editor/inspector interface
  [#1025](https://github.com/OpenFn/Lightning/issues/1025)

### Fixed

- Finished run never appears in inspector when it fails
  [#1084](https://github.com/OpenFn/Lightning/issues/1084)
- Cannot delete some credentials via web UI
  [#1072](https://github.com/OpenFn/Lightning/issues/1072)
- Stopped the History table from jumping when re-running a job
  [#1100](https://github.com/OpenFn/Lightning/issues/1100)
- Fixed the "+" button when adding a job to a workflow
  [#1093](https://github.com/OpenFn/Lightning/issues/1093)

## [v0.8.3] - 2023-09-05

### Added

- Render error when workflow diagram node is invalid
  [#956](https://github.com/OpenFn/Lightning/issues/956)

### Changed

- Restyle history table [#1029](https://github.com/OpenFn/Lightning/issues/1029)
- Moved Filter and Search controls to the top of the history page
  [#1027](https://github.com/OpenFn/Lightning/issues/1027)

### Fixed

- Output incorrectly shows "this run failed" when the run hasn't yet finished
  [#1048](https://github.com/OpenFn/Lightning/issues/1048)
- Wrong label for workflow card timestamp
  [#1022](https://github.com/OpenFn/Lightning/issues/1022)

## [v0.8.2] - 2023-08-31

### Fixed

- Lack of differentiation between top of job editor modal and top menu was
  disorienting. Added shadow.

## [v0.8.1] - 2023-08-31

### Changed

- Moved Save and Run button to bottom of the Job edit modal
  [#1026](https://github.com/OpenFn/Lightning/issues/1026)
- Allow a manual work order to save the workflow before creating the work order
  [#959](https://github.com/OpenFn/Lightning/issues/959)

## [v0.8.0] - 2023-08-31

### Added

- Introduces Github sync feature, users can now setup our github app on their
  instance and sync projects using our latest portability spec
  [#970](https://github.com/OpenFn/Lightning/issues/970)
- Support Backup Codes for Multi-Factor Authentication
  [937](https://github.com/OpenFn/Lightning/issues/937)
- Log a warning in the console when the Editor/docs component is given latest
  [#958](https://github.com/OpenFn/Lightning/issues/958)
- Improve feedback when a Workflow name is invalid
  [#961](https://github.com/OpenFn/Lightning/issues/961)
- Show that the jobs' body is invalid
  [#957](https://github.com/OpenFn/Lightning/issues/957)
- Reimplement skipped CredentialLive tests
  [#962](https://github.com/OpenFn/Lightning/issues/962)
- Reimplement skipped WorkflowLive.IndexTest test
  [#964](https://github.com/OpenFn/Lightning/issues/964)
- Show GitHub installation ID and repo link to help setup/debugging for version
  control [1059](https://github.com/OpenFn/Lightning/issues/1059)

### Fixed

- Fixed issue where job names were being incorrectly hyphenated during
  project.yaml export [#1050](https://github.com/OpenFn/Lightning/issues/1050)
- Allows the demo script to set a project id during creation to help with cli
  deploy/pull/Github integration testing.
- Fixed demo project_repo_connection failing after nightly demo resets
  [1058](https://github.com/OpenFn/Lightning/issues/1058)
- Fixed an issue where the monaco suggestion tooltip was offset from the main
  editor [1030](https://github.com/OpenFn/Lightning/issues/1030)

## [v0.7.3] - 2023-08-15

### Changed

- Version control in project settings is now named Export your project
  [#1015](https://github.com/OpenFn/Lightning/issues/1015)

### Fixed

- Tooltip for credential select in Job Edit form is cut off
  [#972](https://github.com/OpenFn/Lightning/issues/972)
- Dataclip type and state assembly notice for creating new dataclip dropped
  during refactor [#975](https://github.com/OpenFn/Lightning/issues/975)

## [v0.7.2] - 2023-08-10

### Changed

- NodeJs security patch [1009](https://github.com/OpenFn/Lightning/pull/1009)

### Fixed

## [v0.7.1] - 2023-08-04

### Fixed

- Fixed flickery icons on new workflow job creation.

## [v0.7.0] - 2023-08-04

### Added

- Project owners can require MFA for their users
  [892](https://github.com/OpenFn/Lightning/issues/892)

### Changed

- Moved to Elixir 1.15 and Erlang 26.0.2 to sort our an annoying ElixirLS issue
  that was slowing down our engineers.
- Update Debian base to use bookworm (Debian 12) for our Docker images
- Change new credential modal to take up less space on the screen
  [#931](https://github.com/OpenFn/Lightning/issues/931)
- Placeholder nodes are now purely handled client-side

### Fixed

- Fix issue creating a new credential from the Job editor where the new
  credential was not being set on the job.
  [#951](https://github.com/OpenFn/Lightning/issues/951)
- Fix issue where checking a credential type radio button shows as unchecked on
  first click. [#976](https://github.com/OpenFn/Lightning/issues/976)
- Return the pre-filled workflow names
  [#971](https://github.com/OpenFn/Lightning/issues/971)
- Fix version reporting and external reset_demo() call via
  Application.spec()[#1010](https://github.com/OpenFn/Lightning/issues/1010)
- Fixed issue where entering a placeholder name through the form would result an
  in unsaveable workflow
  [#1001](https://github.com/OpenFn/Lightning/issues/1001)
- Ensure the DownloadController checks for authentication and authorisation.

## [v0.7.0-pre5] - 2023-07-28

### Changed

- Unless otherwise specified, only show work orders with activity in last 14
  days [#968](https://github.com/OpenFn/Lightning/issues/968)

## [v0.7.0-pre4] - 2023-07-27

### Changed

- Don't add cast fragments if the search_term is nil
  [#968](https://github.com/OpenFn/Lightning/issues/968)

## [v0.7.0-pre3] - 2023-07-26

### Fixed

- Fixed an issue with newly created edges that prevented downstream jobs
  [977](https://github.com/OpenFn/Lightning/issues/977)

## [v0.7.0-pre2] - 2023-07-26

Note that this is a pre-release with a couple of known bugs that are tracked in
the Nodes and Edges [epic](https://github.com/OpenFn/Lightning/issues/793).

### Added

- Added ability for a user to enable MFA on their account; using 2FA apps like
  Authy, Google Authenticator etc
  [#890](https://github.com/OpenFn/Lightning/issues/890)
- Write/run sql script to convert triggers
  [#875](https://github.com/OpenFn/Lightning/issues/875)
- Export projects as `.yaml` via UI
  [#249](https://github.com/OpenFn/Lightning/issues/249)

### Changed

- In `v0.7.0` we change the underlying workflow building and execution
  infrastructure to align with a standard "nodes and edges" design for directed
  acyclic graphs (DAGs). Make sure to run the migrations!
  [793](https://github.com/OpenFn/Lightning/issues/793)

### Fixed

- Propagate url pushState/changes to Workflow Diagram selection
  [#944](https://github.com/OpenFn/Lightning/issues/944)
- Fix issue when deleting nodes from the workflow editor
  [#830](https://github.com/OpenFn/Lightning/issues/830)
- Fix issue when clicking a trigger on a new/unsaved workflow
  [#954](https://github.com/OpenFn/Lightning/issues/954)

## [0.6.7] - 2023-07-13

### Added

- Add feature to bulk rerun work orders from a specific step in their workflow;
  e.g., "rerun these 50 work orders, starting each at step 4."
  [#906](https://github.com/OpenFn/Lightning/pull/906)

### Fixed

- Oban exception: "value too long" when log lines are longer than 255 chars
  [#929](https://github.com/OpenFn/Lightning/issues/929)

## [0.6.6] - 2023-06-30

### Added

- Add public API token to the demo site setup script
- Check and renew OAuth credentials when running a job
  [#646](https://github.com/OpenFn/Lightning/issues/646)

### Fixed

- Remove google sheets from adaptors list until supporting oauth flow
  [#792](https://github.com/OpenFn/Lightning/issues/792)
- Remove duplicate google sheets adaptor display on credential type picklist
  [#663](https://github.com/OpenFn/Lightning/issues/663)
- Fix demo setup script for calling from outside the app on Kubernetes
  deployments [#917](https://github.com/OpenFn/Lightning/issues/917)

## [0.6.5] - 2023-06-22

### Added

- Ability to rerun work orders from start by selecting one of more of them from
  the History page and clicking the "Rerun" button.
  [#659](https://github.com/OpenFn/Lightning/issues/659)

### Fixed

- Example runs for demo incorrect
  [#856](https://github.com/OpenFn/Lightning/issues/856)

## [0.6.3] - 2023-06-15

### Fixed

- Prevent saving null log lines to the database, fix issue with run display
  [#866](https://github.com/OpenFn/Lightning/issues/866)

## [0.6.2] - 2023-06-09

### Fixed

- Fixed viewer permissions for delete workflow

- Fixed bug with workflow cards
  [#859](https://github.com/OpenFn/Lightning/issues/859)

## [0.6.1] - 2023-06-08

### Fixed

- Fixed bug with run logs [#864](https://github.com/OpenFn/Lightning/issues/864)

- Correctly stagger demo runs to maintain order
  [#856](https://github.com/OpenFn/Lightning/issues/856)
- Remove `Timex` use from `SetupUtils` in favor of `DateTime` to fix issue when
  calling it in escript.

## [0.6.0]- 2023-04-12

### Added

- Create sample runs when generating sample workflow
  [#821](https://github.com/OpenFn/Lightning/issues/821)
- Added a provisioning api for creating and updating projects and their
  workflows See: [PROVISIONING.md](./PROVISIONING.md)
  [#641](https://github.com/OpenFn/Lightning/issues/641)
- Add ability for a `superuser` to schedule deletion, cancel deletion, and
  delete projects [#757](https://github.com/OpenFn/Lightning/issues/757)
- Add ability for a `project owner` to schedule deletion, cancel deletion, and
  delete projects [#746](https://github.com/OpenFn/Lightning/issues/746)

### Changed

- Ability to store run log lines as rows in a separate table
  [#514](https://github.com/OpenFn/Lightning/issues/514)

### Fixed

- Incorrect project digest queries
  [#768](https://github.com/OpenFn/Lightning/issues/768)]
- Fix issue when purging deleted users
  [#747](https://github.com/OpenFn/Lightning/issues/747)
- Generate a random name for Workflows when creating one via the UI.
  [#828](https://github.com/OpenFn/Lightning/issues/828)
- Handle error when deleting a job with runs.
  [#814](https://github.com/OpenFn/Lightning/issues/814)

## [0.5.2]

### Added

- Add `workflow_edges` table in preparation for new workflow editor
  implementation [#794](https://github.com/OpenFn/Lightning/issues/794)
- Stamped `credential_id` on run directly for easier auditing of the history
  interface. Admins can now see which credential was used to run a run.
  [#800](https://github.com/OpenFn/Lightning/issues/800)
- Better errors when using magic functions: "no magic yet" and "check
  credential" [#812](https://github.com/OpenFn/Lightning/issues/812)

### Changed

- The `delete-project` function now delete all associated activities
  [#759](https://github.com/OpenFn/Lightning/issues/759)

### Fixed

## [0.5.1] - 2023-04-12

### Added

- Added ability to create and revoke personal API tokens
  [#147](https://github.com/OpenFn/Lightning/issues/147)
- Add `last-used at` to API tokens
  [#722](https://github.com/OpenFn/Lightning/issues/722)
- Improved "save" for job builder; users can now press `Ctrl + S` or `⌘ + S` to
  save new or updated jobs job panel will _not_ close. (Click elsewhere in the
  canvas or click the "Close" button to close.)
  [#568](https://github.com/OpenFn/Lightning/issues/568)
- Add filtered search params to the history page URL
  [#660](https://github.com/OpenFn/Lightning/issues/660)

### Changed

- The secret scrubber now ignores booleans
  [690](https://github.com/OpenFn/Lightning/issues/690)

### Fixed

- The secret scrubber now properly handles integer secrets from credentials
  [690](https://github.com/OpenFn/Lightning/issues/690)
- Updated describe-package dependency, fixing sparkles in adaptor-docs
  [657](https://github.com/OpenFn/Lightning/issues/657)
- Clicks on the workflow canvas were not lining up with the nodes users clicked
  on; they are now [733](https://github.com/OpenFn/Lightning/issues/733)
- Job panel behaves better when collapsed
  [774](https://github.com/OpenFn/Lightning/issues/774)

## [0.5.0] - 2023-04-03

### Added

- Magic functions that fetch real metadata from connected systems via
  `credentials` and suggest completions in the job builder (e.g., pressing
  `control-space` when setting the `orgUnit` attribute for a DHIS2 create
  operation will pull the _actual_ list of orgUnits with human readable labels
  and fill in their orgUnit codes upon
  enter.)[670](https://github.com/OpenFn/Lightning/issues/670)
- A "metadata explorer" to browse actual system metadata for connected
  instances. [658](https://github.com/OpenFn/Lightning/issues/658)
- Resizable job builder panel for the main canvas/workflow view.
  [681](https://github.com/OpenFn/Lightning/issues/681)

### Changed

- Display timezone for cron schedule—it is always UTC.
  [#716](https://github.com/OpenFn/Lightning/issues/716)
- Instance administrators can now configure the interval between when a project
  owner or user requests deletion and when these records are purged from the
  database. It defaults to 7, but by providing a `PURGE_DELETED_AFTER_DAYS`
  environment variable the grace period can be altered. Note that setting this
  variable to `0` will make automatic purging _never_ occur but will still make
  "deleted" projects and users unavailable. This has been requested by certain
  organizations that must retain audit logs in a Lightning instance.
  [758](https://github.com/OpenFn/Lightning/issues/758)

### Fixed

- Locked CLI version to `@openfn/cli@0.0.35`.
  [#761](https://github.com/OpenFn/Lightning/issues/761)

## [0.4.8] - 2023-03-29

### Added

- Added a test harness for monitoring critical parts of the app using Telemetry
  [#654](https://github.com/OpenFn/Lightning/issues/654)

### Changed

- Set log level to `info` for runs. Most of the `debug` logging is useful for
  the CLI, but not for Lightning. In the future the log level will be
  configurable at instance > project > job level by the `superuser` and any
  project `admin`.
- Renamed license file so that automagic github icon is less confusing

### Fixed

- Broken links in failure alert email
  [#732](https://github.com/OpenFn/Lightning/issues/732)
- Registration Submission on app.openfn.org shows internal server error in
  browser [#686](https://github.com/OpenFn/Lightning/issues/686)
- Run the correct runtime install mix task in `Dockerfile-dev`
  [#541](https://github.com/OpenFn/Lightning/issues/541)
- Users not disabled when scheduled for deletion
  [#719](https://github.com/OpenFn/Lightning/issues/719)

## [0.4.6] - 2023-03-23

### Added

- Implement roles and permissions across entire app
  [#645](https://github.com/OpenFn/Lightning/issues/645)
- Fix webhook URL
  (`https://<<HOST_URL>>/i/cae544ab-03dc-4ccc-a09c-fb4edb255d7a`) for the
  OpenHIE demo workflow [448](https://github.com/OpenFn/Lightning/issues/448)
- Phoenix Storybook for improved component development
- Load test for webhook endpoint performance
  [#645](https://github.com/OpenFn/Lightning/issues/634)
- Notify user via email when they're added to a project
  [#306](https://github.com/OpenFn/Lightning/issues/306)
- Added notify user via email when their account is created
  [#307](https://github.com/OpenFn/Lightning/issues/307)

### Changed

- Improved errors when decoding encryption keys for use with Cloak.
  [#684](https://github.com/OpenFn/Lightning/issues/684)
- Allow users to run ANY job with a custom input.
  [#629](https://github.com/OpenFn/Lightning/issues/629)

### Fixed

- Ensure JSON schema form inputs are in the same order as they are written in
  the schema [#685](https://github.com/OpenFn/Lightning/issues/685)

## [0.4.4] - 2023-03-10

### Added

- Users can receive a digest email reporting on a specified project.
  [#638](https://github.com/OpenFn/Lightning/issues/638)
  [#585](https://github.com/OpenFn/Lightning/issues/585)

## [0.4.3] - 2023-03-06

### Added

- Tooltips on Job Builder panel
  [#650](https://github.com/OpenFn/Lightning/issues/650)

### Changed

- Upgraded to Phoenix 1.7 (3945856)

### Fixed

- Issue with FailureAlerter configuration missing in `prod` mode.

## [0.4.2] - 2023-02-24

### Added

- A user can change their own email
  [#247](https://github.com/OpenFn/Lightning/issues/247)
- Added a `SCHEMAS_PATH` environment variable to override the default folder
  location for credential schemas
  [#604](https://github.com/OpenFn/Lightning/issues/604)
- Added the ability to configure Google Sheets credentials
  [#536](https://github.com/OpenFn/Lightning/issues/536)
- Function to import a project
  [#574](https://github.com/OpenFn/Lightning/issues/574)

### Changed

- Users cannot register if they have not selected the terms and conditions
  [#531](https://github.com/OpenFn/Lightning/issues/531)

### Fixed

- Jobs panel slow for first open after restart
  [#567](https://github.com/OpenFn/Lightning/issues/567)

## [0.4.0] - 2023-02-08

### Added

- Added a Delete job button in Inspector
- Filter workflow runs by text/value in run logs or input body
- Drop "configuration" key from Run output dataclips after completion
- Ability to 'rerun' a run from the Run list
- Attempts and Runs update themselves in the Runs list
- Configure a project and workflow for a new registering user
- Run a job with a custom input
- Added plausible analytics
- Allow user to click on Webhook Trigger Node to copy webhook URL on workflow
  diagram
- Allow any user to delete a credential that they own
- Create any credential through a form except for OAuth
- Refit all diagram nodes on browser and container resize
- Enable distributed Erlang, allowing any number of redundant Lightning nodes to
  communicate with each other.
- Users can set up realtime alerts for a project

### Changed

- Better code-assist and intelliense in the Job Editor
- Updated @openfn/workflow-diagram to 0.4.0
- Make plus button part of job nodes in Workflow Diagram
- Updated @openfn/adaptor-docs to 0.0.5
- Updated @openfn/describe-package to 0.0.10
- Create an follow a manual Run from the Job Inspector
- View all workflows in a project on the workflows index page
- Move @openfn/workflow-diagram into the application, the NPM module is now
  deprecated.
- Remove workflow name from first node
- Move the used parts of `@openfn/engine` into the application.
- [BREAKING CHANGE] Ported `mix openfn.install.runtime` into application, use
  `mix lightning.install_runtime`.
- [BREAKING CHANGE] Introduced `@openfn/cli` as the new runtime for Jobs
- Rename a workflow through the page heading
- Hide the dataclips tab for beta
- Make adaptor default to common@latest
- Remove jobs list page
- Better error handling in the docs panel
- Disable credential ownership transfer in dev and prod environments
- Add project settings page
- Change Work Order filters to apply to the aggregate state of the work order
  and not the run directly
- Enable jobs by default
- Set log level to info
- Add Beta checkbox to register page
- User roles and permissions

### Fixed

- Don't consider disabled jobs when calculating subsequent runs
- Fixed overflow on Job Editor Tooltips
- Fixed auto-scroll when adding a new snippet in the Job Editor
- Fixed common operation typings in Job Editor

## [0.3.1] - 2022-11-22

### Fixed

- Fixed bug that tried to execute HTML scripts in dataclips
- Fixed bug that prevented work orders from displaying in the order of their
  last run, descending.
- Remove alerts after set timeout or close

## [0.3.0] - 2022-11-21

### Added

- Add seed data for demo site
- Create adaptor credentials through a form
- Configure cron expressions through a form
- View runs grouped by work orders and attempts
- Run an existing Job with any dataclip uuid from the Job form

### Changed

- Redirect users to projects list page when they click on Admin Settings menu
- Move job, project, input and output Dataclips to Run table
- Reverse the relationship between Jobs and Triggers. Triggers now can exist on
  their own; setting the stage for branching and merging workflows
- Updated Elixir and frontend dependencies
- [BREAKING CHANGE] Pipeline now uses Work Orders, previous data is not
  compatible.
- Runs, Dataclips and Attempts now all correctly use `usec` resolution
  timestamps.
- Upgraded LiveView to 0.18.0
- Upgraded Elixir to 1.14.1 and OTP 25
- Workflow Job editor now behaves like a panel
- Split JobLive.InspectorFormComponent into different plug-able subcomponents
- Ensure new jobs with cron triggers receive a default frequency
- Webhooks are now referenced by the trigger id instead of job id.
- Filter runs by status
- Filter runs by workflow
- Filter runs by date
- View a job run from the runs history
- View latest matching inputs to run a job with

## [0.2.0] - 2022-09-12

### Changed

- [BREAKING CHANGE] Add `Workflow` model, Jobs now belong to a Workflow This is
  a breaking change to the schema.
- Use Node.js 18, soon to be in LTS.
- Visualize success/fail triggers in workflow diagram.
- Move WorkflowDiagram related actions from DashboardLive into WorkflowLive
- Move WorkflowDiagram component into liveview, so that we can subscribe to
  channels (i.e. updating of the diagram when someone changes something).
- Integrate `@openfn/workflow-diagram@0.0.8` and use the new Store interface for
  updating it.
- Remove `component_mounted` event from WorkflowDiagram hook, using a
  MutationObserver and a Base64 encoded JSON payload.
- Fixed an issue where the compiler component would try and load a 'nothing
  adaptor', added a condition to check an adaptor is actually selected.
- Removed previous Workflow CTE queries, replaced by the introduction of the
  Workflow model, see
  (https://github.com/OpenFn/Lightning/blob/53da6883483e7d8d078783f348da327d1dd72d20/lib/lightning/workflows.ex#L111-L119).

## [0.1.13] - 2022-08-29

### Added

- Allow administrators to configure OIDC providers for authentication (note that
  this is just for authenticating, not yet for creating new accounts via OIDC)
- Add Monaco editor to the step/job panel
- Allow users to delete their own accounts. Schedule their user and credentials
  data for deletion when they do.
- Allow superusers to delete a user account. Schedule the user's credentials and
  user data for deletion when they do.
- If a user is scheduled for deletion, disable their account and prevent them
  from logging in.
- The 'User profile' and 'Credentials' page now have a sidebar menu

### Changed

- Project users now have one of the following roles: viewer, editor, admin,
  owner
- Users only have the following roles: user, superuser

## [0.1.12] - 2022-08-15

### Added

- Transfer credential ownership to another user.
- Create credentials via a form interface\*
- Show "projects with access" in credentials list view.
- Show job in runs list and run view.
- Added roles and permissions to workflows and history page
  [#645](https://github.com/OpenFn/Lightning/issues/645)

\*The form is defined by a JSON schema provided by an adaptor, in most cases:
e.g., `language-dhis2` provides a single schema which defines the required
attributes for `state.configuration`, while `language-common` provides multiple
credential schemas like "oauth" or "basic auth" which define attributes for
`state.configuration` and which might be used by lots of different jobs.)

### Fixed

- User menu (top right) appears on top of all other components.
- User profile screen integrated with the rest of the liveview app.

## [0.1.11] - 2022-08-05

### Fixed

- Fixed logging in Runner when `:debug` log level used; note that this caused
  crashes in Oban

## [0.1.10] - 2022-08-05

### Added

- Credential auditing
- Build/version information display for easier debugging

### Fixed

- Fixed a bug that enqueued cron-triggered jobs even when they were disabled

## [0.1.9] - 2022-07-27

### Added

- Navigate to user profile or credentials page and log out through the user icon
  dropdown
- Create and edit dataclips
- Add a production tag to credentials
- View a dropdown of operations and their description for the language-common
  `v2.0.0-rc2` adaptor (this pattern to be rolled out across adaptors)

### Changed

- Navigate between projects through a project picker on the navbar

### Fixed

- Run Lightning with docker

### Security

- Sensitive credential values are scrubbed from run logs
- All credentials are encrypted at REST

## [0.1.7] - 2022-06-24

### Added

- Run a job with a cron trigger
- Queue jobs via Oban/Postgres
- Edit jobs via the workflow canvas

## [0.1.6] - 2022-06-07

### Added

- Register, log in and log out of an account
- Allow superusers and admin users to create projects
- Allow admin users to create or disable a user’s account
- Allow superusers for local deployments to create users and give them access to
  project spaces

- Create and edit a job with a webhook, flow/fail or cron trigger
- Create and edit credentials for a job
- Copy a job's webhook URL
- View all workflows in a project visually
- Deploy lightning locally with Docker

- Enable a job to automatically process incoming requests
- Run a job with a webhook or flow/fail trigger
- View job runs along with their logs, exit code, start and end time
- View data clips that have initiated job runs (http requests for webhooks, run
  results)<|MERGE_RESOLUTION|>--- conflicted
+++ resolved
@@ -21,11 +21,9 @@
 
 ### Fixed
 
-<<<<<<< HEAD
 - Fix jumpy combobox for scope switcher
   [#2469](https://github.com/OpenFn/lightning/issues/2469)
   
-=======
 ## [v2.9.3] - 2024-09-11
 
 ### Added
@@ -43,7 +41,6 @@
 - Updated PromEx configuration to align with custom Oban naming.
   [#2488](https://github.com/OpenFn/lightning/issues/2488)
 
->>>>>>> cd3a2a75
 ## [v2.9.2] - 2024-09-09
 
 ### Changed
@@ -58,9 +55,6 @@
 - Provisioner creates invalid snapshots when doing CLI deploy
   [#2461](https://github.com/OpenFn/lightning/issues/2461)
   [#2460](https://github.com/OpenFn/lightning/issues/2460)
-<<<<<<< HEAD
-  
-=======
 
   > This is a fix for future Workflow updates that are deployed by the CLI and
   > Github integrations. Unfortunately, there is a high likelihood that your
@@ -87,7 +81,6 @@
   > end)
   > ```
 
->>>>>>> cd3a2a75
 ## [v2.9.0] - 2024-09-06
 
 ### Added

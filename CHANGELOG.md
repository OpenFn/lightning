# Changelog

All notable changes to this project will be documented in this file.

- `Added` for new features.
- `Changed` for changes in existing functionality.
- `Deprecated` for soon-to-be removed features.
- `Removed` for now removed features.
- `Fixed` for any bug fixes.
- `Security` in case of vulnerabilities.

The format is based on [Keep a Changelog](https://keepachangelog.com/en/1.0.0/),
and this project adheres to
[Semantic Versioning](https://semver.org/spec/v2.0.0.html).

## [Unreleased]

### Added

<<<<<<< HEAD
- Sorting & filtering superuser interfaces for Projects, Project, and Users
  [#3354](https://github.com/OpenFn/lightning/pull/3354)
=======
- New buttons to run a workflow directly from the canvas, both from the start of
  the workflow [#3290](https://github.com/OpenFn/lightning/issues/3290) and from
  an individual step [#3294](https://github.com/OpenFn/lightning/issues/3294)
>>>>>>> 67abc699

### Changed

- Dont send oauth token expiry errors to Sentry
  [#3334](https://github.com/OpenFn/lightning/issues/3334)
- Improve error message when credential fails during runs
  [#3332](https://github.com/OpenFn/lightning/issues/3332)

### Fixed

- Cannot send message in old ai chat sessions
  [#3347](https://github.com/OpenFn/lightning/issues/3347)
- Fixes brief flash of previously viewed diagram when switching workflows
  [#3352](https://github.com/OpenFn/lightning/pull/3352)
- Fixes import of workflow YML for a manual laid out workflow.
  [#3360](https://github.com/OpenFn/lightning/pull/3360)

## [2.13.3] 2025-06-26

## [2.13.3-pre1] 2025-06-26

### Fixed

- ⚠️️ **Security patch for cases when a single user creates multiple Oauth
  credentials for the same Oauth client.** This fix prevents credential token
  sharing for users with _multiple_ Oauth credentials linked to a single OpenFn
  username, a single Oauth Client, and the _same_ set of scopes. Previously,
  these credentials would be considered the unique (`user_id`, `client_id`,
  `scopes`) and only the _last_ issued token would be persisted. This fix binds
  oauth_tokens to credentials 1:1 and provides a number of enhancements for
  debugging and reauthorizing Oauth credentials.
  [#3326](https://github.com/OpenFn/lightning/issues/3326)

## [2.13.3-pre]

### Added

- Give users the option to attach job code and logs to AI Assistant
  [#2935](https://github.com/OpenFn/lightning/issues/2935)
- Allow users to edit position of nodes in the workflow
  [#3123](https://github.com/OpenFn/lightning/issues/3123)
- Minimap for easier workflow navigation
  [#3125](https://github.com/OpenFn/lightning/issues/3125)
- Added icons to control layout in the workflow
  [PR #3242](https://github.com/OpenFn/lightning/pull/3242)

### Changed

- Update React Flow to version 12
  [PR #3242](https://github.com/OpenFn/lightning/pull/3242)
- Create nodes and edges with the same button in the workflow
  [#2175](https://github.com/OpenFn/lightning/issues/2175)

### Fixed

- AI Assistant fails to send job context in subsequent messages
  [#3329](https://github.com/OpenFn/lightning/issues/3329)
- Fix snapshot cleanup incorrectly deleting runs via cascade deletion
  [#3313](https://github.com/OpenFn/lightning/issues/3313)
- `Lightning.Demo.reset_demo()` was broken by an ordering issue between
  Credentials and Oauth tokens.

## [v2.13.2] - 2025-06-18

⚠️️ Please note that **this version fixes an issue that caused premature run
history deletion** when snapshots were cleaned. Certain additional runs related
to pre-existing work orders were being deleted before their retention period.
This bug was introduced in version `v2.12.3-pre` on May 29th. If you're tracking
`latest` you'd see this bug come out in `v2.13.0` on June 4th.

## [v2.13.2-pre] - 2025-06-18

### Added

- Show who started each run
  [#3309](https://github.com/OpenFn/lightning/issues/3309)

### Changed

### Fixed

- Stop cleanup of snapshots (was causing data loss)
- The application env `queue_result_retention_period` was previously pulling
  from a wrongly named `QUEUE_RESULT_RETENTION_PERIOD_SECONDS`; the calculation
  is actually done in minutes; we now set this env from
  `QUEUE_RESULT_RETENTION_PERIOD_MINUTES`
  [#3316](https://github.com/OpenFn/lightning/issues/3316)

## [v2.13.1] - 2025-06-12

## [v2.13.1-pre] - 2025-06-11

### Changed

- Report AI Assistant errors to Sentry
  [#3010](https://github.com/OpenFn/lightning/issues/3010)
- Do not validate edge js condition expression
  [#3028](https://github.com/OpenFn/lightning/issues/3028)

### Fixed

- Allow scrolling in the template grid
  [#3284](https://github.com/OpenFn/lightning/issues/3284)
- Search input in run history is cleared when you click on the filter buttons
  [#1951](https://github.com/OpenFn/lightning/issues/1951)
- Fix Inspector Input panel not showing current run's dataclip for older
  workflow runs [#3288](https://github.com/OpenFn/lightning/issues/3288)

## [v2.13.0] - 2025-06-04

## [v2.13.0-pre2] - 2025-06-04

### Fixed

- Only show credentials owned by current user in `/credentials` (not those
  shared with them also) [3273](https://github.com/OpenFn/lightning/issues/3273)
- Fix texts not getting wrapped in modals that are inside table rows
  [3274](https://github.com/OpenFn/lightning/issues/3274)

## [v2.13.0-pre1] - 2025-06-03

### Changed

- Removed heavy Arcade videos, replaced with time-aware, friendly greeting.
  [#3267](https://github.com/OpenFn/lightning/issues/3267)

### Fixed

- Don't display hidden secondary buttons
  [#3265](https://github.com/OpenFn/lightning/issues/3265)

## [v2.13.0-pre] - 2025-06-02

### Added

- Set timeout for Apollo client requests.
  [#3009](https://github.com/OpenFn/lightning/issues/3009)
- Generate workflows using AI
  [#3174](https://github.com/OpenFn/lightning/issues/3174)
- Enhance workflows templates UI
  [#3175](https://github.com/OpenFn/lightning/issues/3175)

### Changed

- Standardize sub-tabs (tabs inside tabs on Inspector)
  [#3261](https://github.com/OpenFn/lightning/pull/3261)
- No longer blocking the "Create new workflow" button based on _active_ workflow
  limits [#3251](https://github.com/OpenFn/lightning/pull/3251)

### Fixed

- Fix magic metadata [#3134](https://github.com/OpenFn/lightning/issues/3134)
- Padding Changes on Project Setup Page
  [#3257](https://github.com/OpenFn/lightning/issues/3257)

## [v2.12.3-pre] - 2025-05-29

### Added

- Added a custom metric to track projects that could benefit from additional
  worker pods. [#3189](https://github.com/OpenFn/lightning/issues/3189)
- Add a test metric that can be used to test external infrastructure (e.g.
  alerting) in a deployed Lightning instance.
  [#3229](https://github.com/OpenFn/lightning/issues/3229)
- Broadcast work-available to worker when runs are enqueued
  [#2934](https://github.com/OpenFn/lightning/issues/2934)

### Changed

- Update Elixir to 1.18.3 [#2748](https://github.com/OpenFn/lightning/pull/2748)
- Standardized table components across the application
  [#2905](https://github.com/OpenFn/lightning/issues/2905)
- Standardize buttons [#3093](https://github.com/OpenFn/lightning/issues/3093)
- Make the chunk size for deleting expired activty configurable via ENV
  [#3181](https://github.com/OpenFn/lightning/pull/3181)
- Reduce the cardinality of `lightning_run_lost_count`.
  [#3226](https://github.com/OpenFn/lightning/issues/3226)
- Improve manual run component
  [#3089](https://github.com/OpenFn/lightning/issues/3089)

### Fixed

- Delay purge user having project file(s)
  [#2919](https://github.com/OpenFn/lightning/issues/2919)
- Display all github repositories even if they're more than 30
  [#3206](https://github.com/OpenFn/lightning/issues/3206)
- Github repo names getting truncated
  [#3037](https://github.com/OpenFn/lightning/issues/3037)

## [v2.12.2] - 2025-05-01

### Changed

- Tweak language on webhook auth method modal and list action
  [#3166](https://github.com/OpenFn/lightning/pull/3166)
- Re-order nightly cron jobs to reduce acute stress on db
  [#3179](https://github.com/OpenFn/lightning/pull/3179)

### Fixed

- Fix save and sync not working in the workflow editor
  [#3177](https://github.com/OpenFn/lightning/issues/3177)

## [v2.12.1] - 2025-04-29

### Changed

- Sort logs in failure notification emails by timestamp, ascending
  [#2347](https://github.com/OpenFn/lightning/issues/2347)
- Rename webhook auth method button and title
  [#3165](https://github.com/OpenFn/lightning/issues/3165)

### Fixed

- Importer not updating canvas properly
  [#3156](https://github.com/OpenFn/lightning/issues/3156)
- Template name overwritten by workflow name when updating an existing template
  [#3157](https://github.com/OpenFn/lightning/issues/3157)
- Route not found after pressing Enter to create a workflow
  [#3142](https://github.com/OpenFn/lightning/issues/3142)
- Make Collections delete_all idempotent
  [#3143](https://github.com/OpenFn/lightning/issues/3143)
- Blank modal showing when you click to show webhook auth method password
  [#3154](https://github.com/OpenFn/lightning/issues/3154)

## [v2.12.0] - 2025-04-25

### Added

- Create workflows from base templates
  [#3018](https://github.com/OpenFn/lightning/issues/3018),
  [#3031](https://github.com/OpenFn/lightning/issues/3031)
  [#3080](https://github.com/OpenFn/lightning/issues/3080)
- Custom metrics to track lost runs
  [#3070](https://github.com/OpenFn/lightning/issues/3070)
- AI Assistant: add metadata column to chat sessions
  [#3054](https://github.com/OpenFn/lightning/issues/3054)
- Added a message to explain to the user why they're waiting for a run
  [#3131](https://github.com/OpenFn/lightning/issues/3131)
- Allow users to create workflows from base templates
  [#3110](https://github.com/OpenFn/lightning/issues/3110)
- Simplified adding credentials to projects
  [#3034](https://github.com/OpenFn/lightning/issues/3034)
- Enabled displaying full workflow name when hovering workflow name in the
  workflows list page [#2894](https://github.com/OpenFn/lightning/issues/2894)
- Enabled clickable rows in the workflows list page
  [#3047](https://github.com/OpenFn/lightning/issues/3047)
- Added sorting & filtering workflows
  [#3046](https://github.com/OpenFn/lightning/issues/3046)
- Add helper function to create latest snapshot
  [#3099](https://github.com/OpenFn/lightning/issues/3099)
- Restart the credential setup from selecting the credential type
  [#2284](https://github.com/OpenFn/lightning/issues/2284)
- Enable Support User and adds audit trail for MFA.
  [#3072](https://github.com/OpenFn/lightning/issues/3072)
- Allow users to view and copy their workflow as a code
  [#3016](https://github.com/OpenFn/lightning/issues/3016)
- Allow users to create workflow via YAML import
  [#3013](https://github.com/OpenFn/lightning/issues/3013)
- Make provision for the inclusion of 'external' metrics.
  [#3096](https://github.com/OpenFn/lightning/issues/3096)
- Introduce 'seeding' of PromEx event metrics
  [#3096](https://github.com/OpenFn/lightning/issues/3096)
- When claiming a run, a worker name can optionally be provided to the adaptor
  that is responsible for claiming runs.
  [#3079](https://github.com/OpenFn/lightning/issues/3079)
- Persist worker name provided by worker when claiming a run. NOTE: This
  requires version `1.13.2` of the worker.
  [#3079](https://github.com/OpenFn/lightning/issues/3079)

### Changed

- Add project name to failure email subject
  [#2974](https://github.com/OpenFn/lightning/issues/2974)
- Large refactor of the inspector and React components
  [#3043](https://github.com/OpenFn/lightning/pull/3043)
- The AI Assistant now has access to docs.openfn.org to better inform its
  responses [apollo#209](https://github.com/OpenFn/apollo/pull/209)
- Adjusted flash messages
- Updated dependencies [#3086](https://github.com/OpenFn/lightning/pull/3086):
  - `phoenix` from 1.7.20 to 1.7.21
  - `phoenix_live_view` from 1.0.5 to 1.0.9
  - `petal_components` from 2.9.0 to 3.0.1
- Move new workflow form into the edit page
  [#3083](https://github.com/OpenFn/lightning/issues/3083)
- Added logos & case-insensitive sorting of credential types
  [#3107](https://github.com/OpenFn/lightning/pull/3107)
- Added a "BETA" label to the Kafka trigger type
  [#3098](https://github.com/OpenFn/lightning/pull/3098)

## [v2.11.2] - 2025-04-10

### Added

- Remove Credentials for Collaborators Removed from a Project
  [#2942](https://github.com/OpenFn/lightning/issues/2942)
- Enable Credential Transfer In Projects Credentials Table
  [#2978](https://github.com/OpenFn/lightning/issues/2978)
- Allow possibility to inject components for implementing GDPR compliance
  [PR#3056](https://github.com/OpenFn/lightning/pull/3056)
- Change edge color in the workflow when there is an error
  [#2999](https://github.com/OpenFn/lightning/issues/2999)

### Changed

- Stagger cleanup crons in the hopes that it reduces the imapct on the database.
  [#3061](https://github.com/OpenFn/lightning/issues/3061)
- Default to latest specific version instead of @latest when selecting adaptors
  [#2843](https://github.com/OpenFn/lightning/issues/2843)
- Remove OpenTelemetry suport as it is not currently in use
  [#3081](https://github.com/OpenFn/lightning/issues/3081)

## [v2.11.1] - 2025-04-03

### Added

- Fix putting project credentials on a new credential
  [#2993](https://github.com/OpenFn/lightning/issues/2993)
- Allow users to book for demo sessions
  [PR#3035](https://github.com/OpenFn/lightning/pull/3035)
- Allow workflow and project concurrency progress windows
  [#2995](https://github.com/OpenFn/lightning/issues/2995)

### Changed

- Update flash message to contain link to github actions after save & sync
  [#2989](https://github.com/OpenFn/lightning/issues/2989)
- Added alphabetical sort to credential and Oauth2 client lists.
  [#2994](https://github.com/OpenFn/lightning/issues/2994)
- Update Phoenix LiveView to 1.0.5, Petal Components to 2.9.0 and TailwindCSS to
  v4 [#3033](https://github.com/OpenFn/lightning/pull/3033)

### Fixed

- Fixes to some issues with code-complete in the editor
  [#3052](https://github.com/OpenFn/lightning/pull/3052)

## [v2.11.0] - 2025-03-19

### Added

- Update Collections admin UI storage counter after deleting all
  [#2986](https://github.com/OpenFn/lightning/issues/2986)
- Refactor OAuth credentials to reuse existing refresh tokens for same scopes
  [#2908](https://github.com/OpenFn/lightning/issues/2908) \
  ⚠️️ Please note that you will need to migrate your existing OAuth credentials.
  To do that run the following command: `mix run priv/repo/migrate_oauth_credentials.exs`
  for local setup or `docker exec -it <lightning_container_name> /app/bin/lightning eval "Lightning.Credentials.OauthMigration.run()"`
  for production environments.

### Changed

- Changed the way Monaco workers are loaded, using ESM modules instead.
- Do not include `v` param in workflow links when it is latest
  [#2941](https://github.com/OpenFn/lightning/issues/2941)
- Use dropdown instead of modal for the log level filter
  [#2980](https://github.com/OpenFn/lightning/issues/2980)
- Upgrade esbuild to 0.25.0
  [#2962](https://github.com/OpenFn/lightning/issues/2962)

### Fixed

- Fix broken highlighter for selected step in the log viewer
  [#2980](https://github.com/OpenFn/lightning/issues/2980)
- Don't delete latest snapshot when deleting unused snaphots in workorders
  [#2996](https://github.com/OpenFn/lightning/issues/2996)
- Don't allow users to disable edges coming from a trigger
  [#3008](https://github.com/OpenFn/lightning/issues/3008)

## [v2.10.16] - 2025-02-28

### Added

- Disable jobs with non retriable steps
  [#2925](https://github.com/OpenFn/lightning/issues/2925)

### Fixed

- Fix toggle button not visually disabled
  [#2976](https://github.com/OpenFn/lightning/issues/2976)
- Dont clear dataclip input when user saves workflow
  [#2944](https://github.com/OpenFn/lightning/issues/2944)

## [v2.10.16-pre.0] - 2025-02-26

### Added

- Allow the billing app to schedule project deletion
  [#2972](https://github.com/OpenFn/lightning/issues/2972)
- Enable project level concurrency limit
  [#2906](https://github.com/OpenFn/lightning/issues/2906)
- Transfer credentials ownership to a project collaborator
  [#2820](https://github.com/OpenFn/lightning/issues/2820)
- Delete unused snapshots on workorders retention cleanup
  [#1832](https://github.com/OpenFn/lightning/issues/1832)
- Allow users to configure their preferred log levels
  [#2206](https://github.com/OpenFn/lightning/issues/2206)
- Allow project admins and owners to disable `console.log()` in jobs
  [#2205](https://github.com/OpenFn/lightning/issues/2205)

### Changed

- Bumped CI NodeJS and Postgres versions to 22.12.0 and 17.3 respectively
  [#2938](https://github.com/OpenFn/lightning/pull/2938)

### Fixed

- Creating a dataclip fails on indexing when it's too large
  [#2682](https://github.com/OpenFn/lightning/issues/2682)

## [v2.10.15] - 2025-02-14

### Changed

- Allow empty/blank log lines from the worker/jobs
  [#2914](https://github.com/OpenFn/lightning/issues/2914)
- Only allow `owner` and `admin` users to manage collections
  [#2923](https://github.com/OpenFn/lightning/issues/2923)

### Fixed

- Fixed issue where we failed to send failure alerts via email when runs were
  "lost". [#2921](https://github.com/OpenFn/lightning/issues/2921)

## [v2.10.14] - 2025-02-06

### Added

- Extend provisioner to support collections
  [#2830](https://github.com/OpenFn/lightning/issues/2830)
- Add collection limiter in the provisioner
  [PR#2910](https://github.com/OpenFn/lightning/pull/2910)
- Adds project name to failure alert email
  [#2884](https://github.com/OpenFn/lightning/pull/2884)
- Allow project users to manage collections
  [#2838](https://github.com/OpenFn/lightning/issues/2838)
- Allow limiting Collection create, put and put_all
  [#2853](https://github.com/OpenFn/lightning/issues/2853)

### Changed

- Makes the whole project row in the projects table clickable.
  [#2889](https://github.com/OpenFn/lightning/pull/2889)
- Standardizes date formats to YYYY-MM-DD
  [#2884](https://github.com/OpenFn/lightning/pull/2884)

### Fixed

- Allow ordering of Plug Injection
  [#2903](https://github.com/OpenFn/lightning/issues/2903)
- Removed empty first line in job editor helper text
  [#2887](https://github.com/OpenFn/lightning/pull/2887)
- Standardizes sort order arrows (all now show the direction of sort, rather
  than the direction they would sort if toggled)
  [#2423](https://github.com/OpenFn/lightning/issues/2423)
- Project combobox is populated when viewing MFA backup codes.
  [#2870](https://github.com/OpenFn/lightning/issues/2870)
- Allow JobEditor metrics to be tracked when the version of the workflow being
  viewed is not the latest version.
  [#2891](https://github.com/OpenFn/lightning/issues/2891)

## [v2.10.13] - 2025-01-29

### Added

- Add support for local adaptors. This can be enabled via `LOCAL_ADAPTORS=true`
  and path specified via `OPENFN_ADAPTORS_REPO=./path/to/repo/`
  [#905](https://github.com/OpenFn/lightning/issues/905)
- Add component injection for AI responses feedback
  [#2495](https://github.com/OpenFn/lightning/issues/2495)
- Audit the provisioning of projects via the API
  [#2718](https://github.com/OpenFn/lightning/issues/2718)
- Track Collections storage usage based on items key and value sizes
  [#2853](https://github.com/OpenFn/lightning/issues/2853)
- Temporary instrumentation for JobEditor to help identify performance issues.
  [#2617](https://github.com/OpenFn/lightning/issues/2617)
- Indexes to foreign keys on `workflow_edges` and `steps` tables to try and
  alleviate slow loading of the job editor.
  [#2617](https://github.com/OpenFn/lightning/issues/2617)
- Remove `Snapshot.get_or_create_latest_for`.
  [#2703](https://github.com/OpenFn/lightning/issues/2703)
- Add temporary events to allow Lightning to log metrics reported by editors.
  [#2617](https://github.com/OpenFn/lightning/issues/2617)
- Audit when workflow deletion is requested.
  [#2727](https://github.com/OpenFn/lightning/issues/2727)

### Changed

- Remove snapshot creation when performing the Github sync - no longer needed
  post-migration. [#2703](https://github.com/OpenFn/lightning/issues/2703)
- Remove some redundant code related to `WorkOrders.create_for`.
  [#2703](https://github.com/OpenFn/lightning/issues/2703)
- Remove use of Snapshot.get_or_create_latest_for from tests.
  [#2703](https://github.com/OpenFn/lightning/issues/2703)
- Bump PostCSS [#2863](https://github.com/OpenFn/lightning/pull/2863)
- Replaced HTTPoison with Tesla in the AdaptorRegistry.
  [#2861](https://github.com/OpenFn/lightning/pull/2861)
- Remove googlesheets, gmail and collections from credential schemas list
  [#2854](https://github.com/OpenFn/lightning/issues/2854)
- Remove ring on save workflow button
  [#2829](https://github.com/OpenFn/lightning/issues/2829)

### Fixed

- Do not send digest emails for projects with no workflows
  [#2688](https://github.com/OpenFn/lightning/issues/2688)
- Fixed navbar items alignment in the workflow builder
  [#2825](https://github.com/OpenFn/lightning/issues/2825)
- PromEx metrics no longer detaching on error
  [#2875](https://github.com/OpenFn/lightning/issues/2875)

## [v2.10.12] - 2025-01-21

### Changed

- PromEx metrics endpoint returns 401 on unauthorized requests.
  [#2823](https://github.com/OpenFn/lightning/issues/2823)
- Allow non-openfn.org users to access AI Assistant
  [#2845](https://github.com/OpenFn/lightning/issues/2845)

## [v2.10.11] - 2025-01-21

### Added

- Add component injection for AI responses feedback
  [#2495](https://github.com/OpenFn/lightning/issues/2495)

### Fixed

- Fix `z-index` for unsaved workflow dot on workflow edit page
  [#2809](https://github.com/OpenFn/lightning/issues/2809)

## [v2.10.10] - 2025-01-15

### Added

- Add workflows API to create, update, get and list.
  [#1887](https://github.com/OpenFn/lightning/issues/1887)
- Show email address of credential owner on project credentials page
  [#2210](https://github.com/OpenFn/lightning/issues/2210)

### Changed

- Configure Monaco to load files from lightning instead of cdn
  [#2786](https://github.com/OpenFn/lightning/issues/2786)

### Fixed

- Fixed Save and Run to always execute jobs with latest changes
  [#2804](https://github.com/OpenFn/lightning/issues/2804)
- Fixed aggressive CSS rule in app.css that made it hard to style menu items
  [#2807](https://github.com/OpenFn/lightning/pull/2807)
- `z-index` broken on unsaved dot on workflow edit page
  [#2809](https://github.com/OpenFn/lightning/issues/2809)
- Fixed an issue in the editor where the Loading Types message displays forever
  while running offline [#2813](https://github.com/OpenFn/lightning/issues/2813)
- Fixed an a small layout issue in the Docs panel when loading the editor
  offline [#2813](https://github.com/OpenFn/lightning/issues/2813)

## [v2.10.9] - 2025-01-09

### Added

- Audit the creation and removal of Github repo connections.
  [#2668](https://github.com/OpenFn/lightning/issues/2668)
- Add save and sync option in the workflow edit page
  [#2707](https://github.com/OpenFn/lightning/issues/2707)

### Changed

- Git-ignore files from mix assets.deploy
  [#2788](https://github.com/OpenFn/lightning/issues/2788)
- Added Claude integration in job chat
  [#2403](https://github.com/OpenFn/lightning/pull/2403)
- OPENAI_API_KEY renamed to AI_ASSISTANT_API_KEY
  [#2403](https://github.com/OpenFn/lightning/pull/2403)
- Remove snapshot creation from WorkOrders, no longer necessary post-migration.
  [#2703](https://github.com/OpenFn/lightning/issues/2703)

## [v2.10.8] - 2024-12-18

### Added

- Add ability to retry or cancel AI Assistant error responses for user messages
  [#2704](https://github.com/OpenFn/lightning/issues/2704)

### Changed

## [v2.10.7] - 2024-12-13 🎂 ❤️ Happy Birthday, Mom!

### Added

- Clear AI assistant's chat input after a message is sent
  [#2781](https://github.com/OpenFn/lightning/issues/2781)
- Allow different rules and action for delete user.
  [#2500](https://github.com/OpenFn/lightning/issues/2500)
- Handle errors from the AI Assistant more gracefully
  [#2474](https://github.com/OpenFn/lightning/issues/2474)

### Changed

- Make the AdaptorRegistry cache path configurable
  [#2780](https://github.com/OpenFn/lightning/issues/2780)

### Fixed

- Delete user modal no longer uses the same id as the underlying user record.
  [#2751](https://github.com/OpenFn/lightning/issues/2751)
- Use workflow activation limiter on index toggle.
  [#2777](https://github.com/OpenFn/lightning/issues/2777)

## [v2.10.6] - 2024-12-10

### Added

- Handle errors from the AI Assistant more gracefully
  [#2741](https://github.com/OpenFn/lightning/issues/2741)

### Changed

- Updated the About the AI Assistant help text
- Make user email verification optional. Defaults to `false`
  [#2755](https://github.com/OpenFn/lightning/issues/2755)
  > ⚠️ The default was behaviour was to always require email verification. Set
  > `REQUIRE_EMAIL_VERIFICATION` to `true` to revert to the old behaviour.
- Enhance AI assistant panel UI
  [#2497](https://github.com/OpenFn/lightning/issues/2497)
- Allow superusers to be created via the user UI.
  [#2719](https://github.com/OpenFn/lightning/issues/2719)

### Fixed

- Fix Priority and Scope Issues in Inspector Key Bindings
  [#2770](https://github.com/OpenFn/lightning/issues/2770)
- Fixed an issue where sometimes adaptor docs won't load in the Inspector
  [#2749](https://github.com/OpenFn/lightning/pull/2749)
- Return a 422 when a duplicate key is sent to the collections post/put_all API
  [#2752](https://github.com/OpenFn/lightning/issues/2752)
- Do not require the user's password when a superuser updates a user.
  [#2757](https://github.com/OpenFn/lightning/issues/2757)

## [v2.10.5] - 2024-12-04

### Added

- Enable Tab Key for Indenting Text in AI Assistant Input Box
  [#2407](https://github.com/OpenFn/lightning/issues/2407)
- Ctrl/Cmd + Enter to Send a Message to the AI Assistant
  [#2406](https://github.com/OpenFn/lightning/issues/2406)
- Add styles to AI chat messages
  [#2484](https://github.com/OpenFn/lightning/issues/2484)
- Auditing when enabling/disabling a workflow
  [#2697](https://github.com/OpenFn/lightning/issues/2697)
- Ability to enable/disable a workflow from the workflow editor
  [#2698](https://github.com/OpenFn/lightning/issues/2698)

### Changed

- Insert all on a collection with the same timestamp
  [#2711](https://github.com/OpenFn/lightning/issues/2711)
- AI Assistant: Show disclaimer once every day per user
  [#2481](https://github.com/OpenFn/lightning/issues/2481)
- AI Assistant: Scroll to new message when it arrives
  [#2409](https://github.com/OpenFn/lightning/issues/2409)
- AI Assistant: Set vertical scrollbar below the session title
  [#2477](https://github.com/OpenFn/lightning/issues/2477)
- AI Assistant: Increase size of input box for easier handling of large inputs
  [#2408](https://github.com/OpenFn/lightning/issues/2408)
- Bumped dependencies
- Extend display of audit events to cater for deletions.
  [#2701](https://github.com/OpenFn/lightning/issues/2701)
- Kafka documentation housekeeping.
  [#2414](https://github.com/OpenFn/lightning/issues/2414)

### Fixed

- Collections controller sending an invalid response body when a item doesn't
  exist [#2733](https://github.com/OpenFn/lightning/issues/2733)
- AI Assistant: Text in the form gets cleared when you change the editor content
  [#2739](https://github.com/OpenFn/lightning/issues/2739)

## [v2.10.4] - 2024-11-22

### Added

- Support dynamic json schema email format validation.
  [#2664](https://github.com/OpenFn/lightning/issues/2664)
- Audit snapshot creation
  [#2601](https://github.com/OpenFn/lightning/issues/2601)
- Allow filtering collection items by updated_before and updated_after.
  [#2693](https://github.com/OpenFn/lightning/issues/2693)
- Add support for SMTP email configuration
  [#2699](https://github.com/OpenFn/lightning/issues/2699) ⚠️️ Please note that
  `EMAIL_ADMIN` defaults to `lightning@example.com` in production environments

### Fixed

- Fix cursor for small limit on collections request
  [#2683](https://github.com/OpenFn/lightning/issues/2683)
- Disable save and run actions on deleted workflows
  [#2170](https://github.com/OpenFn/lightning/issues/2170)
- Distinguish active and inactive sort arrows in projects overview table
  [#2423](https://github.com/OpenFn/lightning/issues/2423)
- Fix show password toggle icon gets flipped after changing the password value
  [#2611](https://github.com/OpenFn/lightning/issues/2611)

## [v2.10.3] - 2024-11-13

### Added

- Disable monaco command palette in Input and Log viewers
  [#2643](https://github.com/OpenFn/lightning/issues/2643)
- Make provision for non-User actors when creating Audit entries.
  [#2601](https://github.com/OpenFn/lightning/issues/2601)

### Fixed

- Superusers can't update users passwords
  [#2621](https://github.com/OpenFn/lightning/issues/2621)
- Attempt to reduce memory consumption when generating UsageTracking reports.
  [#2636](https://github.com/OpenFn/lightning/issues/2636)

## [v2.10.2] - 2024-11-14

### Added

- Audit history exports events
  [#2637](https://github.com/OpenFn/lightning/issues/2637)

### Changed

- Ignore Plug.Conn.InvalidQueryError in Sentry
  [#2672](https://github.com/OpenFn/lightning/issues/2672)
- Add Index to `dataclip_id` on `runs` and `work_orders` tables to speed up
  deletion [PR#2677](https://github.com/OpenFn/lightning/pull/2677)

### Fixed

- Error when the logger receives a boolean
  [#2666](https://github.com/OpenFn/lightning/issues/2666)

## [v2.10.1] - 2024-11-13

### Fixed

- Fix metadata loading as code-assist in the editor
  [#2669](https://github.com/OpenFn/lightning/pull/2669)
- Fix Broken Input Dataclip UI
  [#2670](https://github.com/OpenFn/lightning/pull/2670)

## [v2.10.0] - 2024-11-13

### Changed

- Increase collection items value limit to 1M characters
  [#2661](https://github.com/OpenFn/lightning/pull/2661)

### Fixed

- Fix issues loading suggestions for code-assist
  [#2662](https://github.com/OpenFn/lightning/pull/2662)

## [v2.10.0-rc.2] - 2024-11-12

### Added

- Bootstrap script to help install and configure the Lightning app for
  development [#2654](https://github.com/OpenFn/lightning/pull/2654)

### Changed

- Upgrade dependencies [#2624](https://github.com/OpenFn/lightning/pull/2624)
- Hide the collections and fhir-jembi adaptors from the available adaptors list
  [#2648](https://github.com/OpenFn/lightning/issues/2648)
- Change column name for "Last Activity" to "Last Modified" on Projects list
  [#2593](https://github.com/OpenFn/lightning/issues/2593)

### Fixed

- Fix LiveView crash when pressing "esc" on inspector
  [#2622](https://github.com/OpenFn/lightning/issues/2622)
- Delete project data in batches to avoid timeouts in the db connection
  [#2632](https://github.com/OpenFn/lightning/issues/2632)
- Fix MetadataService crashing when errors are encountered
  [#2659](https://github.com/OpenFn/lightning/issues/2659)

## [v2.10.0-rc.1] - 2024-11-08

### Changed

- Reduce transaction time when fetching collection items by fetching upfront
  [#2645](https://github.com/OpenFn/lightning/issues/2645)

## [v2.10.0-rc.0] - 2024-11-07

### Added

- Adds a UI for managing collections
  [#2567](https://github.com/OpenFn/lightning/issues/2567)
- Introduces collections, a programatic workflow data sharing resource.
  [#2551](https://github.com/OpenFn/lightning/issues/2551)

## [v2.9.15] - 2024-11-06

### Added

- Added some basic editor usage tips to the docs panel
  [#2629](https://github.com/OpenFn/lightning/pull/2629)
- Create audit events when the retention periods for a project's dataclips and
  history are modified. [#2589](https://github.com/OpenFn/lightning/issues/2589)

### Changed

- The Docs panel in the inspector will now be closed by default
  [#2629](https://github.com/OpenFn/lightning/pull/2629)
- JSDoc annotations are removed from code assist descriptions
  [#2629](https://github.com/OpenFn/lightning/pull/2629)
- Show project name during delete confirmation
  [#2634](https://github.com/OpenFn/lightning/pull/2634)

### Fixed

- Fix misaligned margins on collapsed panels in the inspector
  [#2571](https://github.com/OpenFn/lightning/issues/2571)
- Fix sorting directions icons in projects table in the project dashboard page
  [#2631](https://github.com/OpenFn/lightning/pull/2631)
- Fixed an issue where code-completion prompts don't load properly in the
  inspector [#2629](https://github.com/OpenFn/lightning/pull/2629)
- Fixed an issue where namespaces (like http.) don't appear in code assist
  prompts [#2629](https://github.com/OpenFn/lightning/pull/2629)

## [v2.9.14] - 2024-10-31

### Added

- Additional documentation and notification text relating to the importance of
  alternate storage for Kafka triggers.
  [#2614](https://github.com/OpenFn/lightning/issues/2614)
- Add support for run memory limit option
  [#2623](https://github.com/OpenFn/lightning/pull/2623)

### Changed

- Enforcing MFA for a project can be enforced by the usage limiter
  [#2607](https://github.com/OpenFn/lightning/pull/2607)
- Add extensions for limiting retention period
  [#2618](https://github.com/OpenFn/lightning/pull/2618)

## [v2.9.13] - 2024-10-28

### Changed

- Add responsible ai disclaimer to arcade video
  [#2610](https://github.com/OpenFn/lightning/pull/2610)

## [v2.9.12] - 2024-10-25

### Fixed

- Fix editor panel buttons gets out of shape on smaller screens
  [#2278](https://github.com/OpenFn/lightning/issues/2278)
- Do not send empty strings in credential body to the worker
  [#2585](https://github.com/OpenFn/lightning/issues/2585)
- Refactor projects dashboard page and fix bug on last activity column
  [#2593](https://github.com/OpenFn/lightning/issues/2593)

## [v2.9.11] - 2024-10-23

### Added

- Optionally write Kafka messages that can not be persisted to the file system.
  [#2386](https://github.com/OpenFn/lightning/issues/2386)
- Add `MessageRecovery` utility code to restore Kafka messages that were
  pesisted to the file system.
  [#2386](https://github.com/OpenFn/lightning/issues/2386)
- Projects page welcome section: allow users to learn how to use the app thru
  Arcade videos [#2563](https://github.com/OpenFn/lightning/issues/2563)
- Store user preferences in database
  [#2564](https://github.com/OpenFn/lightning/issues/2564)

### Changed

- Allow users to to preview password fields in credential forms
  [#2584](https://github.com/OpenFn/lightning/issues/2584)
- Remove superuser flag for oauth clients creation
  [#2417](https://github.com/OpenFn/lightning/issues/2417)
- Make URL validator more flexible to support URLs with dashes and other cases
  [#2417](https://github.com/OpenFn/lightning/issues/2417)

### Fixed

- Fix retry many workorders when built for job
  [#2597](https://github.com/OpenFn/lightning/issues/2597)
- Do not count deleted workflows in the projects table
  [#2540](https://github.com/OpenFn/lightning/issues/2540)

## [v2.9.10] - 2024-10-16

### Added

- Notify users when a Kafka trigger can not persist a message to the database.
  [#2386](https://github.com/OpenFn/lightning/issues/2386)
- Support `kafka` trigger type in the provisioner
  [#2506](https://github.com/OpenFn/lightning/issues/2506)

### Fixed

- Fix work order retry sorting and avoids loading dataclips
  [#2581](https://github.com/OpenFn/lightning/issues/2581)
- Fix editor panel overlays output panel when scrolled
  [#2291](https://github.com/OpenFn/lightning/issues/2291)

## [v2.9.9] - 2024-10-09

### Changed

- Make project description multiline in project.yaml
  [#2534](https://github.com/OpenFn/lightning/issues/2534)
- Do not track partition timestamps when ingesting Kafka messages.
  [#2531](https://github.com/OpenFn/lightning/issues/2531)
- Always use the `initial_offset_reset_policy` when enabling a Kafka pipeline.
  [#2531](https://github.com/OpenFn/lightning/issues/2531)
- Add plumbing to simulate a persistence failure in a Kafka trigger pipeline.
  [#2386](https://github.com/OpenFn/lightning/issues/2386)

### Fixed

- Fix Oban errors not getting logged in Sentry
  [#2542](https://github.com/OpenFn/lightning/issues/2542)
- Perform data retention purging in batches to avoid timeouts
  [#2528](https://github.com/OpenFn/lightning/issues/2528)
- Fix editor panel title gets pushed away when collapsed
  [#2545](https://github.com/OpenFn/lightning/issues/2545)
- Mark unfinished steps having finished runs as `lost`
  [#2416](https://github.com/OpenFn/lightning/issues/2416)

## [v2.9.8] - 2024-10-03

### Added

- Ability for users to to retry Runs and create manual Work Orders from the job
  inspector #2496 [#2496](https://github.com/OpenFn/lightning/issues/2496)

### Fixed

- Fix panel icons overlays on top title when collapsed
  [#2537](https://github.com/OpenFn/lightning/issues/2537)

## [v2.9.7] - 2024-10-02

### Added

- Enqueues many work orders retries in the same transaction per Oban job.
  [#2363](https://github.com/OpenFn/lightning/issues/2363)
- Added the ability to retry rejected work orders.
  [#2391](https://github.com/OpenFn/lightning/issues/2391)

### Changed

- Notify other present users when the promoted user saves the workflow
  [#2282](https://github.com/OpenFn/lightning/issues/2282)
- User email change: Add debounce on blur to input forms to avoid validation
  after every keystroke [#2365](https://github.com/OpenFn/lightning/issues/2365)

### Fixed

- Use timestamps sent from worker when starting and completing runs
  [#2434](https://github.com/OpenFn/lightning/issues/2434)
- User email change: Add debounce on blur to input forms to avoid validation
  after every keystroke [#2365](https://github.com/OpenFn/lightning/issues/2365)

### Fixed

- User email change: Send notification of change to the old email address and
  confirmation to the new email address
  [#2365](https://github.com/OpenFn/lightning/issues/2365)
- Fixes filters to properly handle the "rejected" status for work orders.
  [#2391](https://github.com/OpenFn/lightning/issues/2391)
- Fix item selection (project / billing account) in the context switcher
  [#2518](https://github.com/OpenFn/lightning/issues/2518)
- Export edge condition expressions as multiline in project spec
  [#2521](https://github.com/OpenFn/lightning/issues/2521)
- Fix line spacing on AI Assistant
  [#2498](https://github.com/OpenFn/lightning/issues/2498)

## [v2.9.6] - 2024-09-23

### Added

### Changed

- Increase minimum password length to 12 in accordance with ASVS 4.0.3
  recommendation V2.1.2 [#2507](https://github.com/OpenFn/lightning/pull/2507)
- Changed the public sandbox (https://demo.openfn.org) setup script to use
  `welcome12345` passwords to comply with a 12-character minimum

### Fixed

- Dataclip selector always shows that the dataclip is wiped even when the job
  wasn't run [#2303](https://github.com/OpenFn/lightning/issues/2303)
- Send run channel errors to sentry
  [#2515](https://github.com/OpenFn/lightning/issues/2515)

## [v2.9.5] - 2024-09-18

### Changed

- Hide export history button when no workorder is rendered in the table
  [#2440](https://github.com/OpenFn/lightning/issues/2440)
- Improve docs for running lightning locally #2499
  [#2499](https://github.com/OpenFn/lightning/pull/2499)

### Fixed

- Fix empty webhook URL when switching workflow trigger type
  [#2050](https://github.com/OpenFn/lightning/issues/2050)
- Add quotes when special YAML characters are present in the exported project
  [#2446](https://github.com/OpenFn/lightning/issues/2446)
- In the AI Assistant, don't open the help page when clicking the Responsible AI
  Link [#2511](https://github.com/OpenFn/lightning/issues/2511)

## [v2.9.4] - 2024-09-16

### Changed

- Responsible AI review of AI Assistant
  [#2478](https://github.com/OpenFn/lightning/pull/2478)
- Improve history export page UI
  [#2442](https://github.com/OpenFn/lightning/issues/2442)
- When selecting a node in the workflow diagram, connected edges will also be
  highlighted [#2396](https://github.com/OpenFn/lightning/issues/2358)

### Fixed

- Fix AI Assitant crashes on a job that is not saved yet
  [#2479](https://github.com/OpenFn/lightning/issues/2479)
- Fix jumpy combobox for scope switcher
  [#2469](https://github.com/OpenFn/lightning/issues/2469)
- Fix console errors when rending edge labels in the workflow diagram
- Fix tooltip on export workorder button
  [#2430](https://github.com/OpenFn/lightning/issues/2430)

## [v2.9.3] - 2024-09-11

### Added

- Add utility module to seed a DB to support query performance analysis.
  [#2441](https://github.com/OpenFn/lightning/issues/2441)

### Changed

- Enhance user profile page to add a section for updating basic information
  [#2470](https://github.com/OpenFn/lightning/pull/2470)
- Upgraded Heroicons to v2.1.5, from v2.0.18
  [#2483](https://github.com/OpenFn/lightning/pull/2483)
- Standardize `link-uuid` style for uuid chips
- Updated PromEx configuration to align with custom Oban naming.
  [#2488](https://github.com/OpenFn/lightning/issues/2488)

## [v2.9.2] - 2024-09-09

### Changed

- Temporarily limit AI to @openfn emails while testing
  [#2482](https://github.com/OpenFn/lightning/pull/2482)

## [v2.9.1] - 2024-09-09

### Fixed

- Provisioner creates invalid snapshots when doing CLI deploy
  [#2461](https://github.com/OpenFn/lightning/issues/2461)
  [#2460](https://github.com/OpenFn/lightning/issues/2460)

  > This is a fix for future Workflow updates that are deployed by the CLI and
  > Github integrations. Unfortunately, there is a high likelihood that your
  > existing snapshots could be incorrect (e.g. missing steps, missing edges).
  > In order to fix this, you will need to manually create new snapshots for
  > each of your workflows. This can be done either by modifying the workflow in
  > the UI and saving it. Or running a command on the running instance:
  >
  > ```elixir
  > alias Lightning.Repo
  > alias Lightning.Workflows.{Workflow, Snapshot}
  >
  > Repo.transaction(fn ->
  >   snapshots =
  >     Repo.all(Workflow)
  >     |> Enum.map(&Workflow.touch/1)
  >     |> Enum.map(&Repo.update!/1)
  >     |> Enum.map(fn workflow ->
  >       {:ok, snapshot} = Snapshot.create(workflow)
  >       snapshot
  >     end)
  >
  >  {:ok, snapshots}
  > end)
  > ```

## [v2.9.0] - 2024-09-06

### Added

- Limit AI queries and hook the increment of AI queries to allow usage limiting.
  [#2438](https://github.com/OpenFn/lightning/pull/2438)
- Persist AI Assistant conversations and enable it for all users
  [#2296](https://github.com/OpenFn/lightning/issues/2296)

### Changed

- Rename `new_table` component to `table`.
  [#2448](https://github.com/OpenFn/lightning/pull/2448)

### Fixed

- Fix `workflow_id` presence in state.json during Github sync
  [#2445](https://github.com/OpenFn/lightning/issues/2445)

## [v2.8.2] - 2024-09-04

### Added

- Change navbar colors depending on scope.
  [#2449](https://github.com/OpenFn/lightning/pull/2449)
- Add support for configurable idle connection timeouts via the `IDLE_TIMEOUT`
  environment variable. [#2443](https://github.com/OpenFn/lightning/issues/2443)

### Changed

- Allow setup_user command to be execute from outside the container with
  `/app/bin/lightning eval Lightning.Setup.setup_user/3`
- Implement a combo-box to make navigating between projects easier
  [#241](https://github.com/OpenFn/lightning/pull/2424)
- Updated vulnerable version of micromatch.
  [#2454](https://github.com/OpenFn/lightning/issues/2454)

## [v2.8.1] - 2024-08-28

### Changed

- Improve run claim query by removing extraneous sorts
  [#2431](https://github.com/OpenFn/lightning/issues/2431)

## [v2.8.0] - 2024-08-27

### Added

- Users are now able to export work orders, runs, steps, logs, and dataclips
  from the History page.
  [#1698](https://github.com/OpenFn/lightning/issues/1698)

### Changed

- Add index over `run_id` and `step_id` in run_steps to improve worker claim
  speed. [#2428](https://github.com/OpenFn/lightning/issues/2428)
- Show Github Error messages as they are to help troubleshooting
  [#2156](https://github.com/OpenFn/lightning/issues/2156)
- Allow `Setup_utils.setup_user` to be used for the initial superuser creation.
- Update to code assist in the Job Editor to import namespaces from adaptors.
  [#2432](https://github.com/OpenFn/lightning/issues/2432)

### Fixed

- Unable to remove/reconnect github app in lightning after uninstalling directly
  from Github [#2168](https://github.com/OpenFn/lightning/issues/2168)
- Github sync buttons available even when usage limiter returns error
  [PR#2390](https://github.com/OpenFn/lightning/pull/2390)
- Fix issue with the persisting of a Kafka message with headers.
  [#2402](https://github.com/OpenFn/lightning/issues/2402)
- Protect against race conditions when updating partition timestamps for a Kafka
  trigger. [#2378](https://github.com/OpenFn/lightning/issues/2378)

## [v2.7.19] - 2024-08-19

### Added

- Pass the user_id param on check usage limits.
  [#2387](https://github.com/OpenFn/lightning/issues/2387)

## [v2.7.18] - 2024-08-17

### Added

- Ensure that all users in an instance have a confirmed email address within 48
  hours [#2389](https://github.com/OpenFn/lightning/issues/2389)

### Changed

- Ensure that all the demo accounts are confirmed by default
  [#2395](https://github.com/OpenFn/lightning/issues/2395)

### Fixed

- Removed all Kafka trigger code that ensured that message sequence is honoured
  for messages with keys. Functionality to ensure that message sequence is
  honoured will be added in the future, but in an abstraction that is a better
  fit for the current Lightning design.
  [#2362](https://github.com/OpenFn/lightning/issues/2362)
- Dropped the `trigger_kafka_messages` table that formed part of the Kafka
  trigger implementation, but which is now obsolete given the removal of the
  code related to message sequence preservation.
  [#2362](https://github.com/OpenFn/lightning/issues/2362)

## [v2.7.17] - 2024-08-14

### Added

- Added an `iex` command to setup a user, an apiToken, and credentials so that
  it's possible to get a fully running lightning instance via external shell
  script. (This is a tricky requirement for a distributed set of local
  deployments) [#2369](https://github.com/OpenFn/lightning/issues/2369) and
  [#2373](https://github.com/OpenFn/lightning/pull/2373)
- Added support for _very basic_ project-credential management (add, associate
  with job) via provisioning API.
  [#2367](https://github.com/OpenFn/lightning/issues/2367)

### Changed

- Enforced uniqueness on credential names _by user_.
  [#2371](https://github.com/OpenFn/lightning/pull/2371)
- Use Swoosh to format User models into recipients
  [#2374](https://github.com/OpenFn/lightning/pull/2374)
- Bump default CLI to `@openfn/cli@1.8.1`

### Fixed

- When a Workflow is deleted, any associated Kafka trigger pipelines will be
  stopped and deleted. [#2379](https://github.com/OpenFn/lightning/issues/2379)

## [v2.7.16] - 2024-08-07

### Fixed

- @ibrahimwickama fixed issue that prevented users from creating new workflows
  if they are running in an `http` environment (rather than `localhost` or
  `https`). [#2365](https://github.com/OpenFn/lightning/pull/2356)

## [v2.7.15] - 2024-08-07

### Changed

- Kafka messages without keys are synchronously converted into a Workorder,
  Dataclip and Run. Messages with keys are stored as TriggerKafkaMessage
  records, however the code needed to process them has been disabled, pending
  removal. [#2351](https://github.com/OpenFn/lightning/issues/2351)

## [v2.7.14] - 2024-08-05

### Changed

- Use standard styles for link, fix home button in breadcrumbs
  [#2354](https://github.com/OpenFn/lightning/pull/2354)

## [v2.7.13] - 2024-08-05

### Changed

- Don't log 406 Not Acceptable errors to Sentry
  [#2350](https://github.com/OpenFn/lightning/issues/2350)

### Fixed

- Correctly handle floats in LogMessage
  [#2348](https://github.com/OpenFn/lightning/issues/2348)

## [v2.7.12] - 2024-07-31

### Changed

- Make root layout configurable
  [#2310](https://github.com/OpenFn/lightning/pull/2310)
- Use snapshots when initiating Github Sync
  [#1827](https://github.com/OpenFn/lightning/issues/1827)
- Move runtime logic into module
  [#2338](https://github.com/OpenFn/lightning/pull/2338)
- Use `AccountHook Extension` to register new users invited in a project
  [#2341](https://github.com/OpenFn/lightning/pull/2341)
- Standardized top bars across the UI with a navigable breadcrumbs interface
  [#2299](https://github.com/OpenFn/lightning/pull/2299)

### Fixed

- Limit frame size of worker socket connections
  [#2339](https://github.com/OpenFn/lightning/issues/2339)
- Limit number of days to 31 in cron trigger dropdown
  [#2331](https://github.com/OpenFn/lightning/issues/2331)

## [v2.7.11] - 2024-07-26

### Added

- Expose more Kafka configuration at instance-level.
  [#2329](https://github.com/OpenFn/lightning/issues/2329)

### Fixed

- Table action css tweaks
  [#2333](https://github.com/OpenFn/lightning/issues/2333)

## [v2.7.10]

### Added

- A rudimentary optimisation for Kafka messages that do not have a key as the
  sequence of these messages can not be guaranteed.
  [#2323](https://github.com/OpenFn/lightning/issues/2323)

### Fixed

- Fix an intermittent bug when trying to intern Kafka offset reset policy.
  [#2327](https://github.com/OpenFn/lightning/issues/2327)

## [v2.7.9] - 2024-07-24

### Changed

- CSS - standardized some more tailwind components
  [PR#2324](https://github.com/OpenFn/lightning/pull/2324)

## [v2.7.8] - 2024-07-24

### Changed

- Enable End to End Integration tests
  [#2187](https://github.com/OpenFn/lightning/issues/2187)
- Make selected Kafka trigger parameters configurable via ENV vars.
  [#2315](https://github.com/OpenFn/lightning/issues/2315)
- Use the Oauth2 `revocation_endpoint` to revoke token access (1) before
  attempting to reauthorize and (2) when users schedule a credential for
  deletion [#2314](https://github.com/OpenFn/lightning/issues/2314)
- Standardized tailwind alerts
  [#2314](https://github.com/OpenFn/lightning/issues/2314)
- Standardized `link` tailwind style (and provided `link-plain`, `link-info`,
  `link-error`, and `link-warning`)
  [#2314](https://github.com/OpenFn/lightning/issues/2314)

### Fixed

- Fix work order URL in failure alerts
  [#2305](https://github.com/OpenFn/lightning/pull/2305)
- Fix error when handling existing encrypted credentials
  [#2316](https://github.com/OpenFn/lightning/issues/2316)
- Fix job editor switches to the snapshot version when body is changed
  [#2306](https://github.com/OpenFn/lightning/issues/2306)
- Fix misaligned "Retry from here" button on inspector page
  [#2308](https://github.com/OpenFn/lightning/issues/2308)

## [v2.7.7] - 2024-07-18

### Added

- Add experimental support for triggers that consume message from a Kafka
  cluster [#1801](https://github.com/OpenFn/lightning/issues/1801)
- Workflows can now specify concurrency, allowing runs to be executed
  syncronously or to a maximum concurrency level. Note that this applies to the
  default FifoRunQueue only.
  [#2022](https://github.com/OpenFn/lightning/issues/2022)
- Invite Non-Registered Users to a Project
  [#2288](https://github.com/OpenFn/lightning/pull/2288)

### Changed

- Make modal close events configurable
  [#2298](https://github.com/OpenFn/lightning/issues/2298)

### Fixed

- Prevent Oauth credentials from being created if they don't have a
  `refresh_token` [#2289](https://github.com/OpenFn/lightning/pull/2289) and
  send more helpful error data back to the worker during token refresh failure
  [#2135](https://github.com/OpenFn/lightning/issues/2135)
- Fix CLI deploy not creating snapshots for workflows
  [#2271](https://github.com/OpenFn/lightning/issues/2271)

## [v2.7.6] - 2024-07-11

### Fixed

- UsageTracking crons are enabled again (if config is enabled)
  [#2276](https://github.com/OpenFn/lightning/issues/2276)
- UsageTracking metrics absorb the fact that a step's job_id may not currently
  exist when counting unique jobs
  [#2279](https://github.com/OpenFn/lightning/issues/2279)
- Adjusted layout and text displayed when preventing simultaneous edits to
  accommodate more screen sizes
  [#2277](https://github.com/OpenFn/lightning/issues/2277)

## [v2.7.5] - 2024-07-10

### Changed

- Prevent two editors from making changes to the same workflow at the same time
  [#1949](https://github.com/OpenFn/lightning/issues/1949)
- Moved the Edge Condition Label field to the top of the form, so it's always
  visible [#2236](https://github.com/OpenFn/lightning/pull/2236)
- Update edge condition labels in the Workflow Diagram to always show the
  condition type icon and the label
  [#2236](https://github.com/OpenFn/lightning/pull/2236)

### Fixed

- Do Not Require Lock Version In URL Parameters
  [#2267](https://github.com/OpenFn/lightning/pull/2267)
- Trim erroneous spaces on user first and last names
  [#2269](https://github.com/OpenFn/lightning/pull/2269)

## [v2.7.4] - 2024-07-06

### Changed

- When the entire log string is a valid JSON object, pretty print it with a
  standard `JSON.stringify(str, null, 2)` but if it's something else then let
  the user do whatever they want (e.g., if you write
  `console.log('some', 'cool', state.data)` we won't mess with it.)
  [#2260](https://github.com/OpenFn/lightning/pull/2260)

### Fixed

- Fixed sticky toggle button for switching between latest version and a snapshot
  of a workflow [#2264](https://github.com/OpenFn/lightning/pull/2264)

## [v2.7.3] - 2024-07-05

### Changed

- Bumped the ws-worker to v1.3

### Fixed

- Fix issue when selecting different steps in RunViewer and the parent liveview
  not being informed [#2253](https://github.com/OpenFn/lightning/issues/2253)
- Stopped inspector from crashing when looking for a step by a run/job
  combination [#2201](https://github.com/OpenFn/lightning/issues/2201)
- Workflow activation only considers new and changed workflows
  [#2237](https://github.com/OpenFn/lightning/pull/2237)

## [v2.7.2] - 2024-07-03

### Changed

- Allow endpoint plugs to be injected at compile time.
  [#2248](https://github.com/OpenFn/lightning/pull/2248)
- All models to use the `public` schema.
  [#2249](https://github.com/OpenFn/lightning/pull/2249)
- In the workflow diagram, smartly update the view when adding new nodes
  [#2174](https://github.com/OpenFn/lightning/issues/2174)
- In the workflow diagram, remove the "autofit" toggle in the control bar

### Fixed

- Remove prompt parameter from the authorization URL parameters for the Generic
  Oauth Clients [#2250](https://github.com/OpenFn/lightning/issues/2250)
- Fixed react key error [#2233](https://github.com/OpenFn/lightning/issues/2233)
- Show common functions in the Docs panel
  [#1733](https://github.com/OpenFn/lightning/issues/1733)

## [v2.7.1] - 2024-07-01

### Changed

- Update email copies [#2213](https://github.com/OpenFn/lightning/issues/2213)

### Fixed

- Fix jumpy cursor in the Job editor.
  [#2229](https://github.com/OpenFn/lightning/issues/2229)
- Rework syncing behaviour to prevent changes getting thrown out on a socket
  reconnect. [#2007](https://github.com/OpenFn/lightning/issues/2007)

## [v2.7.0] - 2024-06-26

### Added

- Use of snapshots for displaying runs and their associated steps in the History
  page. [#1825](https://github.com/OpenFn/lightning/issues/1825)
- Added view-only mode for rendering workflows and runs in the Workflow Canvas
  and the Inspector page using snapshots, with the option to switch between a
  specific snapshot version and the latest version. Edit mode is available when
  displaying the latest version.
  [#1843](https://github.com/OpenFn/lightning/issues/1843)
- Allow users to delete steps sssociated with runs in the Workflow Canvas
  [#2027](https://github.com/OpenFn/lightning/issues/2027)
- Link to adaptor `/src` from inspector.
- Prototype AI Assistant for working with job code.
  [#2193](https://github.com/OpenFn/lightning/issues/2193)

### Changed

- Reverted behaviour on "Rerun from here" to select the Log tab.
  [#2202](https://github.com/OpenFn/lightning/issues/2202)
- Don't allow connections between an orphaned node and a
  Trigger[#2188](https://github.com/OpenFn/lightning/issues/2188)
- Reduce the minimum zoom in the workflow diagram
  [#2214](https://github.com/OpenFn/lightning/issues/2214)

### Fixed

- Fix some adaptor docs not displaying
  [#2019](https://github.com/OpenFn/lightning/issues/2019)
- Fix broken `mix lightning.install_adaptor_icons` task due to addition of Finch
  http client change.

## [v2.6.3] - 2024-06-19

### Changed

- Added a notice on application start about anonymous public impact reporting
  and its importance for the sustainability of
  [Digital Public Goods](https://digitalpublicgoods.net/) and
  [Digital Public Infrastructure](https://www.codevelop.fund/insights-1/what-is-digital-public-infrastructure).
- Increase default `WORKER_MAX_RUN_DURATION_SECONDS` to 300 to match the
  [ws-worker default](https://github.com/OpenFn/kit/blob/main/packages/ws-worker/src/util/cli.ts#L149-L153)
  so if people don't set their timeout via ENV, at least the two match up.

## [v2.6.2] - 2024-06-13

### Fixed

- Fix vanishing Docs panel when Editor panel is collapsed and opened again
  [#2195](https://github.com/OpenFn/lightning/issues/2195)
- Maintain tab when RunViewer remounts/push state drops tab hash
  [#2199](https://github.com/OpenFn/lightning/issues/2199)

## [v2.6.1] - 2024-06-12

### Changed

- Erlang to 26.2.5
- Update debian bookworm from 20240130 to 20240513.
- Return 403s when Provisioning API fails because of usage limits
  [#2182](https://github.com/OpenFn/lightning/pull/2182)
- Update email notification for changing retention period
  [#2066](https://github.com/OpenFn/lightning/issues/2066)
- Return 415s when Webhooks are sent Content-Types what are not supported.
  [#2180](https://github.com/OpenFn/lightning/issues/2180)
- Updated the default step text

### Fixed

- Rewrite TabSelector (now Tabbed) components fixing a number of navigation
  issues [#2051](https://github.com/OpenFn/lightning/issues/2051)

## [v2.6.0] - 2024-06-05

### Added

- Support multiple edges leading to the same step (a.k.a., "drag & drop")
  [#2008](https://github.com/OpenFn/lightning/issues/2008)

### Changed

### Fixed

## [v2.5.5] - 2024-06-05

### Added

- Replace LiveView Log Viewer component with React Monaco
  [#1863](https://github.com/OpenFn/lightning/issues/1863)

### Changed

- Bump default CLI to `@openfn/cli@1.3.2`
- Don't show deprecated adaptor versions in the adaptor version picklist (to be
  followed by some graceful deprecation handling/warning in
  [later work](https://github.com/OpenFn/lightning/issues/2172))
  [#2169](https://github.com/OpenFn/lightning/issues/2169)
- Refactor count workorders to reuse search code
  [#2121](https://github.com/OpenFn/lightning/issues/2121)
- Updated provisioning error message to include workflow and job names
  [#2140](https://github.com/OpenFn/lightning/issues/2140)

### Fixed

- Don't let two deploy workflows run at the same time to prevent git collisions
  [#2044](https://github.com/OpenFn/lightning/issues/2044)
- Stopped sending emails when creating a starter project
  [#2161](https://github.com/OpenFn/lightning/issues/2161)

## [v2.5.4] - 2024-05-31

### Added

- CORS support [#2157](https://github.com/OpenFn/lightning/issues/2157)
- Track users emails preferences
  [#2163](https://github.com/OpenFn/lightning/issues/2163)

### Changed

- Change Default Text For New Job Nodes
  [#2014](https://github.com/OpenFn/lightning/pull/2014)
- Persisted run options when runs are _created_, not when they are _claimed_.
  This has the benefit of "locking in" the behavior desired by the user at the
  time they demand a run, not whenever the worker picks it up.
  [#2085](https://github.com/OpenFn/lightning/pull/2085)
- Made `RUN_GRACE_PERIOD_SECONDS` a configurable ENV instead of 20% of the
  `WORKER_MAX_RUN_DURATION`
  [#2085](https://github.com/OpenFn/lightning/pull/2085)

### Fixed

- Stopped Janitor from calling runs lost if they have special runtime options
  [#2079](https://github.com/OpenFn/lightning/issues/2079)
- Dataclip Viewer now responds to page resize and internal page layout
  [#2120](https://github.com/OpenFn/lightning/issues/2120)

## [v2.5.3] - 2024-05-27

### Changed

- Stop users from creating deprecated Salesforce and GoogleSheets credentials.
  [#2142](https://github.com/OpenFn/lightning/issues/2142)
- Delegate menu customization and create menu components for reuse.
  [#1988](https://github.com/OpenFn/lightning/issues/1988)

### Fixed

- Disable Credential Save Button Until All Form Fields Are Validated
  [#2099](https://github.com/OpenFn/lightning/issues/2099)
- Fix Credential Modal Closure Error When Workflow Is Unsaved
  [#2101](https://github.com/OpenFn/lightning/pull/2101)
- Fix error when socket reconnects and user is viewing a run via the inspector
  [#2148](https://github.com/OpenFn/lightning/issues/2148)

## [v2.5.2] - 2024-05-23

### Fixed

- Preserve custom values (like `apiVersion`) during token refresh for OAuth2
  credentials [#2131](https://github.com/OpenFn/lightning/issues/2131)

## [v2.5.1] - 2024-05-21

### Fixed

- Don't compile Phoenix Storybook in production and test environments
  [#2119](https://github.com/OpenFn/lightning/pull/2119)
- Improve performance and memory consumption on queries and logic for digest
  mailer [#2121](https://github.com/OpenFn/lightning/issues/2121)

## [v2.5.0] - 2024-05-20

### Fixed

- When a refresh token is updated, save it!
  [#2124](https://github.com/OpenFn/lightning/pull/2124)

## [v2.5.0-pre4] - 2024-05-20

### Fixed

- Fix duplicate credential type bug
  [#2100](https://github.com/OpenFn/lightning/issues/2100)
- Ensure Global OAuth Clients Accessibility for All Users
  [#2114](https://github.com/OpenFn/lightning/issues/2114)

## [v2.5.0-pre3] - 2024-05-20

### Fixed

- Fix credential not added automatically after being created from the canvas.
  [#2105](https://github.com/OpenFn/lightning/issues/2105)
- Replace the "not working?" prompt by "All good, but if your credential stops
  working, you may need to re-authorize here.".
  [#2102](https://github.com/OpenFn/lightning/issues/1872)
- Fix Generic Oauth credentials don't get included in the refresh flow
  [#2106](https://github.com/OpenFn/lightning/pull/2106)

## [v2.5.0-pre2] - 2024-05-17

### Changed

- Replace LiveView Dataclip component with React Monaco bringing large
  performance improvements when viewing large dataclips.
  [#1872](https://github.com/OpenFn/lightning/issues/1872)

## [v2.5.0-pre] - 2024-05-17

### Added

- Allow users to build Oauth clients and associated credentials via the user
  interface. [#1919](https://github.com/OpenFn/lightning/issues/1919)

## [v2.4.14] - 2024-05-16

### Changed

- Refactored image and version info
  [#2097](https://github.com/OpenFn/lightning/pull/2097)

### Fixed

- Fixed issue where updating adaptor name and version of job node in the
  workflow canvas crashes the app when no credential is selected
  [#99](https://github.com/OpenFn/lightning/issues/99)
- Removes stacked viewer after switching tabs and steps.
  [#2064](https://github.com/OpenFn/lightning/issues/2064)

## [v2.4.13] - 2024-05-16

### Fixed

- Fixed issue where updating an existing Salesforce credential to use a
  `sandbox` endpoint would not properly re-authenticate.
  [#1842](https://github.com/OpenFn/lightning/issues/1842)
- Navigate directly to settings from url hash and renders default panel when
  there is no hash. [#1971](https://github.com/OpenFn/lightning/issues/1971)

## [v2.4.12] - 2024-05-15

### Fixed

- Fix render settings default panel on first load
  [#1971](https://github.com/OpenFn/lightning/issues/1971)

## [v2.4.11] - 2024-05-15

### Changed

- Upgraded Sentry to v10 for better error reporting.

## [v2.4.10] - 2024-05-14

### Fixed

- Fix the "reset demo" script by disabling the emailing that was introduced to
  the `create_project` function.
  [#2063](https://github.com/OpenFn/lightning/pull/2063)

## [v2.4.9] - 2024-05-14

### Changed

- Bumped @openfn/ws-worker to 1.1.8

### Fixed

- Correctly pass max allowed run time into the Run token, ensuring it's valid
  for the entirety of the Runs execution time
  [#2072](https://github.com/OpenFn/lightning/issues/2072)

## [v2.4.8] - 2024-05-13

### Added

- Add Github sync to usage limiter
  [#2031](https://github.com/OpenFn/lightning/pull/2031)

### Changed

- Remove illogical cancel buttons on user/pass change screen
  [#2067](https://github.com/OpenFn/lightning/issues/2067)

### Fixed

- Stop users from configuring failure alerts when the limiter returns error
  [#2076](https://github.com/OpenFn/lightning/pull/2076)

## [v2.4.7] - 2024-05-11

### Fixed

- Fixed early worker token expiry bug
  [#2070](https://github.com/OpenFn/lightning/issues/2070)

## [v2.4.6] - 2024-05-08

### Added

- Allow for automatic resubmission of failed usage tracking report submissions.
  [1789](https://github.com/OpenFn/lightning/issues/1789)
- Make signup feature configurable
  [#2049](https://github.com/OpenFn/lightning/issues/2049)
- Apply runtime limits to worker execution
  [#2015](https://github.com/OpenFn/lightning/pull/2015)
- Limit usage for failure alerts
  [#2011](https://github.com/OpenFn/lightning/pull/2011)

## [v2.4.5] - 2024-05-07

### Fixed

- Fix provioning API calls workflow limiter without the project ID
  [#2057](https://github.com/OpenFn/lightning/issues/2057)

## [v2.4.4] - 2024-05-03

### Added

- Benchmarking script that simulates data from a cold chain.
  [#1993](https://github.com/OpenFn/lightning/issues/1993)

### Changed

- Changed Snapshot `get_or_create_latest_for` to accept multis allow controlling
  of which repo it uses.
- Require exactly one owner for each project
  [#1991](https://github.com/OpenFn/lightning/issues/1991)

### Fixed

- Fixed issue preventing credential updates
  [#1861](https://github.com/OpenFn/lightning/issues/1861)

## [v2.4.3] - 2024-05-01

### Added

- Allow menu items customization
  [#1988](https://github.com/OpenFn/lightning/issues/1988)
- Workflow Snapshot support
  [#1822](https://github.com/OpenFn/lightning/issues/1822)
- Fix sample workflow from init_project_for_new_user
  [#2016](https://github.com/OpenFn/lightning/issues/2016)

### Changed

- Bumped @openfn/ws-worker to 1.1.6

### Fixed

- Assure workflow is always passed to Run.enqueue
  [#2032](https://github.com/OpenFn/lightning/issues/2032)
- Fix regression on History page where snapshots were not preloaded correctly
  [#2026](https://github.com/OpenFn/lightning/issues/2026)

## [v2.4.2] - 2024-04-24

### Fixed

- Fix missing credential types when running Lightning using Docker
  [#2010](https://github.com/OpenFn/lightning/issues/2010)
- Fix provisioning API includes deleted workflows in project state
  [#2001](https://github.com/OpenFn/lightning/issues/2001)

## [v2.4.1] - 2024-04-19

### Fixed

- Fix github cli deploy action failing to auto-commit
  [#1995](https://github.com/OpenFn/lightning/issues/1995)

## [v2.4.1-pre] - 2024-04-18

### Added

- Add custom metric to track the number of finalised runs.
  [#1790](https://github.com/OpenFn/lightning/issues/1790)

### Changed

- Set better defaults for the GitHub connection creation screen
  [#1994](https://github.com/OpenFn/lightning/issues/1994)
- Update `submission_status` for any Usagetracking.Report that does not have it
  set. [#1789](https://github.com/OpenFn/lightning/issues/1789)

## [v2.4.0] - 2024-04-12

### Added

- Allow description below the page title
  [#1975](https://github.com/OpenFn/lightning/issues/1975)
- Enable users to connect projects to their Github repos and branches that they
  have access to [#1895](https://github.com/OpenFn/lightning/issues/1895)
- Enable users to connect multiple projects to a single Github repo
  [#1811](https://github.com/OpenFn/lightning/issues/1811)

### Changed

- Change all System.get_env calls in runtime.exs to use dotenvy
  [#1968](https://github.com/OpenFn/lightning/issues/1968)
- Track usage tracking submission status in new field
  [#1789](https://github.com/OpenFn/lightning/issues/1789)
- Send richer version info as part of usage tracking submission.
  [#1819](https://github.com/OpenFn/lightning/issues/1819)

### Fixed

- Fix sync to branch only targetting main branch
  [#1892](https://github.com/OpenFn/lightning/issues/1892)
- Fix enqueue run without the workflow info
  [#1981](https://github.com/OpenFn/lightning/issues/1981)

## [v2.3.1] - 2024-04-03

### Changed

- Run the usage tracking submission job more frequently to reduce the risk of
  Oban unavailability at a particular time.
  [#1778](https://github.com/OpenFn/lightning/issues/1778)
- Remove code supporting V1 usage tracking submissions.
  [#1853](https://github.com/OpenFn/lightning/issues/1853)

### Fixed

- Fix scrolling behaviour on inspector for small screens
  [#1962](https://github.com/OpenFn/lightning/issues/1962)
- Fix project picker for users with many projects
  [#1952](https://github.com/OpenFn/lightning/issues/1952)

## [v2.3.0] - 2024-04-02

### Added

- Support for additional paths on a webhook URL such as `/i/<uuid>/Patient`
  [#1954](https://github.com/OpenFn/lightning/issues/1954)
- Support for a GET endpoint to "check" webhook URL availability
  [#1063](https://github.com/OpenFn/lightning/issues/1063)
- Allow external apps to control the run enqueue db transaction
  [#1958](https://github.com/OpenFn/lightning/issues/1958)

## [v2.2.2] - 2024-04-01

### Changed

- Changed dataclip search from string `LIKE` to tsvector on keys and values.
  While this will limit partial string matching to the beginning of words (not
  the middle or end) it will make searching way more performant
  [#1939](https://github.com/OpenFn/lightning/issues/1939)
- Translate job error messages using errors.po file
  [#1935](https://github.com/OpenFn/lightning/issues/1935)
- Improve the UI/UX of the run panel on the inspector for small screens
  [#1909](https://github.com/OpenFn/lightning/issues/1909)

### Fixed

- Regular database timeouts when searching across dataclip bodies
  [#1794](https://github.com/OpenFn/lightning/issues/1794)

## [v2.2.1] - 2024-03-27

### Added

- Enable users to connect to their Github accounts in preparation for
  streamlined GitHub project sync setup
  [#1894](https://github.com/OpenFn/lightning/issues/1894)

### Fixed

- Apply usage limit to bulk-reruns
  [#1931](https://github.com/OpenFn/lightning/issues/1931)
- Fix edge case that could result in duplicate usage tracking submissions.
  [#1853](https://github.com/OpenFn/lightning/issues/1853)
- Fix query timeout issue on history retention deletion
  [#1937](https://github.com/OpenFn/lightning/issues/1937)

## [v2.2.0] - 2024-03-21

### Added

- Allow admins to set project retention periods
  [#1760](https://github.com/OpenFn/lightning/issues/1760)
- Automatically wipe input/output data after their retention period
  [#1762](https://github.com/OpenFn/lightning/issues/1762)
- Automatically delete work order history after their retention period
  [#1761](https://github.com/OpenFn/lightning/issues/1761)

### Changed

- When automatically creating a project for a newly registered user (via the
  `INIT_PROJECT_FOR_NEW_USER=true` environment variable) that user should be the
  `owner` of the project.
  [#1927](https://github.com/OpenFn/lightning/issues/1927)
- Give priority to manual runs (over webhook requests and cron) so that active
  users on the inspector don't have to wait ages for thier work during high load
  periods [#1918](https://github.com/OpenFn/lightning/issues/1918)

## [v2.1.0] - 2024-03-20

### Added

- TSVector index to log_lines, and gin index to dataclips
  [#1898](https://github.com/OpenFn/lightning/issues/1898)
- Add API Version field to Salesforce OAuth credentials
  [#1838](https://github.com/OpenFn/lightning/issues/1838)

### Changed

- Replace v1 usage tracking with v2 usage tracking.
  [#1853](https://github.com/OpenFn/lightning/issues/1853)

## [v2.0.10]

### Changed

- Updated anonymous usage tracker submissions
  [#1853](https://github.com/OpenFn/lightning/issues/1853)

## [v2.0.9] - 2024-03-19

### Added

- Support for smaller screens on history and inspector.
  [#1908](https://github.com/OpenFn/lightning/issues/1908)
- Polling metric to track number of available runs.
  [#1790](https://github.com/OpenFn/lightning/issues/1790)
- Allows limiting creation of new runs and retries.
  [#1754](https://github.com/OpenFn/Lightning/issues/1754)
- Add specific messages for log, input, and output tabs when a run is lost
  [#1757](https://github.com/OpenFn/lightning/issues/1757)
- Soft and hard limits for runs created by webhook trigger.
  [#1859](https://github.com/OpenFn/Lightning/issues/1859)
- Publish an event when a new user is registered
  [#1873](https://github.com/OpenFn/lightning/issues/1873)
- Adds ability to add project collaborators from existing users
  [#1836](https://github.com/OpenFn/lightning/issues/1836)
- Added ability to remove project collaborators
  [#1837](https://github.com/OpenFn/lightning/issues/1837)
- Added new usage tracking submission code.
  [#1853](https://github.com/OpenFn/lightning/issues/1853)

### Changed

- Upgrade Elixir to 1.16.2
- Remove all values from `.env.example`.
  [#1904](https://github.com/OpenFn/lightning/issues/1904)

### Fixed

- Verify only stale project credentials
  [#1861](https://github.com/OpenFn/lightning/issues/1861)

## [v2.0.8] - 2024-02-29

### Fixed

- Show flash error when editing stale project credentials
  [#1795](https://github.com/OpenFn/lightning/issues/1795)
- Fixed bug with Github sync installation on docker-based deployments
  [#1845](https://github.com/OpenFn/lightning/issues/1845)

## [v2.0.6] - 2024-02-29

### Added

- Automatically create Github workflows in a target repository/branch when users
  set up a Github repo::OpenFn project sync
  [#1046](https://github.com/OpenFn/lightning/issues/1046)
- Allows limiting creation of new runs and retries.
  [#1754](https://github.com/OpenFn/Lightning/issues/1754)

### Changed

- Change bucket size used by the run queue delay custom metric.
  [#1790](https://github.com/OpenFn/lightning/issues/1790)
- Require setting `IS_RESETTABLE_DEMO` to "yes" via ENV before allowing the
  destructive `Demo.reset_demo/0` function from being called.
  [#1720](https://github.com/OpenFn/lightning/issues/1720)
- Remove version display condition that was redundant due to shadowing
  [#1819](https://github.com/OpenFn/lightning/issues/1819)

### Fixed

- Fix series of sentry issues related to OAuth credentials
  [#1799](https://github.com/OpenFn/lightning/issues/1799)

## [v2.0.5] - 2024-02-25

### Fixed

- Fixed error in Credentials without `sanbox` field set; only display `sandbox`
  field for Salesforce oauth credentials.
  [#1798](https://github.com/OpenFn/lightning/issues/1798)

## [v2.0.4] - 2024-02-24

### Added

- Display and edit OAuth credentials
  scopes[#1706](https://github.com/OpenFn/Lightning/issues/1706)

### Changed

- Stop sending `operating_system_detail` to the usage tracker
  [#1785](https://github.com/OpenFn/lightning/issues/1785)

### Fixed

- Make handling of usage tracking errors more robust.
  [#1787](https://github.com/OpenFn/lightning/issues/1787)
- Fix inspector shows selected dataclip as wiped after retying workorder from a
  non-first step [#1780](https://github.com/OpenFn/lightning/issues/1780)

## [v2.0.3] - 2024-02-21

### Added

- Actual metrics will now be submitted by Lightning to the Usage Tracker.
  [#1742](https://github.com/OpenFn/lightning/issues/1742)
- Added a support link to the menu that goes to the instance admin contact
  [#1783](https://github.com/OpenFn/lightning/issues/1783)

### Changed

- Usage Tracking submissions are now opt-out, rather than opt-in. Hashed UUIDs
  to ensure anonymity are default.
  [#1742](https://github.com/OpenFn/lightning/issues/1742)
- Usage Tracking submissions will now run daily rather than hourly.
  [#1742](https://github.com/OpenFn/lightning/issues/1742)

- Bumped @openfn/ws-worker to `v1.0` (this is used in dev mode when starting the
  worker from your mix app: `RTM=true iex -S mix phx.server`)
- Bumped @openfn/cli to `v1.0` (this is used for adaptor docs and magic)

### Fixed

- Non-responsive workflow canvas after web socket disconnection
  [#1750](https://github.com/OpenFn/lightning/issues/1750)

## [v2.0.2] - 2024-02-14

### Fixed

- Fixed a bug with the OAuth2 credential refresh flow that prevented
  GoogleSheets jobs from running after token expiration
  [#1735](https://github.com/OpenFn/Lightning/issues/1735)

## [v2.0.1] - 2024-02-13

### Changed

- Renamed ImpactTracking to UsageTracking
  [#1729](https://github.com/OpenFn/lightning/issues/1729)
- Block github installation if there's a pending installation in another project
  [#1731](https://github.com/OpenFn/Lightning/issues/1731)

### Fixed

- Expand work order button balloons randomly
  [#1737](https://github.com/OpenFn/Lightning/issues/1737)
- Editing credentials doesn't work from project scope
  [#1743](https://github.com/OpenFn/Lightning/issues/1743)

## [v2.0.0] - 2024-02-10

> At the time of writing there are no more big changes planned and testing has
> gone well. Thanks to everyone who's helped to kick the tyres during the "rc"
> phase. There are still a _lot of **new features** coming_, so please:
>
> - watch our [**Public Roadmap**](https://github.com/orgs/OpenFn/projects/3) to
>   stay abreast of our core team's backlog,
> - request a feature in the
>   [**Community Forum**](https://community.openfn.org),
> - raise a
>   [**new issue**](https://github.com/OpenFn/lightning/issues/new/choose) if
>   you spot a bug,
> - and head over to the
>   [**Contributing**](https://github.com/OpenFn/lightning/?tab=readme-ov-file#contribute-to-this-project)
>   section to lend a hand.
>
> Head to [**docs.openfn.org**](https://docs.openfn.org) for product
> documentation and help with v1 to v2 migration.

### Changed

- Bump `@openfn/worker` to `v0.8.1`
- Only show GoogleSheets and Salesforce credential options if Oauth clients are
  registered with the instance via ENV
  [#1734](https://github.com/OpenFn/Lightning/issues/1734)

### Fixed

- Use standard table type for webhook auth methods
  [#1514](https://github.com/OpenFn/Lightning/issues/1514)
- Make disabled button for "Connect to GitHub" clear, add tooltip
  [#1732](https://github.com/OpenFn/Lightning/issues/1715)

## [v2.0.0-rc12] - 2024-02-09

### Added

- Add RunQueue extension to allow claim customization.
  [#1715](https://github.com/OpenFn/Lightning/issues/1715)
- Add support for Salesforce OAuth2 credentials
  [#1633](https://github.com/OpenFn/Lightning/issues/1633)

### Changed

- Use `PAYLOAD_SIZE_KB` in k6 load testing script, set thresholds on wait time,
  set default payload size to `2kb`

### Fixed

- Adds more detail to work order states on dashboard
  [#1677](https://github.com/OpenFn/lightning/issues/1677)
- Fix Output & Logs in inspector fails to show sometimes
  [#1702](https://github.com/OpenFn/lightning/issues/1702)

## [v2.0.0-rc11] - 2024-02-08

### Fixed

- Bumped Phoenix LiveView from `0.20.4` to `0.20.5` to fix canvas selection
  issue [#1724](https://github.com/OpenFn/lightning/issues/1724)

## [v2.0.0-rc10] - 2024-02-08

### Changed

- Implemented safeguards to prevent deletion of jobs with associated run history
  [#1570](https://github.com/OpenFn/Lightning/issues/1570)

### Fixed

- Fixed inspector dataclip body not getting updated after dataclip is wiped
  [#1718](https://github.com/OpenFn/Lightning/issues/1718)
- Fixed work orders getting retried despite having wiped dataclips
  [#1721](https://github.com/OpenFn/Lightning/issues/1721)

## [v2.0.0-rc9] 2024-02-05

### Added

- Persist impact tracking configuration and reports
  [#1684](https://github.com/OpenFn/Lightning/issues/1684)
- Add zero-persistence project setting
  [#1209](https://github.com/OpenFn/Lightning/issues/1209)
- Wipe dataclip after use when zero-persistence is enabled
  [#1212](https://github.com/OpenFn/Lightning/issues/1212)
- Show appropriate message when a wiped dataclip is viewed
  [#1211](https://github.com/OpenFn/Lightning/issues/1211)
- Disable selecting work orders having wiped dataclips in the history page
  [#1210](https://github.com/OpenFn/Lightning/issues/1210)
- Hide rerun button in inspector when the selected step has a wiped dataclip
  [#1639](https://github.com/OpenFn/Lightning/issues/1639)
- Add rate limiter to webhook endpoints and runtime limiter for runs.
  [#639](https://github.com/OpenFn/Lightning/issues/639)

### Fixed

- Prevented secret scrubber from over-eagerly adding \*\*\* between all
  characters if an empty string secret was provided as a credential field value
  (e.g., {"username": "come-on-in", "password": ""})
  [#1585](https://github.com/OpenFn/Lightning/issues/1585)
- Fixed permissions issue that allowed viewer/editor to modify webhook auth
  methods. These permissions only belong to project owners and admins
  [#1692](https://github.com/OpenFn/Lightning/issues/1692)
- Fixed bug that was duplicating inbound http_requests, resulting in unnecessary
  data storage [#1695](https://github.com/OpenFn/Lightning/issues/1695)
- Fixed permissions issue that allowed editors to set up new Github connections
  [#1703](https://github.com/OpenFn/Lightning/issues/1703)
- Fixed permissions issue that allowed viewers to initiate syncs to github
  [#1704](https://github.com/OpenFn/Lightning/issues/1704)
- Fixed inspector view stuck at processing when following a crashed run
  [#1711](https://github.com/OpenFn/Lightning/issues/1711)
- Fixed inspector dataclip selector not getting updated after running manual run
  [#1714](https://github.com/OpenFn/Lightning/issues/1714)

## [v2.0.0-rc8] - 2024-01-30

### Added

- Shim code to interact with the Impact Tracking service
  [#1671](https://github.com/OpenFn/Lightning/issues/1671)

### Changed

- Standardized naming of "attempts" to "runs". This had already been done in the
  front-end, but this change cleans up the backend, the database, and the
  interface with the worker. Make sure to **run migrations** and update your
  ENV/secrets to use `WORKER_RUNS_PRIVATE_KEY` rather than
  `WORKER_ATTEMPTS_PRIVATE_KEY`
  [#1657](https://github.com/OpenFn/Lightning/issues/1657)
- Required `@openfn/ws-worker@0.8.0` or above.

## [v2.0.0-rc7] - 2024-01-26

### Added

- Store webhook request headers in Dataclips for use in jobs.
  [#1638](https://github.com/OpenFn/Lightning/issues/1638)

### Changed

- Display `http_request` dataclips to the user as they will be provided to the
  worker as "input" state to avoid confusion while writing jobs.
  [1664](https://github.com/OpenFn/Lightning/issues/1664)
- Named-spaced all worker environment variables with `WORKER_` and added
  documentation for how to configure them.
  [#1672](https://github.com/OpenFn/Lightning/pull/1672)
- Bumped to `@openfn/ws-worker@0.6.0`
- Bumped to `@openfn/cli@0.4.15`

### Fixed

- Fix Run via Docker [#1653](https://github.com/OpenFn/Lightning/issues/1653)
- Fix remaining warnings, enable "warnings as errors"
  [#1642](https://github.com/OpenFn/Lightning/issues/1642)
- Fix workflow dashboard bug when viewed for newly created workflows with only
  unfinished run steps. [#1674](https://github.com/OpenFn/Lightning/issues/1674)

## [v2.0.0-rc5] - 2024-01-22

### Changed

- Made two significant backend changes that don't impact UI/UX but **require
  migrations** and should make Lightning developer lives easier by updating
  parts of the backend to match terms now used in the frontend:
  - Renamed the `Runs` model and table to `Steps`
    [#1571](https://github.com/OpenFn/Lightning/issues/1571)
  - Renamed the `AttemptRuns` model and table to `AttemptSteps`
    [#1571](https://github.com/OpenFn/Lightning/issues/1571)

## [v2.0.0-rc4] - 2024-01-19

### Added

- Scrub output dataclips in the UI to avoid unintentional secret exposure
  [#1606](https://github.com/OpenFn/Lightning/issues/1606)

### Changed

- Bump to `@openfn/cli@0.4.14`
- Do not persist the active tab setting on the job editor
  [#1504](https://github.com/OpenFn/Lightning/issues/1504)
- Make condition label optional
  [#1648](https://github.com/OpenFn/Lightning/issues/1648)

### Fixed

- Fix credential body getting leaked to sentry incase of errors
  [#1600](https://github.com/OpenFn/Lightning/issues/1600)
- Fixed validation on Javascript edge conditions
  [#1602](https://github.com/OpenFn/Lightning/issues/1602)
- Removed unused code from `run_live` directory
  [#1625](https://github.com/OpenFn/Lightning/issues/1625)
- Edge condition expressions not correctly being handled during provisioning
  [#openfn/kit#560](https://github.com/OpenFn/kit/pull/560)

## [v2.0.0-rc3] 2024-01-12

### Added

- Custom metric to track stalled attempts
  [#1559](https://github.com/OpenFn/Lightning/issues/1559)
- Dashboard with project and workflow stats
  [#755](https://github.com/OpenFn/Lightning/issues/755)
- Add search by ID on the history page
  [#1468](https://github.com/OpenFn/Lightning/issues/1468)
- Custom metric to support autoscaling
  [#1607](https://github.com/OpenFn/Lightning/issues/1607)

### Changed

- Bumped CLI version to `0.4.13`
- Bumped worker version to `0.5.0`
- Give project editors and viewers read only access to project settings instead
  [#1477](https://github.com/OpenFn/Lightning/issues/1477)

### Fixed

- Throw an error when Lightning.MetadataService.get_adaptor_path/1 returns an
  adaptor path that is nil
  [#1601](https://github.com/OpenFn/Lightning/issues/1601)
- Fix failure due to creating work order from a newly created job
  [#1572](https://github.com/OpenFn/Lightning/issues/1572)
- Fixes on the dashboard and links
  [#1610](https://github.com/OpenFn/Lightning/issues/1610) and
  [#1608](https://github.com/OpenFn/Lightning/issues/1608)

## [2.0.0-rc2] - 2024-01-08

### Fixed

- Restored left-alignment for step list items on run detail and inspector
  [a6e4ada](https://github.com/OpenFn/Lightning/commit/a6e4adafd558269cfd690e7c4fdd8f9fe66c5f62)
- Inspector: fixed attempt/run language for "skipped" tooltip
  [fd7dd0c](https://github.com/OpenFn/Lightning/commit/fd7dd0ca8128dfba2902e5aa6a2259e2073f0f10)
- Inspector: fixed failure to save during "save & run" from inspector
  [#1596](https://github.com/OpenFn/Lightning/issues/1596)
- Inspector: fixed key bindings for save & run (retry vs. new work order)
  getting overridden when user focuses on the Monaco editor
  [#1596](https://github.com/OpenFn/Lightning/issues/1596)

## [2.0.0-rc1] - 2024-01-05

### Why does this repo go from `v0` to `v2.0`?

Lightning is the _2nd version_ of the OpenFn platform. While much of the core
technology is the same, there are breaking changes between `v1.105` (pre-2024)
and `v2` ("OpenFn Lightning").

For customers using OpenFn `v1`, a migration guide will be provided at
[docs.openfn.org](https://docs.openfn.org)

### Added

- Link to the job inspctor for a selected run from the history interface
  [#1524](https://github.com/OpenFn/Lightning/issues/1524)
- Reprocess an existing work order from the job inspector by default (instead of
  always creating a new work order)
  [#1524](https://github.com/OpenFn/Lightning/issues/1524)
- Bumped worker to support edge conditions between trigger and first job
  `"@openfn/ws-worker": "^0.4.0"`

### Changed

- Updated naming to prepare for v2 release
  [#1248](https://github.com/OpenFn/Lightning/issues/1248); the major change is
  that each time a work order (the typical unit of business value for an
  organization, e.g. "execute workflow ABC for patient 123") is executed, it is
  called a "run". Previously, it was called an "attempt". The hierarchy is now:

  ```
  Build-Time: Projects > Workflows > Steps
  Run-Time: Work Orders > Runs > Steps
  ```

  Note the name changes here are reflected in the UI, but not all tables/models
  will be changed until [1571](https://github.com/OpenFn/Lightning/issues/1571)
  is delivered.

## [v0.12.2] - 2023-12-24

### Changed

- Bumped worker to address occasional git install issue
  `"@openfn/ws-worker": "^0.3.2"`

### Fixed

- Fix RuntimeError: found duplicate ID "google-sheets-inner-form" for
  GoogleSheetsComponent [#1578](https://github.com/OpenFn/Lightning/issues/1578)
- Extend export script to include new JS expression edge type
  [#1540](https://github.com/OpenFn/Lightning/issues/1540)
- Fix regression for attempt viewer log line highlighting
  [#1589](https://github.com/OpenFn/Lightning/issues/1589)

## [v0.12.1] - 2023-12-21

### Changed

- Hide project security setting tab from non-authorized users
  [#1477](https://github.com/OpenFn/Lightning/issues/1477)

### Fixed

- History page crashes if job is removed from workflow after it's been run
  [#1568](https://github.com/OpenFn/Lightning/issues/1568)

## [v0.12.0] - 2023-12-15

### Added

- Add ellipsis for long job names on the canvas
  [#1217](https://github.com/OpenFn/Lightning/issues/1217)
- Fix Credential Creation Page UI
  [#1064](https://github.com/OpenFn/Lightning/issues/1064)
- Custom metric to track Attempt queue delay
  [#1556](https://github.com/OpenFn/Lightning/issues/1556)
- Expand work order row when a `workorder_id` is specified in the filter
  [#1515](https://github.com/OpenFn/Lightning/issues/1515)
- Allow Javascript expressions as conditions for edges
  [#1498](https://github.com/OpenFn/Lightning/issues/1498)

### Changed

- Derive dataclip in inspector from the attempt & step
  [#1551](https://github.com/OpenFn/Lightning/issues/1551)
- Updated CLI to 0.4.10 (fixes logging)
- Changed UserBackupToken model to use UTC timestamps (6563cb77)
- Restore FK relationship between `work_orders` and `attempts` pending a
  decision re: further partitioning.
  [#1254](https://github.com/OpenFn/Lightning/issues/1254)

### Fixed

- New credential doesn't appear in inspector until refresh
  [#1531](https://github.com/OpenFn/Lightning/issues/1531)
- Metadata not refreshing when credential is updated
  [#791](https://github.com/OpenFn/Lightning/issues/791)
- Adjusted z-index for Monaco Editor's sibling element to resolve layout
  conflict [#1329](https://github.com/OpenFn/Lightning/issues/1329)
- Demo script sets up example Runs with their log lines in a consistant order.
  [#1487](https://github.com/OpenFn/Lightning/issues/1487)
- Initial credential creation `changes` show `after` as `null` rather a value
  [#1118](https://github.com/OpenFn/Lightning/issues/1118)
- AttemptViewer flashing/rerendering when Jobs are running
  [#1550](https://github.com/OpenFn/Lightning/issues/1550)
- Not able to create a new Job when clicking the Check icon on the placeholder
  [#1537](https://github.com/OpenFn/Lightning/issues/1537)
- Improve selection logic on WorkflowDiagram
  [#1220](https://github.com/OpenFn/Lightning/issues/1220)

## [v0.11.0] - 2023-12-06

### Added

- Improved UI when manually creating Attempts via the Job Editor
  [#1474](https://github.com/OpenFn/Lightning/issues/1474)
- Increased the maximum inbound webhook request size to 10MB and added
  protection against _very large_ payloads with a 100MB "max_skip_body_length"
  [#1247](https://github.com/OpenFn/Lightning/issues/1247)

### Changed

- Use the internal port of the web container for the worker configuration in
  docker-compose setup. [#1485](https://github.com/OpenFn/Lightning/pull/1485)

## [v0.10.6] - 2023-12-05

### Changed

- Limit entries count on term work orders search
  [#1461](https://github.com/OpenFn/Lightning/issues/1461)
- Scrub log lines using multiple credentials samples
  [#1519](https://github.com/OpenFn/Lightning/issues/1519)
- Remove custom telemetry plumbing.
  [1259](https://github.com/OpenFn/Lightning/issues/1259)
- Enhance UX to prevent modal closure when Monaco/Dataclip editor is focused
  [#1510](https://github.com/OpenFn/Lightning/pull/1510)

### Fixed

- Use checkbox on boolean credential fields rather than a text input field
  [#1430](https://github.com/OpenFn/Lightning/issues/1430)
- Allow users to retry work orders that failed before their first run was
  created [#1417](https://github.com/OpenFn/Lightning/issues/1417)
- Fix to ensure webhook auth modal is closed when cancel or close are selected.
  [#1508](https://github.com/OpenFn/Lightning/issues/1508)
- Enable user to reauthorize and obtain a new refresh token.
  [#1495](https://github.com/OpenFn/Lightning/issues/1495)
- Save credential body with types declared on schema
  [#1518](https://github.com/OpenFn/Lightning/issues/1518)

## [v0.10.5] - 2023-12-03

### Changed

- Only add history page filters when needed for simpler multi-select status
  interface and shorter page URLs
  [#1331](https://github.com/OpenFn/Lightning/issues/1331)
- Use dynamic Endpoint config only on prod
  [#1435](https://github.com/OpenFn/Lightning/issues/1435)
- Validate schema field with any of expected values
  [#1502](https://github.com/OpenFn/Lightning/issues/1502)

### Fixed

- Fix for liveview crash when token expires or gets deleted after mount
  [#1318](https://github.com/OpenFn/Lightning/issues/1318)
- Remove two obsolete methods related to Run: `Lightning.Invocation.delete_run`
  and `Lightning.Invocation.Run.new_from`.
  [#1254](https://github.com/OpenFn/Lightning/issues/1254)
- Remove obsolete field `previous_id` from `runs` table.
  [#1254](https://github.com/OpenFn/Lightning/issues/1254)
- Fix for missing data in 'created' audit trail events for webhook auth methods
  [#1500](https://github.com/OpenFn/Lightning/issues/1500)

## [v0.10.4] - 2023-11-30

### Changed

- Increased History search timeout to 30s
  [#1461](https://github.com/OpenFn/Lightning/issues/1461)

### Fixed

- Tooltip text clears later than the background
  [#1094](https://github.com/OpenFn/Lightning/issues/1094)
- Temporary fix to superuser UI for managing project users
  [#1145](https://github.com/OpenFn/Lightning/issues/1145)
- Fix for adding ellipses on credential info on job editor heading
  [#1428](https://github.com/OpenFn/Lightning/issues/1428)

## [v0.10.3] - 2023-11-28

### Added

- Dimmed/greyed out triggers and edges on the canvas when they are disabled
  [#1464](https://github.com/OpenFn/Lightning/issues/1464)
- Async loading on the history page to improve UX on long DB queries
  [#1279](https://github.com/OpenFn/Lightning/issues/1279)
- Audit trail events for webhook auth (deletion method) change
  [#1165](https://github.com/OpenFn/Lightning/issues/1165)

### Changed

- Sort project collaborators by first name
  [#1326](https://github.com/OpenFn/Lightning/issues/1326)
- Work orders will now be set in a "pending" state when retries are enqueued.
  [#1340](https://github.com/OpenFn/Lightning/issues/1340)
- Avoid printing 2FA codes by default
  [#1322](https://github.com/OpenFn/Lightning/issues/1322)

### Fixed

- Create new workflow button sizing regression
  [#1405](https://github.com/OpenFn/Lightning/issues/1405)
- Google credential creation and automatic closing of oAuth tab
  [#1109](https://github.com/OpenFn/Lightning/issues/1109)
- Exporting project breaks the navigation of the page
  [#1440](https://github.com/OpenFn/Lightning/issues/1440)

## [v0.10.2] - 2023-11-21

### Changed

- Added `max_frame_size` to the Cowboy websockets protocol options in an attempt
  to address [#1421](https://github.com/OpenFn/Lightning/issues/1421)

## [v0.10.1] - 2023-11-21

### Fixed

- Work Order ID was not displayed properly in history page
  [#1423](https://github.com/OpenFn/Lightning/issues/1423)

## [v0.10.0] - 2023-11-21

### 🚨 Breaking change warning! 🚨

This release will contain breaking changes as we've significantly improved both
the workflow building and execution systems.

#### Nodes and edges

Before, workflows were represented as a list of jobs and triggers. For greater
flexibility and control of complex workflows, we've moved towards a more robust
"nodes and edges" approach. Where jobs in a workflow (a node) can be connected
by edges.

Triggers still exist, but live "outside" the directed acyclic graph (DAG) and
are used to automatically create work orders and attempts.

We've provided migrations that bring `v0.9.3` workflows in line with the
`v0.10.0` requirements.

#### Scalable workers

Before, Lightning spawned child processes to execute attempts in sand-boxed
NodeVMs on the same server. This created inefficiencies and security
vulnerabilities. Now, the Lightning web server adds attempts to a queue and
multiple worker applications can pull from that queue to process work.

In dev mode, this all happens automatically and on one machine, but in most
high-availability production environments the workers will be on another server.

Attempts are now handled entirely by the workers, and they report back to
Lightning. Exit reasons, final attempt states, error types and error messages
are either entirely new or handled differently now, but we have provided
migration scripts that will work to bring _most_ `v0.9.3` runs, attempts, and
work orders up to `v0.10.0`, though the granularity of `v0.9.3` states and exits
will be less than `v0.10.0` and the final states are not guaranteed to be
accurate for workflows with multiple branches and leaf nodes with varying exit
reasons.

The migration scripts can be run with a single function call in SetupUtils from
a connect `iex` session:

```
Lightning.SetupUtils.approximate_state_for_attempts_and_workorders()
```

Note that (like lots of _other_ functionality in `SetupUtils`, calling this
function is a destructive action and you should only do it if you've backed up
your data and you know what you're doing.)

As always, we recommend backing up your data before migrating. (And thanks for
bearing with us as we move towards our first stable Lightning release.)

### Added

- Fix flaky job name input behavior on error
  [#1218](https://github.com/OpenFn/Lightning/issues/1218)
- Added a hover effect on copy and add button for adaptors examples
  [#1297](https://github.com/OpenFn/Lightning/issues/1297)
- Migration helper code to move from `v0.9.3` to `v0.10.0` added to SetupUtils
  [#1363](https://github.com/OpenFn/Lightning/issues/1363)
- Option to start with `RTM=false iex -S mix phx.server` for opting out of the
  dev-mode automatic runtime manager.
- Webhook Authentication Methods database and CRUD operations
  [#1152](https://github.com/OpenFn/Lightning/issues/1152)
- Creation and Edit of webhook webhook authentication methods UI
  [#1149](https://github.com/OpenFn/Lightning/issues/1149)
- Add webhook authentication methods overview methods in the canvas
  [#1153](https://github.com/OpenFn/Lightning/issues/1153)
- Add icon on the canvas for triggers that have authentication enabled
  [#1157](https://github.com/OpenFn/Lightning/issues/1157)
- Require password/2FA code before showing password and API Key for webhook auth
  methods [#1200](https://github.com/OpenFn/Lightning/issues/1200)
- Restrict live dashboard access to only superusers, enable DB information and
  OS information [#1170](https://github.com/OpenFn/Lightning/issues/1170) OS
  information [#1170](https://github.com/OpenFn/Lightning/issues/1170)
- Expose additional metrics to LiveDashboard
  [#1171](https://github.com/OpenFn/Lightning/issues/1171)
- Add plumbing to dump Lightning metrics during load testing
  [#1178](https://github.com/OpenFn/Lightning/issues/1178)
- Allow for heavier payloads during load testing
  [#1179](https://github.com/OpenFn/Lightning/issues/1179)
- Add dynamic delay to help mitigate flickering test
  [#1195](https://github.com/OpenFn/Lightning/issues/1195)
- Add a OpenTelemetry trace example
  [#1189](https://github.com/OpenFn/Lightning/issues/1189)
- Add plumbing to support the use of PromEx
  [#1199](https://github.com/OpenFn/Lightning/issues/1199)
- Add warning text to PromEx config
  [#1222](https://github.com/OpenFn/Lightning/issues/1222)
- Track and filter on webhook controller state in :telemetry metrics
  [#1192](https://github.com/OpenFn/Lightning/issues/1192)
- Secure PromEx metrics endpoint by default
  [#1223](https://github.com/OpenFn/Lightning/issues/1223)
- Partition `log_lines` table based on `attempt_id`
  [#1254](https://github.com/OpenFn/Lightning/issues/1254)
- Remove foreign key from `attempts` in preparation for partitioning
  `work_orders` [#1254](https://github.com/OpenFn/Lightning/issues/1254)
- Remove `Workflows.delete_workflow`. It is no longer in use and would require
  modification to not leave orphaned attempts given the removal of the foreign
  key from `attempts`. [#1254](https://github.com/OpenFn/Lightning/issues/1254)
- Show tooltip for cloned runs in history page
  [#1327](https://github.com/OpenFn/Lightning/issues/1327)
- Have user create workflow name before moving to the canvas
  [#1103](https://github.com/OpenFn/Lightning/issues/1103)
- Allow PromEx authorization to be disabled
  [#1483](https://github.com/OpenFn/Lightning/issues/1483)

### Changed

- Updated vulnerable JS libraries, `postcss` and `semver`
  [#1176](https://github.com/OpenFn/Lightning/issues/1176)
- Update "Delete" to "Delete Job" on Job panel and include javascript deletion
  confirmation [#1105](https://github.com/OpenFn/Lightning/issues/1105)
- Move "Enabled" property from "Jobs" to "Edges"
  [#895](https://github.com/OpenFn/Lightning/issues/895)
- Incorrect wording on the "Delete" tooltip
  [#1313](https://github.com/OpenFn/Lightning/issues/1313)

### Fixed

- Fixed janitor lost query calculation
  [#1400](https://github.com/OpenFn/Lightning/issues/1400)
- Adaptor icons load gracefully
  [#1140](https://github.com/OpenFn/Lightning/issues/1140)
- Selected dataclip gets lost when starting a manual work order from the
  inspector interface [#1283](https://github.com/OpenFn/Lightning/issues/1283)
- Ensure that the whole edge when selected is highlighted
  [#1160](https://github.com/OpenFn/Lightning/issues/1160)
- Fix "Reconfigure Github" button in Project Settings
  [#1386](https://github.com/OpenFn/Lightning/issues/1386)
- Make janitor also clean up runs inside an attempt
  [#1348](https://github.com/OpenFn/Lightning/issues/1348)
- Modify CompleteRun to return error changeset when run not found
  [#1393](https://github.com/OpenFn/Lightning/issues/1393)
- Drop invocation reasons from DB
  [#1412](https://github.com/OpenFn/Lightning/issues/1412)
- Fix inconsistency in ordering of child nodes in the workflow diagram
  [#1406](https://github.com/OpenFn/Lightning/issues/1406)

## [v0.9.3] - 2023-09-27

### Added

- Add ellipsis when adaptor name is longer than the container allows
  [#1095](https://github.com/OpenFn/Lightning/issues/1095)
- Webhook Authentication Methods database and CRUD operations
  [#1152](https://github.com/OpenFn/Lightning/issues/1152)

### Changed

- Prevent deletion of first job of a workflow
  [#1097](https://github.com/OpenFn/Lightning/issues/1097)

### Fixed

- Fix long name on workflow cards
  [#1102](https://github.com/OpenFn/Lightning/issues/1102)
- Fix highlighted Edge can get out of sync with selected Edge
  [#1099](https://github.com/OpenFn/Lightning/issues/1099)
- Creating a new user without a password fails and there is no user feedback
  [#731](https://github.com/OpenFn/Lightning/issues/731)
- Crash when setting up version control
  [#1112](https://github.com/OpenFn/Lightning/issues/1112)

## [v0.9.2] - 2023-09-20

### Added

- Add "esc" key binding to close job inspector modal
  [#1069](https://github.com/OpenFn/Lightning/issues/1069)

### Changed

- Save icons from the `adaptors` repo locally and load them in the job editor
  [#943](https://github.com/OpenFn/Lightning/issues/943)

## [v0.9.1] - 2023-09-19

### Changed

- Modified audit trail to handle lots of different kind of audit events
  [#271](https://github.com/OpenFn/Lightning/issues/271)/[#44](https://github.com/OpenFn/Lightning/issues/44)
- Fix randomly unresponsive job panel after job deletion
  [#1113](https://github.com/OpenFn/Lightning/issues/1113)

## [v0.9.0] - 2023-09-15

### Added

- Add favicons [#1079](https://github.com/OpenFn/Lightning/issues/1079)
- Validate job name in placeholder job node
  [#1021](https://github.com/OpenFn/Lightning/issues/1021)
- Bring credential delete in line with new GDPR interpretation
  [#802](https://github.com/OpenFn/Lightning/issues/802)
- Make job names unique per workflow
  [#1053](https://github.com/OpenFn/Lightning/issues/1053)

### Changed

- Enhanced the job editor/inspector interface
  [#1025](https://github.com/OpenFn/Lightning/issues/1025)

### Fixed

- Finished run never appears in inspector when it fails
  [#1084](https://github.com/OpenFn/Lightning/issues/1084)
- Cannot delete some credentials via web UI
  [#1072](https://github.com/OpenFn/Lightning/issues/1072)
- Stopped the History table from jumping when re-running a job
  [#1100](https://github.com/OpenFn/Lightning/issues/1100)
- Fixed the "+" button when adding a job to a workflow
  [#1093](https://github.com/OpenFn/Lightning/issues/1093)

## [v0.8.3] - 2023-09-05

### Added

- Render error when workflow diagram node is invalid
  [#956](https://github.com/OpenFn/Lightning/issues/956)

### Changed

- Restyle history table [#1029](https://github.com/OpenFn/Lightning/issues/1029)
- Moved Filter and Search controls to the top of the history page
  [#1027](https://github.com/OpenFn/Lightning/issues/1027)

### Fixed

- Output incorrectly shows "this run failed" when the run hasn't yet finished
  [#1048](https://github.com/OpenFn/Lightning/issues/1048)
- Wrong label for workflow card timestamp
  [#1022](https://github.com/OpenFn/Lightning/issues/1022)

## [v0.8.2] - 2023-08-31

### Fixed

- Lack of differentiation between top of job editor modal and top menu was
  disorienting. Added shadow.

## [v0.8.1] - 2023-08-31

### Changed

- Moved Save and Run button to bottom of the Job edit modal
  [#1026](https://github.com/OpenFn/Lightning/issues/1026)
- Allow a manual work order to save the workflow before creating the work order
  [#959](https://github.com/OpenFn/Lightning/issues/959)

## [v0.8.0] - 2023-08-31

### Added

- Introduces Github sync feature, users can now setup our github app on their
  instance and sync projects using our latest portability spec
  [#970](https://github.com/OpenFn/Lightning/issues/970)
- Support Backup Codes for Multi-Factor Authentication
  [937](https://github.com/OpenFn/Lightning/issues/937)
- Log a warning in the console when the Editor/docs component is given latest
  [#958](https://github.com/OpenFn/Lightning/issues/958)
- Improve feedback when a Workflow name is invalid
  [#961](https://github.com/OpenFn/Lightning/issues/961)
- Show that the jobs' body is invalid
  [#957](https://github.com/OpenFn/Lightning/issues/957)
- Reimplement skipped CredentialLive tests
  [#962](https://github.com/OpenFn/Lightning/issues/962)
- Reimplement skipped WorkflowLive.IndexTest test
  [#964](https://github.com/OpenFn/Lightning/issues/964)
- Show GitHub installation ID and repo link to help setup/debugging for version
  control [1059](https://github.com/OpenFn/Lightning/issues/1059)

### Fixed

- Fixed issue where job names were being incorrectly hyphenated during
  project.yaml export [#1050](https://github.com/OpenFn/Lightning/issues/1050)
- Allows the demo script to set a project id during creation to help with cli
  deploy/pull/Github integration testing.
- Fixed demo project_repo_connection failing after nightly demo resets
  [1058](https://github.com/OpenFn/Lightning/issues/1058)
- Fixed an issue where the monaco suggestion tooltip was offset from the main
  editor [1030](https://github.com/OpenFn/Lightning/issues/1030)

## [v0.7.3] - 2023-08-15

### Changed

- Version control in project settings is now named Export your project
  [#1015](https://github.com/OpenFn/Lightning/issues/1015)

### Fixed

- Tooltip for credential select in Job Edit form is cut off
  [#972](https://github.com/OpenFn/Lightning/issues/972)
- Dataclip type and state assembly notice for creating new dataclip dropped
  during refactor [#975](https://github.com/OpenFn/Lightning/issues/975)

## [v0.7.2] - 2023-08-10

### Changed

- NodeJs security patch [1009](https://github.com/OpenFn/Lightning/pull/1009)

### Fixed

## [v0.7.1] - 2023-08-04

### Fixed

- Fixed flickery icons on new workflow job creation.

## [v0.7.0] - 2023-08-04

### Added

- Project owners can require MFA for their users
  [892](https://github.com/OpenFn/Lightning/issues/892)

### Changed

- Moved to Elixir 1.15 and Erlang 26.0.2 to sort our an annoying ElixirLS issue
  that was slowing down our engineers.
- Update Debian base to use bookworm (Debian 12) for our Docker images
- Change new credential modal to take up less space on the screen
  [#931](https://github.com/OpenFn/Lightning/issues/931)
- Placeholder nodes are now purely handled client-side

### Fixed

- Fix issue creating a new credential from the Job editor where the new
  credential was not being set on the job.
  [#951](https://github.com/OpenFn/Lightning/issues/951)
- Fix issue where checking a credential type radio button shows as unchecked on
  first click. [#976](https://github.com/OpenFn/Lightning/issues/976)
- Return the pre-filled workflow names
  [#971](https://github.com/OpenFn/Lightning/issues/971)
- Fix version reporting and external reset_demo() call via
  Application.spec()[#1010](https://github.com/OpenFn/Lightning/issues/1010)
- Fixed issue where entering a placeholder name through the form would result an
  in unsaveable workflow
  [#1001](https://github.com/OpenFn/Lightning/issues/1001)
- Ensure the DownloadController checks for authentication and authorisation.

## [v0.7.0-pre5] - 2023-07-28

### Changed

- Unless otherwise specified, only show work orders with activity in last 14
  days [#968](https://github.com/OpenFn/Lightning/issues/968)

## [v0.7.0-pre4] - 2023-07-27

### Changed

- Don't add cast fragments if the search_term is nil
  [#968](https://github.com/OpenFn/Lightning/issues/968)

## [v0.7.0-pre3] - 2023-07-26

### Fixed

- Fixed an issue with newly created edges that prevented downstream jobs
  [977](https://github.com/OpenFn/Lightning/issues/977)

## [v0.7.0-pre2] - 2023-07-26

Note that this is a pre-release with a couple of known bugs that are tracked in
the Nodes and Edges [epic](https://github.com/OpenFn/Lightning/issues/793).

### Added

- Added ability for a user to enable MFA on their account; using 2FA apps like
  Authy, Google Authenticator etc
  [#890](https://github.com/OpenFn/Lightning/issues/890)
- Write/run sql script to convert triggers
  [#875](https://github.com/OpenFn/Lightning/issues/875)
- Export projects as `.yaml` via UI
  [#249](https://github.com/OpenFn/Lightning/issues/249)

### Changed

- In `v0.7.0` we change the underlying workflow building and execution
  infrastructure to align with a standard "nodes and edges" design for directed
  acyclic graphs (DAGs). Make sure to run the migrations!
  [793](https://github.com/OpenFn/Lightning/issues/793)

### Fixed

- Propagate url pushState/changes to Workflow Diagram selection
  [#944](https://github.com/OpenFn/Lightning/issues/944)
- Fix issue when deleting nodes from the workflow editor
  [#830](https://github.com/OpenFn/Lightning/issues/830)
- Fix issue when clicking a trigger on a new/unsaved workflow
  [#954](https://github.com/OpenFn/Lightning/issues/954)

## [0.6.7] - 2023-07-13

### Added

- Add feature to bulk rerun work orders from a specific step in their workflow;
  e.g., "rerun these 50 work orders, starting each at step 4."
  [#906](https://github.com/OpenFn/Lightning/pull/906)

### Fixed

- Oban exception: "value too long" when log lines are longer than 255 chars
  [#929](https://github.com/OpenFn/Lightning/issues/929)

## [0.6.6] - 2023-06-30

### Added

- Add public API token to the demo site setup script
- Check and renew OAuth credentials when running a job
  [#646](https://github.com/OpenFn/Lightning/issues/646)

### Fixed

- Remove google sheets from adaptors list until supporting oauth flow
  [#792](https://github.com/OpenFn/Lightning/issues/792)
- Remove duplicate google sheets adaptor display on credential type picklist
  [#663](https://github.com/OpenFn/Lightning/issues/663)
- Fix demo setup script for calling from outside the app on Kubernetes
  deployments [#917](https://github.com/OpenFn/Lightning/issues/917)

## [0.6.5] - 2023-06-22

### Added

- Ability to rerun work orders from start by selecting one of more of them from
  the History page and clicking the "Rerun" button.
  [#659](https://github.com/OpenFn/Lightning/issues/659)

### Fixed

- Example runs for demo incorrect
  [#856](https://github.com/OpenFn/Lightning/issues/856)

## [0.6.3] - 2023-06-15

### Fixed

- Prevent saving null log lines to the database, fix issue with run display
  [#866](https://github.com/OpenFn/Lightning/issues/866)

## [0.6.2] - 2023-06-09

### Fixed

- Fixed viewer permissions for delete workflow

- Fixed bug with workflow cards
  [#859](https://github.com/OpenFn/Lightning/issues/859)

## [0.6.1] - 2023-06-08

### Fixed

- Fixed bug with run logs [#864](https://github.com/OpenFn/Lightning/issues/864)

- Correctly stagger demo runs to maintain order
  [#856](https://github.com/OpenFn/Lightning/issues/856)
- Remove `Timex` use from `SetupUtils` in favor of `DateTime` to fix issue when
  calling it in escript.

## [0.6.0]- 2023-04-12

### Added

- Create sample runs when generating sample workflow
  [#821](https://github.com/OpenFn/Lightning/issues/821)
- Added a provisioning api for creating and updating projects and their
  workflows See: [PROVISIONING.md](./PROVISIONING.md)
  [#641](https://github.com/OpenFn/Lightning/issues/641)
- Add ability for a `superuser` to schedule deletion, cancel deletion, and
  delete projects [#757](https://github.com/OpenFn/Lightning/issues/757)
- Add ability for a `project owner` to schedule deletion, cancel deletion, and
  delete projects [#746](https://github.com/OpenFn/Lightning/issues/746)

### Changed

- Ability to store run log lines as rows in a separate table
  [#514](https://github.com/OpenFn/Lightning/issues/514)

### Fixed

- Incorrect project digest queries
  [#768](https://github.com/OpenFn/Lightning/issues/768)]
- Fix issue when purging deleted users
  [#747](https://github.com/OpenFn/Lightning/issues/747)
- Generate a random name for Workflows when creating one via the UI.
  [#828](https://github.com/OpenFn/Lightning/issues/828)
- Handle error when deleting a job with runs.
  [#814](https://github.com/OpenFn/Lightning/issues/814)

## [0.5.2]

### Added

- Add `workflow_edges` table in preparation for new workflow editor
  implementation [#794](https://github.com/OpenFn/Lightning/issues/794)
- Stamped `credential_id` on run directly for easier auditing of the history
  interface. Admins can now see which credential was used to run a run.
  [#800](https://github.com/OpenFn/Lightning/issues/800)
- Better errors when using magic functions: "no magic yet" and "check
  credential" [#812](https://github.com/OpenFn/Lightning/issues/812)

### Changed

- The `delete-project` function now delete all associated activities
  [#759](https://github.com/OpenFn/Lightning/issues/759)

### Fixed

## [0.5.1] - 2023-04-12

### Added

- Added ability to create and revoke personal API tokens
  [#147](https://github.com/OpenFn/Lightning/issues/147)
- Add `last-used at` to API tokens
  [#722](https://github.com/OpenFn/Lightning/issues/722)
- Improved "save" for job builder; users can now press `Ctrl + S` or `⌘ + S` to
  save new or updated jobs job panel will _not_ close. (Click elsewhere in the
  canvas or click the "Close" button to close.)
  [#568](https://github.com/OpenFn/Lightning/issues/568)
- Add filtered search params to the history page URL
  [#660](https://github.com/OpenFn/Lightning/issues/660)

### Changed

- The secret scrubber now ignores booleans
  [690](https://github.com/OpenFn/Lightning/issues/690)

### Fixed

- The secret scrubber now properly handles integer secrets from credentials
  [690](https://github.com/OpenFn/Lightning/issues/690)
- Updated describe-package dependency, fixing sparkles in adaptor-docs
  [657](https://github.com/OpenFn/Lightning/issues/657)
- Clicks on the workflow canvas were not lining up with the nodes users clicked
  on; they are now [733](https://github.com/OpenFn/Lightning/issues/733)
- Job panel behaves better when collapsed
  [774](https://github.com/OpenFn/Lightning/issues/774)

## [0.5.0] - 2023-04-03

### Added

- Magic functions that fetch real metadata from connected systems via
  `credentials` and suggest completions in the job builder (e.g., pressing
  `control-space` when setting the `orgUnit` attribute for a DHIS2 create
  operation will pull the _actual_ list of orgUnits with human readable labels
  and fill in their orgUnit codes upon
  enter.)[670](https://github.com/OpenFn/Lightning/issues/670)
- A "metadata explorer" to browse actual system metadata for connected
  instances. [658](https://github.com/OpenFn/Lightning/issues/658)
- Resizable job builder panel for the main canvas/workflow view.
  [681](https://github.com/OpenFn/Lightning/issues/681)

### Changed

- Display timezone for cron schedule—it is always UTC.
  [#716](https://github.com/OpenFn/Lightning/issues/716)
- Instance administrators can now configure the interval between when a project
  owner or user requests deletion and when these records are purged from the
  database. It defaults to 7, but by providing a `PURGE_DELETED_AFTER_DAYS`
  environment variable the grace period can be altered. Note that setting this
  variable to `0` will make automatic purging _never_ occur but will still make
  "deleted" projects and users unavailable. This has been requested by certain
  organizations that must retain audit logs in a Lightning instance.
  [758](https://github.com/OpenFn/Lightning/issues/758)

### Fixed

- Locked CLI version to `@openfn/cli@0.0.35`.
  [#761](https://github.com/OpenFn/Lightning/issues/761)

## [0.4.8] - 2023-03-29

### Added

- Added a test harness for monitoring critical parts of the app using Telemetry
  [#654](https://github.com/OpenFn/Lightning/issues/654)

### Changed

- Set log level to `info` for runs. Most of the `debug` logging is useful for
  the CLI, but not for Lightning. In the future the log level will be
  configurable at instance > project > job level by the `superuser` and any
  project `admin`.
- Renamed license file so that automagic github icon is less confusing

### Fixed

- Broken links in failure alert email
  [#732](https://github.com/OpenFn/Lightning/issues/732)
- Registration Submission on app.openfn.org shows internal server error in
  browser [#686](https://github.com/OpenFn/Lightning/issues/686)
- Run the correct runtime install mix task in `Dockerfile-dev`
  [#541](https://github.com/OpenFn/Lightning/issues/541)
- Users not disabled when scheduled for deletion
  [#719](https://github.com/OpenFn/Lightning/issues/719)

## [0.4.6] - 2023-03-23

### Added

- Implement roles and permissions across entire app
  [#645](https://github.com/OpenFn/Lightning/issues/645)
- Fix webhook URL
  (`https://<<HOST_URL>>/i/cae544ab-03dc-4ccc-a09c-fb4edb255d7a`) for the
  OpenHIE demo workflow [448](https://github.com/OpenFn/Lightning/issues/448)
- Phoenix Storybook for improved component development
- Load test for webhook endpoint performance
  [#645](https://github.com/OpenFn/Lightning/issues/634)
- Notify user via email when they're added to a project
  [#306](https://github.com/OpenFn/Lightning/issues/306)
- Added notify user via email when their account is created
  [#307](https://github.com/OpenFn/Lightning/issues/307)

### Changed

- Improved errors when decoding encryption keys for use with Cloak.
  [#684](https://github.com/OpenFn/Lightning/issues/684)
- Allow users to run ANY job with a custom input.
  [#629](https://github.com/OpenFn/Lightning/issues/629)

### Fixed

- Ensure JSON schema form inputs are in the same order as they are written in
  the schema [#685](https://github.com/OpenFn/Lightning/issues/685)

## [0.4.4] - 2023-03-10

### Added

- Users can receive a digest email reporting on a specified project.
  [#638](https://github.com/OpenFn/Lightning/issues/638)
  [#585](https://github.com/OpenFn/Lightning/issues/585)

## [0.4.3] - 2023-03-06

### Added

- Tooltips on Job Builder panel
  [#650](https://github.com/OpenFn/Lightning/issues/650)

### Changed

- Upgraded to Phoenix 1.7 (3945856)

### Fixed

- Issue with FailureAlerter configuration missing in `prod` mode.

## [0.4.2] - 2023-02-24

### Added

- A user can change their own email
  [#247](https://github.com/OpenFn/Lightning/issues/247)
- Added a `SCHEMAS_PATH` environment variable to override the default folder
  location for credential schemas
  [#604](https://github.com/OpenFn/Lightning/issues/604)
- Added the ability to configure Google Sheets credentials
  [#536](https://github.com/OpenFn/Lightning/issues/536)
- Function to import a project
  [#574](https://github.com/OpenFn/Lightning/issues/574)

### Changed

- Users cannot register if they have not selected the terms and conditions
  [#531](https://github.com/OpenFn/Lightning/issues/531)

### Fixed

- Jobs panel slow for first open after restart
  [#567](https://github.com/OpenFn/Lightning/issues/567)

## [0.4.0] - 2023-02-08

### Added

- Added a Delete job button in Inspector
- Filter workflow runs by text/value in run logs or input body
- Drop "configuration" key from Run output dataclips after completion
- Ability to 'rerun' a run from the Run list
- Attempts and Runs update themselves in the Runs list
- Configure a project and workflow for a new registering user
- Run a job with a custom input
- Added plausible analytics
- Allow user to click on Webhook Trigger Node to copy webhook URL on workflow
  diagram
- Allow any user to delete a credential that they own
- Create any credential through a form except for OAuth
- Refit all diagram nodes on browser and container resize
- Enable distributed Erlang, allowing any number of redundant Lightning nodes to
  communicate with each other.
- Users can set up realtime alerts for a project

### Changed

- Better code-assist and intelliense in the Job Editor
- Updated @openfn/workflow-diagram to 0.4.0
- Make plus button part of job nodes in Workflow Diagram
- Updated @openfn/adaptor-docs to 0.0.5
- Updated @openfn/describe-package to 0.0.10
- Create an follow a manual Run from the Job Inspector
- View all workflows in a project on the workflows index page
- Move @openfn/workflow-diagram into the application, the NPM module is now
  deprecated.
- Remove workflow name from first node
- Move the used parts of `@openfn/engine` into the application.
- [BREAKING CHANGE] Ported `mix openfn.install.runtime` into application, use
  `mix lightning.install_runtime`.
- [BREAKING CHANGE] Introduced `@openfn/cli` as the new runtime for Jobs
- Rename a workflow through the page heading
- Hide the dataclips tab for beta
- Make adaptor default to common@latest
- Remove jobs list page
- Better error handling in the docs panel
- Disable credential ownership transfer in dev and prod environments
- Add project settings page
- Change Work Order filters to apply to the aggregate state of the work order
  and not the run directly
- Enable jobs by default
- Set log level to info
- Add Beta checkbox to register page
- User roles and permissions

### Fixed

- Don't consider disabled jobs when calculating subsequent runs
- Fixed overflow on Job Editor Tooltips
- Fixed auto-scroll when adding a new snippet in the Job Editor
- Fixed common operation typings in Job Editor

## [0.3.1] - 2022-11-22

### Fixed

- Fixed bug that tried to execute HTML scripts in dataclips
- Fixed bug that prevented work orders from displaying in the order of their
  last run, descending.
- Remove alerts after set timeout or close

## [0.3.0] - 2022-11-21

### Added

- Add seed data for demo site
- Create adaptor credentials through a form
- Configure cron expressions through a form
- View runs grouped by work orders and attempts
- Run an existing Job with any dataclip uuid from the Job form

### Changed

- Redirect users to projects list page when they click on Admin Settings menu
- Move job, project, input and output Dataclips to Run table
- Reverse the relationship between Jobs and Triggers. Triggers now can exist on
  their own; setting the stage for branching and merging workflows
- Updated Elixir and frontend dependencies
- [BREAKING CHANGE] Pipeline now uses Work Orders, previous data is not
  compatible.
- Runs, Dataclips and Attempts now all correctly use `usec` resolution
  timestamps.
- Upgraded LiveView to 0.18.0
- Upgraded Elixir to 1.14.1 and OTP 25
- Workflow Job editor now behaves like a panel
- Split JobLive.InspectorFormComponent into different plug-able subcomponents
- Ensure new jobs with cron triggers receive a default frequency
- Webhooks are now referenced by the trigger id instead of job id.
- Filter runs by status
- Filter runs by workflow
- Filter runs by date
- View a job run from the runs history
- View latest matching inputs to run a job with

## [0.2.0] - 2022-09-12

### Changed

- [BREAKING CHANGE] Add `Workflow` model, Jobs now belong to a Workflow This is
  a breaking change to the schema.
- Use Node.js 18, soon to be in LTS.
- Visualize success/fail triggers in workflow diagram.
- Move WorkflowDiagram related actions from DashboardLive into WorkflowLive
- Move WorkflowDiagram component into liveview, so that we can subscribe to
  channels (i.e. updating of the diagram when someone changes something).
- Integrate `@openfn/workflow-diagram@0.0.8` and use the new Store interface for
  updating it.
- Remove `component_mounted` event from WorkflowDiagram hook, using a
  MutationObserver and a Base64 encoded JSON payload.
- Fixed an issue where the compiler component would try and load a 'nothing
  adaptor', added a condition to check an adaptor is actually selected.
- Removed previous Workflow CTE queries, replaced by the introduction of the
  Workflow model, see
  (https://github.com/OpenFn/Lightning/blob/53da6883483e7d8d078783f348da327d1dd72d20/lib/lightning/workflows.ex#L111-L119).

## [0.1.13] - 2022-08-29

### Added

- Allow administrators to configure OIDC providers for authentication (note that
  this is just for authenticating, not yet for creating new accounts via OIDC)
- Add Monaco editor to the step/job panel
- Allow users to delete their own accounts. Schedule their user and credentials
  data for deletion when they do.
- Allow superusers to delete a user account. Schedule the user's credentials and
  user data for deletion when they do.
- If a user is scheduled for deletion, disable their account and prevent them
  from logging in.
- The 'User profile' and 'Credentials' page now have a sidebar menu

### Changed

- Project users now have one of the following roles: viewer, editor, admin,
  owner
- Users only have the following roles: user, superuser

## [0.1.12] - 2022-08-15

### Added

- Transfer credential ownership to another user.
- Create credentials via a form interface\*
- Show "projects with access" in credentials list view.
- Show job in runs list and run view.
- Added roles and permissions to workflows and history page
  [#645](https://github.com/OpenFn/Lightning/issues/645)

\*The form is defined by a JSON schema provided by an adaptor, in most cases:
e.g., `language-dhis2` provides a single schema which defines the required
attributes for `state.configuration`, while `language-common` provides multiple
credential schemas like "oauth" or "basic auth" which define attributes for
`state.configuration` and which might be used by lots of different jobs.)

### Fixed

- User menu (top right) appears on top of all other components.
- User profile screen integrated with the rest of the liveview app.

## [0.1.11] - 2022-08-05

### Fixed

- Fixed logging in Runner when `:debug` log level used; note that this caused
  crashes in Oban

## [0.1.10] - 2022-08-05

### Added

- Credential auditing
- Build/version information display for easier debugging

### Fixed

- Fixed a bug that enqueued cron-triggered jobs even when they were disabled

## [0.1.9] - 2022-07-27

### Added

- Navigate to user profile or credentials page and log out through the user icon
  dropdown
- Create and edit dataclips
- Add a production tag to credentials
- View a dropdown of operations and their description for the language-common
  `v2.0.0-rc2` adaptor (this pattern to be rolled out across adaptors)

### Changed

- Navigate between projects through a project picker on the navbar

### Fixed

- Run Lightning with docker

### Security

- Sensitive credential values are scrubbed from run logs
- All credentials are encrypted at REST

## [0.1.7] - 2022-06-24

### Added

- Run a job with a cron trigger
- Queue jobs via Oban/Postgres
- Edit jobs via the workflow canvas

## [0.1.6] - 2022-06-07

### Added

- Register, log in and log out of an account
- Allow superusers and admin users to create projects
- Allow admin users to create or disable a user's account
- Allow superusers for local deployments to create users and give them access to
  project spaces

- Create and edit a job with a webhook, flow/fail or cron trigger
- Create and edit credentials for a job
- Copy a job's webhook URL
- View all workflows in a project visually
- Deploy lightning locally with Docker

- Enable a job to automatically process incoming requests
- Run a job with a webhook or flow/fail trigger
- View job runs along with their logs, exit code, start and end time
- View data clips that have initiated job runs (http requests for webhooks, run
  results)<|MERGE_RESOLUTION|>--- conflicted
+++ resolved
@@ -17,14 +17,11 @@
 
 ### Added
 
-<<<<<<< HEAD
-- Sorting & filtering superuser interfaces for Projects, Project, and Users
-  [#3354](https://github.com/OpenFn/lightning/pull/3354)
-=======
 - New buttons to run a workflow directly from the canvas, both from the start of
   the workflow [#3290](https://github.com/OpenFn/lightning/issues/3290) and from
   an individual step [#3294](https://github.com/OpenFn/lightning/issues/3294)
->>>>>>> 67abc699
+- Sorting & filtering superuser interfaces for Projects, Project, and Users
+  [#3354](https://github.com/OpenFn/lightning/pull/3354)
 
 ### Changed
 

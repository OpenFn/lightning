--- conflicted
+++ resolved
@@ -17,17 +17,14 @@
 
 ### Added
 
-<<<<<<< HEAD
-- Broadcast work-available to worker when runs are enqueued
-  [#2934](https://github.com/OpenFn/lightning/issues/2934)
-=======
 - Added a custom metric to track projects that could benefit from additional
   worker pods.
   [#3189](https://github.com/OpenFn/lightning/issues/3189)
 - Add a test metric that can be used to test external infrastructure (e.g.
   alerting) in a deployed Lightning instance.
   [#3229](https://github.com/OpenFn/lightning/issues/3229)
->>>>>>> cd60cb61
+- Broadcast work-available to worker when runs are enqueued
+  [#2934](https://github.com/OpenFn/lightning/issues/2934)
 
 ### Changed
 

--- conflicted
+++ resolved
@@ -10,14 +10,11 @@
 
 ### Added
 
-<<<<<<< HEAD
 - Improved UI when manually creating Attempts via the Job Editor
   [#1474](https://github.com/OpenFn/Lightning/issues/1474)
-=======
 - Increased the maximum inbound webhook request size to 10MB and added
   protection against _very large_ payloads with a 100MB "max_skip_body_length"
   [#1247](https://github.com/OpenFn/Lightning/issues/1247)
->>>>>>> a2486bae
 
 ### Changed
 

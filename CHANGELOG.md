--- conflicted
+++ resolved
@@ -22,15 +22,12 @@
 
 ### Changed
 
-<<<<<<< HEAD
 - Don't show deprecated adaptor versions in the adaptor version picklist (to be
   followed by some graceful deprecation handling/warning in
   [later work](https://github.com/OpenFn/lightning/issues/2172))
   [#2169](https://github.com/OpenFn/lightning/issues/2169)
-=======
 - Refactor count workorders to reuse search code  
   [#2121](https://github.com/OpenFn/lightning/issues/2121)
->>>>>>> 6925f3af
 
 ### Fixed
 

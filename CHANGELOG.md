# Changelog

All notable changes to this project will be documented in this file.

- `Added` for new features.
- `Changed` for changes in existing functionality.
- `Deprecated` for soon-to-be removed features.
- `Removed` for now removed features.
- `Fixed` for any bug fixes.
- `Security` in case of vulnerabilities.

The format is based on [Keep a Changelog](https://keepachangelog.com/en/1.0.0/),
and this project adheres to
[Semantic Versioning](https://semver.org/spec/v2.0.0.html).

## [Unreleased]

### Added

### Changed

<<<<<<< HEAD
- Improve version pinning behavior in collaborative editor
  [#4121](https://github.com/OpenFn/lightning/issues/4121)
=======
- Unify disabled button states across collaborative editor for consistent
  styling and behaviour [#4179](https://github.com/OpenFn/lightning/issues/4179)
>>>>>>> 2cf82093

### Fixed

- Fix saving workflow with same name as deleted workflow
  [#4165](https://github.com/OpenFn/lightning/pull/4165)
- Fix validation error states not changing after undo (Ctrl+Z) on Workflow
  Settings [#4182](https://github.com/OpenFn/lightning/issues/4182))

## [2.15.0-pre4] - 2025-12-08

### Added

- Display collab editor promotion in the legacy editor
  [#4091](https://github.com/OpenFn/lightning/issues/4091)
- Template search and selection in collaborative workflow editor with AI-powered
  workflow generation for missing templates
  [#4081](https://github.com/OpenFn/lightning/issues/4081)
  [#4052](https://github.com/OpenFn/lightning/issues/4052)
- AI Assistant integration in collaborative workflow editor
  [#4042](https://github.com/OpenFn/lightning/pull/4042)

### Changed

- Standardize run buttons so they all behave predictably
  [#4129](https://github.com/OpenFn/lightning/issues/4129)
- Make collab editor available to everyone (not just experimental feature users)
  [#4091](https://github.com/OpenFn/lightning/issues/4091)

### Fixed

- Fix Run/Retry button flash and improve History button UX in collaborative
  editor [#4108](https://github.com/OpenFn/lightning/issues/4108)
- Fix new jobs are misplaced on the canvas in manual layout
  [#4118](https://github.com/OpenFn/lightning/issues/4118)
- Fix docs not working for latest version of adaptors in IDE
  [#4136](https://github.com/OpenFn/lightning/issues/4136)

## [2.15.0-pre3] - 2025-12-05

### Added

- Collab Editor: Respect limits when creating runs and retries
  [#4102](https://github.com/OpenFn/lightning/issues/4102)

### Fixed

- Selected run sometimes fails to highlight step in the collab editor
  [#4127](https://github.com/OpenFn/lightning/issues/4127)
- Run logs no longer disappear after browser refresh in IDE
  [#4079](https://github.com/OpenFn/lightning/issues/4079)
- Fix version chip [#4120](https://github.com/OpenFn/lightning/issues/4120)
- Fix OAuth credential creation crash in Collaborate view when returning from
  provider authorization
  [#4131](https://github.com/OpenFn/lightning/issues/4131)

## [2.15.0-pre2] - 2025-12-04

### Added

- User preference persistence for collaborative editor - users can now toggle
  between legacy and collaborative editors, and their choice is remembered
  across sessions with automatic redirect
  [#4091](https://github.com/OpenFn/lightning/issues/4091)
- Added mini history to the IDE as a state machine that provides the same
  experience that's available on the canvas
  [#4054](https://github.com/OpenFn/lightning/issues/4054)
  - **If no run chosen?** You can browse from history or create a new one.
  - **If run chosen?** You can view the details or deselect to start over.

### Changed

- Refactor URLStore to use Record with Immer for proper structural sharing,
  reducing unnecessary re-renders when unrelated URL params change
  [#4097](https://github.com/OpenFn/lightning/issues/4097)
- Show "Connect" button when no credential is selected for non-language-common
  steps [#4085](https://github.com/OpenFn/lightning/issues/4085)
- Show credential name (and full name and owner on hover) when a credential is
  selected [#4085](https://github.com/OpenFn/lightning/issues/4085)
- Allow owners to edit credentials from the adaptor picker
  [#4085](https://github.com/OpenFn/lightning/issues/4085)

### Fixed

- Fix version not switching when selecting a run from history panel
  [#4097](https://github.com/OpenFn/lightning/issues/4097)
- User menu dropdown no longer clips or causes horizontal scroll in side
  navigation [#4092](https://github.com/OpenFn/lightning/issues/4092)
- Improved version mismatch banner UX: made compact, dismissible, and
  repositioned to top-center; improved history panel collapse behavior to
  maintain run selection with visual run chip indicator
  [#4044](https://github.com/OpenFn/lightning/issues/4044)
- Settings panel now opens correctly when Run Panel is visible; also improved
  Run Panel to stay open and update context when switching between nodes
  [#4008](https://github.com/OpenFn/lightning/issues/4008)
- Fix collaborative cursors disappearing after switching workflow versions
  [#4066](https://github.com/OpenFn/lightning/issues/4066)
- Throttle cursor awareness updates to reduce server load
  [#4066](https://github.com/OpenFn/lightning/issues/4066)
- Loading workflow screen appears when disconnected from server
  [#3972](https://github.com/OpenFn/lightning/issues/3972)
- IDE shows job expresion of previously selected job
  [#4022](https://github.com/OpenFn/lightning/issues/4022)
- Fix save & run buttons disabled after new workflow save
  [#4084](https://github.com/OpenFn/lightning/issues/4084)
- Fix flickering of canvas and job editor
  [#4095](https://github.com/OpenFn/lightning/issues/4095)
- Run channel crashes when sending `run:updated` event
  [#4093](https://github.com/OpenFn/lightning/issues/4093)
- Fix Version mismatch modal appears on top of IDE
  [#4096](https://github.com/OpenFn/lightning/issues/4096)

## [2.15.0-pre1] - 2025-11-27

### Added

- Add workflow template publishing to collaborative editor
  [#3921](https://github.com/OpenFn/lightning/issues/3921)

### Changed

- Optimize dashboard stats queries with database aggregation
  [#4070](https://github.com/OpenFn/lightning/issues/4070)
- Add composite indexes on steps and runs for dashboard queries
  [#4070](https://github.com/OpenFn/lightning/issues/4070)
- Enable usage limit checks across the whole application
  [#PR4050](https://github.com/OpenFn/lightning/pull/4050)
- Make IDE heading separate from top menu
  [#4077](https://github.com/OpenFn/lightning/issues/4077)
- Update IDE workflow step selector (order by proximity to trigger)
  [#4048](https://github.com/OpenFn/lightning/issues/4048)

### Fixed

- Version dropdown now updates correctly for all users after workflow save
  [#3985](https://github.com/OpenFn/lightning/issues/3985)
  [#4024](https://github.com/OpenFn/lightning/issues/4024)
- Put close button in top right
  [PR#4037](https://github.com/OpenFn/lightning/pull/4037)
- Don't grey out in-progress runs
  [PR#4037](https://github.com/OpenFn/lightning/pull/4037)
- Explain why run panel is grey for edge-case when the workflow step selected
  not in the list of run steps
  [PR#4037](https://github.com/OpenFn/lightning/pull/4037)
- Fix history panel unable to close after selecting/deselecting run
  [#4027](https://github.com/OpenFn/lightning/issues/4027)
- Fix version chip (and sidebar scroll) when line breaks needed
  [PR#4047](https://github.com/OpenFn/lightning/pull/4047)
- Fix error validation for nodes/edges & show better error messages on save
  [PR#4061](https://github.com/OpenFn/lightning/pull/4061)
- Fix custom cron expressions getting overwritten & additional cron support
  [#4011](https://github.com/OpenFn/lightning/issues/4011)
- Fix monaco popups and tooltips getting cut off
  [PR#4072](https://github.com/OpenFn/lightning/pull/4072)
- Fix metadata/docs panel reopening when resizing adjacent panel
  [#4073](https://github.com/OpenFn/lightning/issues/4073)
- Fix logs panel not allowing scroll after being resized to minimum height
  [PR#4067](https://github.com/OpenFn/lightning/pull/4067)

## [2.15.0-pre] - 2025-11-20

### Added

- Show collaborators mouse pointers on the workflow canvas
  [#3810](https://github.com/OpenFn/lightning/issues/3810)

### Changed

- Always keep the Diagram mounted even when the IDE is present
  [#3981](https://github.com/OpenFn/lightning/issues/3981)
- Dropped react-hotkeys-hook for custom priority based key handler hook
  [#3981](https://github.com/OpenFn/lightning/issues/3981)
- Simplified IDE by only letting users see the "Create a New Manual Run Panel"
  when an existing Run isn't already loaded. Cleaned up the Run panel.
  [#4006](https://github.com/OpenFn/lightning/issues/4006)
- Consolidated RunStore functionality into HistoryStore in collaborative editor
  for improved state management and reduced complexity
- Default failure notifications for project users are now disabled to minimize
  email volume [#3517](https://github.com/OpenFn/lightning/issues/3517)
- Simpler "disabled" state for workflows, still show last mod
  [#3962](https://github.com/OpenFn/lightning/issues/3962)
- Move user profile to top left corner
  [#3997](https://github.com/OpenFn/lightning/issues/3997)
- Collapse breadcrumbs when there are more than 2 of them
  [#3997](https://github.com/OpenFn/lightning/issues/3997)

### Fixed

- Fix flickering of active collaborator icons between states(active, inactive,
  unavailable) [#3931](https://github.com/OpenFn/lightning/issues/3931)
- Restored footers to inspectors on the canvas while in read only mode
  [#4018](https://github.com/OpenFn/lightning/issues/4018)
- Fix vertical scrolling in workflow panels
  [#3979](https://github.com/OpenFn/lightning/issues/3979)
- Fix ghost edges blocking saves and breaking autolayout when deleting jobs in
  collaborative editor [#3983](https://github.com/OpenFn/lightning/issues/3983)
- Fix tooltip styling inconsistencies in collaborative editor
  [#3980](https://github.com/OpenFn/lightning/issues/3980)
- Fix beaker icon appearing active in classical editor
  [#3988](https://github.com/OpenFn/lightning/issues/3988)
- Fix ESC key closing IDE when pressed on adaptor modal
  [#3978](https://github.com/OpenFn/lightning/issues/3978)
- Fix run/save-and-run keystroke mapping for canvas & IDE
  [#3902](https://github.com/OpenFn/lightning/issues/3902) &
  [#3903](https://github.com/OpenFn/lightning/issues/3903)
- Monaco tooltips get cut off
  [#3900](https://github.com/OpenFn/lightning/issues/3900)

## [2.14.15-pre] - 2025-11-13

### Added

- Add missing adaptor and credential tooltips to the collab editor
  [#3919](https://github.com/OpenFn/lightning/issues/3919)
- Show server validation errors in the collab editor forms
  [#3783](https://github.com/OpenFn/lightning/issues/3783)
- Add advanced credential type picker in collaborative workflow editor allowing
  users to create OAuth, raw JSON, and keychain credentials directly from the
  workflow canvas [#3906](https://github.com/OpenFn/lightning/issues/3906)
- Enforce readonly state in collaborative editor forms for viewers and old
  snapshots [#3948](https://github.com/OpenFn/lightning/pull/3948)
- Collab Editor: Add Workflow YAML code viewer panel
  [#3646](https://github.com/OpenFn/lightning/issues/3646)
- Webhook authentication management in the collaborative editor
  [#3887](https://github.com/OpenFn/lightning/issues/3887)
- Mix task to merge project state files without database access
  [#3615](https://github.com/OpenFn/lightning/issues/3615)
- Support Undo/Redo commands in the collab editor
  [#3712](https://github.com/OpenFn/lightning/issues/3712)
- Added adaptor docs & metadata panel to IDE
  [#3857](https://github.com/OpenFn/lightning/issues/3857)
- Show Error indication on workflow settings button
  [#3632](https://github.com/OpenFn/lightning/issues/3632)

### Changed

- Merged CollaborateNew and Collaborate LiveViews into a single unified LiveView
  for improved maintainability and consistent modal behavior
  [#3942](https://github.com/OpenFn/lightning/pull/3942)

### Fixed

- 500 error when navigating from collaborative editor to full history page
  [#3941](https://github.com/OpenFn/lightning/pull/3941)
- Duplicate `isReadOnly` declaration in TriggerForm that was blocking asset
  builds [#3976](https://github.com/OpenFn/lightning/issues/3976)
- Run duration and status alignment drift in history view
  [#3945](https://github.com/OpenFn/lightning/pull/3945)
- Shared doc lookup in clustered environments now works across nodes instead of
  only searching locally
  [#3910](https://github.com/OpenFn/lightning/issues/3910)

## [2.14.14] - 2025-11-05

### Added

- Add the ability to search by dataclip name on the history page
  [#3486](https://github.com/OpenFn/lightning/issues/3486)

### Fixed

- Exception when cleaning up old persisted documents
  [#3932](https://github.com/OpenFn/lightning/issues/3932)
- Legacy canvas new job nodes no longer auto-populate with adaptor name
  [#3920](https://github.com/OpenFn/lightning/issues/3920)

## [2.14.14-pre2] - 2025-11-04

### Added

- Run/retry split button in collaborative editor allowing users to retry
  existing runs or create new work orders from both the ManualRunPanel and
  fullscreen IDE header [#3876](https://github.com/OpenFn/lightning/issues/3876)
- Keyboard shortcuts for run/retry actions - `Cmd+Enter` (or `Ctrl+Enter`)
  triggers run/retry, `Cmd+Shift+Enter` create new work order
  [#3861](https://github.com/OpenFn/lightning/issues/3861)

### Changed

- Updated styles on new IDE to match (nay, exceed!) those on the legacy IDE
  [#3894](https://github.com/OpenFn/lightning/issues/3894)
- Add save & sync split button to new canvas & IDE header
  [#3908](https://github.com/OpenFn/lightning/issues/3908)
- Show collaborators in the header of the new canvas & IDE
  [#3845](https://github.com/OpenFn/lightning/issues/3845)

### Fixed

- Channel error handling crash when error responses don't include expected
  structure [#3928](https://github.com/OpenFn/lightning/issues/3928)
- Dataclip body display timing out due to slow credentials query - optimised
  query to leverage indexes better using a self-join
  [#3924](https://github.com/OpenFn/lightning/issues/3924)
- Adaptor picker changes now sync immediately to Y.Doc instead of requiring
  manual save [#3904](https://github.com/OpenFn/lightning/issues/3904)
- Fixed Cmd+Enter creating duplicate work orders in workflow editor - both
  ManualRunPanel and WorkflowEditor keyboard handlers were firing simultaneously
  [#3876](https://github.com/OpenFn/lightning/issues/3876)
- Fixed GenServer crash when retrying from collaborative editor due to Y.Doc
  workflow data structure issues
  [#3876](https://github.com/OpenFn/lightning/issues/3876)
- Fixed run panel blocking node selection and causing screen flashes when
  switching between nodes
  [#3876](https://github.com/OpenFn/lightning/issues/3876)

## [2.14.14-pre1] - 2025-10-30

### Added

- Adaptor and credential configuration in canvas job inspector - users can now
  configure adaptor version and connect credentials directly from the canvas
  [#3834](https://github.com/OpenFn/lightning/issues/3834)
- Press `Control-E` (or `⌘+E`) to open the IDE when a job/step is selected
  [#3890](https://github.com/OpenFn/lightning/issues/3890)
- Drag-to-connect nodes on workflow canvas - users can now drag from the plus
  button on a node and drop it onto another node to create connections
  [#3825](https://github.com/OpenFn/lightning/issues/3825)
- Read-only indicator in collaborative editor header
  [#3627](https://github.com/OpenFn/lightning/issues/3627)
- Sync workflow concurrency and enable_job_logs settings in collaborative
  editor - allows users to configure max concurrency and console.log() usage
  with real-time collaborative editing support
  [#3798](https://github.com/OpenFn/lightning/issues/3798) and
  [#3799](https://github.com/OpenFn/lightning/issues/3799)
- Show validation error message when creating sandbox with duplicate name
  [#3776](https://github.com/OpenFn/lightning/issues/3776)
- Divergence warning when merging sandboxes - displays alert if target branch
  was modified after sandbox creation to prevent data loss
  [#3747](https://github.com/OpenFn/lightning/issues/3747)
- Sandbox indicator banners in workflow editor (inspector) to help indicate when
  working in a sandbox environment
  [#3413](https://github.com/OpenFn/lightning/issues/3413)
- Manual runs from the canvas and the IDE
  [#3827](https://github.com/openfn/lightning/issues/3827) and
  [$3634](https://github.com/openfn/lightning/issues/3634)
- View and switch versions
  [#3819](https://github.com/openfn/lightning/issues/3819)
- Run viewer panel in collaborative IDE with Run, Log, Input, and Output tabs
  [#3844](https://github.com/OpenFn/lightning/issues/3844)

### Changed

- Error messages in collaborative editor now include field names for validation
  errors (e.g., "Name: can't be blank")
  [#3843](https://github.com/OpenFn/lightning/issues/3843)
- Added error notifications when workflow reset fails in collaborative editor
  [#3843](https://github.com/OpenFn/lightning/issues/3843)
- Consolidated toast notification styling in collaborative editor for better
  maintainability [#3843](https://github.com/OpenFn/lightning/issues/3843)

### Fixed

- Prevent manual run panel from opening via keystroke if running isn't possible
  (permissions or snapshot)
- Default Next Input for Cron-Triggered Workflows
  [#3856](https://github.com/OpenFn/lightning/issues/3856)
- Error toasts not appearing when workflow save fails (validation errors,
  permission denied, etc.) in collaborative editor
  [#3843](https://github.com/OpenFn/lightning/issues/3843)
- Toast notification colors not displaying correctly due to CSS specificity
  issues [#3843](https://github.com/OpenFn/lightning/issues/3843)
- Canvas goes blank when adding nodes in collaborative workflow editor
  [#3848](https://github.com/OpenFn/lightning/issues/3848)
- Crash when switching from old to collaborative editor
  [#3865](https://github.com/OpenFn/lightning/issues/3865)
- Position errors when rendering nodes
  [#3866](https://github.com/OpenFn/lightning/issues/3866)
- Layout animation crashes when adding nodes
  [#3867](https://github.com/OpenFn/lightning/issues/3867)
- Fixed sandbox merge failing with StaleEntryError when parent workflow was
  modified after sandbox creation
  [#3765](https://github.com/OpenFn/lightning/issues/3765)
- Workflow is either decapitated or uneditable
  [#3842](https://github.com/OpenFn/lightning/issues/3842)
- User can navigate to React canvas from LiveView version
  [#3847](https://github.com/openfn/lightning/issues/3847)
- Fixed missing cron icon in trigger on new canvas
  [#3849](https://github.com/OpenFn/lightning/issues/3849)

## [2.14.13] - 2025-10-24

## [2.14.13-pre1] - 2025-10-24

### Added

- Ability to run a workflow from the new react canvas
  [#3634](https://github.com/OpenFn/lightning/issues/3634)

## [2.14.13-pre] - 2025-10-24

### Added

- Ability to delay webhook trigger replies until a workflow finishes; ⚠️ note
  that this is an experimental feature (API subject to change, only enabled via
  DB updates) [#PR3785](https://github.com/OpenFn/lightning/pull/3785)
- REST API for runs, work_orders, and log_lines to refresh GovStack compliance
  [#1656](https://github.com/OpenFn/lightning/issues/1656) &
  [PR#3786](https://github.com/OpenFn/lightning/pull/3786)
- Added full-screen IDE for job editing
  [#3708](https://github.com/OpenFn/lightning/issues/3708)
- Show collaborative editor toggle (beaker icon) when creating new workflows
  [#3797](https://github.com/OpenFn/lightning/pull/3797)
- Auto-format code on commit with git hooks
  [#3806](https://github.com/OpenFn/lightning/pull/3806)
- Escape key support for closing inspector panels in collaborative workflow
  editor, using react-hotkeys-hook for scoped keyboard shortcuts with modal
  priority [#3768](https://github.com/OpenFn/lightning/issues/3768)

### Changed

- Removed Cancel button from inspector panel footers (redundant with X button
  and Escape key) [#3768](https://github.com/OpenFn/lightning/issues/3768)
- Refactored inspector component architecture to use composition pattern with
  reusable layout shell and pure form components
  [#3768](https://github.com/OpenFn/lightning/issues/3768)
- Updated breadcrumb navigation to display parent project name before sandbox
  name [#3474](https://github.com/OpenFn/lightning/issues/3474)

### Fixed

- Fixed credential preservation during sandbox workflow merge - credentials are
  now correctly maintained when merging sandboxes back to parent projects
  [#3782](https://github.com/OpenFn/lightning/issues/3782)
- Backfilled `env` field for existing root projects to ensure environment chips
  display correctly in workflow editor and inspector
  [#3839](https://github.com/OpenFn/lightning/issues/3839)

## [2.14.12] - 2025-10-21

## [2.14.12-pre1] - 2025-10-21

### Fixed

- Ensure default positions when using the Workflow Assistant with manual
  positioning enabled [#3795](https://github.com/OpenFn/lightning/issues/3795)

## [2.14.12-pre] - 2025-10-21

### Added

- Editable EdgeInspector form in collaborative workflow editor with TanStack
  Form, enabling users to configure edge properties (label, condition type, JS
  expressions, enabled state) with auto-save and real-time collaborative editing
  [#3701](https://github.com/OpenFn/lightning/issues/3701)
- Delete nodes from Job panel in Collaborative Editor
  [#3702](https://github.com/OpenFn/lightning/issues/3702)
- Reintroduce the impeded project with hopefully better performance
  characteristics [#3542](https://github.com/OpenFn/lightning/issues/3542)

### Changed

- Tweaked the Sandbox color palette
- Detect and clean stale CMake caches in bootstrap script
  [PR#3762](https://github.com/OpenFn/lightning/pull/3762)
- Implement workflow settings form using tanstack form
  [#3643](https://github.com/OpenFn/lightning/issues/3643)
- [#3774](https://github.com/OpenFn/lightning/pull/3774)Adjusted padding of
  labels in the Workflow Diagram.

### Fixed

- Jobs in collaborative editor can now be saved without selecting a credential
  [#3760](https://github.com/OpenFn/lightning/issues/3760)
- Runtime permission checks in WorkflowChannel save/reset operations to prevent
  unauthorized edits when user roles change during active collaboration sessions
  [#3749](https://github.com/OpenFn/lightning/issues/3749)

## [2.14.11] - 2025-10-15

## [2.14.11-pre1] - 2025-10-15

### Added

- Create new workflow via YAML in the collaborative editor
  [#3700](https://github.com/OpenFn/lightning/issues/3700)
- E2E tests for edge validation in collaborative editor
  [#3724](https://github.com/OpenFn/lightning/issues/3724)
- Ensure that TOTP codes cannot be reused.
  [#3758](https://github.com/OpenFn/lightning/issues/3758)

### Changed

- Detect and clean stale CMake caches in bootstrap script
  [PR#3762](https://github.com/OpenFn/lightning/pull/3762)

### Fixed

- Credentials added to parent projects now automatically propagate to all
  descendant sandbox projects, ensuring sandboxes have access to parent
  credentials. Includes migration to backfill existing missing associations.
  [#3756](https://github.com/OpenFn/lightning/issues/3756)

## [2.14.11-pre] - 2025-10-14

### Added

- User interface for merging sandboxes
  [#3436](https://github.com/OpenFn/lightning/issues/3436)
- Credential environments user interface and runtime
  [#3598](https://github.com/OpenFn/lightning/issues/3598)
- Save button with validation and permissions in collaborative workflow editor
  [#3635](https://github.com/OpenFn/lightning/issues/3635)
- Workflow reset functionality in collaborative editor
  [#3635](https://github.com/OpenFn/lightning/issues/3635)
- Toast notifications and Redux DevTools integration for collaborative editor
  [#3635](https://github.com/OpenFn/lightning/issues/3635)
- E2E test infrastructure with Page Object Models for workflow testing
- E2E testing guidelines for Playwright
- Add project merging functionality
  [#3432](https://github.com/OpenFn/lightning/issues/3432)
- SessionContextStore for collaborative workflow editor to provide user,
  project, and config data to React components via Phoenix Channel
- E2E test infrastructure with Page Object Models for workflow editor testing
- E2E test for workflow step creation and configuration
- Force restart and AdaptorRegistry warming on E2E manager script

### Changed

- Delete oauth_tokens tables
  [#3608](https://github.com/OpenFn/lightning/issues/3608)
- Improved state management and store architecture in collaborative editor
  [#3635](https://github.com/OpenFn/lightning/issues/3635)
- Upgraded Tailwind CSS from 4.0.13 to 4.1.14

### Fixed

- Project merge now correctly preserves target project identity (name,
  description, env, color) instead of overwriting with source metadata
  [#3742](https://github.com/OpenFn/lightning/issues/3742)
- New workflows created in sandboxes now properly retain all jobs, triggers, and
  edges when merged into target projects (previously only workflow metadata was
  copied, resulting in empty workflows)
  [#3744](https://github.com/OpenFn/lightning/issues/3744)

### Released

## [2.14.10] - 2025-10-07

## [2.14.10-pre] - 2025-10-07

### Added

- Worker "presence" module to track connected workers (and their capacity)
  across the app. [#3725](https://github.com/OpenFn/lightning/pull/3725)
- SessionContextStore for collaborative workflow editor to provide user,
  project, and config data to React components via Phoenix Channel
  [#3624](https://github.com/OpenFn/lightning/issues/3624)

### Changed

- Limit sandbox creation
  [PR#3655](https://github.com/OpenFn/lightning/pull/3655)

## [v2.14.9] - 2025-10-03

## [v2.14.9-pre] - 2025-10-02

### Added

### Changed

- Removed unused functions for getting dataclip bodies from postgres as
  JSON/maps [#3653](https://github.com/OpenFn/lightning/issues/3653)
- Limit sandbox creation
  [PR#3655](https://github.com/OpenFn/lightning/pull/3655)

### Fixed

- Prevent the janitor trying to mark runs as lost that aren't actually lost
  [PR#3672](https://github.com/OpenFn/lightning/pull/3672)
- Fix canvas "lockup" after AI chat errors, prevent sending empty message to AI
  [3605](https://github.com/OpenFn/lightning/issues/3605)

## [v2.14.8] - 2025-10-01

## [v2.14.8-pre1] - 2025-10-01

### Fixed

- Send back `null` if a requested dataclip has been wiped
  [PR#3652](https://github.com/OpenFn/lightning/pull/3652)

## [v2.14.8-pre] - 2025-10-01

### Fixed

- Reduced
  [high server memory usage on dataclip body retrieval](https://github.com/OpenFn/lightning/issues/3641)
  by 97% [PR#3651](https://github.com/OpenFn/lightning/pull/3651)

## [v2.14.7] - 2025-09-30

### Changed

- Optimized map and join with `Enum.map_join/3`
  [`c112f3d`](https://github.com/OpenFn/lightning/commit/c112f3df29f8ab83b187f3695fdaf32c0837a016)

### Fixed

- Fixed tests for dataclip live viewer
  [#3648](https://github.com/OpenFn/lightning/issues/3648)

## [v2.14.7-pre] - 2025-09-30

### Added

- Add database changes for credentials environments support
  [#3597](https://github.com/OpenFn/lightning/issues/3597)
- REST API for Credential creation, deletion, list
  [#3583](https://github.com/OpenFn/lightning/issues/3583)

### Changed

- Bumped devDeps `ws-worker` version to `1.15.0` to better handle job
  compilation memory issues
  [#3613](https://github.com/OpenFn/lightning/pull/3613)

### Fixed

- Fix memory bloat on dataclip viewer in dataclip detail page
  [#3641](https://github.com/OpenFn/lightning/issues/3641)
- Ameliorate memory usage when scrubbing dataclips for security
  [#3641](https://github.com/OpenFn/lightning/issues/3641)
- Fixed bootstrap script compatibility for Intel Macs and older Bash versions
  (3.1+) [#3623](https://github.com/OpenFn/lightning/pull/3623)
- Fixed GDPR Compliance component
  [#3611](https://github.com/OpenFn/lightning/issues/3611)
- Fixed vertical alignment in breadcrumbs
  [#3612](https://github.com/OpenFn/lightning/issues/3612)
- Updated Project Digest to include count of work orders in an unsuccessful
  state [#3616](https://github.com/OpenFn/lightning/issues/3616)

## [v2.14.6] - 2025-09-30

## [v2.14.6-pre1] - 2025-09-26

### Changed

- Modify `Common.root_name` to display any map with a `:name` key

## [v2.14.6-pre] - 2025-09-25

### Added

- Sandbox Basic CRUD UI [#3412](https://github.com/OpenFn/lightning/issues/3412)
  [#3431](https://github.com/OpenFn/lightning/issues/3431)
- Generate workflow version on save
  [#3452](https://github.com/OpenFn/lightning/issues/3452)
- Add `bin/update-images` script for automated Dockerfile version management

### Changed

- Optimized queue query planner stability to prevent 60s+ spikes
  [#3564](https://github.com/OpenFn/lightning/issues/3564)
- Fix aarch64 (Apple Silicon) Dockerfile-dev build
  [PR#3589](https://github.com/OpenFn/lightning/pull/3589)

### Fixed

- Fix project deletion for projects with webhook auth methods
  [#3619](https://github.com/OpenFn/lightning/issues/3619),
  [#3523](https://github.com/OpenFn/lightning/issues/3523)
- Fix pagination bar rounding to match table corners
  [#3595](https://github.com/OpenFn/lightning/issues/3595)
- Restore export history button
  [#3594](https://github.com/OpenFn/lightning/issues/3594)
- Wrong timestamp information in mini-history for in-progress runs
  [#3579](https://github.com/OpenFn/lightning/pull/3579)

## [v2.14.5] - 2025-09-24

## [v2.14.5-pre1] - 2025-09-11

### Added

- Hide sandboxes from project lists and project picker
  [#3573](https://github.com/OpenFn/lightning/issues/3573)

### Changed

- Update deps

## [v2.14.5-pre] - 2025-09-11

### Added

- Experimental feature - Collaborative Editing
  [#3509](https://github.com/OpenFn/lightning/issues/3509)
- API for provisioning Sandboxes
  [#3430](https://github.com/OpenFn/lightning/issues/3430)
- Added DB support for sandboxes and workflow version provenance.
  [#3422](https://github.com/OpenFn/lightning/issues/3422)
- Retry webhook events on transient database connection errors
  [#3097](https://github.com/OpenFn/lightning/issues/3097)
- Allow users to retry followed runs from the job panel
  [#3502](https://github.com/OpenFn/lightning/issues/3502)

### Changed

- Make `:work_available` broadcast opt-out-able via ENV.
  [#3574](https://github.com/OpenFn/lightning/pull/3574)
- Enable X-Content-Type-Options header for static pages.
  [#3534](https://github.com/OpenFn/lightning/issues/3534)
- Refactor webhook auth methods modals
  [#1588](https://github.com/OpenFn/lightning/issues/1588)

### Fixed

- Tooltip gets stuck when switching pages
  [#3559](https://github.com/OpenFn/lightning/pull/3559)
- Current run dataclip stuck when switching nodes
  [#3560](https://github.com/OpenFn/lightning/pull/3560)

## [v2.14.4] - 2025-09-09

### Fixed

- Fix Workflow AI Assistant apearing above inspector panel
  [#3567](https://github.com/OpenFn/lightning/issues/3567)

## [v2.14.3] - 2025-08-29

## [v2.14.3-pre1] - 2025-08-22

### Fixed

- Clean UI for errors with recovery from the errors
  [#3239](https://github.com/OpenFn/lightning/issues/3239)

## [v2.14.3-pre] - 2025-08-21

### Added

- Visualizing runs on the workflow editor canvas
  [#3387](https://github.com/OpenFn/lightning/issues/3387)
- Add test gauge metric that can be used to set arbitrary values for the
  purposes of triggering behaviour in metric consumers.
  [3510](https://github.com/OpenFn/lightning/issues/3510)
- Add test gauge metric that can be used to set arbitrary values for the
  purposes of triggering behaviour in metric consumers.
  [#3510](https://github.com/OpenFn/lightning/issues/3510)
- Possibly temporary plumbing to allow the use of libcluster_postgres as an
  additional mechanism for discovering Erlang nodes.
  [#3482](https://github.com/OpenFn/lightning/issues/3482)
- Remove redundant 'preconnect' link
  [#3532](https://github.com/OpenFn/lightning/issues/3532)

### Fixed

- Fix cannot read properties of undefined (reading 'x') error on canvas
  [#3530](https://github.com/OpenFn/lightning/issues/3530)
- Hide Mini-History on new template page
  [#3531](https://github.com/OpenFn/lightning/pull/3531)

## [v2.14.2] - 2025-08-15

## [v2.14.2-pre] - 2025-08-15

### Fixed

- Fixed issue where adaptors icons didn't change on the canvas when in
  auto-layout mode [#3526](https://github.com/OpenFn/lightning/issues/3526)

## [v2.14.1] - 2025-08-14

### Changed

- Removed impeded project metric until performance improvements can be made.
  [#3519](https://github.com/OpenFn/lightning/issues/3519)

## [v2.14.1-pre2] - 2025-08-12

### Fixed

- Fix workflow diagram collapsing in on itself to become a neutron star
  [#3506](https://github.com/OpenFn/lightning/issues/3506)
- Fix Oban crash when Apollo times out
  [#3497](https://github.com/OpenFn/lightning/issues/3497)
- Fix PostgreSQL UTF-8 error when inserting log lines with null bytes
  [#3090](https://github.com/OpenFn/lightning/issues/3090)

## [v2.14.1-pre1] - 2025-08-07

### Fixed

- Restored historical migration (⚠️ if you ran migrations on `v2.14.1-pre` by
  editing your DB directly or dropping your DB first, you must undo those
  changes by hand before running this migration) and added a migration to change
  `:workflow_code` to `:code` on the AI Chat Messages table
  [3495](https://github.com/OpenFn/lightning/issues/3495)

## [v2.14.1-pre] - 2025-08-06

### Added

- Extended the AI Assistant to support editing existing workflows
  [#3247](https://github.com/OpenFn/lightning/issues/3247)
- Alert that workflows may break before letting users revoke access to a project
  for their credential [#537](https://github.com/OpenFn/lightning/issues/537)

### Changed

- Upgraded Elixir from 1.17 to 1.18
  [d35a6d1](https://github.com/OpenFn/lightning/commit/d35a6d1)

### Fixed

- Fix CTRL+S saving previously selected template when creating a workflow
  [#3442](https://github.com/OpenFn/lightning/issues/3442)

## [v2.14.0] - 2025-08-05

### Fixed

- Added "interactive" to checkbox disabled tooltip to allow user to click link,
  ensure permissions line up with admin or above.
  [PR-3473](https://github.com/OpenFn/lightning/pull/3473)
- Fixed table action menus
  [#3476](https://github.com/OpenFn/lightning/issues/3476)
- Fixed "⚠️ Production" icon size in credentials table
  [#3483](https://github.com/OpenFn/lightning/issues/3483)
- Fixed test on history page
  [3475](https://github.com/OpenFn/lightning/issues/3475)

## [v2.14.0-pre1] - 2025-08-04

### Added

- Added a retry button to the work order row itself
  [PR-3472](https://github.com/OpenFn/lightning/pull/3472)

### Fixed

- Fixed small table UI regression for history
  [PR-3472](https://github.com/OpenFn/lightning/pull/3472)

## [v2.14.0-pre] - 2025-08-01

### Added

- Allow users to name and preserve existing dataclips
  [#311](https://github.com/OpenFn/lightning/issues/311)

### Changed

- Click to copy all timestamps in UTC across the application
  [#1419](https://github.com/OpenFn/lightning/issues/1419)
- Display relative times and respect browser timezones
  [#1255](https://github.com/OpenFn/lightning/issues/1255)
- Sortable history table
  [PR-3356](https://github.com/OpenFn/lightning/pull/3356)
- Visible run durations on the history table
  [PR-3356](https://github.com/OpenFn/lightning/pull/3356)
- Easier expansion of work orders in the history table
  [PR-3356](https://github.com/OpenFn/lightning/pull/3356)

## [v2.13.7-pre1] 2025-08-01

### Added

- Keychain credentials allow variable authentication/secret selection based on a
  run's input dataclip [#3359](https://github.com/OpenFn/lightning/issues/3359)

## [v2.13.7-pre] 2025-07-31

### Fixed

- Prevent requests to webhook URLs from matching non-webhook triggers
  [#3453](https://github.com/OpenFn/lightning/issues/3453)
- Authorized users unable to change the workflow concurrency setting
  [#3459](https://github.com/OpenFn/lightning/issues/3459)

## [v2.13.6] - 2025-07-24

### Added

- Extended impeded project to take workflow concurrency into account.
  [#3408](https://github.com/OpenFn/lightning/issues/3408)

### Changed

- Upgrade Ecto from v3.11 to v3.13
  [#3448](https://github.com/OpenFn/lightning/pull/3448)

### Fixed

- Fixed bug that prevented HTTP credentials from loading, now allow JSON objects
  to be passed as credential form inputs for complex settings like custom TLS
  options [#3437](https://github.com/OpenFn/lightning/issues/3437)

## [v2.13.6-pre] 2025-07-18

### Changed

- Bump bcrypt_elixir from 3.2.1 to 3.3.2
  [#3264](https://github.com/OpenFn/lightning/issues/3264)
- Bump sobelow from 0.13.0 to 0.14.0
  [#3263](https://github.com/OpenFn/lightning/issues/3263)
- Bump jsonpatch from 1.0.2 to 2.2.2
  [#3262](https://github.com/OpenFn/lightning/issues/3262)
- Bump oban from 2.18.3 to 2.19.4
  [#3159](https://github.com/OpenFn/lightning/issues/3159)
- Bump eqrcode from 0.1.10 to 0.2.1
  [#3116](https://github.com/OpenFn/lightning/issues/3116)
- Remove unused test as well as puppeteer dependency.
  [#3404](https://github.com/OpenFn/lightning/issues/3404)

### Fixed

- Don't render credential modals inside table cells
  [#1588](https://github.com/OpenFn/lightning/issues/1588)
- Handling of CLI error messages when fetching metadata via an adaptor
  [#3367](https://github.com/OpenFn/lightning/issues/3367)
- Error messages in forms not appearing when LastPass enabled
  [#3402](https://github.com/OpenFn/lightning/issues/3402)

## [v2.13.5] 2025-07-11

## [v2.13.5-pre] 2025-07-11

### Added

- Allow users to see & _use_ the "next input" state that would be used by a cron
  trigger when inspecting and running cron-triggered jobs
  [3335](https://github.com/OpenFn/lightning/issues/3335)
- Enable Undo and Redo in the Workflow Editor
  [#3358](https://github.com/OpenFn/lightning/pull/3358)

### Changed

- Bump CLI to 1.13.1 [#3351](https://github.com/OpenFn/lightning/issues/3351)

### Fixed

- Isolate failed to refresh token errors from other oauth errros
  [#3332](https://github.com/OpenFn/lightning/issues/3332)

## [v2.13.4] - 2025-07-05

## [v2.13.4-pre1] - 2025-07-04

### Changed

- Standardize modal footers and paddings
  [#3277](https://github.com/OpenFn/lightning/issues/3277)

### Fixed

- Fix text content overflowing in credential modal
  [#3280](https://github.com/OpenFn/lightning/pull/3280)
- Fix tables UI broken [#3324](https://github.com/OpenFn/lightning/issues/3324)

## [v2.13.4-pre] - 2025-07-04

### Added

- New buttons to run a workflow directly from the canvas, both from the start of
  the workflow [#3290](https://github.com/OpenFn/lightning/issues/3290) and from
  an individual step [#3294](https://github.com/OpenFn/lightning/issues/3294)
- Sorting & filtering superuser interfaces for Projects, Project, and Users
  [#3354](https://github.com/OpenFn/lightning/pull/3354)

### Changed

- Dont send oauth token expiry errors to Sentry
  [#3334](https://github.com/OpenFn/lightning/issues/3334)
- Improve error message when credential fails during runs
  [#3332](https://github.com/OpenFn/lightning/issues/3332)

### Fixed

- Fix OAuth scope validation error caused by `offline_access`
  [#3363](https://github.com/OpenFn/lightning/issues/3363)
- Cannot send message in old ai chat sessions
  [#3347](https://github.com/OpenFn/lightning/issues/3347)
- Fixes brief flash of previously viewed diagram when switching workflows
  [#3352](https://github.com/OpenFn/lightning/pull/3352)
- Fixes import of workflow YML for a manual laid out workflow.
  [#3360](https://github.com/OpenFn/lightning/pull/3360)

## [v2.13.3] 2025-06-26

## [v2.13.3-pre1] 2025-06-26

### Fixed

- ⚠️️ **Security patch for cases when a single user creates multiple Oauth
  credentials for the same Oauth client.** This fix prevents credential token
  sharing for users with _multiple_ Oauth credentials linked to a single OpenFn
  username, a single Oauth Client, and the _same_ set of scopes. Previously,
  these credentials would be considered the unique (`user_id`, `client_id`,
  `scopes`) and only the _last_ issued token would be persisted. This fix binds
  oauth_tokens to credentials 1:1 and provides a number of enhancements for
  debugging and reauthorizing Oauth credentials.
  [#3326](https://github.com/OpenFn/lightning/issues/3326)

## [v2.13.3-pre]

### Added

- Give users the option to attach job code and logs to AI Assistant
  [#2935](https://github.com/OpenFn/lightning/issues/2935)
- Allow users to edit position of nodes in the workflow
  [#3123](https://github.com/OpenFn/lightning/issues/3123)
- Minimap for easier workflow navigation
  [#3125](https://github.com/OpenFn/lightning/issues/3125)
- Added icons to control layout in the workflow
  [PR #3242](https://github.com/OpenFn/lightning/pull/3242)

### Changed

- Update React Flow to version 12
  [PR #3242](https://github.com/OpenFn/lightning/pull/3242)
- Create nodes and edges with the same button in the workflow
  [#2175](https://github.com/OpenFn/lightning/issues/2175)

### Fixed

- AI Assistant fails to send job context in subsequent messages
  [#3329](https://github.com/OpenFn/lightning/issues/3329)
- Fix snapshot cleanup incorrectly deleting runs via cascade deletion
  [#3313](https://github.com/OpenFn/lightning/issues/3313)
- `Lightning.Demo.reset_demo()` was broken by an ordering issue between
  Credentials and Oauth tokens.

## [v2.13.2] - 2025-06-18

⚠️️ Please note that **this version fixes an issue that caused premature run
history deletion** when snapshots were cleaned. Certain additional runs related
to pre-existing work orders were being deleted before their retention period.
This bug was introduced in version `v2.12.3-pre` on May 29th. If you're tracking
`latest` you'd see this bug come out in `v2.13.0` on June 4th.

## [v2.13.2-pre] - 2025-06-18

### Added

- Show who started each run
  [#3309](https://github.com/OpenFn/lightning/issues/3309)

### Changed

### Fixed

- Stop cleanup of snapshots (was causing data loss)
- The application env `queue_result_retention_period` was previously pulling
  from a wrongly named `QUEUE_RESULT_RETENTION_PERIOD_SECONDS`; the calculation
  is actually done in minutes; we now set this env from
  `QUEUE_RESULT_RETENTION_PERIOD_MINUTES`
  [#3316](https://github.com/OpenFn/lightning/issues/3316)

## [v2.13.1] - 2025-06-12

## [v2.13.1-pre] - 2025-06-11

### Changed

- Report AI Assistant errors to Sentry
  [#3010](https://github.com/OpenFn/lightning/issues/3010)
- Do not validate edge js condition expression
  [#3028](https://github.com/OpenFn/lightning/issues/3028)

### Fixed

- Allow scrolling in the template grid
  [#3284](https://github.com/OpenFn/lightning/issues/3284)
- Search input in run history is cleared when you click on the filter buttons
  [#1951](https://github.com/OpenFn/lightning/issues/1951)
- Fix Inspector Input panel not showing current run's dataclip for older
  workflow runs [#3288](https://github.com/OpenFn/lightning/issues/3288)

## [v2.13.0] - 2025-06-04

## [v2.13.0-pre2] - 2025-06-04

### Fixed

- Only show credentials owned by current user in `/credentials` (not those
  shared with them also) [3273](https://github.com/OpenFn/lightning/issues/3273)
- Fix texts not getting wrapped in modals that are inside table rows
  [3274](https://github.com/OpenFn/lightning/issues/3274)

## [v2.13.0-pre1] - 2025-06-03

### Changed

- Removed heavy Arcade videos, replaced with time-aware, friendly greeting.
  [#3267](https://github.com/OpenFn/lightning/issues/3267)

### Fixed

- Don't display hidden secondary buttons
  [#3265](https://github.com/OpenFn/lightning/issues/3265)

## [v2.13.0-pre] - 2025-06-02

### Added

- Set timeout for Apollo client requests.
  [#3009](https://github.com/OpenFn/lightning/issues/3009)
- Generate workflows using AI
  [#3174](https://github.com/OpenFn/lightning/issues/3174)
- Enhance workflows templates UI
  [#3175](https://github.com/OpenFn/lightning/issues/3175)

### Changed

- Standardize sub-tabs (tabs inside tabs on Inspector)
  [#3261](https://github.com/OpenFn/lightning/pull/3261)
- No longer blocking the "Create new workflow" button based on _active_ workflow
  limits [#3251](https://github.com/OpenFn/lightning/pull/3251)

### Fixed

- Fix magic metadata [#3134](https://github.com/OpenFn/lightning/issues/3134)
- Padding Changes on Project Setup Page
  [#3257](https://github.com/OpenFn/lightning/issues/3257)

## [v2.12.3-pre] - 2025-05-29

### Added

- Added a custom metric to track projects that could benefit from additional
  worker pods. [#3189](https://github.com/OpenFn/lightning/issues/3189)
- Add a test metric that can be used to test external infrastructure (e.g.
  alerting) in a deployed Lightning instance.
  [#3229](https://github.com/OpenFn/lightning/issues/3229)
- Broadcast work-available to worker when runs are enqueued
  [#2934](https://github.com/OpenFn/lightning/issues/2934)

### Changed

- Update Elixir to 1.18.3 [#2748](https://github.com/OpenFn/lightning/pull/2748)
- Standardized table components across the application
  [#2905](https://github.com/OpenFn/lightning/issues/2905)
- Standardize buttons [#3093](https://github.com/OpenFn/lightning/issues/3093)
- Make the chunk size for deleting expired activty configurable via ENV
  [#3181](https://github.com/OpenFn/lightning/pull/3181)
- Reduce the cardinality of `lightning_run_lost_count`.
  [#3226](https://github.com/OpenFn/lightning/issues/3226)
- Improve manual run component
  [#3089](https://github.com/OpenFn/lightning/issues/3089)

### Fixed

- Delay purge user having project file(s)
  [#2919](https://github.com/OpenFn/lightning/issues/2919)
- Display all github repositories even if they're more than 30
  [#3206](https://github.com/OpenFn/lightning/issues/3206)
- Github repo names getting truncated
  [#3037](https://github.com/OpenFn/lightning/issues/3037)

## [v2.12.2] - 2025-05-01

### Changed

- Tweak language on webhook auth method modal and list action
  [#3166](https://github.com/OpenFn/lightning/pull/3166)
- Re-order nightly cron jobs to reduce acute stress on db
  [#3179](https://github.com/OpenFn/lightning/pull/3179)

### Fixed

- Fix save and sync not working in the workflow editor
  [#3177](https://github.com/OpenFn/lightning/issues/3177)

## [v2.12.1] - 2025-04-29

### Changed

- Sort logs in failure notification emails by timestamp, ascending
  [#2347](https://github.com/OpenFn/lightning/issues/2347)
- Rename webhook auth method button and title
  [#3165](https://github.com/OpenFn/lightning/issues/3165)

### Fixed

- Importer not updating canvas properly
  [#3156](https://github.com/OpenFn/lightning/issues/3156)
- Template name overwritten by workflow name when updating an existing template
  [#3157](https://github.com/OpenFn/lightning/issues/3157)
- Route not found after pressing Enter to create a workflow
  [#3142](https://github.com/OpenFn/lightning/issues/3142)
- Make Collections delete_all idempotent
  [#3143](https://github.com/OpenFn/lightning/issues/3143)
- Blank modal showing when you click to show webhook auth method password
  [#3154](https://github.com/OpenFn/lightning/issues/3154)

## [v2.12.0] - 2025-04-25

### Added

- Create workflows from base templates
  [#3018](https://github.com/OpenFn/lightning/issues/3018),
  [#3031](https://github.com/OpenFn/lightning/issues/3031)
  [#3080](https://github.com/OpenFn/lightning/issues/3080)
- Custom metrics to track lost runs
  [#3070](https://github.com/OpenFn/lightning/issues/3070)
- AI Assistant: add metadata column to chat sessions
  [#3054](https://github.com/OpenFn/lightning/issues/3054)
- Added a message to explain to the user why they're waiting for a run
  [#3131](https://github.com/OpenFn/lightning/issues/3131)
- Allow users to create workflows from base templates
  [#3110](https://github.com/OpenFn/lightning/issues/3110)
- Simplified adding credentials to projects
  [#3034](https://github.com/OpenFn/lightning/issues/3034)
- Enabled displaying full workflow name when hovering workflow name in the
  workflows list page [#2894](https://github.com/OpenFn/lightning/issues/2894)
- Enabled clickable rows in the workflows list page
  [#3047](https://github.com/OpenFn/lightning/issues/3047)
- Added sorting & filtering workflows
  [#3046](https://github.com/OpenFn/lightning/issues/3046)
- Add helper function to create latest snapshot
  [#3099](https://github.com/OpenFn/lightning/issues/3099)
- Restart the credential setup from selecting the credential type
  [#2284](https://github.com/OpenFn/lightning/issues/2284)
- Enable Support User and adds audit trail for MFA.
  [#3072](https://github.com/OpenFn/lightning/issues/3072)
- Allow users to view and copy their workflow as a code
  [#3016](https://github.com/OpenFn/lightning/issues/3016)
- Allow users to create workflow via YAML import
  [#3013](https://github.com/OpenFn/lightning/issues/3013)
- Make provision for the inclusion of 'external' metrics.
  [#3096](https://github.com/OpenFn/lightning/issues/3096)
- Introduce 'seeding' of PromEx event metrics
  [#3096](https://github.com/OpenFn/lightning/issues/3096)
- When claiming a run, a worker name can optionally be provided to the adaptor
  that is responsible for claiming runs.
  [#3079](https://github.com/OpenFn/lightning/issues/3079)
- Persist worker name provided by worker when claiming a run. NOTE: This
  requires version `1.13.2` of the worker.
  [#3079](https://github.com/OpenFn/lightning/issues/3079)

### Changed

- Add project name to failure email subject
  [#2974](https://github.com/OpenFn/lightning/issues/2974)
- Large refactor of the inspector and React components
  [#3043](https://github.com/OpenFn/lightning/pull/3043)
- The AI Assistant now has access to docs.openfn.org to better inform its
  responses [apollo#209](https://github.com/OpenFn/apollo/pull/209)
- Adjusted flash messages
- Updated dependencies [#3086](https://github.com/OpenFn/lightning/pull/3086):
  - `phoenix` from 1.7.20 to 1.7.21
  - `phoenix_live_view` from 1.0.5 to 1.0.9
  - `petal_components` from 2.9.0 to 3.0.1
- Move new workflow form into the edit page
  [#3083](https://github.com/OpenFn/lightning/issues/3083)
- Added logos & case-insensitive sorting of credential types
  [#3107](https://github.com/OpenFn/lightning/pull/3107)
- Added a "BETA" label to the Kafka trigger type
  [#3098](https://github.com/OpenFn/lightning/pull/3098)

## [v2.11.2] - 2025-04-10

### Added

- Remove Credentials for Collaborators Removed from a Project
  [#2942](https://github.com/OpenFn/lightning/issues/2942)
- Enable Credential Transfer In Projects Credentials Table
  [#2978](https://github.com/OpenFn/lightning/issues/2978)
- Allow possibility to inject components for implementing GDPR compliance
  [PR#3056](https://github.com/OpenFn/lightning/pull/3056)
- Change edge color in the workflow when there is an error
  [#2999](https://github.com/OpenFn/lightning/issues/2999)

### Changed

- Stagger cleanup crons in the hopes that it reduces the imapct on the database.
  [#3061](https://github.com/OpenFn/lightning/issues/3061)
- Default to latest specific version instead of @latest when selecting adaptors
  [#2843](https://github.com/OpenFn/lightning/issues/2843)
- Remove OpenTelemetry suport as it is not currently in use
  [#3081](https://github.com/OpenFn/lightning/issues/3081)

## [v2.11.1] - 2025-04-03

### Added

- Fix putting project credentials on a new credential
  [#2993](https://github.com/OpenFn/lightning/issues/2993)
- Allow users to book for demo sessions
  [PR#3035](https://github.com/OpenFn/lightning/pull/3035)
- Allow workflow and project concurrency progress windows
  [#2995](https://github.com/OpenFn/lightning/issues/2995)

### Changed

- Update flash message to contain link to github actions after save & sync
  [#2989](https://github.com/OpenFn/lightning/issues/2989)
- Added alphabetical sort to credential and Oauth2 client lists.
  [#2994](https://github.com/OpenFn/lightning/issues/2994)
- Update Phoenix LiveView to 1.0.5, Petal Components to 2.9.0 and TailwindCSS to
  v4 [#3033](https://github.com/OpenFn/lightning/pull/3033)

### Fixed

- Fixes to some issues with code-complete in the editor
  [#3052](https://github.com/OpenFn/lightning/pull/3052)

## [v2.11.0] - 2025-03-19

### Added

- Update Collections admin UI storage counter after deleting all
  [#2986](https://github.com/OpenFn/lightning/issues/2986)
- Refactor OAuth credentials to reuse existing refresh tokens for same scopes
  [#2908](https://github.com/OpenFn/lightning/issues/2908) \
  ⚠️️ Please note that you will need to migrate your existing OAuth credentials.
  To do that run the following command:
  `mix run priv/repo/migrate_oauth_credentials.exs` for local setup or
  `docker exec -it <lightning_container_name> /app/bin/lightning eval "Lightning.Credentials.OauthMigration.run()"`
  for production environments.

### Changed

- Changed the way Monaco workers are loaded, using ESM modules instead.
- Do not include `v` param in workflow links when it is latest
  [#2941](https://github.com/OpenFn/lightning/issues/2941)
- Use dropdown instead of modal for the log level filter
  [#2980](https://github.com/OpenFn/lightning/issues/2980)
- Upgrade esbuild to 0.25.0
  [#2962](https://github.com/OpenFn/lightning/issues/2962)

### Fixed

- Fix broken highlighter for selected step in the log viewer
  [#2980](https://github.com/OpenFn/lightning/issues/2980)
- Don't delete latest snapshot when deleting unused snaphots in workorders
  [#2996](https://github.com/OpenFn/lightning/issues/2996)
- Don't allow users to disable edges coming from a trigger
  [#3008](https://github.com/OpenFn/lightning/issues/3008)

## [v2.10.16] - 2025-02-28

### Added

- Disable jobs with non retriable steps
  [#2925](https://github.com/OpenFn/lightning/issues/2925)

### Fixed

- Fix toggle button not visually disabled
  [#2976](https://github.com/OpenFn/lightning/issues/2976)
- Dont clear dataclip input when user saves workflow
  [#2944](https://github.com/OpenFn/lightning/issues/2944)

## [v2.10.16-pre.0] - 2025-02-26

### Added

- Allow the billing app to schedule project deletion
  [#2972](https://github.com/OpenFn/lightning/issues/2972)
- Enable project level concurrency limit
  [#2906](https://github.com/OpenFn/lightning/issues/2906)
- Transfer credentials ownership to a project collaborator
  [#2820](https://github.com/OpenFn/lightning/issues/2820)
- Delete unused snapshots on workorders retention cleanup
  [#1832](https://github.com/OpenFn/lightning/issues/1832)
- Allow users to configure their preferred log levels
  [#2206](https://github.com/OpenFn/lightning/issues/2206)
- Allow project admins and owners to disable `console.log()` in jobs
  [#2205](https://github.com/OpenFn/lightning/issues/2205)

### Changed

- Bumped CI NodeJS and Postgres versions to 22.12.0 and 17.3 respectively
  [#2938](https://github.com/OpenFn/lightning/pull/2938)

### Fixed

- Creating a dataclip fails on indexing when it's too large
  [#2682](https://github.com/OpenFn/lightning/issues/2682)

## [v2.10.15] - 2025-02-14

### Changed

- Allow empty/blank log lines from the worker/jobs
  [#2914](https://github.com/OpenFn/lightning/issues/2914)
- Only allow `owner` and `admin` users to manage collections
  [#2923](https://github.com/OpenFn/lightning/issues/2923)

### Fixed

- Fixed issue where we failed to send failure alerts via email when runs were
  "lost". [#2921](https://github.com/OpenFn/lightning/issues/2921)

## [v2.10.14] - 2025-02-06

### Added

- Extend provisioner to support collections
  [#2830](https://github.com/OpenFn/lightning/issues/2830)
- Add collection limiter in the provisioner
  [PR#2910](https://github.com/OpenFn/lightning/pull/2910)
- Adds project name to failure alert email
  [#2884](https://github.com/OpenFn/lightning/pull/2884)
- Allow project users to manage collections
  [#2838](https://github.com/OpenFn/lightning/issues/2838)
- Allow limiting Collection create, put and put_all
  [#2853](https://github.com/OpenFn/lightning/issues/2853)

### Changed

- Makes the whole project row in the projects table clickable.
  [#2889](https://github.com/OpenFn/lightning/pull/2889)
- Standardizes date formats to YYYY-MM-DD
  [#2884](https://github.com/OpenFn/lightning/pull/2884)

### Fixed

- Allow ordering of Plug Injection
  [#2903](https://github.com/OpenFn/lightning/issues/2903)
- Removed empty first line in job editor helper text
  [#2887](https://github.com/OpenFn/lightning/pull/2887)
- Standardizes sort order arrows (all now show the direction of sort, rather
  than the direction they would sort if toggled)
  [#2423](https://github.com/OpenFn/lightning/issues/2423)
- Project combobox is populated when viewing MFA backup codes.
  [#2870](https://github.com/OpenFn/lightning/issues/2870)
- Allow JobEditor metrics to be tracked when the version of the workflow being
  viewed is not the latest version.
  [#2891](https://github.com/OpenFn/lightning/issues/2891)

## [v2.10.13] - 2025-01-29

### Added

- Add support for local adaptors. This can be enabled via `LOCAL_ADAPTORS=true`
  and path specified via `OPENFN_ADAPTORS_REPO=./path/to/repo/`
  [#905](https://github.com/OpenFn/lightning/issues/905)
- Add component injection for AI responses feedback
  [#2495](https://github.com/OpenFn/lightning/issues/2495)
- Audit the provisioning of projects via the API
  [#2718](https://github.com/OpenFn/lightning/issues/2718)
- Track Collections storage usage based on items key and value sizes
  [#2853](https://github.com/OpenFn/lightning/issues/2853)
- Temporary instrumentation for JobEditor to help identify performance issues.
  [#2617](https://github.com/OpenFn/lightning/issues/2617)
- Indexes to foreign keys on `workflow_edges` and `steps` tables to try and
  alleviate slow loading of the job editor.
  [#2617](https://github.com/OpenFn/lightning/issues/2617)
- Remove `Snapshot.get_or_create_latest_for`.
  [#2703](https://github.com/OpenFn/lightning/issues/2703)
- Add temporary events to allow Lightning to log metrics reported by editors.
  [#2617](https://github.com/OpenFn/lightning/issues/2617)
- Audit when workflow deletion is requested.
  [#2727](https://github.com/OpenFn/lightning/issues/2727)

### Changed

- Remove snapshot creation when performing the Github sync - no longer needed
  post-migration. [#2703](https://github.com/OpenFn/lightning/issues/2703)
- Remove some redundant code related to `WorkOrders.create_for`.
  [#2703](https://github.com/OpenFn/lightning/issues/2703)
- Remove use of Snapshot.get_or_create_latest_for from tests.
  [#2703](https://github.com/OpenFn/lightning/issues/2703)
- Bump PostCSS [#2863](https://github.com/OpenFn/lightning/pull/2863)
- Replaced HTTPoison with Tesla in the AdaptorRegistry.
  [#2861](https://github.com/OpenFn/lightning/pull/2861)
- Remove googlesheets, gmail and collections from credential schemas list
  [#2854](https://github.com/OpenFn/lightning/issues/2854)
- Remove ring on save workflow button
  [#2829](https://github.com/OpenFn/lightning/issues/2829)

### Fixed

- Do not send digest emails for projects with no workflows
  [#2688](https://github.com/OpenFn/lightning/issues/2688)
- Fixed navbar items alignment in the workflow builder
  [#2825](https://github.com/OpenFn/lightning/issues/2825)
- PromEx metrics no longer detaching on error
  [#2875](https://github.com/OpenFn/lightning/issues/2875)

## [v2.10.12] - 2025-01-21

### Changed

- PromEx metrics endpoint returns 401 on unauthorized requests.
  [#2823](https://github.com/OpenFn/lightning/issues/2823)
- Allow non-openfn.org users to access AI Assistant
  [#2845](https://github.com/OpenFn/lightning/issues/2845)

## [v2.10.11] - 2025-01-21

### Added

- Add component injection for AI responses feedback
  [#2495](https://github.com/OpenFn/lightning/issues/2495)

### Fixed

- Fix `z-index` for unsaved workflow dot on workflow edit page
  [#2809](https://github.com/OpenFn/lightning/issues/2809)

## [v2.10.10] - 2025-01-15

### Added

- Add workflows API to create, update, get and list.
  [#1887](https://github.com/OpenFn/lightning/issues/1887)
- Show email address of credential owner on project credentials page
  [#2210](https://github.com/OpenFn/lightning/issues/2210)

### Changed

- Configure Monaco to load files from lightning instead of cdn
  [#2786](https://github.com/OpenFn/lightning/issues/2786)

### Fixed

- Fixed Save and Run to always execute jobs with latest changes
  [#2804](https://github.com/OpenFn/lightning/issues/2804)
- Fixed aggressive CSS rule in app.css that made it hard to style menu items
  [#2807](https://github.com/OpenFn/lightning/pull/2807)
- `z-index` broken on unsaved dot on workflow edit page
  [#2809](https://github.com/OpenFn/lightning/issues/2809)
- Fixed an issue in the editor where the Loading Types message displays forever
  while running offline [#2813](https://github.com/OpenFn/lightning/issues/2813)
- Fixed an a small layout issue in the Docs panel when loading the editor
  offline [#2813](https://github.com/OpenFn/lightning/issues/2813)

## [v2.10.9] - 2025-01-09

### Added

- Audit the creation and removal of Github repo connections.
  [#2668](https://github.com/OpenFn/lightning/issues/2668)
- Add save and sync option in the workflow edit page
  [#2707](https://github.com/OpenFn/lightning/issues/2707)

### Changed

- Git-ignore files from mix assets.deploy
  [#2788](https://github.com/OpenFn/lightning/issues/2788)
- Added Claude integration in job chat
  [#2403](https://github.com/OpenFn/lightning/pull/2403)
- OPENAI_API_KEY renamed to AI_ASSISTANT_API_KEY
  [#2403](https://github.com/OpenFn/lightning/pull/2403)
- Remove snapshot creation from WorkOrders, no longer necessary post-migration.
  [#2703](https://github.com/OpenFn/lightning/issues/2703)

## [v2.10.8] - 2024-12-18

### Added

- Add ability to retry or cancel AI Assistant error responses for user messages
  [#2704](https://github.com/OpenFn/lightning/issues/2704)

### Changed

## [v2.10.7] - 2024-12-13 🎂 ❤️ Happy Birthday, Mom!

### Added

- Clear AI assistant's chat input after a message is sent
  [#2781](https://github.com/OpenFn/lightning/issues/2781)
- Allow different rules and action for delete user.
  [#2500](https://github.com/OpenFn/lightning/issues/2500)
- Handle errors from the AI Assistant more gracefully
  [#2474](https://github.com/OpenFn/lightning/issues/2474)

### Changed

- Make the AdaptorRegistry cache path configurable
  [#2780](https://github.com/OpenFn/lightning/issues/2780)

### Fixed

- Delete user modal no longer uses the same id as the underlying user record.
  [#2751](https://github.com/OpenFn/lightning/issues/2751)
- Use workflow activation limiter on index toggle.
  [#2777](https://github.com/OpenFn/lightning/issues/2777)

## [v2.10.6] - 2024-12-10

### Added

- Handle errors from the AI Assistant more gracefully
  [#2741](https://github.com/OpenFn/lightning/issues/2741)

### Changed

- Updated the About the AI Assistant help text
- Make user email verification optional. Defaults to `false`
  [#2755](https://github.com/OpenFn/lightning/issues/2755)
  > ⚠️ The default was behaviour was to always require email verification. Set
  > `REQUIRE_EMAIL_VERIFICATION` to `true` to revert to the old behaviour.
- Enhance AI assistant panel UI
  [#2497](https://github.com/OpenFn/lightning/issues/2497)
- Allow superusers to be created via the user UI.
  [#2719](https://github.com/OpenFn/lightning/issues/2719)

### Fixed

- Fix Priority and Scope Issues in Inspector Key Bindings
  [#2770](https://github.com/OpenFn/lightning/issues/2770)
- Fixed an issue where sometimes adaptor docs won't load in the Inspector
  [#2749](https://github.com/OpenFn/lightning/pull/2749)
- Return a 422 when a duplicate key is sent to the collections post/put_all API
  [#2752](https://github.com/OpenFn/lightning/issues/2752)
- Do not require the user's password when a superuser updates a user.
  [#2757](https://github.com/OpenFn/lightning/issues/2757)

## [v2.10.5] - 2024-12-04

### Added

- Enable Tab Key for Indenting Text in AI Assistant Input Box
  [#2407](https://github.com/OpenFn/lightning/issues/2407)
- Ctrl/Cmd + Enter to Send a Message to the AI Assistant
  [#2406](https://github.com/OpenFn/lightning/issues/2406)
- Add styles to AI chat messages
  [#2484](https://github.com/OpenFn/lightning/issues/2484)
- Auditing when enabling/disabling a workflow
  [#2697](https://github.com/OpenFn/lightning/issues/2697)
- Ability to enable/disable a workflow from the workflow editor
  [#2698](https://github.com/OpenFn/lightning/issues/2698)

### Changed

- Insert all on a collection with the same timestamp
  [#2711](https://github.com/OpenFn/lightning/issues/2711)
- AI Assistant: Show disclaimer once every day per user
  [#2481](https://github.com/OpenFn/lightning/issues/2481)
- AI Assistant: Scroll to new message when it arrives
  [#2409](https://github.com/OpenFn/lightning/issues/2409)
- AI Assistant: Set vertical scrollbar below the session title
  [#2477](https://github.com/OpenFn/lightning/issues/2477)
- AI Assistant: Increase size of input box for easier handling of large inputs
  [#2408](https://github.com/OpenFn/lightning/issues/2408)
- Bumped dependencies
- Extend display of audit events to cater for deletions.
  [#2701](https://github.com/OpenFn/lightning/issues/2701)
- Kafka documentation housekeeping.
  [#2414](https://github.com/OpenFn/lightning/issues/2414)

### Fixed

- Collections controller sending an invalid response body when a item doesn't
  exist [#2733](https://github.com/OpenFn/lightning/issues/2733)
- AI Assistant: Text in the form gets cleared when you change the editor content
  [#2739](https://github.com/OpenFn/lightning/issues/2739)

## [v2.10.4] - 2024-11-22

### Added

- Support dynamic json schema email format validation.
  [#2664](https://github.com/OpenFn/lightning/issues/2664)
- Audit snapshot creation
  [#2601](https://github.com/OpenFn/lightning/issues/2601)
- Allow filtering collection items by updated_before and updated_after.
  [#2693](https://github.com/OpenFn/lightning/issues/2693)
- Add support for SMTP email configuration
  [#2699](https://github.com/OpenFn/lightning/issues/2699) ⚠️️ Please note that
  `EMAIL_ADMIN` defaults to `lightning@example.com` in production environments

### Fixed

- Fix cursor for small limit on collections request
  [#2683](https://github.com/OpenFn/lightning/issues/2683)
- Disable save and run actions on deleted workflows
  [#2170](https://github.com/OpenFn/lightning/issues/2170)
- Distinguish active and inactive sort arrows in projects overview table
  [#2423](https://github.com/OpenFn/lightning/issues/2423)
- Fix show password toggle icon gets flipped after changing the password value
  [#2611](https://github.com/OpenFn/lightning/issues/2611)

## [v2.10.3] - 2024-11-13

### Added

- Disable monaco command palette in Input and Log viewers
  [#2643](https://github.com/OpenFn/lightning/issues/2643)
- Make provision for non-User actors when creating Audit entries.
  [#2601](https://github.com/OpenFn/lightning/issues/2601)

### Fixed

- Superusers can't update users passwords
  [#2621](https://github.com/OpenFn/lightning/issues/2621)
- Attempt to reduce memory consumption when generating UsageTracking reports.
  [#2636](https://github.com/OpenFn/lightning/issues/2636)

## [v2.10.2] - 2024-11-14

### Added

- Audit history exports events
  [#2637](https://github.com/OpenFn/lightning/issues/2637)

### Changed

- Ignore Plug.Conn.InvalidQueryError in Sentry
  [#2672](https://github.com/OpenFn/lightning/issues/2672)
- Add Index to `dataclip_id` on `runs` and `work_orders` tables to speed up
  deletion [PR#2677](https://github.com/OpenFn/lightning/pull/2677)

### Fixed

- Error when the logger receives a boolean
  [#2666](https://github.com/OpenFn/lightning/issues/2666)

## [v2.10.1] - 2024-11-13

### Fixed

- Fix metadata loading as code-assist in the editor
  [#2669](https://github.com/OpenFn/lightning/pull/2669)
- Fix Broken Input Dataclip UI
  [#2670](https://github.com/OpenFn/lightning/pull/2670)

## [v2.10.0] - 2024-11-13

### Changed

- Increase collection items value limit to 1M characters
  [#2661](https://github.com/OpenFn/lightning/pull/2661)

### Fixed

- Fix issues loading suggestions for code-assist
  [#2662](https://github.com/OpenFn/lightning/pull/2662)

## [v2.10.0-rc.2] - 2024-11-12

### Added

- Bootstrap script to help install and configure the Lightning app for
  development [#2654](https://github.com/OpenFn/lightning/pull/2654)

### Changed

- Upgrade dependencies [#2624](https://github.com/OpenFn/lightning/pull/2624)
- Hide the collections and fhir-jembi adaptors from the available adaptors list
  [#2648](https://github.com/OpenFn/lightning/issues/2648)
- Change column name for "Last Activity" to "Last Modified" on Projects list
  [#2593](https://github.com/OpenFn/lightning/issues/2593)

### Fixed

- Fix LiveView crash when pressing "esc" on inspector
  [#2622](https://github.com/OpenFn/lightning/issues/2622)
- Delete project data in batches to avoid timeouts in the db connection
  [#2632](https://github.com/OpenFn/lightning/issues/2632)
- Fix MetadataService crashing when errors are encountered
  [#2659](https://github.com/OpenFn/lightning/issues/2659)

## [v2.10.0-rc.1] - 2024-11-08

### Changed

- Reduce transaction time when fetching collection items by fetching upfront
  [#2645](https://github.com/OpenFn/lightning/issues/2645)

## [v2.10.0-rc.0] - 2024-11-07

### Added

- Adds a UI for managing collections
  [#2567](https://github.com/OpenFn/lightning/issues/2567)
- Introduces collections, a programatic workflow data sharing resource.
  [#2551](https://github.com/OpenFn/lightning/issues/2551)

## [v2.9.15] - 2024-11-06

### Added

- Added some basic editor usage tips to the docs panel
  [#2629](https://github.com/OpenFn/lightning/pull/2629)
- Create audit events when the retention periods for a project's dataclips and
  history are modified. [#2589](https://github.com/OpenFn/lightning/issues/2589)

### Changed

- The Docs panel in the inspector will now be closed by default
  [#2629](https://github.com/OpenFn/lightning/pull/2629)
- JSDoc annotations are removed from code assist descriptions
  [#2629](https://github.com/OpenFn/lightning/pull/2629)
- Show project name during delete confirmation
  [#2634](https://github.com/OpenFn/lightning/pull/2634)

### Fixed

- Fix misaligned margins on collapsed panels in the inspector
  [#2571](https://github.com/OpenFn/lightning/issues/2571)
- Fix sorting directions icons in projects table in the project dashboard page
  [#2631](https://github.com/OpenFn/lightning/pull/2631)
- Fixed an issue where code-completion prompts don't load properly in the
  inspector [#2629](https://github.com/OpenFn/lightning/pull/2629)
- Fixed an issue where namespaces (like http.) don't appear in code assist
  prompts [#2629](https://github.com/OpenFn/lightning/pull/2629)

## [v2.9.14] - 2024-10-31

### Added

- Additional documentation and notification text relating to the importance of
  alternate storage for Kafka triggers.
  [#2614](https://github.com/OpenFn/lightning/issues/2614)
- Add support for run memory limit option
  [#2623](https://github.com/OpenFn/lightning/pull/2623)

### Changed

- Enforcing MFA for a project can be enforced by the usage limiter
  [#2607](https://github.com/OpenFn/lightning/pull/2607)
- Add extensions for limiting retention period
  [#2618](https://github.com/OpenFn/lightning/pull/2618)

## [v2.9.13] - 2024-10-28

### Changed

- Add responsible ai disclaimer to arcade video
  [#2610](https://github.com/OpenFn/lightning/pull/2610)

## [v2.9.12] - 2024-10-25

### Fixed

- Fix editor panel buttons gets out of shape on smaller screens
  [#2278](https://github.com/OpenFn/lightning/issues/2278)
- Do not send empty strings in credential body to the worker
  [#2585](https://github.com/OpenFn/lightning/issues/2585)
- Refactor projects dashboard page and fix bug on last activity column
  [#2593](https://github.com/OpenFn/lightning/issues/2593)

## [v2.9.11] - 2024-10-23

### Added

- Optionally write Kafka messages that can not be persisted to the file system.
  [#2386](https://github.com/OpenFn/lightning/issues/2386)
- Add `MessageRecovery` utility code to restore Kafka messages that were
  pesisted to the file system.
  [#2386](https://github.com/OpenFn/lightning/issues/2386)
- Projects page welcome section: allow users to learn how to use the app thru
  Arcade videos [#2563](https://github.com/OpenFn/lightning/issues/2563)
- Store user preferences in database
  [#2564](https://github.com/OpenFn/lightning/issues/2564)

### Changed

- Allow users to to preview password fields in credential forms
  [#2584](https://github.com/OpenFn/lightning/issues/2584)
- Remove superuser flag for oauth clients creation
  [#2417](https://github.com/OpenFn/lightning/issues/2417)
- Make URL validator more flexible to support URLs with dashes and other cases
  [#2417](https://github.com/OpenFn/lightning/issues/2417)

### Fixed

- Fix retry many workorders when built for job
  [#2597](https://github.com/OpenFn/lightning/issues/2597)
- Do not count deleted workflows in the projects table
  [#2540](https://github.com/OpenFn/lightning/issues/2540)

## [v2.9.10] - 2024-10-16

### Added

- Notify users when a Kafka trigger can not persist a message to the database.
  [#2386](https://github.com/OpenFn/lightning/issues/2386)
- Support `kafka` trigger type in the provisioner
  [#2506](https://github.com/OpenFn/lightning/issues/2506)

### Fixed

- Fix work order retry sorting and avoids loading dataclips
  [#2581](https://github.com/OpenFn/lightning/issues/2581)
- Fix editor panel overlays output panel when scrolled
  [#2291](https://github.com/OpenFn/lightning/issues/2291)

## [v2.9.9] - 2024-10-09

### Changed

- Make project description multiline in project.yaml
  [#2534](https://github.com/OpenFn/lightning/issues/2534)
- Do not track partition timestamps when ingesting Kafka messages.
  [#2531](https://github.com/OpenFn/lightning/issues/2531)
- Always use the `initial_offset_reset_policy` when enabling a Kafka pipeline.
  [#2531](https://github.com/OpenFn/lightning/issues/2531)
- Add plumbing to simulate a persistence failure in a Kafka trigger pipeline.
  [#2386](https://github.com/OpenFn/lightning/issues/2386)

### Fixed

- Fix Oban errors not getting logged in Sentry
  [#2542](https://github.com/OpenFn/lightning/issues/2542)
- Perform data retention purging in batches to avoid timeouts
  [#2528](https://github.com/OpenFn/lightning/issues/2528)
- Fix editor panel title gets pushed away when collapsed
  [#2545](https://github.com/OpenFn/lightning/issues/2545)
- Mark unfinished steps having finished runs as `lost`
  [#2416](https://github.com/OpenFn/lightning/issues/2416)

## [v2.9.8] - 2024-10-03

### Added

- Ability for users to to retry Runs and create manual Work Orders from the job
  inspector #2496 [#2496](https://github.com/OpenFn/lightning/issues/2496)

### Fixed

- Fix panel icons overlays on top title when collapsed
  [#2537](https://github.com/OpenFn/lightning/issues/2537)

## [v2.9.7] - 2024-10-02

### Added

- Enqueues many work orders retries in the same transaction per Oban job.
  [#2363](https://github.com/OpenFn/lightning/issues/2363)
- Added the ability to retry rejected work orders.
  [#2391](https://github.com/OpenFn/lightning/issues/2391)

### Changed

- Notify other present users when the promoted user saves the workflow
  [#2282](https://github.com/OpenFn/lightning/issues/2282)
- User email change: Add debounce on blur to input forms to avoid validation
  after every keystroke [#2365](https://github.com/OpenFn/lightning/issues/2365)

### Fixed

- Use timestamps sent from worker when starting and completing runs
  [#2434](https://github.com/OpenFn/lightning/issues/2434)
- User email change: Add debounce on blur to input forms to avoid validation
  after every keystroke [#2365](https://github.com/OpenFn/lightning/issues/2365)

### Fixed

- User email change: Send notification of change to the old email address and
  confirmation to the new email address
  [#2365](https://github.com/OpenFn/lightning/issues/2365)
- Fixes filters to properly handle the "rejected" status for work orders.
  [#2391](https://github.com/OpenFn/lightning/issues/2391)
- Fix item selection (project / billing account) in the context switcher
  [#2518](https://github.com/OpenFn/lightning/issues/2518)
- Export edge condition expressions as multiline in project spec
  [#2521](https://github.com/OpenFn/lightning/issues/2521)
- Fix line spacing on AI Assistant
  [#2498](https://github.com/OpenFn/lightning/issues/2498)

## [v2.9.6] - 2024-09-23

### Added

### Changed

- Increase minimum password length to 12 in accordance with ASVS 4.0.3
  recommendation V2.1.2 [#2507](https://github.com/OpenFn/lightning/pull/2507)
- Changed the public sandbox (https://demo.openfn.org) setup script to use
  `welcome12345` passwords to comply with a 12-character minimum

### Fixed

- Dataclip selector always shows that the dataclip is wiped even when the job
  wasn't run [#2303](https://github.com/OpenFn/lightning/issues/2303)
- Send run channel errors to sentry
  [#2515](https://github.com/OpenFn/lightning/issues/2515)

## [v2.9.5] - 2024-09-18

### Changed

- Hide export history button when no workorder is rendered in the table
  [#2440](https://github.com/OpenFn/lightning/issues/2440)
- Improve docs for running lightning locally #2499
  [#2499](https://github.com/OpenFn/lightning/pull/2499)

### Fixed

- Fix empty webhook URL when switching workflow trigger type
  [#2050](https://github.com/OpenFn/lightning/issues/2050)
- Add quotes when special YAML characters are present in the exported project
  [#2446](https://github.com/OpenFn/lightning/issues/2446)
- In the AI Assistant, don't open the help page when clicking the Responsible AI
  Link [#2511](https://github.com/OpenFn/lightning/issues/2511)

## [v2.9.4] - 2024-09-16

### Changed

- Responsible AI review of AI Assistant
  [#2478](https://github.com/OpenFn/lightning/pull/2478)
- Improve history export page UI
  [#2442](https://github.com/OpenFn/lightning/issues/2442)
- When selecting a node in the workflow diagram, connected edges will also be
  highlighted [#2396](https://github.com/OpenFn/lightning/issues/2358)

### Fixed

- Fix AI Assitant crashes on a job that is not saved yet
  [#2479](https://github.com/OpenFn/lightning/issues/2479)
- Fix jumpy combobox for scope switcher
  [#2469](https://github.com/OpenFn/lightning/issues/2469)
- Fix console errors when rending edge labels in the workflow diagram
- Fix tooltip on export workorder button
  [#2430](https://github.com/OpenFn/lightning/issues/2430)

## [v2.9.3] - 2024-09-11

### Added

- Add utility module to seed a DB to support query performance analysis.
  [#2441](https://github.com/OpenFn/lightning/issues/2441)

### Changed

- Enhance user profile page to add a section for updating basic information
  [#2470](https://github.com/OpenFn/lightning/pull/2470)
- Upgraded Heroicons to v2.1.5, from v2.0.18
  [#2483](https://github.com/OpenFn/lightning/pull/2483)
- Standardize `link-uuid` style for uuid chips
- Updated PromEx configuration to align with custom Oban naming.
  [#2488](https://github.com/OpenFn/lightning/issues/2488)

## [v2.9.2] - 2024-09-09

### Changed

- Temporarily limit AI to @openfn emails while testing
  [#2482](https://github.com/OpenFn/lightning/pull/2482)

## [v2.9.1] - 2024-09-09

### Fixed

- Provisioner creates invalid snapshots when doing CLI deploy
  [#2461](https://github.com/OpenFn/lightning/issues/2461)
  [#2460](https://github.com/OpenFn/lightning/issues/2460)

  > This is a fix for future Workflow updates that are deployed by the CLI and
  > Github integrations. Unfortunately, there is a high likelihood that your
  > existing snapshots could be incorrect (e.g. missing steps, missing edges).
  > In order to fix this, you will need to manually create new snapshots for
  > each of your workflows. This can be done either by modifying the workflow in
  > the UI and saving it. Or running a command on the running instance:
  >
  > ```elixir
  > alias Lightning.Repo
  > alias Lightning.Workflows.{Workflow, Snapshot}
  >
  > Repo.transaction(fn ->
  >   snapshots =
  >     Repo.all(Workflow)
  >     |> Enum.map(&Workflow.touch/1)
  >     |> Enum.map(&Repo.update!/1)
  >     |> Enum.map(fn workflow ->
  >       {:ok, snapshot} = Snapshot.create(workflow)
  >       snapshot
  >     end)
  >
  >  {:ok, snapshots}
  > end)
  > ```

## [v2.9.0] - 2024-09-06

### Added

- Limit AI queries and hook the increment of AI queries to allow usage limiting.
  [#2438](https://github.com/OpenFn/lightning/pull/2438)
- Persist AI Assistant conversations and enable it for all users
  [#2296](https://github.com/OpenFn/lightning/issues/2296)

### Changed

- Rename `new_table` component to `table`.
  [#2448](https://github.com/OpenFn/lightning/pull/2448)

### Fixed

- Fix `workflow_id` presence in state.json during Github sync
  [#2445](https://github.com/OpenFn/lightning/issues/2445)

## [v2.8.2] - 2024-09-04

### Added

- Change navbar colors depending on scope.
  [#2449](https://github.com/OpenFn/lightning/pull/2449)
- Add support for configurable idle connection timeouts via the `IDLE_TIMEOUT`
  environment variable. [#2443](https://github.com/OpenFn/lightning/issues/2443)

### Changed

- Allow setup_user command to be execute from outside the container with
  `/app/bin/lightning eval Lightning.Setup.setup_user/3`
- Implement a combo-box to make navigating between projects easier
  [#241](https://github.com/OpenFn/lightning/pull/2424)
- Updated vulnerable version of micromatch.
  [#2454](https://github.com/OpenFn/lightning/issues/2454)

## [v2.8.1] - 2024-08-28

### Changed

- Improve run claim query by removing extraneous sorts
  [#2431](https://github.com/OpenFn/lightning/issues/2431)

## [v2.8.0] - 2024-08-27

### Added

- Users are now able to export work orders, runs, steps, logs, and dataclips
  from the History page.
  [#1698](https://github.com/OpenFn/lightning/issues/1698)

### Changed

- Add index over `run_id` and `step_id` in run_steps to improve worker claim
  speed. [#2428](https://github.com/OpenFn/lightning/issues/2428)
- Show Github Error messages as they are to help troubleshooting
  [#2156](https://github.com/OpenFn/lightning/issues/2156)
- Allow `Setup_utils.setup_user` to be used for the initial superuser creation.
- Update to code assist in the Job Editor to import namespaces from adaptors.
  [#2432](https://github.com/OpenFn/lightning/issues/2432)

### Fixed

- Unable to remove/reconnect github app in lightning after uninstalling directly
  from Github [#2168](https://github.com/OpenFn/lightning/issues/2168)
- Github sync buttons available even when usage limiter returns error
  [PR#2390](https://github.com/OpenFn/lightning/pull/2390)
- Fix issue with the persisting of a Kafka message with headers.
  [#2402](https://github.com/OpenFn/lightning/issues/2402)
- Protect against race conditions when updating partition timestamps for a Kafka
  trigger. [#2378](https://github.com/OpenFn/lightning/issues/2378)

## [v2.7.19] - 2024-08-19

### Added

- Pass the user_id param on check usage limits.
  [#2387](https://github.com/OpenFn/lightning/issues/2387)

## [v2.7.18] - 2024-08-17

### Added

- Ensure that all users in an instance have a confirmed email address within 48
  hours [#2389](https://github.com/OpenFn/lightning/issues/2389)

### Changed

- Ensure that all the demo accounts are confirmed by default
  [#2395](https://github.com/OpenFn/lightning/issues/2395)

### Fixed

- Removed all Kafka trigger code that ensured that message sequence is honoured
  for messages with keys. Functionality to ensure that message sequence is
  honoured will be added in the future, but in an abstraction that is a better
  fit for the current Lightning design.
  [#2362](https://github.com/OpenFn/lightning/issues/2362)
- Dropped the `trigger_kafka_messages` table that formed part of the Kafka
  trigger implementation, but which is now obsolete given the removal of the
  code related to message sequence preservation.
  [#2362](https://github.com/OpenFn/lightning/issues/2362)

## [v2.7.17] - 2024-08-14

### Added

- Added an `iex` command to setup a user, an apiToken, and credentials so that
  it's possible to get a fully running lightning instance via external shell
  script. (This is a tricky requirement for a distributed set of local
  deployments) [#2369](https://github.com/OpenFn/lightning/issues/2369) and
  [#2373](https://github.com/OpenFn/lightning/pull/2373)
- Added support for _very basic_ project-credential management (add, associate
  with job) via provisioning API.
  [#2367](https://github.com/OpenFn/lightning/issues/2367)

### Changed

- Enforced uniqueness on credential names _by user_.
  [#2371](https://github.com/OpenFn/lightning/pull/2371)
- Use Swoosh to format User models into recipients
  [#2374](https://github.com/OpenFn/lightning/pull/2374)
- Bump default CLI to `@openfn/cli@1.8.1`

### Fixed

- When a Workflow is deleted, any associated Kafka trigger pipelines will be
  stopped and deleted. [#2379](https://github.com/OpenFn/lightning/issues/2379)

## [v2.7.16] - 2024-08-07

### Fixed

- @ibrahimwickama fixed issue that prevented users from creating new workflows
  if they are running in an `http` environment (rather than `localhost` or
  `https`). [#2365](https://github.com/OpenFn/lightning/pull/2356)

## [v2.7.15] - 2024-08-07

### Changed

- Kafka messages without keys are synchronously converted into a Workorder,
  Dataclip and Run. Messages with keys are stored as TriggerKafkaMessage
  records, however the code needed to process them has been disabled, pending
  removal. [#2351](https://github.com/OpenFn/lightning/issues/2351)

## [v2.7.14] - 2024-08-05

### Changed

- Use standard styles for link, fix home button in breadcrumbs
  [#2354](https://github.com/OpenFn/lightning/pull/2354)

## [v2.7.13] - 2024-08-05

### Changed

- Don't log 406 Not Acceptable errors to Sentry
  [#2350](https://github.com/OpenFn/lightning/issues/2350)

### Fixed

- Correctly handle floats in LogMessage
  [#2348](https://github.com/OpenFn/lightning/issues/2348)

## [v2.7.12] - 2024-07-31

### Changed

- Make root layout configurable
  [#2310](https://github.com/OpenFn/lightning/pull/2310)
- Use snapshots when initiating Github Sync
  [#1827](https://github.com/OpenFn/lightning/issues/1827)
- Move runtime logic into module
  [#2338](https://github.com/OpenFn/lightning/pull/2338)
- Use `AccountHook Extension` to register new users invited in a project
  [#2341](https://github.com/OpenFn/lightning/pull/2341)
- Standardized top bars across the UI with a navigable breadcrumbs interface
  [#2299](https://github.com/OpenFn/lightning/pull/2299)

### Fixed

- Limit frame size of worker socket connections
  [#2339](https://github.com/OpenFn/lightning/issues/2339)
- Limit number of days to 31 in cron trigger dropdown
  [#2331](https://github.com/OpenFn/lightning/issues/2331)

## [v2.7.11] - 2024-07-26

### Added

- Expose more Kafka configuration at instance-level.
  [#2329](https://github.com/OpenFn/lightning/issues/2329)

### Fixed

- Table action css tweaks
  [#2333](https://github.com/OpenFn/lightning/issues/2333)

## [v2.7.10]

### Added

- A rudimentary optimisation for Kafka messages that do not have a key as the
  sequence of these messages can not be guaranteed.
  [#2323](https://github.com/OpenFn/lightning/issues/2323)

### Fixed

- Fix an intermittent bug when trying to intern Kafka offset reset policy.
  [#2327](https://github.com/OpenFn/lightning/issues/2327)

## [v2.7.9] - 2024-07-24

### Changed

- CSS - standardized some more tailwind components
  [PR#2324](https://github.com/OpenFn/lightning/pull/2324)

## [v2.7.8] - 2024-07-24

### Changed

- Enable End to End Integration tests
  [#2187](https://github.com/OpenFn/lightning/issues/2187)
- Make selected Kafka trigger parameters configurable via ENV vars.
  [#2315](https://github.com/OpenFn/lightning/issues/2315)
- Use the Oauth2 `revocation_endpoint` to revoke token access (1) before
  attempting to reauthorize and (2) when users schedule a credential for
  deletion [#2314](https://github.com/OpenFn/lightning/issues/2314)
- Standardized tailwind alerts
  [#2314](https://github.com/OpenFn/lightning/issues/2314)
- Standardized `link` tailwind style (and provided `link-plain`, `link-info`,
  `link-error`, and `link-warning`)
  [#2314](https://github.com/OpenFn/lightning/issues/2314)

### Fixed

- Fix work order URL in failure alerts
  [#2305](https://github.com/OpenFn/lightning/pull/2305)
- Fix error when handling existing encrypted credentials
  [#2316](https://github.com/OpenFn/lightning/issues/2316)
- Fix job editor switches to the snapshot version when body is changed
  [#2306](https://github.com/OpenFn/lightning/issues/2306)
- Fix misaligned "Retry from here" button on inspector page
  [#2308](https://github.com/OpenFn/lightning/issues/2308)

## [v2.7.7] - 2024-07-18

### Added

- Add experimental support for triggers that consume message from a Kafka
  cluster [#1801](https://github.com/OpenFn/lightning/issues/1801)
- Workflows can now specify concurrency, allowing runs to be executed
  syncronously or to a maximum concurrency level. Note that this applies to the
  default FifoRunQueue only.
  [#2022](https://github.com/OpenFn/lightning/issues/2022)
- Invite Non-Registered Users to a Project
  [#2288](https://github.com/OpenFn/lightning/pull/2288)

### Changed

- Make modal close events configurable
  [#2298](https://github.com/OpenFn/lightning/issues/2298)

### Fixed

- Prevent Oauth credentials from being created if they don't have a
  `refresh_token` [#2289](https://github.com/OpenFn/lightning/pull/2289) and
  send more helpful error data back to the worker during token refresh failure
  [#2135](https://github.com/OpenFn/lightning/issues/2135)
- Fix CLI deploy not creating snapshots for workflows
  [#2271](https://github.com/OpenFn/lightning/issues/2271)

## [v2.7.6] - 2024-07-11

### Fixed

- UsageTracking crons are enabled again (if config is enabled)
  [#2276](https://github.com/OpenFn/lightning/issues/2276)
- UsageTracking metrics absorb the fact that a step's job_id may not currently
  exist when counting unique jobs
  [#2279](https://github.com/OpenFn/lightning/issues/2279)
- Adjusted layout and text displayed when preventing simultaneous edits to
  accommodate more screen sizes
  [#2277](https://github.com/OpenFn/lightning/issues/2277)

## [v2.7.5] - 2024-07-10

### Changed

- Prevent two editors from making changes to the same workflow at the same time
  [#1949](https://github.com/OpenFn/lightning/issues/1949)
- Moved the Edge Condition Label field to the top of the form, so it's always
  visible [#2236](https://github.com/OpenFn/lightning/pull/2236)
- Update edge condition labels in the Workflow Diagram to always show the
  condition type icon and the label
  [#2236](https://github.com/OpenFn/lightning/pull/2236)

### Fixed

- Do Not Require Lock Version In URL Parameters
  [#2267](https://github.com/OpenFn/lightning/pull/2267)
- Trim erroneous spaces on user first and last names
  [#2269](https://github.com/OpenFn/lightning/pull/2269)

## [v2.7.4] - 2024-07-06

### Changed

- When the entire log string is a valid JSON object, pretty print it with a
  standard `JSON.stringify(str, null, 2)` but if it's something else then let
  the user do whatever they want (e.g., if you write
  `console.log('some', 'cool', state.data)` we won't mess with it.)
  [#2260](https://github.com/OpenFn/lightning/pull/2260)

### Fixed

- Fixed sticky toggle button for switching between latest version and a snapshot
  of a workflow [#2264](https://github.com/OpenFn/lightning/pull/2264)

## [v2.7.3] - 2024-07-05

### Changed

- Bumped the ws-worker to v1.3

### Fixed

- Fix issue when selecting different steps in RunViewer and the parent liveview
  not being informed [#2253](https://github.com/OpenFn/lightning/issues/2253)
- Stopped inspector from crashing when looking for a step by a run/job
  combination [#2201](https://github.com/OpenFn/lightning/issues/2201)
- Workflow activation only considers new and changed workflows
  [#2237](https://github.com/OpenFn/lightning/pull/2237)

## [v2.7.2] - 2024-07-03

### Changed

- Allow endpoint plugs to be injected at compile time.
  [#2248](https://github.com/OpenFn/lightning/pull/2248)
- All models to use the `public` schema.
  [#2249](https://github.com/OpenFn/lightning/pull/2249)
- In the workflow diagram, smartly update the view when adding new nodes
  [#2174](https://github.com/OpenFn/lightning/issues/2174)
- In the workflow diagram, remove the "autofit" toggle in the control bar

### Fixed

- Remove prompt parameter from the authorization URL parameters for the Generic
  Oauth Clients [#2250](https://github.com/OpenFn/lightning/issues/2250)
- Fixed react key error [#2233](https://github.com/OpenFn/lightning/issues/2233)
- Show common functions in the Docs panel
  [#1733](https://github.com/OpenFn/lightning/issues/1733)

## [v2.7.1] - 2024-07-01

### Changed

- Update email copies [#2213](https://github.com/OpenFn/lightning/issues/2213)

### Fixed

- Fix jumpy cursor in the Job editor.
  [#2229](https://github.com/OpenFn/lightning/issues/2229)
- Rework syncing behaviour to prevent changes getting thrown out on a socket
  reconnect. [#2007](https://github.com/OpenFn/lightning/issues/2007)

## [v2.7.0] - 2024-06-26

### Added

- Use of snapshots for displaying runs and their associated steps in the History
  page. [#1825](https://github.com/OpenFn/lightning/issues/1825)
- Added view-only mode for rendering workflows and runs in the Workflow Canvas
  and the Inspector page using snapshots, with the option to switch between a
  specific snapshot version and the latest version. Edit mode is available when
  displaying the latest version.
  [#1843](https://github.com/OpenFn/lightning/issues/1843)
- Allow users to delete steps sssociated with runs in the Workflow Canvas
  [#2027](https://github.com/OpenFn/lightning/issues/2027)
- Link to adaptor `/src` from inspector.
- Prototype AI Assistant for working with job code.
  [#2193](https://github.com/OpenFn/lightning/issues/2193)

### Changed

- Reverted behaviour on "Rerun from here" to select the Log tab.
  [#2202](https://github.com/OpenFn/lightning/issues/2202)
- Don't allow connections between an orphaned node and a
  Trigger[#2188](https://github.com/OpenFn/lightning/issues/2188)
- Reduce the minimum zoom in the workflow diagram
  [#2214](https://github.com/OpenFn/lightning/issues/2214)

### Fixed

- Fix some adaptor docs not displaying
  [#2019](https://github.com/OpenFn/lightning/issues/2019)
- Fix broken `mix lightning.install_adaptor_icons` task due to addition of Finch
  http client change.

## [v2.6.3] - 2024-06-19

### Changed

- Added a notice on application start about anonymous public impact reporting
  and its importance for the sustainability of
  [Digital Public Goods](https://digitalpublicgoods.net/) and
  [Digital Public Infrastructure](https://www.codevelop.fund/insights-1/what-is-digital-public-infrastructure).
- Increase default `WORKER_MAX_RUN_DURATION_SECONDS` to 300 to match the
  [ws-worker default](https://github.com/OpenFn/kit/blob/main/packages/ws-worker/src/util/cli.ts#L149-L153)
  so if people don't set their timeout via ENV, at least the two match up.

## [v2.6.2] - 2024-06-13

### Fixed

- Fix vanishing Docs panel when Editor panel is collapsed and opened again
  [#2195](https://github.com/OpenFn/lightning/issues/2195)
- Maintain tab when RunViewer remounts/push state drops tab hash
  [#2199](https://github.com/OpenFn/lightning/issues/2199)

## [v2.6.1] - 2024-06-12

### Changed

- Erlang to 26.2.5
- Update debian bookworm from 20240130 to 20240513.
- Return 403s when Provisioning API fails because of usage limits
  [#2182](https://github.com/OpenFn/lightning/pull/2182)
- Update email notification for changing retention period
  [#2066](https://github.com/OpenFn/lightning/issues/2066)
- Return 415s when Webhooks are sent Content-Types what are not supported.
  [#2180](https://github.com/OpenFn/lightning/issues/2180)
- Updated the default step text

### Fixed

- Rewrite TabSelector (now Tabbed) components fixing a number of navigation
  issues [#2051](https://github.com/OpenFn/lightning/issues/2051)

## [v2.6.0] - 2024-06-05

### Added

- Support multiple edges leading to the same step (a.k.a., "drag & drop")
  [#2008](https://github.com/OpenFn/lightning/issues/2008)

### Changed

### Fixed

## [v2.5.5] - 2024-06-05

### Added

- Replace LiveView Log Viewer component with React Monaco
  [#1863](https://github.com/OpenFn/lightning/issues/1863)

### Changed

- Bump default CLI to `@openfn/cli@1.3.2`
- Don't show deprecated adaptor versions in the adaptor version picklist (to be
  followed by some graceful deprecation handling/warning in
  [later work](https://github.com/OpenFn/lightning/issues/2172))
  [#2169](https://github.com/OpenFn/lightning/issues/2169)
- Refactor count workorders to reuse search code
  [#2121](https://github.com/OpenFn/lightning/issues/2121)
- Updated provisioning error message to include workflow and job names
  [#2140](https://github.com/OpenFn/lightning/issues/2140)

### Fixed

- Don't let two deploy workflows run at the same time to prevent git collisions
  [#2044](https://github.com/OpenFn/lightning/issues/2044)
- Stopped sending emails when creating a starter project
  [#2161](https://github.com/OpenFn/lightning/issues/2161)

## [v2.5.4] - 2024-05-31

### Added

- CORS support [#2157](https://github.com/OpenFn/lightning/issues/2157)
- Track users emails preferences
  [#2163](https://github.com/OpenFn/lightning/issues/2163)

### Changed

- Change Default Text For New Job Nodes
  [#2014](https://github.com/OpenFn/lightning/pull/2014)
- Persisted run options when runs are _created_, not when they are _claimed_.
  This has the benefit of "locking in" the behavior desired by the user at the
  time they demand a run, not whenever the worker picks it up.
  [#2085](https://github.com/OpenFn/lightning/pull/2085)
- Made `RUN_GRACE_PERIOD_SECONDS` a configurable ENV instead of 20% of the
  `WORKER_MAX_RUN_DURATION`
  [#2085](https://github.com/OpenFn/lightning/pull/2085)

### Fixed

- Stopped Janitor from calling runs lost if they have special runtime options
  [#2079](https://github.com/OpenFn/lightning/issues/2079)
- Dataclip Viewer now responds to page resize and internal page layout
  [#2120](https://github.com/OpenFn/lightning/issues/2120)

## [v2.5.3] - 2024-05-27

### Changed

- Stop users from creating deprecated Salesforce and GoogleSheets credentials.
  [#2142](https://github.com/OpenFn/lightning/issues/2142)
- Delegate menu customization and create menu components for reuse.
  [#1988](https://github.com/OpenFn/lightning/issues/1988)

### Fixed

- Disable Credential Save Button Until All Form Fields Are Validated
  [#2099](https://github.com/OpenFn/lightning/issues/2099)
- Fix Credential Modal Closure Error When Workflow Is Unsaved
  [#2101](https://github.com/OpenFn/lightning/pull/2101)
- Fix error when socket reconnects and user is viewing a run via the inspector
  [#2148](https://github.com/OpenFn/lightning/issues/2148)

## [v2.5.2] - 2024-05-23

### Fixed

- Preserve custom values (like `apiVersion`) during token refresh for OAuth2
  credentials [#2131](https://github.com/OpenFn/lightning/issues/2131)

## [v2.5.1] - 2024-05-21

### Fixed

- Don't compile Phoenix Storybook in production and test environments
  [#2119](https://github.com/OpenFn/lightning/pull/2119)
- Improve performance and memory consumption on queries and logic for digest
  mailer [#2121](https://github.com/OpenFn/lightning/issues/2121)

## [v2.5.0] - 2024-05-20

### Fixed

- When a refresh token is updated, save it!
  [#2124](https://github.com/OpenFn/lightning/pull/2124)

## [v2.5.0-pre4] - 2024-05-20

### Fixed

- Fix duplicate credential type bug
  [#2100](https://github.com/OpenFn/lightning/issues/2100)
- Ensure Global OAuth Clients Accessibility for All Users
  [#2114](https://github.com/OpenFn/lightning/issues/2114)

## [v2.5.0-pre3] - 2024-05-20

### Fixed

- Fix credential not added automatically after being created from the canvas.
  [#2105](https://github.com/OpenFn/lightning/issues/2105)
- Replace the "not working?" prompt by "All good, but if your credential stops
  working, you may need to re-authorize here.".
  [#2102](https://github.com/OpenFn/lightning/issues/1872)
- Fix Generic Oauth credentials don't get included in the refresh flow
  [#2106](https://github.com/OpenFn/lightning/pull/2106)

## [v2.5.0-pre2] - 2024-05-17

### Changed

- Replace LiveView Dataclip component with React Monaco bringing large
  performance improvements when viewing large dataclips.
  [#1872](https://github.com/OpenFn/lightning/issues/1872)

## [v2.5.0-pre] - 2024-05-17

### Added

- Allow users to build Oauth clients and associated credentials via the user
  interface. [#1919](https://github.com/OpenFn/lightning/issues/1919)

## [v2.4.14] - 2024-05-16

### Changed

- Refactored image and version info
  [#2097](https://github.com/OpenFn/lightning/pull/2097)

### Fixed

- Fixed issue where updating adaptor name and version of job node in the
  workflow canvas crashes the app when no credential is selected
  [#99](https://github.com/OpenFn/lightning/issues/99)
- Removes stacked viewer after switching tabs and steps.
  [#2064](https://github.com/OpenFn/lightning/issues/2064)

## [v2.4.13] - 2024-05-16

### Fixed

- Fixed issue where updating an existing Salesforce credential to use a
  `sandbox` endpoint would not properly re-authenticate.
  [#1842](https://github.com/OpenFn/lightning/issues/1842)
- Navigate directly to settings from url hash and renders default panel when
  there is no hash. [#1971](https://github.com/OpenFn/lightning/issues/1971)

## [v2.4.12] - 2024-05-15

### Fixed

- Fix render settings default panel on first load
  [#1971](https://github.com/OpenFn/lightning/issues/1971)

## [v2.4.11] - 2024-05-15

### Changed

- Upgraded Sentry to v10 for better error reporting.

## [v2.4.10] - 2024-05-14

### Fixed

- Fix the "reset demo" script by disabling the emailing that was introduced to
  the `create_project` function.
  [#2063](https://github.com/OpenFn/lightning/pull/2063)

## [v2.4.9] - 2024-05-14

### Changed

- Bumped @openfn/ws-worker to 1.1.8

### Fixed

- Correctly pass max allowed run time into the Run token, ensuring it's valid
  for the entirety of the Runs execution time
  [#2072](https://github.com/OpenFn/lightning/issues/2072)

## [v2.4.8] - 2024-05-13

### Added

- Add Github sync to usage limiter
  [#2031](https://github.com/OpenFn/lightning/pull/2031)

### Changed

- Remove illogical cancel buttons on user/pass change screen
  [#2067](https://github.com/OpenFn/lightning/issues/2067)

### Fixed

- Stop users from configuring failure alerts when the limiter returns error
  [#2076](https://github.com/OpenFn/lightning/pull/2076)

## [v2.4.7] - 2024-05-11

### Fixed

- Fixed early worker token expiry bug
  [#2070](https://github.com/OpenFn/lightning/issues/2070)

## [v2.4.6] - 2024-05-08

### Added

- Allow for automatic resubmission of failed usage tracking report submissions.
  [1789](https://github.com/OpenFn/lightning/issues/1789)
- Make signup feature configurable
  [#2049](https://github.com/OpenFn/lightning/issues/2049)
- Apply runtime limits to worker execution
  [#2015](https://github.com/OpenFn/lightning/pull/2015)
- Limit usage for failure alerts
  [#2011](https://github.com/OpenFn/lightning/pull/2011)

## [v2.4.5] - 2024-05-07

### Fixed

- Fix provioning API calls workflow limiter without the project ID
  [#2057](https://github.com/OpenFn/lightning/issues/2057)

## [v2.4.4] - 2024-05-03

### Added

- Benchmarking script that simulates data from a cold chain.
  [#1993](https://github.com/OpenFn/lightning/issues/1993)

### Changed

- Changed Snapshot `get_or_create_latest_for` to accept multis allow controlling
  of which repo it uses.
- Require exactly one owner for each project
  [#1991](https://github.com/OpenFn/lightning/issues/1991)

### Fixed

- Fixed issue preventing credential updates
  [#1861](https://github.com/OpenFn/lightning/issues/1861)

## [v2.4.3] - 2024-05-01

### Added

- Allow menu items customization
  [#1988](https://github.com/OpenFn/lightning/issues/1988)
- Workflow Snapshot support
  [#1822](https://github.com/OpenFn/lightning/issues/1822)
- Fix sample workflow from init_project_for_new_user
  [#2016](https://github.com/OpenFn/lightning/issues/2016)

### Changed

- Bumped @openfn/ws-worker to 1.1.6

### Fixed

- Assure workflow is always passed to Run.enqueue
  [#2032](https://github.com/OpenFn/lightning/issues/2032)
- Fix regression on History page where snapshots were not preloaded correctly
  [#2026](https://github.com/OpenFn/lightning/issues/2026)

## [v2.4.2] - 2024-04-24

### Fixed

- Fix missing credential types when running Lightning using Docker
  [#2010](https://github.com/OpenFn/lightning/issues/2010)
- Fix provisioning API includes deleted workflows in project state
  [#2001](https://github.com/OpenFn/lightning/issues/2001)

## [v2.4.1] - 2024-04-19

### Fixed

- Fix github cli deploy action failing to auto-commit
  [#1995](https://github.com/OpenFn/lightning/issues/1995)

## [v2.4.1-pre] - 2024-04-18

### Added

- Add custom metric to track the number of finalised runs.
  [#1790](https://github.com/OpenFn/lightning/issues/1790)

### Changed

- Set better defaults for the GitHub connection creation screen
  [#1994](https://github.com/OpenFn/lightning/issues/1994)
- Update `submission_status` for any Usagetracking.Report that does not have it
  set. [#1789](https://github.com/OpenFn/lightning/issues/1789)

## [v2.4.0] - 2024-04-12

### Added

- Allow description below the page title
  [#1975](https://github.com/OpenFn/lightning/issues/1975)
- Enable users to connect projects to their Github repos and branches that they
  have access to [#1895](https://github.com/OpenFn/lightning/issues/1895)
- Enable users to connect multiple projects to a single Github repo
  [#1811](https://github.com/OpenFn/lightning/issues/1811)

### Changed

- Change all System.get_env calls in runtime.exs to use dotenvy
  [#1968](https://github.com/OpenFn/lightning/issues/1968)
- Track usage tracking submission status in new field
  [#1789](https://github.com/OpenFn/lightning/issues/1789)
- Send richer version info as part of usage tracking submission.
  [#1819](https://github.com/OpenFn/lightning/issues/1819)

### Fixed

- Fix sync to branch only targetting main branch
  [#1892](https://github.com/OpenFn/lightning/issues/1892)
- Fix enqueue run without the workflow info
  [#1981](https://github.com/OpenFn/lightning/issues/1981)

## [v2.3.1] - 2024-04-03

### Changed

- Run the usage tracking submission job more frequently to reduce the risk of
  Oban unavailability at a particular time.
  [#1778](https://github.com/OpenFn/lightning/issues/1778)
- Remove code supporting V1 usage tracking submissions.
  [#1853](https://github.com/OpenFn/lightning/issues/1853)

### Fixed

- Fix scrolling behaviour on inspector for small screens
  [#1962](https://github.com/OpenFn/lightning/issues/1962)
- Fix project picker for users with many projects
  [#1952](https://github.com/OpenFn/lightning/issues/1952)

## [v2.3.0] - 2024-04-02

### Added

- Support for additional paths on a webhook URL such as `/i/<uuid>/Patient`
  [#1954](https://github.com/OpenFn/lightning/issues/1954)
- Support for a GET endpoint to "check" webhook URL availability
  [#1063](https://github.com/OpenFn/lightning/issues/1063)
- Allow external apps to control the run enqueue db transaction
  [#1958](https://github.com/OpenFn/lightning/issues/1958)

## [v2.2.2] - 2024-04-01

### Changed

- Changed dataclip search from string `LIKE` to tsvector on keys and values.
  While this will limit partial string matching to the beginning of words (not
  the middle or end) it will make searching way more performant
  [#1939](https://github.com/OpenFn/lightning/issues/1939)
- Translate job error messages using errors.po file
  [#1935](https://github.com/OpenFn/lightning/issues/1935)
- Improve the UI/UX of the run panel on the inspector for small screens
  [#1909](https://github.com/OpenFn/lightning/issues/1909)

### Fixed

- Regular database timeouts when searching across dataclip bodies
  [#1794](https://github.com/OpenFn/lightning/issues/1794)

## [v2.2.1] - 2024-03-27

### Added

- Enable users to connect to their Github accounts in preparation for
  streamlined GitHub project sync setup
  [#1894](https://github.com/OpenFn/lightning/issues/1894)

### Fixed

- Apply usage limit to bulk-reruns
  [#1931](https://github.com/OpenFn/lightning/issues/1931)
- Fix edge case that could result in duplicate usage tracking submissions.
  [#1853](https://github.com/OpenFn/lightning/issues/1853)
- Fix query timeout issue on history retention deletion
  [#1937](https://github.com/OpenFn/lightning/issues/1937)

## [v2.2.0] - 2024-03-21

### Added

- Allow admins to set project retention periods
  [#1760](https://github.com/OpenFn/lightning/issues/1760)
- Automatically wipe input/output data after their retention period
  [#1762](https://github.com/OpenFn/lightning/issues/1762)
- Automatically delete work order history after their retention period
  [#1761](https://github.com/OpenFn/lightning/issues/1761)

### Changed

- When automatically creating a project for a newly registered user (via the
  `INIT_PROJECT_FOR_NEW_USER=true` environment variable) that user should be the
  `owner` of the project.
  [#1927](https://github.com/OpenFn/lightning/issues/1927)
- Give priority to manual runs (over webhook requests and cron) so that active
  users on the inspector don't have to wait ages for thier work during high load
  periods [#1918](https://github.com/OpenFn/lightning/issues/1918)

## [v2.1.0] - 2024-03-20

### Added

- TSVector index to log_lines, and gin index to dataclips
  [#1898](https://github.com/OpenFn/lightning/issues/1898)
- Add API Version field to Salesforce OAuth credentials
  [#1838](https://github.com/OpenFn/lightning/issues/1838)

### Changed

- Replace v1 usage tracking with v2 usage tracking.
  [#1853](https://github.com/OpenFn/lightning/issues/1853)

## [v2.0.10]

### Changed

- Updated anonymous usage tracker submissions
  [#1853](https://github.com/OpenFn/lightning/issues/1853)

## [v2.0.9] - 2024-03-19

### Added

- Support for smaller screens on history and inspector.
  [#1908](https://github.com/OpenFn/lightning/issues/1908)
- Polling metric to track number of available runs.
  [#1790](https://github.com/OpenFn/lightning/issues/1790)
- Allows limiting creation of new runs and retries.
  [#1754](https://github.com/OpenFn/Lightning/issues/1754)
- Add specific messages for log, input, and output tabs when a run is lost
  [#1757](https://github.com/OpenFn/lightning/issues/1757)
- Soft and hard limits for runs created by webhook trigger.
  [#1859](https://github.com/OpenFn/Lightning/issues/1859)
- Publish an event when a new user is registered
  [#1873](https://github.com/OpenFn/lightning/issues/1873)
- Adds ability to add project collaborators from existing users
  [#1836](https://github.com/OpenFn/lightning/issues/1836)
- Added ability to remove project collaborators
  [#1837](https://github.com/OpenFn/lightning/issues/1837)
- Added new usage tracking submission code.
  [#1853](https://github.com/OpenFn/lightning/issues/1853)

### Changed

- Upgrade Elixir to 1.16.2
- Remove all values from `.env.example`.
  [#1904](https://github.com/OpenFn/lightning/issues/1904)

### Fixed

- Verify only stale project credentials
  [#1861](https://github.com/OpenFn/lightning/issues/1861)

## [v2.0.8] - 2024-02-29

### Fixed

- Show flash error when editing stale project credentials
  [#1795](https://github.com/OpenFn/lightning/issues/1795)
- Fixed bug with Github sync installation on docker-based deployments
  [#1845](https://github.com/OpenFn/lightning/issues/1845)

## [v2.0.6] - 2024-02-29

### Added

- Automatically create Github workflows in a target repository/branch when users
  set up a Github repo::OpenFn project sync
  [#1046](https://github.com/OpenFn/lightning/issues/1046)
- Allows limiting creation of new runs and retries.
  [#1754](https://github.com/OpenFn/Lightning/issues/1754)

### Changed

- Change bucket size used by the run queue delay custom metric.
  [#1790](https://github.com/OpenFn/lightning/issues/1790)
- Require setting `IS_RESETTABLE_DEMO` to "yes" via ENV before allowing the
  destructive `Demo.reset_demo/0` function from being called.
  [#1720](https://github.com/OpenFn/lightning/issues/1720)
- Remove version display condition that was redundant due to shadowing
  [#1819](https://github.com/OpenFn/lightning/issues/1819)

### Fixed

- Fix series of sentry issues related to OAuth credentials
  [#1799](https://github.com/OpenFn/lightning/issues/1799)

## [v2.0.5] - 2024-02-25

### Fixed

- Fixed error in Credentials without `sanbox` field set; only display `sandbox`
  field for Salesforce oauth credentials.
  [#1798](https://github.com/OpenFn/lightning/issues/1798)

## [v2.0.4] - 2024-02-24

### Added

- Display and edit OAuth credentials
  scopes[#1706](https://github.com/OpenFn/Lightning/issues/1706)

### Changed

- Stop sending `operating_system_detail` to the usage tracker
  [#1785](https://github.com/OpenFn/lightning/issues/1785)

### Fixed

- Make handling of usage tracking errors more robust.
  [#1787](https://github.com/OpenFn/lightning/issues/1787)
- Fix inspector shows selected dataclip as wiped after retying workorder from a
  non-first step [#1780](https://github.com/OpenFn/lightning/issues/1780)

## [v2.0.3] - 2024-02-21

### Added

- Actual metrics will now be submitted by Lightning to the Usage Tracker.
  [#1742](https://github.com/OpenFn/lightning/issues/1742)
- Added a support link to the menu that goes to the instance admin contact
  [#1783](https://github.com/OpenFn/lightning/issues/1783)

### Changed

- Usage Tracking submissions are now opt-out, rather than opt-in. Hashed UUIDs
  to ensure anonymity are default.
  [#1742](https://github.com/OpenFn/lightning/issues/1742)
- Usage Tracking submissions will now run daily rather than hourly.
  [#1742](https://github.com/OpenFn/lightning/issues/1742)

- Bumped @openfn/ws-worker to `v1.0` (this is used in dev mode when starting the
  worker from your mix app: `RTM=true iex -S mix phx.server`)
- Bumped @openfn/cli to `v1.0` (this is used for adaptor docs and magic)

### Fixed

- Non-responsive workflow canvas after web socket disconnection
  [#1750](https://github.com/OpenFn/lightning/issues/1750)

## [v2.0.2] - 2024-02-14

### Fixed

- Fixed a bug with the OAuth2 credential refresh flow that prevented
  GoogleSheets jobs from running after token expiration
  [#1735](https://github.com/OpenFn/Lightning/issues/1735)

## [v2.0.1] - 2024-02-13

### Changed

- Renamed ImpactTracking to UsageTracking
  [#1729](https://github.com/OpenFn/lightning/issues/1729)
- Block github installation if there's a pending installation in another project
  [#1731](https://github.com/OpenFn/Lightning/issues/1731)

### Fixed

- Expand work order button balloons randomly
  [#1737](https://github.com/OpenFn/Lightning/issues/1737)
- Editing credentials doesn't work from project scope
  [#1743](https://github.com/OpenFn/Lightning/issues/1743)

## [v2.0.0] - 2024-02-10

> At the time of writing there are no more big changes planned and testing has
> gone well. Thanks to everyone who's helped to kick the tyres during the "rc"
> phase. There are still a _lot of **new features** coming_, so please:
>
> - watch our [**Public Roadmap**](https://github.com/orgs/OpenFn/projects/3) to
>   stay abreast of our core team's backlog,
> - request a feature in the
>   [**Community Forum**](https://community.openfn.org),
> - raise a
>   [**new issue**](https://github.com/OpenFn/lightning/issues/new/choose) if
>   you spot a bug,
> - and head over to the
>   [**Contributing**](https://github.com/OpenFn/lightning/?tab=readme-ov-file#contribute-to-this-project)
>   section to lend a hand.
>
> Head to [**docs.openfn.org**](https://docs.openfn.org) for product
> documentation and help with v1 to v2 migration.

### Changed

- Bump `@openfn/worker` to `v0.8.1`
- Only show GoogleSheets and Salesforce credential options if Oauth clients are
  registered with the instance via ENV
  [#1734](https://github.com/OpenFn/Lightning/issues/1734)

### Fixed

- Use standard table type for webhook auth methods
  [#1514](https://github.com/OpenFn/Lightning/issues/1514)
- Make disabled button for "Connect to GitHub" clear, add tooltip
  [#1732](https://github.com/OpenFn/Lightning/issues/1715)

## [v2.0.0-rc12] - 2024-02-09

### Added

- Add RunQueue extension to allow claim customization.
  [#1715](https://github.com/OpenFn/Lightning/issues/1715)
- Add support for Salesforce OAuth2 credentials
  [#1633](https://github.com/OpenFn/Lightning/issues/1633)

### Changed

- Use `PAYLOAD_SIZE_KB` in k6 load testing script, set thresholds on wait time,
  set default payload size to `2kb`

### Fixed

- Adds more detail to work order states on dashboard
  [#1677](https://github.com/OpenFn/lightning/issues/1677)
- Fix Output & Logs in inspector fails to show sometimes
  [#1702](https://github.com/OpenFn/lightning/issues/1702)

## [v2.0.0-rc11] - 2024-02-08

### Fixed

- Bumped Phoenix LiveView from `0.20.4` to `0.20.5` to fix canvas selection
  issue [#1724](https://github.com/OpenFn/lightning/issues/1724)

## [v2.0.0-rc10] - 2024-02-08

### Changed

- Implemented safeguards to prevent deletion of jobs with associated run history
  [#1570](https://github.com/OpenFn/Lightning/issues/1570)

### Fixed

- Fixed inspector dataclip body not getting updated after dataclip is wiped
  [#1718](https://github.com/OpenFn/Lightning/issues/1718)
- Fixed work orders getting retried despite having wiped dataclips
  [#1721](https://github.com/OpenFn/Lightning/issues/1721)

## [v2.0.0-rc9] 2024-02-05

### Added

- Persist impact tracking configuration and reports
  [#1684](https://github.com/OpenFn/Lightning/issues/1684)
- Add zero-persistence project setting
  [#1209](https://github.com/OpenFn/Lightning/issues/1209)
- Wipe dataclip after use when zero-persistence is enabled
  [#1212](https://github.com/OpenFn/Lightning/issues/1212)
- Show appropriate message when a wiped dataclip is viewed
  [#1211](https://github.com/OpenFn/Lightning/issues/1211)
- Disable selecting work orders having wiped dataclips in the history page
  [#1210](https://github.com/OpenFn/Lightning/issues/1210)
- Hide rerun button in inspector when the selected step has a wiped dataclip
  [#1639](https://github.com/OpenFn/Lightning/issues/1639)
- Add rate limiter to webhook endpoints and runtime limiter for runs.
  [#639](https://github.com/OpenFn/Lightning/issues/639)

### Fixed

- Prevented secret scrubber from over-eagerly adding \*\*\* between all
  characters if an empty string secret was provided as a credential field value
  (e.g., {"username": "come-on-in", "password": ""})
  [#1585](https://github.com/OpenFn/Lightning/issues/1585)
- Fixed permissions issue that allowed viewer/editor to modify webhook auth
  methods. These permissions only belong to project owners and admins
  [#1692](https://github.com/OpenFn/Lightning/issues/1692)
- Fixed bug that was duplicating inbound http_requests, resulting in unnecessary
  data storage [#1695](https://github.com/OpenFn/Lightning/issues/1695)
- Fixed permissions issue that allowed editors to set up new Github connections
  [#1703](https://github.com/OpenFn/Lightning/issues/1703)
- Fixed permissions issue that allowed viewers to initiate syncs to github
  [#1704](https://github.com/OpenFn/Lightning/issues/1704)
- Fixed inspector view stuck at processing when following a crashed run
  [#1711](https://github.com/OpenFn/Lightning/issues/1711)
- Fixed inspector dataclip selector not getting updated after running manual run
  [#1714](https://github.com/OpenFn/Lightning/issues/1714)

## [v2.0.0-rc8] - 2024-01-30

### Added

- Shim code to interact with the Impact Tracking service
  [#1671](https://github.com/OpenFn/Lightning/issues/1671)

### Changed

- Standardized naming of "attempts" to "runs". This had already been done in the
  front-end, but this change cleans up the backend, the database, and the
  interface with the worker. Make sure to **run migrations** and update your
  ENV/secrets to use `WORKER_RUNS_PRIVATE_KEY` rather than
  `WORKER_ATTEMPTS_PRIVATE_KEY`
  [#1657](https://github.com/OpenFn/Lightning/issues/1657)
- Required `@openfn/ws-worker@0.8.0` or above.

## [v2.0.0-rc7] - 2024-01-26

### Added

- Store webhook request headers in Dataclips for use in jobs.
  [#1638](https://github.com/OpenFn/Lightning/issues/1638)

### Changed

- Display `http_request` dataclips to the user as they will be provided to the
  worker as "input" state to avoid confusion while writing jobs.
  [1664](https://github.com/OpenFn/Lightning/issues/1664)
- Named-spaced all worker environment variables with `WORKER_` and added
  documentation for how to configure them.
  [#1672](https://github.com/OpenFn/Lightning/pull/1672)
- Bumped to `@openfn/ws-worker@0.6.0`
- Bumped to `@openfn/cli@0.4.15`

### Fixed

- Fix Run via Docker [#1653](https://github.com/OpenFn/Lightning/issues/1653)
- Fix remaining warnings, enable "warnings as errors"
  [#1642](https://github.com/OpenFn/Lightning/issues/1642)
- Fix workflow dashboard bug when viewed for newly created workflows with only
  unfinished run steps. [#1674](https://github.com/OpenFn/Lightning/issues/1674)

## [v2.0.0-rc5] - 2024-01-22

### Changed

- Made two significant backend changes that don't impact UI/UX but **require
  migrations** and should make Lightning developer lives easier by updating
  parts of the backend to match terms now used in the frontend:
  - Renamed the `Runs` model and table to `Steps`
    [#1571](https://github.com/OpenFn/Lightning/issues/1571)
  - Renamed the `AttemptRuns` model and table to `AttemptSteps`
    [#1571](https://github.com/OpenFn/Lightning/issues/1571)

## [v2.0.0-rc4] - 2024-01-19

### Added

- Scrub output dataclips in the UI to avoid unintentional secret exposure
  [#1606](https://github.com/OpenFn/Lightning/issues/1606)

### Changed

- Bump to `@openfn/cli@0.4.14`
- Do not persist the active tab setting on the job editor
  [#1504](https://github.com/OpenFn/Lightning/issues/1504)
- Make condition label optional
  [#1648](https://github.com/OpenFn/Lightning/issues/1648)

### Fixed

- Fix credential body getting leaked to sentry incase of errors
  [#1600](https://github.com/OpenFn/Lightning/issues/1600)
- Fixed validation on Javascript edge conditions
  [#1602](https://github.com/OpenFn/Lightning/issues/1602)
- Removed unused code from `run_live` directory
  [#1625](https://github.com/OpenFn/Lightning/issues/1625)
- Edge condition expressions not correctly being handled during provisioning
  [#openfn/kit#560](https://github.com/OpenFn/kit/pull/560)

## [v2.0.0-rc3] 2024-01-12

### Added

- Custom metric to track stalled attempts
  [#1559](https://github.com/OpenFn/Lightning/issues/1559)
- Dashboard with project and workflow stats
  [#755](https://github.com/OpenFn/Lightning/issues/755)
- Add search by ID on the history page
  [#1468](https://github.com/OpenFn/Lightning/issues/1468)
- Custom metric to support autoscaling
  [#1607](https://github.com/OpenFn/Lightning/issues/1607)

### Changed

- Bumped CLI version to `0.4.13`
- Bumped worker version to `0.5.0`
- Give project editors and viewers read only access to project settings instead
  [#1477](https://github.com/OpenFn/Lightning/issues/1477)

### Fixed

- Throw an error when Lightning.MetadataService.get_adaptor_path/1 returns an
  adaptor path that is nil
  [#1601](https://github.com/OpenFn/Lightning/issues/1601)
- Fix failure due to creating work order from a newly created job
  [#1572](https://github.com/OpenFn/Lightning/issues/1572)
- Fixes on the dashboard and links
  [#1610](https://github.com/OpenFn/Lightning/issues/1610) and
  [#1608](https://github.com/OpenFn/Lightning/issues/1608)

## [v2.0.0-rc2] - 2024-01-08

### Fixed

- Restored left-alignment for step list items on run detail and inspector
  [a6e4ada](https://github.com/OpenFn/Lightning/commit/a6e4adafd558269cfd690e7c4fdd8f9fe66c5f62)
- Inspector: fixed attempt/run language for "skipped" tooltip
  [fd7dd0c](https://github.com/OpenFn/Lightning/commit/fd7dd0ca8128dfba2902e5aa6a2259e2073f0f10)
- Inspector: fixed failure to save during "save & run" from inspector
  [#1596](https://github.com/OpenFn/Lightning/issues/1596)
- Inspector: fixed key bindings for save & run (retry vs. new work order)
  getting overridden when user focuses on the Monaco editor
  [#1596](https://github.com/OpenFn/Lightning/issues/1596)

## [v2.0.0-rc1] - 2024-01-05

### Why does this repo go from `v0` to `v2.0`?

Lightning is the _2nd version_ of the OpenFn platform. While much of the core
technology is the same, there are breaking changes between `v1.105` (pre-2024)
and `v2` ("OpenFn Lightning").

For customers using OpenFn `v1`, a migration guide will be provided at
[docs.openfn.org](https://docs.openfn.org)

### Added

- Link to the job inspctor for a selected run from the history interface
  [#1524](https://github.com/OpenFn/Lightning/issues/1524)
- Reprocess an existing work order from the job inspector by default (instead of
  always creating a new work order)
  [#1524](https://github.com/OpenFn/Lightning/issues/1524)
- Bumped worker to support edge conditions between trigger and first job
  `"@openfn/ws-worker": "^0.4.0"`

### Changed

- Updated naming to prepare for v2 release
  [#1248](https://github.com/OpenFn/Lightning/issues/1248); the major change is
  that each time a work order (the typical unit of business value for an
  organization, e.g. "execute workflow ABC for patient 123") is executed, it is
  called a "run". Previously, it was called an "attempt". The hierarchy is now:

  ```
  Build-Time: Projects > Workflows > Steps
  Run-Time: Work Orders > Runs > Steps
  ```

  Note the name changes here are reflected in the UI, but not all tables/models
  will be changed until [1571](https://github.com/OpenFn/Lightning/issues/1571)
  is delivered.

## [v0.12.2] - 2023-12-24

### Changed

- Bumped worker to address occasional git install issue
  `"@openfn/ws-worker": "^0.3.2"`

### Fixed

- Fix RuntimeError: found duplicate ID "google-sheets-inner-form" for
  GoogleSheetsComponent [#1578](https://github.com/OpenFn/Lightning/issues/1578)
- Extend export script to include new JS expression edge type
  [#1540](https://github.com/OpenFn/Lightning/issues/1540)
- Fix regression for attempt viewer log line highlighting
  [#1589](https://github.com/OpenFn/Lightning/issues/1589)

## [v0.12.1] - 2023-12-21

### Changed

- Hide project security setting tab from non-authorized users
  [#1477](https://github.com/OpenFn/Lightning/issues/1477)

### Fixed

- History page crashes if job is removed from workflow after it's been run
  [#1568](https://github.com/OpenFn/Lightning/issues/1568)

## [v0.12.0] - 2023-12-15

### Added

- Add ellipsis for long job names on the canvas
  [#1217](https://github.com/OpenFn/Lightning/issues/1217)
- Fix Credential Creation Page UI
  [#1064](https://github.com/OpenFn/Lightning/issues/1064)
- Custom metric to track Attempt queue delay
  [#1556](https://github.com/OpenFn/Lightning/issues/1556)
- Expand work order row when a `workorder_id` is specified in the filter
  [#1515](https://github.com/OpenFn/Lightning/issues/1515)
- Allow Javascript expressions as conditions for edges
  [#1498](https://github.com/OpenFn/Lightning/issues/1498)

### Changed

- Derive dataclip in inspector from the attempt & step
  [#1551](https://github.com/OpenFn/Lightning/issues/1551)
- Updated CLI to 0.4.10 (fixes logging)
- Changed UserBackupToken model to use UTC timestamps (6563cb77)
- Restore FK relationship between `work_orders` and `attempts` pending a
  decision re: further partitioning.
  [#1254](https://github.com/OpenFn/Lightning/issues/1254)

### Fixed

- New credential doesn't appear in inspector until refresh
  [#1531](https://github.com/OpenFn/Lightning/issues/1531)
- Metadata not refreshing when credential is updated
  [#791](https://github.com/OpenFn/Lightning/issues/791)
- Adjusted z-index for Monaco Editor's sibling element to resolve layout
  conflict [#1329](https://github.com/OpenFn/Lightning/issues/1329)
- Demo script sets up example Runs with their log lines in a consistant order.
  [#1487](https://github.com/OpenFn/Lightning/issues/1487)
- Initial credential creation `changes` show `after` as `null` rather a value
  [#1118](https://github.com/OpenFn/Lightning/issues/1118)
- AttemptViewer flashing/rerendering when Jobs are running
  [#1550](https://github.com/OpenFn/Lightning/issues/1550)
- Not able to create a new Job when clicking the Check icon on the placeholder
  [#1537](https://github.com/OpenFn/Lightning/issues/1537)
- Improve selection logic on WorkflowDiagram
  [#1220](https://github.com/OpenFn/Lightning/issues/1220)

## [v0.11.0] - 2023-12-06

### Added

- Improved UI when manually creating Attempts via the Job Editor
  [#1474](https://github.com/OpenFn/Lightning/issues/1474)
- Increased the maximum inbound webhook request size to 10MB and added
  protection against _very large_ payloads with a 100MB "max_skip_body_length"
  [#1247](https://github.com/OpenFn/Lightning/issues/1247)

### Changed

- Use the internal port of the web container for the worker configuration in
  docker-compose setup. [#1485](https://github.com/OpenFn/Lightning/pull/1485)

## [v0.10.6] - 2023-12-05

### Changed

- Limit entries count on term work orders search
  [#1461](https://github.com/OpenFn/Lightning/issues/1461)
- Scrub log lines using multiple credentials samples
  [#1519](https://github.com/OpenFn/Lightning/issues/1519)
- Remove custom telemetry plumbing.
  [1259](https://github.com/OpenFn/Lightning/issues/1259)
- Enhance UX to prevent modal closure when Monaco/Dataclip editor is focused
  [#1510](https://github.com/OpenFn/Lightning/pull/1510)

### Fixed

- Use checkbox on boolean credential fields rather than a text input field
  [#1430](https://github.com/OpenFn/Lightning/issues/1430)
- Allow users to retry work orders that failed before their first run was
  created [#1417](https://github.com/OpenFn/Lightning/issues/1417)
- Fix to ensure webhook auth modal is closed when cancel or close are selected.
  [#1508](https://github.com/OpenFn/Lightning/issues/1508)
- Enable user to reauthorize and obtain a new refresh token.
  [#1495](https://github.com/OpenFn/Lightning/issues/1495)
- Save credential body with types declared on schema
  [#1518](https://github.com/OpenFn/Lightning/issues/1518)

## [v0.10.5] - 2023-12-03

### Changed

- Only add history page filters when needed for simpler multi-select status
  interface and shorter page URLs
  [#1331](https://github.com/OpenFn/Lightning/issues/1331)
- Use dynamic Endpoint config only on prod
  [#1435](https://github.com/OpenFn/Lightning/issues/1435)
- Validate schema field with any of expected values
  [#1502](https://github.com/OpenFn/Lightning/issues/1502)

### Fixed

- Fix for liveview crash when token expires or gets deleted after mount
  [#1318](https://github.com/OpenFn/Lightning/issues/1318)
- Remove two obsolete methods related to Run: `Lightning.Invocation.delete_run`
  and `Lightning.Invocation.Run.new_from`.
  [#1254](https://github.com/OpenFn/Lightning/issues/1254)
- Remove obsolete field `previous_id` from `runs` table.
  [#1254](https://github.com/OpenFn/Lightning/issues/1254)
- Fix for missing data in 'created' audit trail events for webhook auth methods
  [#1500](https://github.com/OpenFn/Lightning/issues/1500)

## [v0.10.4] - 2023-11-30

### Changed

- Increased History search timeout to 30s
  [#1461](https://github.com/OpenFn/Lightning/issues/1461)

### Fixed

- Tooltip text clears later than the background
  [#1094](https://github.com/OpenFn/Lightning/issues/1094)
- Temporary fix to superuser UI for managing project users
  [#1145](https://github.com/OpenFn/Lightning/issues/1145)
- Fix for adding ellipses on credential info on job editor heading
  [#1428](https://github.com/OpenFn/Lightning/issues/1428)

## [v0.10.3] - 2023-11-28

### Added

- Dimmed/greyed out triggers and edges on the canvas when they are disabled
  [#1464](https://github.com/OpenFn/Lightning/issues/1464)
- Async loading on the history page to improve UX on long DB queries
  [#1279](https://github.com/OpenFn/Lightning/issues/1279)
- Audit trail events for webhook auth (deletion method) change
  [#1165](https://github.com/OpenFn/Lightning/issues/1165)

### Changed

- Sort project collaborators by first name
  [#1326](https://github.com/OpenFn/Lightning/issues/1326)
- Work orders will now be set in a "pending" state when retries are enqueued.
  [#1340](https://github.com/OpenFn/Lightning/issues/1340)
- Avoid printing 2FA codes by default
  [#1322](https://github.com/OpenFn/Lightning/issues/1322)

### Fixed

- Create new workflow button sizing regression
  [#1405](https://github.com/OpenFn/Lightning/issues/1405)
- Google credential creation and automatic closing of oAuth tab
  [#1109](https://github.com/OpenFn/Lightning/issues/1109)
- Exporting project breaks the navigation of the page
  [#1440](https://github.com/OpenFn/Lightning/issues/1440)

## [v0.10.2] - 2023-11-21

### Changed

- Added `max_frame_size` to the Cowboy websockets protocol options in an attempt
  to address [#1421](https://github.com/OpenFn/Lightning/issues/1421)

## [v0.10.1] - 2023-11-21

### Fixed

- Work Order ID was not displayed properly in history page
  [#1423](https://github.com/OpenFn/Lightning/issues/1423)

## [v0.10.0] - 2023-11-21

### 🚨 Breaking change warning! 🚨

This release will contain breaking changes as we've significantly improved both
the workflow building and execution systems.

#### Nodes and edges

Before, workflows were represented as a list of jobs and triggers. For greater
flexibility and control of complex workflows, we've moved towards a more robust
"nodes and edges" approach. Where jobs in a workflow (a node) can be connected
by edges.

Triggers still exist, but live "outside" the directed acyclic graph (DAG) and
are used to automatically create work orders and attempts.

We've provided migrations that bring `v0.9.3` workflows in line with the
`v0.10.0` requirements.

#### Scalable workers

Before, Lightning spawned child processes to execute attempts in sand-boxed
NodeVMs on the same server. This created inefficiencies and security
vulnerabilities. Now, the Lightning web server adds attempts to a queue and
multiple worker applications can pull from that queue to process work.

In dev mode, this all happens automatically and on one machine, but in most
high-availability production environments the workers will be on another server.

Attempts are now handled entirely by the workers, and they report back to
Lightning. Exit reasons, final attempt states, error types and error messages
are either entirely new or handled differently now, but we have provided
migration scripts that will work to bring _most_ `v0.9.3` runs, attempts, and
work orders up to `v0.10.0`, though the granularity of `v0.9.3` states and exits
will be less than `v0.10.0` and the final states are not guaranteed to be
accurate for workflows with multiple branches and leaf nodes with varying exit
reasons.

The migration scripts can be run with a single function call in SetupUtils from
a connect `iex` session:

```
Lightning.SetupUtils.approximate_state_for_attempts_and_workorders()
```

Note that (like lots of _other_ functionality in `SetupUtils`, calling this
function is a destructive action and you should only do it if you've backed up
your data and you know what you're doing.)

As always, we recommend backing up your data before migrating. (And thanks for
bearing with us as we move towards our first stable Lightning release.)

### Added

- Fix flaky job name input behavior on error
  [#1218](https://github.com/OpenFn/Lightning/issues/1218)
- Added a hover effect on copy and add button for adaptors examples
  [#1297](https://github.com/OpenFn/Lightning/issues/1297)
- Migration helper code to move from `v0.9.3` to `v0.10.0` added to SetupUtils
  [#1363](https://github.com/OpenFn/Lightning/issues/1363)
- Option to start with `RTM=false iex -S mix phx.server` for opting out of the
  dev-mode automatic runtime manager.
- Webhook Authentication Methods database and CRUD operations
  [#1152](https://github.com/OpenFn/Lightning/issues/1152)
- Creation and Edit of webhook webhook authentication methods UI
  [#1149](https://github.com/OpenFn/Lightning/issues/1149)
- Add webhook authentication methods overview methods in the canvas
  [#1153](https://github.com/OpenFn/Lightning/issues/1153)
- Add icon on the canvas for triggers that have authentication enabled
  [#1157](https://github.com/OpenFn/Lightning/issues/1157)
- Require password/2FA code before showing password and API Key for webhook auth
  methods [#1200](https://github.com/OpenFn/Lightning/issues/1200)
- Restrict live dashboard access to only superusers, enable DB information and
  OS information [#1170](https://github.com/OpenFn/Lightning/issues/1170) OS
  information [#1170](https://github.com/OpenFn/Lightning/issues/1170)
- Expose additional metrics to LiveDashboard
  [#1171](https://github.com/OpenFn/Lightning/issues/1171)
- Add plumbing to dump Lightning metrics during load testing
  [#1178](https://github.com/OpenFn/Lightning/issues/1178)
- Allow for heavier payloads during load testing
  [#1179](https://github.com/OpenFn/Lightning/issues/1179)
- Add dynamic delay to help mitigate flickering test
  [#1195](https://github.com/OpenFn/Lightning/issues/1195)
- Add a OpenTelemetry trace example
  [#1189](https://github.com/OpenFn/Lightning/issues/1189)
- Add plumbing to support the use of PromEx
  [#1199](https://github.com/OpenFn/Lightning/issues/1199)
- Add warning text to PromEx config
  [#1222](https://github.com/OpenFn/Lightning/issues/1222)
- Track and filter on webhook controller state in :telemetry metrics
  [#1192](https://github.com/OpenFn/Lightning/issues/1192)
- Secure PromEx metrics endpoint by default
  [#1223](https://github.com/OpenFn/Lightning/issues/1223)
- Partition `log_lines` table based on `attempt_id`
  [#1254](https://github.com/OpenFn/Lightning/issues/1254)
- Remove foreign key from `attempts` in preparation for partitioning
  `work_orders` [#1254](https://github.com/OpenFn/Lightning/issues/1254)
- Remove `Workflows.delete_workflow`. It is no longer in use and would require
  modification to not leave orphaned attempts given the removal of the foreign
  key from `attempts`. [#1254](https://github.com/OpenFn/Lightning/issues/1254)
- Show tooltip for cloned runs in history page
  [#1327](https://github.com/OpenFn/Lightning/issues/1327)
- Have user create workflow name before moving to the canvas
  [#1103](https://github.com/OpenFn/Lightning/issues/1103)
- Allow PromEx authorization to be disabled
  [#1483](https://github.com/OpenFn/Lightning/issues/1483)

### Changed

- Updated vulnerable JS libraries, `postcss` and `semver`
  [#1176](https://github.com/OpenFn/Lightning/issues/1176)
- Update "Delete" to "Delete Job" on Job panel and include javascript deletion
  confirmation [#1105](https://github.com/OpenFn/Lightning/issues/1105)
- Move "Enabled" property from "Jobs" to "Edges"
  [#895](https://github.com/OpenFn/Lightning/issues/895)
- Incorrect wording on the "Delete" tooltip
  [#1313](https://github.com/OpenFn/Lightning/issues/1313)

### Fixed

- Fixed janitor lost query calculation
  [#1400](https://github.com/OpenFn/Lightning/issues/1400)
- Adaptor icons load gracefully
  [#1140](https://github.com/OpenFn/Lightning/issues/1140)
- Selected dataclip gets lost when starting a manual work order from the
  inspector interface [#1283](https://github.com/OpenFn/Lightning/issues/1283)
- Ensure that the whole edge when selected is highlighted
  [#1160](https://github.com/OpenFn/Lightning/issues/1160)
- Fix "Reconfigure Github" button in Project Settings
  [#1386](https://github.com/OpenFn/Lightning/issues/1386)
- Make janitor also clean up runs inside an attempt
  [#1348](https://github.com/OpenFn/Lightning/issues/1348)
- Modify CompleteRun to return error changeset when run not found
  [#1393](https://github.com/OpenFn/Lightning/issues/1393)
- Drop invocation reasons from DB
  [#1412](https://github.com/OpenFn/Lightning/issues/1412)
- Fix inconsistency in ordering of child nodes in the workflow diagram
  [#1406](https://github.com/OpenFn/Lightning/issues/1406)

## [v0.9.3] - 2023-09-27

### Added

- Add ellipsis when adaptor name is longer than the container allows
  [#1095](https://github.com/OpenFn/Lightning/issues/1095)
- Webhook Authentication Methods database and CRUD operations
  [#1152](https://github.com/OpenFn/Lightning/issues/1152)

### Changed

- Prevent deletion of first job of a workflow
  [#1097](https://github.com/OpenFn/Lightning/issues/1097)

### Fixed

- Fix long name on workflow cards
  [#1102](https://github.com/OpenFn/Lightning/issues/1102)
- Fix highlighted Edge can get out of sync with selected Edge
  [#1099](https://github.com/OpenFn/Lightning/issues/1099)
- Creating a new user without a password fails and there is no user feedback
  [#731](https://github.com/OpenFn/Lightning/issues/731)
- Crash when setting up version control
  [#1112](https://github.com/OpenFn/Lightning/issues/1112)

## [v0.9.2] - 2023-09-20

### Added

- Add "esc" key binding to close job inspector modal
  [#1069](https://github.com/OpenFn/Lightning/issues/1069)

### Changed

- Save icons from the `adaptors` repo locally and load them in the job editor
  [#943](https://github.com/OpenFn/Lightning/issues/943)

## [v0.9.1] - 2023-09-19

### Changed

- Modified audit trail to handle lots of different kind of audit events
  [#271](https://github.com/OpenFn/Lightning/issues/271)/[#44](https://github.com/OpenFn/Lightning/issues/44)
- Fix randomly unresponsive job panel after job deletion
  [#1113](https://github.com/OpenFn/Lightning/issues/1113)

## [v0.9.0] - 2023-09-15

### Added

- Add favicons [#1079](https://github.com/OpenFn/Lightning/issues/1079)
- Validate job name in placeholder job node
  [#1021](https://github.com/OpenFn/Lightning/issues/1021)
- Bring credential delete in line with new GDPR interpretation
  [#802](https://github.com/OpenFn/Lightning/issues/802)
- Make job names unique per workflow
  [#1053](https://github.com/OpenFn/Lightning/issues/1053)

### Changed

- Enhanced the job editor/inspector interface
  [#1025](https://github.com/OpenFn/Lightning/issues/1025)

### Fixed

- Finished run never appears in inspector when it fails
  [#1084](https://github.com/OpenFn/Lightning/issues/1084)
- Cannot delete some credentials via web UI
  [#1072](https://github.com/OpenFn/Lightning/issues/1072)
- Stopped the History table from jumping when re-running a job
  [#1100](https://github.com/OpenFn/Lightning/issues/1100)
- Fixed the "+" button when adding a job to a workflow
  [#1093](https://github.com/OpenFn/Lightning/issues/1093)

## [v0.8.3] - 2023-09-05

### Added

- Render error when workflow diagram node is invalid
  [#956](https://github.com/OpenFn/Lightning/issues/956)

### Changed

- Restyle history table [#1029](https://github.com/OpenFn/Lightning/issues/1029)
- Moved Filter and Search controls to the top of the history page
  [#1027](https://github.com/OpenFn/Lightning/issues/1027)

### Fixed

- Output incorrectly shows "this run failed" when the run hasn't yet finished
  [#1048](https://github.com/OpenFn/Lightning/issues/1048)
- Wrong label for workflow card timestamp
  [#1022](https://github.com/OpenFn/Lightning/issues/1022)

## [v0.8.2] - 2023-08-31

### Fixed

- Lack of differentiation between top of job editor modal and top menu was
  disorienting. Added shadow.

## [v0.8.1] - 2023-08-31

### Changed

- Moved Save and Run button to bottom of the Job edit modal
  [#1026](https://github.com/OpenFn/Lightning/issues/1026)
- Allow a manual work order to save the workflow before creating the work order
  [#959](https://github.com/OpenFn/Lightning/issues/959)

## [v0.8.0] - 2023-08-31

### Added

- Introduces Github sync feature, users can now setup our github app on their
  instance and sync projects using our latest portability spec
  [#970](https://github.com/OpenFn/Lightning/issues/970)
- Support Backup Codes for Multi-Factor Authentication
  [937](https://github.com/OpenFn/Lightning/issues/937)
- Log a warning in the console when the Editor/docs component is given latest
  [#958](https://github.com/OpenFn/Lightning/issues/958)
- Improve feedback when a Workflow name is invalid
  [#961](https://github.com/OpenFn/Lightning/issues/961)
- Show that the jobs' body is invalid
  [#957](https://github.com/OpenFn/Lightning/issues/957)
- Reimplement skipped CredentialLive tests
  [#962](https://github.com/OpenFn/Lightning/issues/962)
- Reimplement skipped WorkflowLive.IndexTest test
  [#964](https://github.com/OpenFn/Lightning/issues/964)
- Show GitHub installation ID and repo link to help setup/debugging for version
  control [1059](https://github.com/OpenFn/Lightning/issues/1059)

### Fixed

- Fixed issue where job names were being incorrectly hyphenated during
  project.yaml export [#1050](https://github.com/OpenFn/Lightning/issues/1050)
- Allows the demo script to set a project id during creation to help with cli
  deploy/pull/Github integration testing.
- Fixed demo project_repo_connection failing after nightly demo resets
  [1058](https://github.com/OpenFn/Lightning/issues/1058)
- Fixed an issue where the monaco suggestion tooltip was offset from the main
  editor [1030](https://github.com/OpenFn/Lightning/issues/1030)

## [v0.7.3] - 2023-08-15

### Changed

- Version control in project settings is now named Export your project
  [#1015](https://github.com/OpenFn/Lightning/issues/1015)

### Fixed

- Tooltip for credential select in Job Edit form is cut off
  [#972](https://github.com/OpenFn/Lightning/issues/972)
- Dataclip type and state assembly notice for creating new dataclip dropped
  during refactor [#975](https://github.com/OpenFn/Lightning/issues/975)

## [v0.7.2] - 2023-08-10

### Changed

- NodeJs security patch [1009](https://github.com/OpenFn/Lightning/pull/1009)

### Fixed

## [v0.7.1] - 2023-08-04

### Fixed

- Fixed flickery icons on new workflow job creation.

## [v0.7.0] - 2023-08-04

### Added

- Project owners can require MFA for their users
  [892](https://github.com/OpenFn/Lightning/issues/892)

### Changed

- Moved to Elixir 1.15 and Erlang 26.0.2 to sort our an annoying ElixirLS issue
  that was slowing down our engineers.
- Update Debian base to use bookworm (Debian 12) for our Docker images
- Change new credential modal to take up less space on the screen
  [#931](https://github.com/OpenFn/Lightning/issues/931)
- Placeholder nodes are now purely handled client-side

### Fixed

- Fix issue creating a new credential from the Job editor where the new
  credential was not being set on the job.
  [#951](https://github.com/OpenFn/Lightning/issues/951)
- Fix issue where checking a credential type radio button shows as unchecked on
  first click. [#976](https://github.com/OpenFn/Lightning/issues/976)
- Return the pre-filled workflow names
  [#971](https://github.com/OpenFn/Lightning/issues/971)
- Fix version reporting and external reset_demo() call via
  Application.spec()[#1010](https://github.com/OpenFn/Lightning/issues/1010)
- Fixed issue where entering a placeholder name through the form would result an
  in unsaveable workflow
  [#1001](https://github.com/OpenFn/Lightning/issues/1001)
- Ensure the DownloadController checks for authentication and authorisation.

## [v0.7.0-pre5] - 2023-07-28

### Changed

- Unless otherwise specified, only show work orders with activity in last 14
  days [#968](https://github.com/OpenFn/Lightning/issues/968)

## [v0.7.0-pre4] - 2023-07-27

### Changed

- Don't add cast fragments if the search_term is nil
  [#968](https://github.com/OpenFn/Lightning/issues/968)

## [v0.7.0-pre3] - 2023-07-26

### Fixed

- Fixed an issue with newly created edges that prevented downstream jobs
  [977](https://github.com/OpenFn/Lightning/issues/977)

## [v0.7.0-pre2] - 2023-07-26

Note that this is a pre-release with a couple of known bugs that are tracked in
the Nodes and Edges [epic](https://github.com/OpenFn/Lightning/issues/793).

### Added

- Added ability for a user to enable MFA on their account; using 2FA apps like
  Authy, Google Authenticator etc
  [#890](https://github.com/OpenFn/Lightning/issues/890)
- Write/run sql script to convert triggers
  [#875](https://github.com/OpenFn/Lightning/issues/875)
- Export projects as `.yaml` via UI
  [#249](https://github.com/OpenFn/Lightning/issues/249)

### Changed

- In `v0.7.0` we change the underlying workflow building and execution
  infrastructure to align with a standard "nodes and edges" design for directed
  acyclic graphs (DAGs). Make sure to run the migrations!
  [793](https://github.com/OpenFn/Lightning/issues/793)

### Fixed

- Propagate url pushState/changes to Workflow Diagram selection
  [#944](https://github.com/OpenFn/Lightning/issues/944)
- Fix issue when deleting nodes from the workflow editor
  [#830](https://github.com/OpenFn/Lightning/issues/830)
- Fix issue when clicking a trigger on a new/unsaved workflow
  [#954](https://github.com/OpenFn/Lightning/issues/954)

## [0.6.7] - 2023-07-13

### Added

- Add feature to bulk rerun work orders from a specific step in their workflow;
  e.g., "rerun these 50 work orders, starting each at step 4."
  [#906](https://github.com/OpenFn/Lightning/pull/906)

### Fixed

- Oban exception: "value too long" when log lines are longer than 255 chars
  [#929](https://github.com/OpenFn/Lightning/issues/929)

## [0.6.6] - 2023-06-30

### Added

- Add public API token to the demo site setup script
- Check and renew OAuth credentials when running a job
  [#646](https://github.com/OpenFn/Lightning/issues/646)

### Fixed

- Remove google sheets from adaptors list until supporting oauth flow
  [#792](https://github.com/OpenFn/Lightning/issues/792)
- Remove duplicate google sheets adaptor display on credential type picklist
  [#663](https://github.com/OpenFn/Lightning/issues/663)
- Fix demo setup script for calling from outside the app on Kubernetes
  deployments [#917](https://github.com/OpenFn/Lightning/issues/917)

## [0.6.5] - 2023-06-22

### Added

- Ability to rerun work orders from start by selecting one of more of them from
  the History page and clicking the "Rerun" button.
  [#659](https://github.com/OpenFn/Lightning/issues/659)

### Fixed

- Example runs for demo incorrect
  [#856](https://github.com/OpenFn/Lightning/issues/856)

## [0.6.3] - 2023-06-15

### Fixed

- Prevent saving null log lines to the database, fix issue with run display
  [#866](https://github.com/OpenFn/Lightning/issues/866)

## [0.6.2] - 2023-06-09

### Fixed

- Fixed viewer permissions for delete workflow

- Fixed bug with workflow cards
  [#859](https://github.com/OpenFn/Lightning/issues/859)

## [0.6.1] - 2023-06-08

### Fixed

- Fixed bug with run logs [#864](https://github.com/OpenFn/Lightning/issues/864)

- Correctly stagger demo runs to maintain order
  [#856](https://github.com/OpenFn/Lightning/issues/856)
- Remove `Timex` use from `SetupUtils` in favor of `DateTime` to fix issue when
  calling it in escript.

## [0.6.0]- 2023-04-12

### Added

- Create sample runs when generating sample workflow
  [#821](https://github.com/OpenFn/Lightning/issues/821)
- Added a provisioning api for creating and updating projects and their
  workflows See: [PROVISIONING.md](./PROVISIONING.md)
  [#641](https://github.com/OpenFn/Lightning/issues/641)
- Add ability for a `superuser` to schedule deletion, cancel deletion, and
  delete projects [#757](https://github.com/OpenFn/Lightning/issues/757)
- Add ability for a `project owner` to schedule deletion, cancel deletion, and
  delete projects [#746](https://github.com/OpenFn/Lightning/issues/746)

### Changed

- Ability to store run log lines as rows in a separate table
  [#514](https://github.com/OpenFn/Lightning/issues/514)

### Fixed

- Incorrect project digest queries
  [#768](https://github.com/OpenFn/Lightning/issues/768)]
- Fix issue when purging deleted users
  [#747](https://github.com/OpenFn/Lightning/issues/747)
- Generate a random name for Workflows when creating one via the UI.
  [#828](https://github.com/OpenFn/Lightning/issues/828)
- Handle error when deleting a job with runs.
  [#814](https://github.com/OpenFn/Lightning/issues/814)

## [0.5.2]

### Added

- Add `workflow_edges` table in preparation for new workflow editor
  implementation [#794](https://github.com/OpenFn/Lightning/issues/794)
- Stamped `credential_id` on run directly for easier auditing of the history
  interface. Admins can now see which credential was used to run a run.
  [#800](https://github.com/OpenFn/Lightning/issues/800)
- Better errors when using magic functions: "no magic yet" and "check
  credential" [#812](https://github.com/OpenFn/Lightning/issues/812)

### Changed

- The `delete-project` function now delete all associated activities
  [#759](https://github.com/OpenFn/Lightning/issues/759)

### Fixed

## [0.5.1] - 2023-04-12

### Added

- Added ability to create and revoke personal API tokens
  [#147](https://github.com/OpenFn/Lightning/issues/147)
- Add `last-used at` to API tokens
  [#722](https://github.com/OpenFn/Lightning/issues/722)
- Improved "save" for job builder; users can now press `Ctrl + S` or `⌘ + S` to
  save new or updated jobs job panel will _not_ close. (Click elsewhere in the
  canvas or click the "Close" button to close.)
  [#568](https://github.com/OpenFn/Lightning/issues/568)
- Add filtered search params to the history page URL
  [#660](https://github.com/OpenFn/Lightning/issues/660)

### Changed

- The secret scrubber now ignores booleans
  [690](https://github.com/OpenFn/Lightning/issues/690)

### Fixed

- The secret scrubber now properly handles integer secrets from credentials
  [690](https://github.com/OpenFn/Lightning/issues/690)
- Updated describe-package dependency, fixing sparkles in adaptor-docs
  [657](https://github.com/OpenFn/Lightning/issues/657)
- Clicks on the workflow canvas were not lining up with the nodes users clicked
  on; they are now [733](https://github.com/OpenFn/Lightning/issues/733)
- Job panel behaves better when collapsed
  [774](https://github.com/OpenFn/Lightning/issues/774)

## [0.5.0] - 2023-04-03

### Added

- Magic functions that fetch real metadata from connected systems via
  `credentials` and suggest completions in the job builder (e.g., pressing
  `control-space` when setting the `orgUnit` attribute for a DHIS2 create
  operation will pull the _actual_ list of orgUnits with human readable labels
  and fill in their orgUnit codes upon
  enter.)[670](https://github.com/OpenFn/Lightning/issues/670)
- A "metadata explorer" to browse actual system metadata for connected
  instances. [658](https://github.com/OpenFn/Lightning/issues/658)
- Resizable job builder panel for the main canvas/workflow view.
  [681](https://github.com/OpenFn/Lightning/issues/681)

### Changed

- Display timezone for cron schedule—it is always UTC.
  [#716](https://github.com/OpenFn/Lightning/issues/716)
- Instance administrators can now configure the interval between when a project
  owner or user requests deletion and when these records are purged from the
  database. It defaults to 7, but by providing a `PURGE_DELETED_AFTER_DAYS`
  environment variable the grace period can be altered. Note that setting this
  variable to `0` will make automatic purging _never_ occur but will still make
  "deleted" projects and users unavailable. This has been requested by certain
  organizations that must retain audit logs in a Lightning instance.
  [758](https://github.com/OpenFn/Lightning/issues/758)

### Fixed

- Locked CLI version to `@openfn/cli@0.0.35`.
  [#761](https://github.com/OpenFn/Lightning/issues/761)

## [0.4.8] - 2023-03-29

### Added

- Added a test harness for monitoring critical parts of the app using Telemetry
  [#654](https://github.com/OpenFn/Lightning/issues/654)

### Changed

- Set log level to `info` for runs. Most of the `debug` logging is useful for
  the CLI, but not for Lightning. In the future the log level will be
  configurable at instance > project > job level by the `superuser` and any
  project `admin`.
- Renamed license file so that automagic github icon is less confusing

### Fixed

- Broken links in failure alert email
  [#732](https://github.com/OpenFn/Lightning/issues/732)
- Registration Submission on app.openfn.org shows internal server error in
  browser [#686](https://github.com/OpenFn/Lightning/issues/686)
- Run the correct runtime install mix task in `Dockerfile-dev`
  [#541](https://github.com/OpenFn/Lightning/issues/541)
- Users not disabled when scheduled for deletion
  [#719](https://github.com/OpenFn/Lightning/issues/719)

## [0.4.6] - 2023-03-23

### Added

- Implement roles and permissions across entire app
  [#645](https://github.com/OpenFn/Lightning/issues/645)
- Fix webhook URL
  (`https://<<HOST_URL>>/i/cae544ab-03dc-4ccc-a09c-fb4edb255d7a`) for the
  OpenHIE demo workflow [448](https://github.com/OpenFn/Lightning/issues/448)
- Phoenix Storybook for improved component development
- Load test for webhook endpoint performance
  [#645](https://github.com/OpenFn/Lightning/issues/634)
- Notify user via email when they're added to a project
  [#306](https://github.com/OpenFn/Lightning/issues/306)
- Added notify user via email when their account is created
  [#307](https://github.com/OpenFn/Lightning/issues/307)

### Changed

- Improved errors when decoding encryption keys for use with Cloak.
  [#684](https://github.com/OpenFn/Lightning/issues/684)
- Allow users to run ANY job with a custom input.
  [#629](https://github.com/OpenFn/Lightning/issues/629)

### Fixed

- Ensure JSON schema form inputs are in the same order as they are written in
  the schema [#685](https://github.com/OpenFn/Lightning/issues/685)

## [0.4.4] - 2023-03-10

### Added

- Users can receive a digest email reporting on a specified project.
  [#638](https://github.com/OpenFn/Lightning/issues/638)
  [#585](https://github.com/OpenFn/Lightning/issues/585)

## [0.4.3] - 2023-03-06

### Added

- Tooltips on Job Builder panel
  [#650](https://github.com/OpenFn/Lightning/issues/650)

### Changed

- Upgraded to Phoenix 1.7 (3945856)

### Fixed

- Issue with FailureAlerter configuration missing in `prod` mode.

## [0.4.2] - 2023-02-24

### Added

- A user can change their own email
  [#247](https://github.com/OpenFn/Lightning/issues/247)
- Added a `SCHEMAS_PATH` environment variable to override the default folder
  location for credential schemas
  [#604](https://github.com/OpenFn/Lightning/issues/604)
- Added the ability to configure Google Sheets credentials
  [#536](https://github.com/OpenFn/Lightning/issues/536)
- Function to import a project
  [#574](https://github.com/OpenFn/Lightning/issues/574)

### Changed

- Users cannot register if they have not selected the terms and conditions
  [#531](https://github.com/OpenFn/Lightning/issues/531)

### Fixed

- Jobs panel slow for first open after restart
  [#567](https://github.com/OpenFn/Lightning/issues/567)

## [0.4.0] - 2023-02-08

### Added

- Added a Delete job button in Inspector
- Filter workflow runs by text/value in run logs or input body
- Drop "configuration" key from Run output dataclips after completion
- Ability to 'rerun' a run from the Run list
- Attempts and Runs update themselves in the Runs list
- Configure a project and workflow for a new registering user
- Run a job with a custom input
- Added plausible analytics
- Allow user to click on Webhook Trigger Node to copy webhook URL on workflow
  diagram
- Allow any user to delete a credential that they own
- Create any credential through a form except for OAuth
- Refit all diagram nodes on browser and container resize
- Enable distributed Erlang, allowing any number of redundant Lightning nodes to
  communicate with each other.
- Users can set up realtime alerts for a project

### Changed

- Better code-assist and intelliense in the Job Editor
- Updated @openfn/workflow-diagram to 0.4.0
- Make plus button part of job nodes in Workflow Diagram
- Updated @openfn/adaptor-docs to 0.0.5
- Updated @openfn/describe-package to 0.0.10
- Create an follow a manual Run from the Job Inspector
- View all workflows in a project on the workflows index page
- Move @openfn/workflow-diagram into the application, the NPM module is now
  deprecated.
- Remove workflow name from first node
- Move the used parts of `@openfn/engine` into the application.
- [BREAKING CHANGE] Ported `mix openfn.install.runtime` into application, use
  `mix lightning.install_runtime`.
- [BREAKING CHANGE] Introduced `@openfn/cli` as the new runtime for Jobs
- Rename a workflow through the page heading
- Hide the dataclips tab for beta
- Make adaptor default to common@latest
- Remove jobs list page
- Better error handling in the docs panel
- Disable credential ownership transfer in dev and prod environments
- Add project settings page
- Change Work Order filters to apply to the aggregate state of the work order
  and not the run directly
- Enable jobs by default
- Set log level to info
- Add Beta checkbox to register page
- User roles and permissions

### Fixed

- Don't consider disabled jobs when calculating subsequent runs
- Fixed overflow on Job Editor Tooltips
- Fixed auto-scroll when adding a new snippet in the Job Editor
- Fixed common operation typings in Job Editor

## [0.3.1] - 2022-11-22

### Fixed

- Fixed bug that tried to execute HTML scripts in dataclips
- Fixed bug that prevented work orders from displaying in the order of their
  last run, descending.
- Remove alerts after set timeout or close

## [0.3.0] - 2022-11-21

### Added

- Add seed data for demo site
- Create adaptor credentials through a form
- Configure cron expressions through a form
- View runs grouped by work orders and attempts
- Run an existing Job with any dataclip uuid from the Job form

### Changed

- Redirect users to projects list page when they click on Admin Settings menu
- Move job, project, input and output Dataclips to Run table
- Reverse the relationship between Jobs and Triggers. Triggers now can exist on
  their own; setting the stage for branching and merging workflows
- Updated Elixir and frontend dependencies
- [BREAKING CHANGE] Pipeline now uses Work Orders, previous data is not
  compatible.
- Runs, Dataclips and Attempts now all correctly use `usec` resolution
  timestamps.
- Upgraded LiveView to 0.18.0
- Upgraded Elixir to 1.14.1 and OTP 25
- Workflow Job editor now behaves like a panel
- Split JobLive.InspectorFormComponent into different plug-able subcomponents
- Ensure new jobs with cron triggers receive a default frequency
- Webhooks are now referenced by the trigger id instead of job id.
- Filter runs by status
- Filter runs by workflow
- Filter runs by date
- View a job run from the runs history
- View latest matching inputs to run a job with

## [0.2.0] - 2022-09-12

### Changed

- [BREAKING CHANGE] Add `Workflow` model, Jobs now belong to a Workflow This is
  a breaking change to the schema.
- Use Node.js 18, soon to be in LTS.
- Visualize success/fail triggers in workflow diagram.
- Move WorkflowDiagram related actions from DashboardLive into WorkflowLive
- Move WorkflowDiagram component into liveview, so that we can subscribe to
  channels (i.e. updating of the diagram when someone changes something).
- Integrate `@openfn/workflow-diagram@0.0.8` and use the new Store interface for
  updating it.
- Remove `component_mounted` event from WorkflowDiagram hook, using a
  MutationObserver and a Base64 encoded JSON payload.
- Fixed an issue where the compiler component would try and load a 'nothing
  adaptor', added a condition to check an adaptor is actually selected.
- Removed previous Workflow CTE queries, replaced by the introduction of the
  Workflow model, see
  (https://github.com/OpenFn/Lightning/blob/53da6883483e7d8d078783f348da327d1dd72d20/lib/lightning/workflows.ex#L111-L119).

## [0.1.13] - 2022-08-29

### Added

- Allow administrators to configure OIDC providers for authentication (note that
  this is just for authenticating, not yet for creating new accounts via OIDC)
- Add Monaco editor to the step/job panel
- Allow users to delete their own accounts. Schedule their user and credentials
  data for deletion when they do.
- Allow superusers to delete a user account. Schedule the user's credentials and
  user data for deletion when they do.
- If a user is scheduled for deletion, disable their account and prevent them
  from logging in.
- The 'User profile' and 'Credentials' page now have a sidebar menu

### Changed

- Project users now have one of the following roles: viewer, editor, admin,
  owner
- Users only have the following roles: user, superuser

## [0.1.12] - 2022-08-15

### Added

- Transfer credential ownership to another user.
- Create credentials via a form interface\*
- Show "projects with access" in credentials list view.
- Show job in runs list and run view.
- Added roles and permissions to workflows and history page
  [#645](https://github.com/OpenFn/Lightning/issues/645)

\*The form is defined by a JSON schema provided by an adaptor, in most cases:
e.g., `language-dhis2` provides a single schema which defines the required
attributes for `state.configuration`, while `language-common` provides multiple
credential schemas like "oauth" or "basic auth" which define attributes for
`state.configuration` and which might be used by lots of different jobs.)

### Fixed

- User menu (top right) appears on top of all other components.
- User profile screen integrated with the rest of the liveview app.

## [0.1.11] - 2022-08-05

### Fixed

- Fixed logging in Runner when `:debug` log level used; note that this caused
  crashes in Oban

## [0.1.10] - 2022-08-05

### Added

- Credential auditing
- Build/version information display for easier debugging

### Fixed

- Fixed a bug that enqueued cron-triggered jobs even when they were disabled

## [0.1.9] - 2022-07-27

### Added

- Navigate to user profile or credentials page and log out through the user icon
  dropdown
- Create and edit dataclips
- Add a production tag to credentials
- View a dropdown of operations and their description for the language-common
  `v2.0.0-rc2` adaptor (this pattern to be rolled out across adaptors)

### Changed

- Navigate between projects through a project picker on the navbar

### Fixed

- Run Lightning with docker

### Security

- Sensitive credential values are scrubbed from run logs
- All credentials are encrypted at REST

## [0.1.7] - 2022-06-24

### Added

- Run a job with a cron trigger
- Queue jobs via Oban/Postgres
- Edit jobs via the workflow canvas

## [0.1.6] - 2022-06-07

### Added

- Register, log in and log out of an account
- Allow superusers and admin users to create projects
- Allow admin users to create or disable a user's account
- Allow superusers for local deployments to create users and give them access to
  project spaces

- Create and edit a job with a webhook, flow/fail or cron trigger
- Create and edit credentials for a job
- Copy a job's webhook URL
- View all workflows in a project visually
- Deploy lightning locally with Docker

- Enable a job to automatically process incoming requests
- Run a job with a webhook or flow/fail trigger
- View job runs along with their logs, exit code, start and end time
- View data clips that have initiated job runs (http requests for webhooks, run
  results)<|MERGE_RESOLUTION|>--- conflicted
+++ resolved
@@ -19,13 +19,10 @@
 
 ### Changed
 
-<<<<<<< HEAD
 - Improve version pinning behavior in collaborative editor
   [#4121](https://github.com/OpenFn/lightning/issues/4121)
-=======
 - Unify disabled button states across collaborative editor for consistent
   styling and behaviour [#4179](https://github.com/OpenFn/lightning/issues/4179)
->>>>>>> 2cf82093
 
 ### Fixed
 

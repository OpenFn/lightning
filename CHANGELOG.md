# Changelog

All notable changes to this project will be documented in this file.

- `Added` for new features.
- `Changed` for changes in existing functionality.
- `Deprecated` for soon-to-be removed features.
- `Removed` for now removed features.
- `Fixed` for any bug fixes.
- `Security` in case of vulnerabilities.

The format is based on [Keep a Changelog](https://keepachangelog.com/en/1.0.0/),
and this project adheres to
[Semantic Versioning](https://semver.org/spec/v2.0.0.html).

## [Unreleased]

### Added

- Enqueues many work orders retries in the same transaction per Oban job.
  [#2363](https://github.com/OpenFn/lightning/issues/2363)

### Changed

### Fixed

<<<<<<< HEAD
- Fix history page filters not working for rejected work orders
  [#2391](https://github.com/OpenFn/lightning/issues/2391)
=======
- Fix item selection (project / billing account) in the context switcher
  [#2518](https://github.com/OpenFn/lightning/issues/2518)
- Export edge condition expressions as multiline in project spec
  [#2521](https://github.com/OpenFn/lightning/issues/2521)

## [v2.9.6] - 2024-09-23

### Added

### Changed

- Increase minimum password length to 12 in accordance with ASVS 4.0.3
  recommendation V2.1.2 [#2507](https://github.com/OpenFn/lightning/pull/2507)
- Changed the public sandbox (https://demo.openfn.org) setup script to use
  `welcome12345` passwords to comply with a 12-character minimum

### Fixed

- Dataclip selector always shows that the dataclip is wiped even when the job
  wasn't run [#2303](https://github.com/OpenFn/lightning/issues/2303)
- Send run channel errors to sentry
  [#2515](https://github.com/OpenFn/lightning/issues/2515)

## [v2.9.5] - 2024-09-18

### Changed

- Hide export history button when no workorder is rendered in the table
  [#2440](https://github.com/OpenFn/lightning/issues/2440)
- Improve docs for running lightning locally #2499
  [#2499](https://github.com/OpenFn/lightning/pull/2499)

### Fixed

- Fix empty webhook URL when switching workflow trigger type
  [#2050](https://github.com/OpenFn/lightning/issues/2050)
- Add quotes when special YAML characters are present in the exported project
  [#2446](https://github.com/OpenFn/lightning/issues/2446)
- In the AI Assistant, don't open the help page when clicking the Responsible AI
  Link [#2511](https://github.com/OpenFn/lightning/issues/2511)
>>>>>>> 442045cb

## [v2.9.4] - 2024-09-16

### Changed

- Responsible AI review of AI Assistant
  [#2478](https://github.com/OpenFn/lightning/pull/2478)
- Improve history export page UI
  [#2442](https://github.com/OpenFn/lightning/issues/2442)
- When selecting a node in the workflow diagram, connected edges will also be
  highlighted [#2396](https://github.com/OpenFn/lightning/issues/2358)

### Fixed

- Fix AI Assitant crashes on a job that is not saved yet
  [#2479](https://github.com/OpenFn/lightning/issues/2479)
- Fix jumpy combobox for scope switcher
  [#2469](https://github.com/OpenFn/lightning/issues/2469)
- Fix console errors when rending edge labels in the workflow diagram
- Fix tooltip on export workorder button
  [#2430](https://github.com/OpenFn/lightning/issues/2430)

## [v2.9.3] - 2024-09-11

### Added

- Add utility module to seed a DB to support query performance analysis.
  [#2441](https://github.com/OpenFn/lightning/issues/2441)

### Changed

- Enhance user profile page to add a section for updating basic information
  [#2470](https://github.com/OpenFn/lightning/pull/2470)
- Upgraded Heroicons to v2.1.5, from v2.0.18
  [#2483](https://github.com/OpenFn/lightning/pull/2483)
- Standardize `link-uuid` style for uuid chips
- Updated PromEx configuration to align with custom Oban naming.
  [#2488](https://github.com/OpenFn/lightning/issues/2488)

## [v2.9.2] - 2024-09-09

### Changed

- Temporarily limit AI to @openfn emails while testing
  [#2482](https://github.com/OpenFn/lightning/pull/2482)

## [v2.9.1] - 2024-09-09

### Fixed

- Provisioner creates invalid snapshots when doing CLI deploy
  [#2461](https://github.com/OpenFn/lightning/issues/2461)
  [#2460](https://github.com/OpenFn/lightning/issues/2460)

  > This is a fix for future Workflow updates that are deployed by the CLI and
  > Github integrations. Unfortunately, there is a high likelihood that your
  > existing snapshots could be incorrect (e.g. missing steps, missing edges).
  > In order to fix this, you will need to manually create new snapshots for
  > each of your workflows. This can be done either by modifying the workflow in
  > the UI and saving it. Or running a command on the running instance:
  >
  > ```elixir
  > alias Lightning.Repo
  > alias Lightning.Workflows.{Workflow, Snapshot}
  >
  > Repo.transaction(fn ->
  >   snapshots =
  >     Repo.all(Workflow)
  >     |> Enum.map(&Workflow.touch/1)
  >     |> Enum.map(&Repo.update!/1)
  >     |> Enum.map(fn workflow ->
  >       {:ok, snapshot} = Snapshot.create(workflow)
  >       snapshot
  >     end)
  >
  >  {:ok, snapshots}
  > end)
  > ```

## [v2.9.0] - 2024-09-06

### Added

- Limit AI queries and hook the increment of AI queries to allow usage limiting.
  [#2438](https://github.com/OpenFn/lightning/pull/2438)
- Persist AI Assistant conversations and enable it for all users
  [#2296](https://github.com/OpenFn/lightning/issues/2296)

### Changed

- Rename `new_table` component to `table`.
  [#2448](https://github.com/OpenFn/lightning/pull/2448)

### Fixed

- Fix `workflow_id` presence in state.json during Github sync
  [#2445](https://github.com/OpenFn/lightning/issues/2445)

## [v2.8.2] - 2024-09-04

### Added

- Change navbar colors depending on scope.
  [#2449](https://github.com/OpenFn/lightning/pull/2449)
- Add support for configurable idle connection timeouts via the `IDLE_TIMEOUT`
  environment variable. [#2443](https://github.com/OpenFn/lightning/issues/2443)

### Changed

- Allow setup_user command to be execute from outside the container with
  `/app/bin/lightning eval Lightning.Setup.setup_user/3`
- Implement a combo-box to make navigating between projects easier
  [#241](https://github.com/OpenFn/lightning/pull/2424)
- Updated vulnerable version of micromatch.
  [#2454](https://github.com/OpenFn/lightning/issues/2454)

## [v2.8.1] - 2024-08-28

### Changed

- Improve run claim query by removing extraneous sorts
  [#2431](https://github.com/OpenFn/lightning/issues/2431)

## [v2.8.0] - 2024-08-27

### Added

- Users are now able to export work orders, runs, steps, logs, and dataclips
  from the History page.
  [#1698](https://github.com/OpenFn/lightning/issues/1698)

### Changed

- Add index over `run_id` and `step_id` in run_steps to improve worker claim
  speed. [#2428](https://github.com/OpenFn/lightning/issues/2428)
- Show Github Error messages as they are to help troubleshooting
  [#2156](https://github.com/OpenFn/lightning/issues/2156)
- Allow `Setup_utils.setup_user` to be used for the initial superuser creation.
- Update to code assist in the Job Editor to import namespaces from adaptors.
  [#2432](https://github.com/OpenFn/lightning/issues/2432)

### Fixed

- Unable to remove/reconnect github app in lightning after uninstalling directly
  from Github [#2168](https://github.com/OpenFn/lightning/issues/2168)
- Github sync buttons available even when usage limiter returns error
  [PR#2390](https://github.com/OpenFn/lightning/pull/2390)
- Fix issue with the persisting of a Kafka message with headers.
  [#2402](https://github.com/OpenFn/lightning/issues/2402)
- Protect against race conditions when updating partition timestamps for a Kafka
  trigger. [#2378](https://github.com/OpenFn/lightning/issues/2378)

## [v2.7.19] - 2024-08-19

### Added

- Pass the user_id param on check usage limits.
  [#2387](https://github.com/OpenFn/lightning/issues/2387)

## [v2.7.18] - 2024-08-17

### Added

- Ensure that all users in an instance have a confirmed email address within 48
  hours [#2389](https://github.com/OpenFn/lightning/issues/2389)

### Changed

- Ensure that all the demo accounts are confirmed by default
  [#2395](https://github.com/OpenFn/lightning/issues/2395)

### Fixed

- Removed all Kafka trigger code that ensured that message sequence is honoured
  for messages with keys. Functionality to ensure that message sequence is
  honoured will be added in the future, but in an abstraction that is a better
  fit for the current Lightning design.
  [#2362](https://github.com/OpenFn/lightning/issues/2362)
- Dropped the `trigger_kafka_messages` table that formed part of the Kafka
  trigger implementation, but which is now obsolete given the removal of the
  code related to message sequence preservation.
  [#2362](https://github.com/OpenFn/lightning/issues/2362)

## [v2.7.17] - 2024-08-14

### Added

- Added an `iex` command to setup a user, an apiToken, and credentials so that
  it's possible to get a fully running lightning instance via external shell
  script. (This is a tricky requirement for a distributed set of local
  deployments) [#2369](https://github.com/OpenFn/lightning/issues/2369) and
  [#2373](https://github.com/OpenFn/lightning/pull/2373)
- Added support for _very basic_ project-credential management (add, associate
  with job) via provisioning API.
  [#2367](https://github.com/OpenFn/lightning/issues/2367)

### Changed

- Enforced uniqueness on credential names _by user_.
  [#2371](https://github.com/OpenFn/lightning/pull/2371)
- Use Swoosh to format User models into recipients
  [#2374](https://github.com/OpenFn/lightning/pull/2374)
- Bump default CLI to `@openfn/cli@1.8.1`

### Fixed

- When a Workflow is deleted, any associated Kafka trigger pipelines will be
  stopped and deleted. [#2379](https://github.com/OpenFn/lightning/issues/2379)

## [v2.7.16] - 2024-08-07

### Fixed

- @ibrahimwickama fixed issue that prevented users from creating new workflows
  if they are running in an `http` environment (rather than `localhost` or
  `https`). [#2365](https://github.com/OpenFn/lightning/pull/2356)

## [v2.7.15] - 2024-08-07

### Changed

- Kafka messages without keys are synchronously converted into a Workorder,
  Dataclip and Run. Messages with keys are stored as TriggerKafkaMessage
  records, however the code needed to process them has been disabled, pending
  removal. [#2351] (https://github.com/OpenFn/lightning/issues/2351)

## [v2.7.14] - 2024-08-05

### Changed

- Use standard styles for link, fix home button in breadcrumbs
  [#2354](https://github.com/OpenFn/lightning/pull/2354)

## [v2.7.13] - 2024-08-05

### Changed

- Don't log 406 Not Acceptable errors to Sentry
  [#2350](https://github.com/OpenFn/lightning/issues/2350)

### Fixed

- Correctly handle floats in LogMessage
  [#2348](https://github.com/OpenFn/lightning/issues/2348)

## [v2.7.12] - 2024-07-31

### Changed

- Make root layout configurable
  [#2310](https://github.com/OpenFn/lightning/pull/2310)
- Use snapshots when initiating Github Sync
  [#1827](https://github.com/OpenFn/lightning/issues/1827)
- Move runtime logic into module
  [#2338](https://github.com/OpenFn/lightning/pull/2338)
- Use `AccountHook Extension` to register new users invited in a project
  [#2341](https://github.com/OpenFn/lightning/pull/2341)
- Standardized top bars across the UI with a navigable breadcrumbs interface
  [#2299](https://github.com/OpenFn/lightning/pull/2299)

### Fixed

- Limit frame size of worker socket connections
  [#2339](https://github.com/OpenFn/lightning/issues/2339)
- Limit number of days to 31 in cron trigger dropdown
  [#2331](https://github.com/OpenFn/lightning/issues/2331)

## [v2.7.11] - 2024-07-26

### Added

- Expose more Kafka configuration at instance-level.
  [#2329](https://github.com/OpenFn/lightning/issues/2329)

### Fixed

- Table action css tweaks
  [#2333](https://github.com/OpenFn/lightning/issues/2333)

## [v2.7.10]

### Added

- A rudimentary optimisation for Kafka messages that do not have a key as the
  sequence of these messages can not be guaranteed.
  [#2323](https://github.com/OpenFn/lightning/issues/2323)

### Fixed

- Fix an intermittent bug when trying to intern Kafka offset reset policy.
  [#2327](https://github.com/OpenFn/lightning/issues/2327)

## [v2.7.9] - 2024-07-24

### Changed

- CSS - standardized some more tailwind components
  [PR#2324](https://github.com/OpenFn/lightning/pull/2324)

## [v2.7.8] - 2024-07-24

### Changed

- Enable End to End Integration tests
  [#2187](https://github.com/OpenFn/lightning/issues/2187)
- Make selected Kafka trigger parameters configurable via ENV vars.
  [#2315](https://github.com/OpenFn/lightning/issues/2315)
- Use the Oauth2 `revocation_endpoint` to revoke token access (1) before
  attempting to reauthorize and (2) when users schedule a credential for
  deletion [#2314](https://github.com/OpenFn/lightning/issues/2314)
- Standardized tailwind alerts
  [#2314](https://github.com/OpenFn/lightning/issues/2314)
- Standardized `link` tailwind style (and provided `link-plain`, `link-info`,
  `link-error`, and `link-warning`)
  [#2314](https://github.com/OpenFn/lightning/issues/2314)

### Fixed

- Fix work order URL in failure alerts
  [#2305](https://github.com/OpenFn/lightning/pull/2305)
- Fix error when handling existing encrypted credentials
  [#2316](https://github.com/OpenFn/lightning/issues/2316)
- Fix job editor switches to the snapshot version when body is changed
  [#2306](https://github.com/OpenFn/lightning/issues/2306)
- Fix misaligned "Retry from here" button on inspector page
  [#2308](https://github.com/OpenFn/lightning/issues/2308)

## [v2.7.7] - 2024-07-18

### Added

- Add experimental support for triggers that consume message from a Kafka
  cluster [#1801](https://github.com/OpenFn/lightning/issues/1801)
- Workflows can now specify concurrency, allowing runs to be executed
  syncronously or to a maximum concurrency level. Note that this applies to the
  default FifoRunQueue only.
  [#2022](https://github.com/OpenFn/lightning/issues/2022)
- Invite Non-Registered Users to a Project
  [#2288](https://github.com/OpenFn/lightning/pull/2288)

### Changed

- Make modal close events configurable
  [#2298](https://github.com/OpenFn/lightning/issues/2298)

### Fixed

- Prevent Oauth credentials from being created if they don't have a
  `refresh_token` [#2289](https://github.com/OpenFn/lightning/pull/2289) and
  send more helpful error data back to the worker during token refresh failure
  [#2135](https://github.com/OpenFn/lightning/issues/2135)
- Fix CLI deploy not creating snapshots for workflows
  [#2271](https://github.com/OpenFn/lightning/issues/2271)

## [v2.7.6] - 2024-07-11

### Fixed

- UsageTracking crons are enabled again (if config is enabled)
  [#2276](https://github.com/OpenFn/lightning/issues/2276)
- UsageTracking metrics absorb the fact that a step's job_id may not currently
  exist when counting unique jobs
  [#2279](https://github.com/OpenFn/lightning/issues/2279)
- Adjusted layout and text displayed when preventing simultaneous edits to
  accommodate more screen sizes
  [#2277](https://github.com/OpenFn/lightning/issues/2277)

## [v2.7.5] - 2024-07-10

### Changed

- Prevent two editors from making changes to the same workflow at the same time
  [#1949](https://github.com/OpenFn/lightning/issues/1949)
- Moved the Edge Condition Label field to the top of the form, so it's always
  visible [#2236](https://github.com/OpenFn/lightning/pull/2236)
- Update edge condition labels in the Workflow Diagram to always show the
  condition type icon and the label
  [#2236](https://github.com/OpenFn/lightning/pull/2236)

### Fixed

- Do Not Require Lock Version In URL Parameters
  [#2267](https://github.com/OpenFn/lightning/pull/2267)
- Trim erroneous spaces on user first and last names
  [#2269](https://github.com/OpenFn/lightning/pull/2269)

## [v2.7.4] - 2024-07-06

### Changed

- When the entire log string is a valid JSON object, pretty print it with a
  standard `JSON.stringify(str, null, 2)` but if it's something else then let
  the user do whatever they want (e.g., if you write
  `console.log('some', 'cool', state.data)` we won't mess with it.)
  [#2260](https://github.com/OpenFn/lightning/pull/2260)

### Fixed

- Fixed sticky toggle button for switching between latest version and a snapshot
  of a workflow [#2264](https://github.com/OpenFn/lightning/pull/2264)

## [v2.7.3] - 2024-07-05

### Changed

- Bumped the ws-worker to v1.3

### Fixed

- Fix issue when selecting different steps in RunViewer and the parent liveview
  not being informed [#2253](https://github.com/OpenFn/lightning/issues/2253)
- Stopped inspector from crashing when looking for a step by a run/job
  combination [#2201](https://github.com/OpenFn/lightning/issues/2201)
- Workflow activation only considers new and changed workflows
  [#2237](https://github.com/OpenFn/lightning/pull/2237)

## [v2.7.2] - 2024-07-03

### Changed

- Allow endpoint plugs to be injected at compile time.
  [#2248](https://github.com/OpenFn/lightning/pull/2248)
- All models to use the `public` schema.
  [#2249](https://github.com/OpenFn/lightning/pull/2249)
- In the workflow diagram, smartly update the view when adding new nodes
  [#2174](https://github.com/OpenFn/lightning/issues/2174)
- In the workflow diagram, remove the "autofit" toggle in the control bar

### Fixed

- Remove prompt parameter from the authorization URL parameters for the Generic
  Oauth Clients [#2250](https://github.com/OpenFn/lightning/issues/2250)
- Fixed react key error [#2233](https://github.com/OpenFn/lightning/issues/2233)
- Show common functions in the Docs panel
  [#1733](https://github.com/OpenFn/lightning/issues/1733)

## [v2.7.1] - 2024-07-01

### Changed

- Update email copies [#2213](https://github.com/OpenFn/lightning/issues/2213)

### Fixed

- Fix jumpy cursor in the Job editor.
  [#2229](https://github.com/OpenFn/lightning/issues/2229)
- Rework syncing behaviour to prevent changes getting thrown out on a socket
  reconnect. [#2007](https://github.com/OpenFn/lightning/issues/2007)

## [v2.7.0] - 2024-06-26

### Added

- Use of snapshots for displaying runs and their associated steps in the History
  page. [#1825](https://github.com/OpenFn/lightning/issues/1825)
- Added view-only mode for rendering workflows and runs in the Workflow Canvas
  and the Inspector page using snapshots, with the option to switch between a
  specific snapshot version and the latest version. Edit mode is available when
  displaying the latest version.
  [#1843](https://github.com/OpenFn/lightning/issues/1843)
- Allow users to delete steps sssociated with runs in the Workflow Canvas
  [#2027](https://github.com/OpenFn/lightning/issues/2027)
- Link to adaptor `/src` from inspector.
- Prototype AI Assistant for working with job code.
  [#2193](https://github.com/OpenFn/lightning/issues/2193)

### Changed

- Reverted behaviour on "Rerun from here" to select the Log tab.
  [#2202](https://github.com/OpenFn/lightning/issues/2202)
- Don't allow connections between an orphaned node and a
  Trigger[#2188](https://github.com/OpenFn/lightning/issues/2188)
- Reduce the minimum zoom in the workflow diagram
  [#2214](https://github.com/OpenFn/lightning/issues/2214)

### Fixed

- Fix some adaptor docs not displaying
  [#2019](https://github.com/OpenFn/lightning/issues/2019)
- Fix broken `mix lightning.install_adaptor_icons` task due to addition of Finch
  http client change.

## [v2.6.3] - 2024-06-19

### Changed

- Added a notice on application start about anonymous public impact reporting
  and its importance for the sustainability of
  [Digital Public Goods](https://digitalpublicgoods.net/) and
  [Digital Public Infrastructure](https://www.codevelop.fund/insights-1/what-is-digital-public-infrastructure).
- Increase default `WORKER_MAX_RUN_DURATION_SECONDS` to 300 to match the
  [ws-worker default](https://github.com/OpenFn/kit/blob/main/packages/ws-worker/src/util/cli.ts#L149-L153)
  so if people don't set their timeout via ENV, at least the two match up.

## [v2.6.2] - 2024-06-13

### Fixed

- Fix vanishing Docs panel when Editor panel is collapsed and opened again
  [#2195](https://github.com/OpenFn/lightning/issues/2195)
- Maintain tab when RunViewer remounts/push state drops tab hash
  [#2199](https://github.com/OpenFn/lightning/issues/2199)

## [v2.6.1] - 2024-06-12

### Changed

- Erlang to 26.2.5
- Update debian bookworm from 20240130 to 20240513.
- Return 403s when Provisioning API fails because of usage limits
  [#2182](https://github.com/OpenFn/lightning/pull/2182)
- Update email notification for changing retention period
  [#2066](https://github.com/OpenFn/lightning/issues/2066)
- Return 415s when Webhooks are sent Content-Types what are not supported.
  [#2180](https://github.com/OpenFn/lightning/issues/2180)
- Updated the default step text

### Fixed

- Rewrite TabSelector (now Tabbed) components fixing a number of navigation
  issues [#2051](https://github.com/OpenFn/lightning/issues/2051)

## [v2.6.0] - 2024-06-05

### Added

- Support multiple edges leading to the same step (a.k.a., "drag & drop")
  [#2008](https://github.com/OpenFn/lightning/issues/2008)

### Changed

### Fixed

## [v2.5.5] - 2024-06-05

### Added

- Replace LiveView Log Viewer component with React Monaco
  [#1863](https://github.com/OpenFn/lightning/issues/1863)

### Changed

- Bump default CLI to `@openfn/cli@1.3.2`
- Don't show deprecated adaptor versions in the adaptor version picklist (to be
  followed by some graceful deprecation handling/warning in
  [later work](https://github.com/OpenFn/lightning/issues/2172))
  [#2169](https://github.com/OpenFn/lightning/issues/2169)
- Refactor count workorders to reuse search code
  [#2121](https://github.com/OpenFn/lightning/issues/2121)
- Updated provisioning error message to include workflow and job names
  [#2140](https://github.com/OpenFn/lightning/issues/2140)

### Fixed

- Don't let two deploy workflows run at the same time to prevent git collisions
  [#2044](https://github.com/OpenFn/lightning/issues/2044)
- Stopped sending emails when creating a starter project
  [#2161](https://github.com/OpenFn/lightning/issues/2161)

## [v2.5.4] - 2024-05-31

### Added

- CORS support [#2157](https://github.com/OpenFn/lightning/issues/2157)
- Track users emails preferences
  [#2163](https://github.com/OpenFn/lightning/issues/2163)

### Changed

- Change Default Text For New Job Nodes
  [#2014](https://github.com/OpenFn/lightning/pull/2014)
- Persisted run options when runs are _created_, not when they are _claimed_.
  This has the benefit of "locking in" the behavior desired by the user at the
  time they demand a run, not whenever the worker picks it up.
  [#2085](https://github.com/OpenFn/lightning/pull/2085)
- Made `RUN_GRACE_PERIOD_SECONDS` a configurable ENV instead of 20% of the
  `WORKER_MAX_RUN_DURATION`
  [#2085](https://github.com/OpenFn/lightning/pull/2085)

### Fixed

- Stopped Janitor from calling runs lost if they have special runtime options
  [#2079](https://github.com/OpenFn/lightning/issues/2079)
- Dataclip Viewer now responds to page resize and internal page layout
  [#2120](https://github.com/OpenFn/lightning/issues/2120)

## [v2.5.3] - 2024-05-27

### Changed

- Stop users from creating deprecated Salesforce and GoogleSheets credentials.
  [#2142](https://github.com/OpenFn/lightning/issues/2142)
- Delegate menu customization and create menu components for reuse.
  [#1988](https://github.com/OpenFn/lightning/issues/1988)

### Fixed

- Disable Credential Save Button Until All Form Fields Are Validated
  [#2099](https://github.com/OpenFn/lightning/issues/2099)
- Fix Credential Modal Closure Error When Workflow Is Unsaved
  [#2101](https://github.com/OpenFn/lightning/pull/2101)
- Fix error when socket reconnects and user is viewing a run via the inspector
  [#2148](https://github.com/OpenFn/lightning/issues/2148)

## [v2.5.2] - 2024-05-23

### Fixed

- Preserve custom values (like `apiVersion`) during token refresh for OAuth2
  credentials [#2131](https://github.com/OpenFn/lightning/issues/2131)

## [v2.5.1] - 2024-05-21

### Fixed

- Don't compile Phoenix Storybook in production and test environments
  [#2119](https://github.com/OpenFn/lightning/pull/2119)
- Improve performance and memory consumption on queries and logic for digest
  mailer [#2121](https://github.com/OpenFn/lightning/issues/2121)

## [v2.5.0] - 2024-05-20

### Fixed

- When a refresh token is updated, save it!
  [#2124](https://github.com/OpenFn/lightning/pull/2124)

## [v2.5.0-pre4] - 2024-05-20

### Fixed

- Fix duplicate credential type bug
  [#2100](https://github.com/OpenFn/lightning/issues/2100)
- Ensure Global OAuth Clients Accessibility for All Users
  [#2114](https://github.com/OpenFn/lightning/issues/2114)

## [v2.5.0-pre3] - 2024-05-20

### Fixed

- Fix credential not added automatically after being created from the canvas.
  [#2105](https://github.com/OpenFn/lightning/issues/2105)
- Replace the "not working?" prompt by "All good, but if your credential stops
  working, you may need to re-authorize here.".
  [#2102](https://github.com/OpenFn/lightning/issues/1872)
- Fix Generic Oauth credentials don't get included in the refresh flow
  [#2106](https://github.com/OpenFn/lightning/pull/2106)

## [v2.5.0-pre2] - 2024-05-17

### Changed

- Replace LiveView Dataclip component with React Monaco bringing large
  performance improvements when viewing large dataclips.
  [#1872](https://github.com/OpenFn/lightning/issues/1872)

## [v2.5.0-pre] - 2024-05-17

### Added

- Allow users to build Oauth clients and associated credentials via the user
  interface. [#1919](https://github.com/OpenFn/lightning/issues/1919)

## [v2.4.14] - 2024-05-16

### Changed

- Refactored image and version info
  [#2097](https://github.com/OpenFn/lightning/pull/2097)

### Fixed

- Fixed issue where updating adaptor name and version of job node in the
  workflow canvas crashes the app when no credential is selected
  [#99](https://github.com/OpenFn/lightning/issues/99)
- Removes stacked viewer after switching tabs and steps.
  [#2064](https://github.com/OpenFn/lightning/issues/2064)

## [v2.4.13] - 2024-05-16

### Fixed

- Fixed issue where updating an existing Salesforce credential to use a
  `sandbox` endpoint would not properly re-authenticate.
  [#1842](https://github.com/OpenFn/lightning/issues/1842)
- Navigate directly to settings from url hash and renders default panel when
  there is no hash. [#1971](https://github.com/OpenFn/lightning/issues/1971)

## [v2.4.12] - 2024-05-15

### Fixed

- Fix render settings default panel on first load
  [#1971](https://github.com/OpenFn/lightning/issues/1971)

## [v2.4.11] - 2024-05-15

### Changed

- Upgraded Sentry to v10 for better error reporting.

## [v2.4.10] - 2024-05-14

### Fixed

- Fix the "reset demo" script by disabling the emailing that was introduced to
  the `create_project` function.
  [#2063](https://github.com/OpenFn/lightning/pull/2063)

## [v2.4.9] - 2024-05-14

### Changed

- Bumped @openfn/ws-worker to 1.1.8

### Fixed

- Correctly pass max allowed run time into the Run token, ensuring it's valid
  for the entirety of the Runs execution time
  [#2072](https://github.com/OpenFn/lightning/issues/2072)

## [v2.4.8] - 2024-05-13

### Added

- Add Github sync to usage limiter
  [#2031](https://github.com/OpenFn/lightning/pull/2031)

### Changed

- Remove illogical cancel buttons on user/pass change screen
  [#2067](https://github.com/OpenFn/lightning/issues/2067)

### Fixed

- Stop users from configuring failure alerts when the limiter returns error
  [#2076](https://github.com/OpenFn/lightning/pull/2076)

## [v2.4.7] - 2024-05-11

### Fixed

- Fixed early worker token expiry bug
  [#2070](https://github.com/OpenFn/lightning/issues/2070)

## [v2.4.6] - 2024-05-08

### Added

- Allow for automatic resubmission of failed usage tracking report submissions.
  [1789](https://github.com/OpenFn/lightning/issues/1789)
- Make signup feature configurable
  [#2049](https://github.com/OpenFn/lightning/issues/2049)
- Apply runtime limits to worker execution
  [#2015](https://github.com/OpenFn/lightning/pull/2015)
- Limit usage for failure alerts
  [#2011](https://github.com/OpenFn/lightning/pull/2011)

## [v2.4.5] - 2024-05-07

### Fixed

- Fix provioning API calls workflow limiter without the project ID
  [#2057](https://github.com/OpenFn/lightning/issues/2057)

## [v2.4.4] - 2024-05-03

### Added

- Benchmarking script that simulates data from a cold chain.
  [#1993](https://github.com/OpenFn/lightning/issues/1993)

### Changed

- Changed Snapshot `get_or_create_latest_for` to accept multis allow controlling
  of which repo it uses.
- Require exactly one owner for each project
  [#1991](https://github.com/OpenFn/lightning/issues/1991)

### Fixed

- Fixed issue preventing credential updates
  [#1861](https://github.com/OpenFn/lightning/issues/1861)

## [v2.4.3] - 2024-05-01

### Added

- Allow menu items customization
  [#1988](https://github.com/OpenFn/lightning/issues/1988)
- Workflow Snapshot support
  [#1822](https://github.com/OpenFn/lightning/issues/1822)
- Fix sample workflow from init_project_for_new_user
  [#2016](https://github.com/OpenFn/lightning/issues/2016)

### Changed

- Bumped @openfn/ws-worker to 1.1.6

### Fixed

- Assure workflow is always passed to Run.enqueue
  [#2032](https://github.com/OpenFn/lightning/issues/2032)
- Fix regression on History page where snapshots were not preloaded correctly
  [#2026](https://github.com/OpenFn/lightning/issues/2026)

## [v2.4.2] - 2024-04-24

### Fixed

- Fix missing credential types when running Lightning using Docker
  [#2010](https://github.com/OpenFn/lightning/issues/2010)
- Fix provisioning API includes deleted workflows in project state
  [#2001](https://github.com/OpenFn/lightning/issues/2001)

## [v2.4.1] - 2024-04-19

### Fixed

- Fix github cli deploy action failing to auto-commit
  [#1995](https://github.com/OpenFn/lightning/issues/1995)

## [v2.4.1-pre] - 2024-04-18

### Added

- Add custom metric to track the number of finalised runs.
  [#1790](https://github.com/OpenFn/lightning/issues/1790)

### Changed

- Set better defaults for the GitHub connection creation screen
  [#1994](https://github.com/OpenFn/lightning/issues/1994)
- Update `submission_status` for any Usagetracking.Report that does not have it
  set. [#1789](https://github.com/OpenFn/lightning/issues/1789)

## [v2.4.0] - 2024-04-12

### Added

- Allow description below the page title
  [#1975](https://github.com/OpenFn/lightning/issues/1975)
- Enable users to connect projects to their Github repos and branches that they
  have access to [#1895](https://github.com/OpenFn/lightning/issues/1895)
- Enable users to connect multiple projects to a single Github repo
  [#1811](https://github.com/OpenFn/lightning/issues/1811)

### Changed

- Change all System.get_env calls in runtime.exs to use dotenvy
  [#1968](https://github.com/OpenFn/lightning/issues/1968)
- Track usage tracking submission status in new field
  [#1789](https://github.com/OpenFn/lightning/issues/1789)
- Send richer version info as part of usage tracking submission.
  [#1819](https://github.com/OpenFn/lightning/issues/1819)

### Fixed

- Fix sync to branch only targetting main branch
  [#1892](https://github.com/OpenFn/lightning/issues/1892)
- Fix enqueue run without the workflow info
  [#1981](https://github.com/OpenFn/lightning/issues/1981)

## [v2.3.1] - 2024-04-03

### Changed

- Run the usage tracking submission job more frequently to reduce the risk of
  Oban unavailability at a particular time.
  [#1778](https://github.com/OpenFn/lightning/issues/1778)
- Remove code supporting V1 usage tracking submissions.
  [#1853](https://github.com/OpenFn/lightning/issues/1853)

### Fixed

- Fix scrolling behaviour on inspector for small screens
  [#1962](https://github.com/OpenFn/lightning/issues/1962)
- Fix project picker for users with many projects
  [#1952](https://github.com/OpenFn/lightning/issues/1952)

## [v2.3.0] - 2024-04-02

### Added

- Support for additional paths on a webhook URL such as `/i/<uuid>/Patient`
  [#1954](https://github.com/OpenFn/lightning/issues/1954)
- Support for a GET endpoint to "check" webhook URL availability
  [#1063](https://github.com/OpenFn/lightning/issues/1063)
- Allow external apps to control the run enqueue db transaction
  [#1958](https://github.com/OpenFn/lightning/issues/1958)

## [v2.2.2] - 2024-04-01

### Changed

- Changed dataclip search from string `LIKE` to tsvector on keys and values.
  While this will limit partial string matching to the beginning of words (not
  the middle or end) it will make searching way more performant
  [#1939](https://github.com/OpenFn/lightning/issues/1939)
- Translate job error messages using errors.po file
  [#1935](https://github.com/OpenFn/lightning/issues/1935)
- Improve the UI/UX of the run panel on the inspector for small screens
  [#1909](https://github.com/OpenFn/lightning/issues/1909)

### Fixed

- Regular database timeouts when searching across dataclip bodies
  [#1794](https://github.com/OpenFn/lightning/issues/1794)

## [v2.2.1] - 2024-03-27

### Added

- Enable users to connect to their Github accounts in preparation for
  streamlined GitHub project sync setup
  [#1894](https://github.com/OpenFn/lightning/issues/1894)

### Fixed

- Apply usage limit to bulk-reruns
  [#1931](https://github.com/OpenFn/lightning/issues/1931)
- Fix edge case that could result in duplicate usage tracking submissions.
  [#1853](https://github.com/OpenFn/lightning/issues/1853)
- Fix query timeout issue on history retention deletion
  [#1937](https://github.com/OpenFn/lightning/issues/1937)

## [v2.2.0] - 2024-03-21

### Added

- Allow admins to set project retention periods
  [#1760](https://github.com/OpenFn/lightning/issues/1760)
- Automatically wipe input/output data after their retention period
  [#1762](https://github.com/OpenFn/lightning/issues/1762)
- Automatically delete work order history after their retention period
  [#1761](https://github.com/OpenFn/lightning/issues/1761)

### Changed

- When automatically creating a project for a newly registered user (via the
  `INIT_PROJECT_FOR_NEW_USER=true` environment variable) that user should be the
  `owner` of the project.
  [#1927](https://github.com/OpenFn/lightning/issues/1927)
- Give priority to manual runs (over webhook requests and cron) so that active
  users on the inspector don't have to wait ages for thier work during high load
  periods [#1918](https://github.com/OpenFn/lightning/issues/1918)

## [v2.1.0] - 2024-03-20

### Added

- TSVector index to log_lines, and gin index to dataclips
  [#1898](https://github.com/OpenFn/lightning/issues/1898)
- Add API Version field to Salesforce OAuth credentials
  [#1838](https://github.com/OpenFn/lightning/issues/1838)

### Changed

- Replace v1 usage tracking with v2 usage tracking.
  [#1853](https://github.com/OpenFn/lightning/issues/1853)

## [v2.0.10]

### Changed

- Updated anonymous usage tracker submissions
  [#1853](https://github.com/OpenFn/lightning/issues/1853)

## [v2.0.9] - 2024-03-19

### Added

- Support for smaller screens on history and inspector.
  [#1908](https://github.com/OpenFn/lightning/issues/1908)
- Polling metric to track number of available runs.
  [#1790](https://github.com/OpenFn/lightning/issues/1790)
- Allows limiting creation of new runs and retries.
  [#1754](https://github.com/OpenFn/Lightning/issues/1754)
- Add specific messages for log, input, and output tabs when a run is lost
  [#1757](https://github.com/OpenFn/lightning/issues/1757)
- Soft and hard limits for runs created by webhook trigger.
  [#1859](https://github.com/OpenFn/Lightning/issues/1859)
- Publish an event when a new user is registered
  [#1873](https://github.com/OpenFn/lightning/issues/1873)
- Adds ability to add project collaborators from existing users
  [#1836](https://github.com/OpenFn/lightning/issues/1836)
- Added ability to remove project collaborators
  [#1837](https://github.com/OpenFn/lightning/issues/1837)
- Added new usage tracking submission code.
  [#1853](https://github.com/OpenFn/lightning/issues/1853)

### Changed

- Upgrade Elixir to 1.16.2
- Remove all values from `.env.example`.
  [#1904](https://github.com/OpenFn/lightning/issues/1904)

### Fixed

- Verify only stale project credentials
  [#1861](https://github.com/OpenFn/lightning/issues/1861)

## [v2.0.8] - 2024-02-29

### Fixed

- Show flash error when editing stale project credentials
  [#1795](https://github.com/OpenFn/lightning/issues/1795)
- Fixed bug with Github sync installation on docker-based deployments
  [#1845](https://github.com/OpenFn/lightning/issues/1845)

## [v2.0.6] - 2024-02-29

### Added

- Automatically create Github workflows in a target repository/branch when users
  set up a Github repo::OpenFn project sync
  [#1046](https://github.com/OpenFn/lightning/issues/1046)
- Allows limiting creation of new runs and retries.
  [#1754](https://github.com/OpenFn/Lightning/issues/1754)

### Changed

- Change bucket size used by the run queue delay custom metric.
  [#1790](https://github.com/OpenFn/lightning/issues/1790)
- Require setting `IS_RESETTABLE_DEMO` to "yes" via ENV before allowing the
  destructive `Demo.reset_demo/0` function from being called.
  [#1720](https://github.com/OpenFn/lightning/issues/1720)
- Remove version display condition that was redundant due to shadowing
  [#1819](https://github.com/OpenFn/lightning/issues/1819)

### Fixed

- Fix series of sentry issues related to OAuth credentials
  [#1799](https://github.com/OpenFn/lightning/issues/1799)

## [v2.0.5] - 2024-02-25

### Fixed

- Fixed error in Credentials without `sanbox` field set; only display `sandbox`
  field for Salesforce oauth credentials.
  [#1798](https://github.com/OpenFn/lightning/issues/1798)

## [v2.0.4] - 2024-02-24

### Added

- Display and edit OAuth credentials
  scopes[#1706](https://github.com/OpenFn/Lightning/issues/1706)

### Changed

- Stop sending `operating_system_detail` to the usage tracker
  [#1785](https://github.com/OpenFn/lightning/issues/1785)

### Fixed

- Make handling of usage tracking errors more robust.
  [#1787](https://github.com/OpenFn/lightning/issues/1787)
- Fix inspector shows selected dataclip as wiped after retying workorder from a
  non-first step [#1780](https://github.com/OpenFn/lightning/issues/1780)

## [v2.0.3] - 2024-02-21

### Added

- Actual metrics will now be submitted by Lightning to the Usage Tracker.
  [#1742](https://github.com/OpenFn/lightning/issues/1742)
- Added a support link to the menu that goes to the instance admin contact
  [#1783](https://github.com/OpenFn/lightning/issues/1783)

### Changed

- Usage Tracking submissions are now opt-out, rather than opt-in. Hashed UUIDs
  to ensure anonymity are default.
  [#1742](https://github.com/OpenFn/lightning/issues/1742)
- Usage Tracking submissions will now run daily rather than hourly.
  [#1742](https://github.com/OpenFn/lightning/issues/1742)

- Bumped @openfn/ws-worker to `v1.0` (this is used in dev mode when starting the
  worker from your mix app: `RTM=true iex -S mix phx.server`)
- Bumped @openfn/cli to `v1.0` (this is used for adaptor docs and magic)

### Fixed

- Non-responsive workflow canvas after web socket disconnection
  [#1750](https://github.com/OpenFn/lightning/issues/1750)

## [v2.0.2] - 2024-02-14

### Fixed

- Fixed a bug with the OAuth2 credential refresh flow that prevented
  GoogleSheets jobs from running after token expiration
  [#1735](https://github.com/OpenFn/Lightning/issues/1735)

## [v2.0.1] - 2024-02-13

### Changed

- Renamed ImpactTracking to UsageTracking
  [#1729](https://github.com/OpenFn/lightning/issues/1729)
- Block github installation if there's a pending installation in another project
  [#1731](https://github.com/OpenFn/Lightning/issues/1731)

### Fixed

- Expand work order button balloons randomly
  [#1737](https://github.com/OpenFn/Lightning/issues/1737)
- Editing credentials doesn't work from project scope
  [#1743](https://github.com/OpenFn/Lightning/issues/1743)

## [v2.0.0] - 2024-02-10

> At the time of writing there are no more big changes planned and testing has
> gone well. Thanks to everyone who's helped to kick the tyres during the "rc"
> phase. There are still a _lot of **new features** coming_, so please:
>
> - watch our [**Public Roadmap**](https://github.com/orgs/OpenFn/projects/3) to
>   stay abreast of our core team's backlog,
> - request a feature in the
>   [**Community Forum**](https://community.openfn.org),
> - raise a
>   [**new issue**](https://github.com/OpenFn/lightning/issues/new/choose) if
>   you spot a bug,
> - and head over to the
>   [**Contributing**](https://github.com/OpenFn/lightning/?tab=readme-ov-file#contribute-to-this-project)
>   section to lend a hand.
>
> Head to [**docs.openfn.org**](https://docs.openfn.org) for product
> documentation and help with v1 to v2 migration.

### Changed

- Bump `@openfn/worker` to `v0.8.1`
- Only show GoogleSheets and Salesforce credential options if Oauth clients are
  registered with the instance via ENV
  [#1734](https://github.com/OpenFn/Lightning/issues/1734)

### Fixed

- Use standard table type for webhook auth methods
  [#1514](https://github.com/OpenFn/Lightning/issues/1514)
- Make disabled button for "Connect to GitHub" clear, add tooltip
  [#1732](https://github.com/OpenFn/Lightning/issues/1715)

## [v2.0.0-rc12] - 2024-02-09

### Added

- Add RunQueue extension to allow claim customization.
  [#1715](https://github.com/OpenFn/Lightning/issues/1715)
- Add support for Salesforce OAuth2 credentials
  [#1633](https://github.com/OpenFn/Lightning/issues/1633)

### Changed

- Use `PAYLOAD_SIZE_KB` in k6 load testing script, set thresholds on wait time,
  set default payload size to `2kb`

### Fixed

- Adds more detail to work order states on dashboard
  [#1677](https://github.com/OpenFn/lightning/issues/1677)
- Fix Output & Logs in inspector fails to show sometimes
  [#1702](https://github.com/OpenFn/lightning/issues/1702)

## [v2.0.0-rc11] - 2024-02-08

### Fixed

- Bumped Phoenix LiveView from `0.20.4` to `0.20.5` to fix canvas selection
  issue [#1724](https://github.com/OpenFn/lightning/issues/1724)

## [v2.0.0-rc10] - 2024-02-08

### Changed

- Implemented safeguards to prevent deletion of jobs with associated run history
  [#1570](https://github.com/OpenFn/Lightning/issues/1570)

### Fixed

- Fixed inspector dataclip body not getting updated after dataclip is wiped
  [#1718](https://github.com/OpenFn/Lightning/issues/1718)
- Fixed work orders getting retried despite having wiped dataclips
  [#1721](https://github.com/OpenFn/Lightning/issues/1721)

## [v2.0.0-rc9] 2024-02-05

### Added

- Persist impact tracking configuration and reports
  [#1684](https://github.com/OpenFn/Lightning/issues/1684)
- Add zero-persistence project setting
  [#1209](https://github.com/OpenFn/Lightning/issues/1209)
- Wipe dataclip after use when zero-persistence is enabled
  [#1212](https://github.com/OpenFn/Lightning/issues/1212)
- Show appropriate message when a wiped dataclip is viewed
  [#1211](https://github.com/OpenFn/Lightning/issues/1211)
- Disable selecting work orders having wiped dataclips in the history page
  [#1210](https://github.com/OpenFn/Lightning/issues/1210)
- Hide rerun button in inspector when the selected step has a wiped dataclip
  [#1639](https://github.com/OpenFn/Lightning/issues/1639)
- Add rate limiter to webhook endpoints and runtime limiter for runs.
  [#639](https://github.com/OpenFn/Lightning/issues/639)

### Fixed

- Prevented secret scrubber from over-eagerly adding \*\*\* between all
  characters if an empty string secret was provided as a credential field value
  (e.g., {"username": "come-on-in", "password": ""})
  [#1585](https://github.com/OpenFn/Lightning/issues/1585)
- Fixed permissions issue that allowed viewer/editor to modify webhook auth
  methods. These permissions only belong to project owners and admins
  [#1692](https://github.com/OpenFn/Lightning/issues/1692)
- Fixed bug that was duplicating inbound http_requests, resulting in unnecessary
  data storage [#1695](https://github.com/OpenFn/Lightning/issues/1695)
- Fixed permissions issue that allowed editors to set up new Github connections
  [#1703](https://github.com/OpenFn/Lightning/issues/1703)
- Fixed permissions issue that allowed viewers to initiate syncs to github
  [#1704](https://github.com/OpenFn/Lightning/issues/1704)
- Fixed inspector view stuck at processing when following a crashed run
  [#1711](https://github.com/OpenFn/Lightning/issues/1711)
- Fixed inspector dataclip selector not getting updated after running manual run
  [#1714](https://github.com/OpenFn/Lightning/issues/1714)

## [v2.0.0-rc8] - 2024-01-30

### Added

- Shim code to interact with the Impact Tracking service
  [#1671](https://github.com/OpenFn/Lightning/issues/1671)

### Changed

- Standardized naming of "attempts" to "runs". This had already been done in the
  front-end, but this change cleans up the backend, the database, and the
  interface with the worker. Make sure to **run migrations** and update your
  ENV/secrets to use `WORKER_RUNS_PRIVATE_KEY` rather than
  `WORKER_ATTEMPTS_PRIVATE_KEY`
  [#1657](https://github.com/OpenFn/Lightning/issues/1657)
- Required `@openfn/ws-worker@0.8.0` or above.

## [v2.0.0-rc7] - 2024-01-26

### Added

- Store webhook request headers in Dataclips for use in jobs.
  [#1638](https://github.com/OpenFn/Lightning/issues/1638)

### Changed

- Display `http_request` dataclips to the user as they will be provided to the
  worker as "input" state to avoid confusion while writing jobs.
  [1664](https://github.com/OpenFn/Lightning/issues/1664)
- Named-spaced all worker environment variables with `WORKER_` and added
  documentation for how to configure them.
  [#1672](https://github.com/OpenFn/Lightning/pull/1672)
- Bumped to `@openfn/ws-worker@0.6.0`
- Bumped to `@openfn/cli@0.4.15`

### Fixed

- Fix Run via Docker [#1653](https://github.com/OpenFn/Lightning/issues/1653)
- Fix remaining warnings, enable "warnings as errors"
  [#1642](https://github.com/OpenFn/Lightning/issues/1642)
- Fix workflow dashboard bug when viewed for newly created workflows with only
  unfinished run steps. [#1674](https://github.com/OpenFn/Lightning/issues/1674)

## [v2.0.0-rc5] - 2024-01-22

### Changed

- Made two significant backend changes that don't impact UI/UX but **require
  migrations** and should make Lightning developer lives easier by updating
  parts of the backend to match terms now used in the frontend:
  - Renamed the `Runs` model and table to `Steps`
    [#1571](https://github.com/OpenFn/Lightning/issues/1571)
  - Renamed the `AttemptRuns` model and table to `AttemptSteps`
    [#1571](https://github.com/OpenFn/Lightning/issues/1571)

## [v2.0.0-rc4] - 2024-01-19

### Added

- Scrub output dataclips in the UI to avoid unintentional secret exposure
  [#1606](https://github.com/OpenFn/Lightning/issues/1606)

### Changed

- Bump to `@openfn/cli@0.4.14`
- Do not persist the active tab setting on the job editor
  [#1504](https://github.com/OpenFn/Lightning/issues/1504)
- Make condition label optional
  [#1648](https://github.com/OpenFn/Lightning/issues/1648)

### Fixed

- Fix credential body getting leaked to sentry incase of errors
  [#1600](https://github.com/OpenFn/Lightning/issues/1600)
- Fixed validation on Javascript edge conditions
  [#1602](https://github.com/OpenFn/Lightning/issues/1602)
- Removed unused code from `run_live` directory
  [#1625](https://github.com/OpenFn/Lightning/issues/1625)
- Edge condition expressions not correctly being handled during provisioning
  [#openfn/kit#560](https://github.com/OpenFn/kit/pull/560)

## [v2.0.0-rc3] 2024-01-12

### Added

- Custom metric to track stalled attempts
  [#1559](https://github.com/OpenFn/Lightning/issues/1559)
- Dashboard with project and workflow stats
  [#755](https://github.com/OpenFn/Lightning/issues/755)
- Add search by ID on the history page
  [#1468](https://github.com/OpenFn/Lightning/issues/1468)
- Custom metric to support autoscaling
  [#1607](https://github.com/OpenFn/Lightning/issues/1607)

### Changed

- Bumped CLI version to `0.4.13`
- Bumped worker version to `0.5.0`
- Give project editors and viewers read only access to project settings instead
  [#1477](https://github.com/OpenFn/Lightning/issues/1477)

### Fixed

- Throw an error when Lightning.MetadataService.get_adaptor_path/1 returns an
  adaptor path that is nil
  [#1601](https://github.com/OpenFn/Lightning/issues/1601)
- Fix failure due to creating work order from a newly created job
  [#1572](https://github.com/OpenFn/Lightning/issues/1572)
- Fixes on the dashboard and links
  [#1610](https://github.com/OpenFn/Lightning/issues/1610) and
  [#1608](https://github.com/OpenFn/Lightning/issues/1608)

## [2.0.0-rc2] - 2024-01-08

### Fixed

- Restored left-alignment for step list items on run detail and inspector
  [a6e4ada](https://github.com/OpenFn/Lightning/commit/a6e4adafd558269cfd690e7c4fdd8f9fe66c5f62)
- Inspector: fixed attempt/run language for "skipped" tooltip
  [fd7dd0c](https://github.com/OpenFn/Lightning/commit/fd7dd0ca8128dfba2902e5aa6a2259e2073f0f10)
- Inspector: fixed failure to save during "save & run" from inspector
  [#1596](https://github.com/OpenFn/Lightning/issues/1596)
- Inspector: fixed key bindings for save & run (retry vs. new work order)
  getting overridden when user focuses on the Monaco editor
  [#1596](https://github.com/OpenFn/Lightning/issues/1596)

## [2.0.0-rc1] - 2024-01-05

### Why does this repo go from `v0` to `v2.0`?

Lightning is the _2nd version_ of the OpenFn platform. While much of the core
technology is the same, there are breaking changes between `v1.105` (pre-2024)
and `v2` ("OpenFn Lightning").

For customers using OpenFn `v1`, a migration guide will be provided at
[docs.openfn.org](https://docs.openfn.org)

### Added

- Link to the job inspctor for a selected run from the history interface
  [#1524](https://github.com/OpenFn/Lightning/issues/1524)
- Reprocess an existing work order from the job inspector by default (instead of
  always creating a new work order)
  [#1524](https://github.com/OpenFn/Lightning/issues/1524)
- Bumped worker to support edge conditions between trigger and first job
  `"@openfn/ws-worker": "^0.4.0"`

### Changed

- Updated naming to prepare for v2 release
  [#1248](https://github.com/OpenFn/Lightning/issues/1248); the major change is
  that each time a work order (the typical unit of business value for an
  organization, e.g. "execute workflow ABC for patient 123") is executed, it is
  called a "run". Previously, it was called an "attempt". The hierarchy is now:

  ```
  Build-Time: Projects > Workflows > Steps
  Run-Time: Work Orders > Runs > Steps
  ```

  Note the name changes here are reflected in the UI, but not all tables/models
  will be changed until [1571](https://github.com/OpenFn/Lightning/issues/1571)
  is delivered.

## [v0.12.2] - 2023-12-24

### Changed

- Bumped worker to address occasional git install issue
  `"@openfn/ws-worker": "^0.3.2"`

### Fixed

- Fix RuntimeError: found duplicate ID "google-sheets-inner-form" for
  GoogleSheetsComponent [#1578](https://github.com/OpenFn/Lightning/issues/1578)
- Extend export script to include new JS expression edge type
  [#1540](https://github.com/OpenFn/Lightning/issues/1540)
- Fix regression for attempt viewer log line highlighting
  [#1589](https://github.com/OpenFn/Lightning/issues/1589)

## [v0.12.1] - 2023-12-21

### Changed

- Hide project security setting tab from non-authorized users
  [#1477](https://github.com/OpenFn/Lightning/issues/1477)

### Fixed

- History page crashes if job is removed from workflow after it's been run
  [#1568](https://github.com/OpenFn/Lightning/issues/1568)

## [v0.12.0] - 2023-12-15

### Added

- Add ellipsis for long job names on the canvas
  [#1217](https://github.com/OpenFn/Lightning/issues/1217)
- Fix Credential Creation Page UI
  [#1064](https://github.com/OpenFn/Lightning/issues/1064)
- Custom metric to track Attempt queue delay
  [#1556](https://github.com/OpenFn/Lightning/issues/1556)
- Expand work order row when a `workorder_id` is specified in the filter
  [#1515](https://github.com/OpenFn/Lightning/issues/1515)
- Allow Javascript expressions as conditions for edges
  [#1498](https://github.com/OpenFn/Lightning/issues/1498)

### Changed

- Derive dataclip in inspector from the attempt & step
  [#1551](https://github.com/OpenFn/Lightning/issues/1551)
- Updated CLI to 0.4.10 (fixes logging)
- Changed UserBackupToken model to use UTC timestamps (6563cb77)
- Restore FK relationship between `work_orders` and `attempts` pending a
  decision re: further partitioning.
  [#1254](https://github.com/OpenFn/Lightning/issues/1254)

### Fixed

- New credential doesn't appear in inspector until refresh
  [#1531](https://github.com/OpenFn/Lightning/issues/1531)
- Metadata not refreshing when credential is updated
  [#791](https://github.com/OpenFn/Lightning/issues/791)
- Adjusted z-index for Monaco Editor's sibling element to resolve layout
  conflict [#1329](https://github.com/OpenFn/Lightning/issues/1329)
- Demo script sets up example Runs with their log lines in a consistant order.
  [#1487](https://github.com/OpenFn/Lightning/issues/1487)
- Initial credential creation `changes` show `after` as `null` rather a value
  [#1118](https://github.com/OpenFn/Lightning/issues/1118)
- AttemptViewer flashing/rerendering when Jobs are running
  [#1550](https://github.com/OpenFn/Lightning/issues/1550)
- Not able to create a new Job when clicking the Check icon on the placeholder
  [#1537](https://github.com/OpenFn/Lightning/issues/1537)
- Improve selection logic on WorkflowDiagram
  [#1220](https://github.com/OpenFn/Lightning/issues/1220)

## [v0.11.0] - 2023-12-06

### Added

- Improved UI when manually creating Attempts via the Job Editor
  [#1474](https://github.com/OpenFn/Lightning/issues/1474)
- Increased the maximum inbound webhook request size to 10MB and added
  protection against _very large_ payloads with a 100MB "max_skip_body_length"
  [#1247](https://github.com/OpenFn/Lightning/issues/1247)

### Changed

- Use the internal port of the web container for the worker configuration in
  docker-compose setup. [#1485](https://github.com/OpenFn/Lightning/pull/1485)

## [v0.10.6] - 2023-12-05

### Changed

- Limit entries count on term work orders search
  [#1461](https://github.com/OpenFn/Lightning/issues/1461)
- Scrub log lines using multiple credentials samples
  [#1519](https://github.com/OpenFn/Lightning/issues/1519)
- Remove custom telemetry plumbing.
  [1259](https://github.com/OpenFn/Lightning/issues/1259)
- Enhance UX to prevent modal closure when Monaco/Dataclip editor is focused
  [#1510](https://github.com/OpenFn/Lightning/pull/1510)

### Fixed

- Use checkbox on boolean credential fields rather than a text input field
  [#1430](https://github.com/OpenFn/Lightning/issues/1430)
- Allow users to retry work orders that failed before their first run was
  created [#1417](https://github.com/OpenFn/Lightning/issues/1417)
- Fix to ensure webhook auth modal is closed when cancel or close are selected.
  [#1508](https://github.com/OpenFn/Lightning/issues/1508)
- Enable user to reauthorize and obtain a new refresh token.
  [#1495](https://github.com/OpenFn/Lightning/issues/1495)
- Save credential body with types declared on schema
  [#1518](https://github.com/OpenFn/Lightning/issues/1518)

## [v0.10.5] - 2023-12-03

### Changed

- Only add history page filters when needed for simpler multi-select status
  interface and shorter page URLs
  [#1331](https://github.com/OpenFn/Lightning/issues/1331)
- Use dynamic Endpoint config only on prod
  [#1435](https://github.com/OpenFn/Lightning/issues/1435)
- Validate schema field with any of expected values
  [#1502](https://github.com/OpenFn/Lightning/issues/1502)

### Fixed

- Fix for liveview crash when token expires or gets deleted after mount
  [#1318](https://github.com/OpenFn/Lightning/issues/1318)
- Remove two obsolete methods related to Run: `Lightning.Invocation.delete_run`
  and `Lightning.Invocation.Run.new_from`.
  [#1254](https://github.com/OpenFn/Lightning/issues/1254)
- Remove obsolete field `previous_id` from `runs` table.
  [#1254](https://github.com/OpenFn/Lightning/issues/1254)
- Fix for missing data in 'created' audit trail events for webhook auth methods
  [#1500](https://github.com/OpenFn/Lightning/issues/1500)

## [v0.10.4] - 2023-11-30

### Changed

- Increased History search timeout to 30s
  [#1461](https://github.com/OpenFn/Lightning/issues/1461)

### Fixed

- Tooltip text clears later than the background
  [#1094](https://github.com/OpenFn/Lightning/issues/1094)
- Temporary fix to superuser UI for managing project users
  [#1145](https://github.com/OpenFn/Lightning/issues/1145)
- Fix for adding ellipses on credential info on job editor heading
  [#1428](https://github.com/OpenFn/Lightning/issues/1428)

## [v0.10.3] - 2023-11-28

### Added

- Dimmed/greyed out triggers and edges on the canvas when they are disabled
  [#1464](https://github.com/OpenFn/Lightning/issues/1464)
- Async loading on the history page to improve UX on long DB queries
  [#1279](https://github.com/OpenFn/Lightning/issues/1279)
- Audit trail events for webhook auth (deletion method) change
  [#1165](https://github.com/OpenFn/Lightning/issues/1165)

### Changed

- Sort project collaborators by first name
  [#1326](https://github.com/OpenFn/Lightning/issues/1326)
- Work orders will now be set in a "pending" state when retries are enqueued.
  [#1340](https://github.com/OpenFn/Lightning/issues/1340)
- Avoid printing 2FA codes by default
  [#1322](https://github.com/OpenFn/Lightning/issues/1322)

### Fixed

- Create new workflow button sizing regression
  [#1405](https://github.com/OpenFn/Lightning/issues/1405)
- Google credential creation and automatic closing of oAuth tab
  [#1109](https://github.com/OpenFn/Lightning/issues/1109)
- Exporting project breaks the navigation of the page
  [#1440](https://github.com/OpenFn/Lightning/issues/1440)

## [v0.10.2] - 2023-11-21

### Changed

- Added `max_frame_size` to the Cowboy websockets protocol options in an attempt
  to address [#1421](https://github.com/OpenFn/Lightning/issues/1421)

## [v0.10.1] - 2023-11-21

### Fixed

- Work Order ID was not displayed properly in history page
  [#1423](https://github.com/OpenFn/Lightning/issues/1423)

## [v0.10.0] - 2023-11-21

### 🚨 Breaking change warning! 🚨

This release will contain breaking changes as we've significantly improved both
the workflow building and execution systems.

#### Nodes and edges

Before, workflows were represented as a list of jobs and triggers. For greater
flexibility and control of complex workflows, we've moved towards a more robust
"nodes and edges" approach. Where jobs in a workflow (a node) can be connected
by edges.

Triggers still exist, but live "outside" the directed acyclic graph (DAG) and
are used to automatically create work orders and attempts.

We've provided migrations that bring `v0.9.3` workflows in line with the
`v0.10.0` requirements.

#### Scalable workers

Before, Lightning spawned child processes to execute attempts in sand-boxed
NodeVMs on the same server. This created inefficiencies and security
vulnerabilities. Now, the Lightning web server adds attempts to a queue and
multiple worker applications can pull from that queue to process work.

In dev mode, this all happens automatically and on one machine, but in most
high-availability production environments the workers will be on another server.

Attempts are now handled entirely by the workers, and they report back to
Lightning. Exit reasons, final attempt states, error types and error messages
are either entirely new or handled differently now, but we have provided
migration scripts that will work to bring _most_ `v0.9.3` runs, attempts, and
work orders up to `v0.10.0`, though the granularity of `v0.9.3` states and exits
will be less than `v0.10.0` and the final states are not guaranteed to be
accurate for workflows with multiple branches and leaf nodes with varying exit
reasons.

The migration scripts can be run with a single function call in SetupUtils from
a connect `iex` session:

```
Lightning.SetupUtils.approximate_state_for_attempts_and_workorders()
```

Note that (like lots of _other_ functionality in `SetupUtils`, calling this
function is a destructive action and you should only do it if you've backed up
your data and you know what you're doing.)

As always, we recommend backing up your data before migrating. (And thanks for
bearing with us as we move towards our first stable Lightning release.)

### Added

- Fix flaky job name input behavior on error
  [#1218](https://github.com/OpenFn/Lightning/issues/1218)
- Added a hover effect on copy and add button for adaptors examples
  [#1297](https://github.com/OpenFn/Lightning/issues/1297)
- Migration helper code to move from `v0.9.3` to `v0.10.0` added to SetupUtils
  [#1363](https://github.com/OpenFn/Lightning/issues/1363)
- Option to start with `RTM=false iex -S mix phx.server` for opting out of the
  dev-mode automatic runtime manager.
- Webhook Authentication Methods database and CRUD operations
  [#1152](https://github.com/OpenFn/Lightning/issues/1152)
- Creation and Edit of webhook webhook authentication methods UI
  [#1149](https://github.com/OpenFn/Lightning/issues/1149)
- Add webhook authentication methods overview methods in the canvas
  [#1153](https://github.com/OpenFn/Lightning/issues/1153)
- Add icon on the canvas for triggers that have authentication enabled
  [#1157](https://github.com/OpenFn/Lightning/issues/1157)
- Require password/2FA code before showing password and API Key for webhook auth
  methods [#1200](https://github.com/OpenFn/Lightning/issues/1200)
- Restrict live dashboard access to only superusers, enable DB information and
  OS information [#1170](https://github.com/OpenFn/Lightning/issues/1170) OS
  information [#1170](https://github.com/OpenFn/Lightning/issues/1170)
- Expose additional metrics to LiveDashboard
  [#1171](https://github.com/OpenFn/Lightning/issues/1171)
- Add plumbing to dump Lightning metrics during load testing
  [#1178](https://github.com/OpenFn/Lightning/issues/1178)
- Allow for heavier payloads during load testing
  [#1179](https://github.com/OpenFn/Lightning/issues/1179)
- Add dynamic delay to help mitigate flickering test
  [#1195](https://github.com/OpenFn/Lightning/issues/1195)
- Add a OpenTelemetry trace example
  [#1189](https://github.com/OpenFn/Lightning/issues/1189)
- Add plumbing to support the use of PromEx
  [#1199](https://github.com/OpenFn/Lightning/issues/1199)
- Add warning text to PromEx config
  [#1222](https://github.com/OpenFn/Lightning/issues/1222)
- Track and filter on webhook controller state in :telemetry metrics
  [#1192](https://github.com/OpenFn/Lightning/issues/1192)
- Secure PromEx metrics endpoint by default
  [#1223](https://github.com/OpenFn/Lightning/issues/1223)
- Partition `log_lines` table based on `attempt_id`
  [#1254](https://github.com/OpenFn/Lightning/issues/1254)
- Remove foreign key from `attempts` in preparation for partitioning
  `work_orders` [#1254](https://github.com/OpenFn/Lightning/issues/1254)
- Remove `Workflows.delete_workflow`. It is no longer in use and would require
  modification to not leave orphaned attempts given the removal of the foreign
  key from `attempts`. [#1254](https://github.com/OpenFn/Lightning/issues/1254)
- Show tooltip for cloned runs in history page
  [#1327](https://github.com/OpenFn/Lightning/issues/1327)
- Have user create workflow name before moving to the canvas
  [#1103](https://github.com/OpenFn/Lightning/issues/1103)
- Allow PromEx authorization to be disabled
  [#1483](https://github.com/OpenFn/Lightning/issues/1483)

### Changed

- Updated vulnerable JS libraries, `postcss` and `semver`
  [#1176](https://github.com/OpenFn/Lightning/issues/1176)
- Update "Delete" to "Delete Job" on Job panel and include javascript deletion
  confirmation [#1105](https://github.com/OpenFn/Lightning/issues/1105)
- Move "Enabled" property from "Jobs" to "Edges"
  [#895](https://github.com/OpenFn/Lightning/issues/895)
- Incorrect wording on the "Delete" tooltip
  [#1313](https://github.com/OpenFn/Lightning/issues/1313)

### Fixed

- Fixed janitor lost query calculation
  [#1400](https://github.com/OpenFn/Lightning/issues/1400)
- Adaptor icons load gracefully
  [#1140](https://github.com/OpenFn/Lightning/issues/1140)
- Selected dataclip gets lost when starting a manual work order from the
  inspector interface [#1283](https://github.com/OpenFn/Lightning/issues/1283)
- Ensure that the whole edge when selected is highlighted
  [#1160](https://github.com/OpenFn/Lightning/issues/1160)
- Fix "Reconfigure Github" button in Project Settings
  [#1386](https://github.com/OpenFn/Lightning/issues/1386)
- Make janitor also clean up runs inside an attempt
  [#1348](https://github.com/OpenFn/Lightning/issues/1348)
- Modify CompleteRun to return error changeset when run not found
  [#1393](https://github.com/OpenFn/Lightning/issues/1393)
- Drop invocation reasons from DB
  [#1412](https://github.com/OpenFn/Lightning/issues/1412)
- Fix inconsistency in ordering of child nodes in the workflow diagram
  [#1406](https://github.com/OpenFn/Lightning/issues/1406)

## [v0.9.3] - 2023-09-27

### Added

- Add ellipsis when adaptor name is longer than the container allows
  [#1095](https://github.com/OpenFn/Lightning/issues/1095)
- Webhook Authentication Methods database and CRUD operations
  [#1152](https://github.com/OpenFn/Lightning/issues/1152)

### Changed

- Prevent deletion of first job of a workflow
  [#1097](https://github.com/OpenFn/Lightning/issues/1097)

### Fixed

- Fix long name on workflow cards
  [#1102](https://github.com/OpenFn/Lightning/issues/1102)
- Fix highlighted Edge can get out of sync with selected Edge
  [#1099](https://github.com/OpenFn/Lightning/issues/1099)
- Creating a new user without a password fails and there is no user feedback
  [#731](https://github.com/OpenFn/Lightning/issues/731)
- Crash when setting up version control
  [#1112](https://github.com/OpenFn/Lightning/issues/1112)

## [v0.9.2] - 2023-09-20

### Added

- Add "esc" key binding to close job inspector modal
  [#1069](https://github.com/OpenFn/Lightning/issues/1069)

### Changed

- Save icons from the `adaptors` repo locally and load them in the job editor
  [#943](https://github.com/OpenFn/Lightning/issues/943)

## [v0.9.1] - 2023-09-19

### Changed

- Modified audit trail to handle lots of different kind of audit events
  [#271](https://github.com/OpenFn/Lightning/issues/271)/[#44](https://github.com/OpenFn/Lightning/issues/44)
- Fix randomly unresponsive job panel after job deletion
  [#1113](https://github.com/OpenFn/Lightning/issues/1113)

## [v0.9.0] - 2023-09-15

### Added

- Add favicons [#1079](https://github.com/OpenFn/Lightning/issues/1079)
- Validate job name in placeholder job node
  [#1021](https://github.com/OpenFn/Lightning/issues/1021)
- Bring credential delete in line with new GDPR interpretation
  [#802](https://github.com/OpenFn/Lightning/issues/802)
- Make job names unique per workflow
  [#1053](https://github.com/OpenFn/Lightning/issues/1053)

### Changed

- Enhanced the job editor/inspector interface
  [#1025](https://github.com/OpenFn/Lightning/issues/1025)

### Fixed

- Finished run never appears in inspector when it fails
  [#1084](https://github.com/OpenFn/Lightning/issues/1084)
- Cannot delete some credentials via web UI
  [#1072](https://github.com/OpenFn/Lightning/issues/1072)
- Stopped the History table from jumping when re-running a job
  [#1100](https://github.com/OpenFn/Lightning/issues/1100)
- Fixed the "+" button when adding a job to a workflow
  [#1093](https://github.com/OpenFn/Lightning/issues/1093)

## [v0.8.3] - 2023-09-05

### Added

- Render error when workflow diagram node is invalid
  [#956](https://github.com/OpenFn/Lightning/issues/956)

### Changed

- Restyle history table [#1029](https://github.com/OpenFn/Lightning/issues/1029)
- Moved Filter and Search controls to the top of the history page
  [#1027](https://github.com/OpenFn/Lightning/issues/1027)

### Fixed

- Output incorrectly shows "this run failed" when the run hasn't yet finished
  [#1048](https://github.com/OpenFn/Lightning/issues/1048)
- Wrong label for workflow card timestamp
  [#1022](https://github.com/OpenFn/Lightning/issues/1022)

## [v0.8.2] - 2023-08-31

### Fixed

- Lack of differentiation between top of job editor modal and top menu was
  disorienting. Added shadow.

## [v0.8.1] - 2023-08-31

### Changed

- Moved Save and Run button to bottom of the Job edit modal
  [#1026](https://github.com/OpenFn/Lightning/issues/1026)
- Allow a manual work order to save the workflow before creating the work order
  [#959](https://github.com/OpenFn/Lightning/issues/959)

## [v0.8.0] - 2023-08-31

### Added

- Introduces Github sync feature, users can now setup our github app on their
  instance and sync projects using our latest portability spec
  [#970](https://github.com/OpenFn/Lightning/issues/970)
- Support Backup Codes for Multi-Factor Authentication
  [937](https://github.com/OpenFn/Lightning/issues/937)
- Log a warning in the console when the Editor/docs component is given latest
  [#958](https://github.com/OpenFn/Lightning/issues/958)
- Improve feedback when a Workflow name is invalid
  [#961](https://github.com/OpenFn/Lightning/issues/961)
- Show that the jobs' body is invalid
  [#957](https://github.com/OpenFn/Lightning/issues/957)
- Reimplement skipped CredentialLive tests
  [#962](https://github.com/OpenFn/Lightning/issues/962)
- Reimplement skipped WorkflowLive.IndexTest test
  [#964](https://github.com/OpenFn/Lightning/issues/964)
- Show GitHub installation ID and repo link to help setup/debugging for version
  control [1059](https://github.com/OpenFn/Lightning/issues/1059)

### Fixed

- Fixed issue where job names were being incorrectly hyphenated during
  project.yaml export [#1050](https://github.com/OpenFn/Lightning/issues/1050)
- Allows the demo script to set a project id during creation to help with cli
  deploy/pull/Github integration testing.
- Fixed demo project_repo_connection failing after nightly demo resets
  [1058](https://github.com/OpenFn/Lightning/issues/1058)
- Fixed an issue where the monaco suggestion tooltip was offset from the main
  editor [1030](https://github.com/OpenFn/Lightning/issues/1030)

## [v0.7.3] - 2023-08-15

### Changed

- Version control in project settings is now named Export your project
  [#1015](https://github.com/OpenFn/Lightning/issues/1015)

### Fixed

- Tooltip for credential select in Job Edit form is cut off
  [#972](https://github.com/OpenFn/Lightning/issues/972)
- Dataclip type and state assembly notice for creating new dataclip dropped
  during refactor [#975](https://github.com/OpenFn/Lightning/issues/975)

## [v0.7.2] - 2023-08-10

### Changed

- NodeJs security patch [1009](https://github.com/OpenFn/Lightning/pull/1009)

### Fixed

## [v0.7.1] - 2023-08-04

### Fixed

- Fixed flickery icons on new workflow job creation.

## [v0.7.0] - 2023-08-04

### Added

- Project owners can require MFA for their users
  [892](https://github.com/OpenFn/Lightning/issues/892)

### Changed

- Moved to Elixir 1.15 and Erlang 26.0.2 to sort our an annoying ElixirLS issue
  that was slowing down our engineers.
- Update Debian base to use bookworm (Debian 12) for our Docker images
- Change new credential modal to take up less space on the screen
  [#931](https://github.com/OpenFn/Lightning/issues/931)
- Placeholder nodes are now purely handled client-side

### Fixed

- Fix issue creating a new credential from the Job editor where the new
  credential was not being set on the job.
  [#951](https://github.com/OpenFn/Lightning/issues/951)
- Fix issue where checking a credential type radio button shows as unchecked on
  first click. [#976](https://github.com/OpenFn/Lightning/issues/976)
- Return the pre-filled workflow names
  [#971](https://github.com/OpenFn/Lightning/issues/971)
- Fix version reporting and external reset_demo() call via
  Application.spec()[#1010](https://github.com/OpenFn/Lightning/issues/1010)
- Fixed issue where entering a placeholder name through the form would result an
  in unsaveable workflow
  [#1001](https://github.com/OpenFn/Lightning/issues/1001)
- Ensure the DownloadController checks for authentication and authorisation.

## [v0.7.0-pre5] - 2023-07-28

### Changed

- Unless otherwise specified, only show work orders with activity in last 14
  days [#968](https://github.com/OpenFn/Lightning/issues/968)

## [v0.7.0-pre4] - 2023-07-27

### Changed

- Don't add cast fragments if the search_term is nil
  [#968](https://github.com/OpenFn/Lightning/issues/968)

## [v0.7.0-pre3] - 2023-07-26

### Fixed

- Fixed an issue with newly created edges that prevented downstream jobs
  [977](https://github.com/OpenFn/Lightning/issues/977)

## [v0.7.0-pre2] - 2023-07-26

Note that this is a pre-release with a couple of known bugs that are tracked in
the Nodes and Edges [epic](https://github.com/OpenFn/Lightning/issues/793).

### Added

- Added ability for a user to enable MFA on their account; using 2FA apps like
  Authy, Google Authenticator etc
  [#890](https://github.com/OpenFn/Lightning/issues/890)
- Write/run sql script to convert triggers
  [#875](https://github.com/OpenFn/Lightning/issues/875)
- Export projects as `.yaml` via UI
  [#249](https://github.com/OpenFn/Lightning/issues/249)

### Changed

- In `v0.7.0` we change the underlying workflow building and execution
  infrastructure to align with a standard "nodes and edges" design for directed
  acyclic graphs (DAGs). Make sure to run the migrations!
  [793](https://github.com/OpenFn/Lightning/issues/793)

### Fixed

- Propagate url pushState/changes to Workflow Diagram selection
  [#944](https://github.com/OpenFn/Lightning/issues/944)
- Fix issue when deleting nodes from the workflow editor
  [#830](https://github.com/OpenFn/Lightning/issues/830)
- Fix issue when clicking a trigger on a new/unsaved workflow
  [#954](https://github.com/OpenFn/Lightning/issues/954)

## [0.6.7] - 2023-07-13

### Added

- Add feature to bulk rerun work orders from a specific step in their workflow;
  e.g., "rerun these 50 work orders, starting each at step 4."
  [#906](https://github.com/OpenFn/Lightning/pull/906)

### Fixed

- Oban exception: "value too long" when log lines are longer than 255 chars
  [#929](https://github.com/OpenFn/Lightning/issues/929)

## [0.6.6] - 2023-06-30

### Added

- Add public API token to the demo site setup script
- Check and renew OAuth credentials when running a job
  [#646](https://github.com/OpenFn/Lightning/issues/646)

### Fixed

- Remove google sheets from adaptors list until supporting oauth flow
  [#792](https://github.com/OpenFn/Lightning/issues/792)
- Remove duplicate google sheets adaptor display on credential type picklist
  [#663](https://github.com/OpenFn/Lightning/issues/663)
- Fix demo setup script for calling from outside the app on Kubernetes
  deployments [#917](https://github.com/OpenFn/Lightning/issues/917)

## [0.6.5] - 2023-06-22

### Added

- Ability to rerun work orders from start by selecting one of more of them from
  the History page and clicking the "Rerun" button.
  [#659](https://github.com/OpenFn/Lightning/issues/659)

### Fixed

- Example runs for demo incorrect
  [#856](https://github.com/OpenFn/Lightning/issues/856)

## [0.6.3] - 2023-06-15

### Fixed

- Prevent saving null log lines to the database, fix issue with run display
  [#866](https://github.com/OpenFn/Lightning/issues/866)

## [0.6.2] - 2023-06-09

### Fixed

- Fixed viewer permissions for delete workflow

- Fixed bug with workflow cards
  [#859](https://github.com/OpenFn/Lightning/issues/859)

## [0.6.1] - 2023-06-08

### Fixed

- Fixed bug with run logs [#864](https://github.com/OpenFn/Lightning/issues/864)

- Correctly stagger demo runs to maintain order
  [#856](https://github.com/OpenFn/Lightning/issues/856)
- Remove `Timex` use from `SetupUtils` in favor of `DateTime` to fix issue when
  calling it in escript.

## [0.6.0]- 2023-04-12

### Added

- Create sample runs when generating sample workflow
  [#821](https://github.com/OpenFn/Lightning/issues/821)
- Added a provisioning api for creating and updating projects and their
  workflows See: [PROVISIONING.md](./PROVISIONING.md)
  [#641](https://github.com/OpenFn/Lightning/issues/641)
- Add ability for a `superuser` to schedule deletion, cancel deletion, and
  delete projects [#757](https://github.com/OpenFn/Lightning/issues/757)
- Add ability for a `project owner` to schedule deletion, cancel deletion, and
  delete projects [#746](https://github.com/OpenFn/Lightning/issues/746)

### Changed

- Ability to store run log lines as rows in a separate table
  [#514](https://github.com/OpenFn/Lightning/issues/514)

### Fixed

- Incorrect project digest queries
  [#768](https://github.com/OpenFn/Lightning/issues/768)]
- Fix issue when purging deleted users
  [#747](https://github.com/OpenFn/Lightning/issues/747)
- Generate a random name for Workflows when creating one via the UI.
  [#828](https://github.com/OpenFn/Lightning/issues/828)
- Handle error when deleting a job with runs.
  [#814](https://github.com/OpenFn/Lightning/issues/814)

## [0.5.2]

### Added

- Add `workflow_edges` table in preparation for new workflow editor
  implementation [#794](https://github.com/OpenFn/Lightning/issues/794)
- Stamped `credential_id` on run directly for easier auditing of the history
  interface. Admins can now see which credential was used to run a run.
  [#800](https://github.com/OpenFn/Lightning/issues/800)
- Better errors when using magic functions: "no magic yet" and "check
  credential" [#812](https://github.com/OpenFn/Lightning/issues/812)

### Changed

- The `delete-project` function now delete all associated activities
  [#759](https://github.com/OpenFn/Lightning/issues/759)

### Fixed

## [0.5.1] - 2023-04-12

### Added

- Added ability to create and revoke personal API tokens
  [#147](https://github.com/OpenFn/Lightning/issues/147)
- Add `last-used at` to API tokens
  [#722](https://github.com/OpenFn/Lightning/issues/722)
- Improved "save" for job builder; users can now press `Ctrl + S` or `⌘ + S` to
  save new or updated jobs job panel will _not_ close. (Click elsewhere in the
  canvas or click the "Close" button to close.)
  [#568](https://github.com/OpenFn/Lightning/issues/568)
- Add filtered search params to the history page URL
  [#660](https://github.com/OpenFn/Lightning/issues/660)

### Changed

- The secret scrubber now ignores booleans
  [690](https://github.com/OpenFn/Lightning/issues/690)

### Fixed

- The secret scrubber now properly handles integer secrets from credentials
  [690](https://github.com/OpenFn/Lightning/issues/690)
- Updated describe-package dependency, fixing sparkles in adaptor-docs
  [657](https://github.com/OpenFn/Lightning/issues/657)
- Clicks on the workflow canvas were not lining up with the nodes users clicked
  on; they are now [733](https://github.com/OpenFn/Lightning/issues/733)
- Job panel behaves better when collapsed
  [774](https://github.com/OpenFn/Lightning/issues/774)

## [0.5.0] - 2023-04-03

### Added

- Magic functions that fetch real metadata from connected systems via
  `credentials` and suggest completions in the job builder (e.g., pressing
  `control-space` when setting the `orgUnit` attribute for a DHIS2 create
  operation will pull the _actual_ list of orgUnits with human readable labels
  and fill in their orgUnit codes upon
  enter.)[670](https://github.com/OpenFn/Lightning/issues/670)
- A "metadata explorer" to browse actual system metadata for connected
  instances. [658](https://github.com/OpenFn/Lightning/issues/658)
- Resizable job builder panel for the main canvas/workflow view.
  [681](https://github.com/OpenFn/Lightning/issues/681)

### Changed

- Display timezone for cron schedule—it is always UTC.
  [#716](https://github.com/OpenFn/Lightning/issues/716)
- Instance administrators can now configure the interval between when a project
  owner or user requests deletion and when these records are purged from the
  database. It defaults to 7, but by providing a `PURGE_DELETED_AFTER_DAYS`
  environment variable the grace period can be altered. Note that setting this
  variable to `0` will make automatic purging _never_ occur but will still make
  "deleted" projects and users unavailable. This has been requested by certain
  organizations that must retain audit logs in a Lightning instance.
  [758](https://github.com/OpenFn/Lightning/issues/758)

### Fixed

- Locked CLI version to `@openfn/cli@0.0.35`.
  [#761](https://github.com/OpenFn/Lightning/issues/761)

## [0.4.8] - 2023-03-29

### Added

- Added a test harness for monitoring critical parts of the app using Telemetry
  [#654](https://github.com/OpenFn/Lightning/issues/654)

### Changed

- Set log level to `info` for runs. Most of the `debug` logging is useful for
  the CLI, but not for Lightning. In the future the log level will be
  configurable at instance > project > job level by the `superuser` and any
  project `admin`.
- Renamed license file so that automagic github icon is less confusing

### Fixed

- Broken links in failure alert email
  [#732](https://github.com/OpenFn/Lightning/issues/732)
- Registration Submission on app.openfn.org shows internal server error in
  browser [#686](https://github.com/OpenFn/Lightning/issues/686)
- Run the correct runtime install mix task in `Dockerfile-dev`
  [#541](https://github.com/OpenFn/Lightning/issues/541)
- Users not disabled when scheduled for deletion
  [#719](https://github.com/OpenFn/Lightning/issues/719)

## [0.4.6] - 2023-03-23

### Added

- Implement roles and permissions across entire app
  [#645](https://github.com/OpenFn/Lightning/issues/645)
- Fix webhook URL
  (`https://<<HOST_URL>>/i/cae544ab-03dc-4ccc-a09c-fb4edb255d7a`) for the
  OpenHIE demo workflow [448](https://github.com/OpenFn/Lightning/issues/448)
- Phoenix Storybook for improved component development
- Load test for webhook endpoint performance
  [#645](https://github.com/OpenFn/Lightning/issues/634)
- Notify user via email when they're added to a project
  [#306](https://github.com/OpenFn/Lightning/issues/306)
- Added notify user via email when their account is created
  [#307](https://github.com/OpenFn/Lightning/issues/307)

### Changed

- Improved errors when decoding encryption keys for use with Cloak.
  [#684](https://github.com/OpenFn/Lightning/issues/684)
- Allow users to run ANY job with a custom input.
  [#629](https://github.com/OpenFn/Lightning/issues/629)

### Fixed

- Ensure JSON schema form inputs are in the same order as they are written in
  the schema [#685](https://github.com/OpenFn/Lightning/issues/685)

## [0.4.4] - 2023-03-10

### Added

- Users can receive a digest email reporting on a specified project.
  [#638](https://github.com/OpenFn/Lightning/issues/638)
  [#585](https://github.com/OpenFn/Lightning/issues/585)

## [0.4.3] - 2023-03-06

### Added

- Tooltips on Job Builder panel
  [#650](https://github.com/OpenFn/Lightning/issues/650)

### Changed

- Upgraded to Phoenix 1.7 (3945856)

### Fixed

- Issue with FailureAlerter configuration missing in `prod` mode.

## [0.4.2] - 2023-02-24

### Added

- A user can change their own email
  [#247](https://github.com/OpenFn/Lightning/issues/247)
- Added a `SCHEMAS_PATH` environment variable to override the default folder
  location for credential schemas
  [#604](https://github.com/OpenFn/Lightning/issues/604)
- Added the ability to configure Google Sheets credentials
  [#536](https://github.com/OpenFn/Lightning/issues/536)
- Function to import a project
  [#574](https://github.com/OpenFn/Lightning/issues/574)

### Changed

- Users cannot register if they have not selected the terms and conditions
  [#531](https://github.com/OpenFn/Lightning/issues/531)

### Fixed

- Jobs panel slow for first open after restart
  [#567](https://github.com/OpenFn/Lightning/issues/567)

## [0.4.0] - 2023-02-08

### Added

- Added a Delete job button in Inspector
- Filter workflow runs by text/value in run logs or input body
- Drop "configuration" key from Run output dataclips after completion
- Ability to 'rerun' a run from the Run list
- Attempts and Runs update themselves in the Runs list
- Configure a project and workflow for a new registering user
- Run a job with a custom input
- Added plausible analytics
- Allow user to click on Webhook Trigger Node to copy webhook URL on workflow
  diagram
- Allow any user to delete a credential that they own
- Create any credential through a form except for OAuth
- Refit all diagram nodes on browser and container resize
- Enable distributed Erlang, allowing any number of redundant Lightning nodes to
  communicate with each other.
- Users can set up realtime alerts for a project

### Changed

- Better code-assist and intelliense in the Job Editor
- Updated @openfn/workflow-diagram to 0.4.0
- Make plus button part of job nodes in Workflow Diagram
- Updated @openfn/adaptor-docs to 0.0.5
- Updated @openfn/describe-package to 0.0.10
- Create an follow a manual Run from the Job Inspector
- View all workflows in a project on the workflows index page
- Move @openfn/workflow-diagram into the application, the NPM module is now
  deprecated.
- Remove workflow name from first node
- Move the used parts of `@openfn/engine` into the application.
- [BREAKING CHANGE] Ported `mix openfn.install.runtime` into application, use
  `mix lightning.install_runtime`.
- [BREAKING CHANGE] Introduced `@openfn/cli` as the new runtime for Jobs
- Rename a workflow through the page heading
- Hide the dataclips tab for beta
- Make adaptor default to common@latest
- Remove jobs list page
- Better error handling in the docs panel
- Disable credential ownership transfer in dev and prod environments
- Add project settings page
- Change Work Order filters to apply to the aggregate state of the work order
  and not the run directly
- Enable jobs by default
- Set log level to info
- Add Beta checkbox to register page
- User roles and permissions

### Fixed

- Don't consider disabled jobs when calculating subsequent runs
- Fixed overflow on Job Editor Tooltips
- Fixed auto-scroll when adding a new snippet in the Job Editor
- Fixed common operation typings in Job Editor

## [0.3.1] - 2022-11-22

### Fixed

- Fixed bug that tried to execute HTML scripts in dataclips
- Fixed bug that prevented work orders from displaying in the order of their
  last run, descending.
- Remove alerts after set timeout or close

## [0.3.0] - 2022-11-21

### Added

- Add seed data for demo site
- Create adaptor credentials through a form
- Configure cron expressions through a form
- View runs grouped by work orders and attempts
- Run an existing Job with any dataclip uuid from the Job form

### Changed

- Redirect users to projects list page when they click on Admin Settings menu
- Move job, project, input and output Dataclips to Run table
- Reverse the relationship between Jobs and Triggers. Triggers now can exist on
  their own; setting the stage for branching and merging workflows
- Updated Elixir and frontend dependencies
- [BREAKING CHANGE] Pipeline now uses Work Orders, previous data is not
  compatible.
- Runs, Dataclips and Attempts now all correctly use `usec` resolution
  timestamps.
- Upgraded LiveView to 0.18.0
- Upgraded Elixir to 1.14.1 and OTP 25
- Workflow Job editor now behaves like a panel
- Split JobLive.InspectorFormComponent into different plug-able subcomponents
- Ensure new jobs with cron triggers receive a default frequency
- Webhooks are now referenced by the trigger id instead of job id.
- Filter runs by status
- Filter runs by workflow
- Filter runs by date
- View a job run from the runs history
- View latest matching inputs to run a job with

## [0.2.0] - 2022-09-12

### Changed

- [BREAKING CHANGE] Add `Workflow` model, Jobs now belong to a Workflow This is
  a breaking change to the schema.
- Use Node.js 18, soon to be in LTS.
- Visualize success/fail triggers in workflow diagram.
- Move WorkflowDiagram related actions from DashboardLive into WorkflowLive
- Move WorkflowDiagram component into liveview, so that we can subscribe to
  channels (i.e. updating of the diagram when someone changes something).
- Integrate `@openfn/workflow-diagram@0.0.8` and use the new Store interface for
  updating it.
- Remove `component_mounted` event from WorkflowDiagram hook, using a
  MutationObserver and a Base64 encoded JSON payload.
- Fixed an issue where the compiler component would try and load a 'nothing
  adaptor', added a condition to check an adaptor is actually selected.
- Removed previous Workflow CTE queries, replaced by the introduction of the
  Workflow model, see
  (https://github.com/OpenFn/Lightning/blob/53da6883483e7d8d078783f348da327d1dd72d20/lib/lightning/workflows.ex#L111-L119).

## [0.1.13] - 2022-08-29

### Added

- Allow administrators to configure OIDC providers for authentication (note that
  this is just for authenticating, not yet for creating new accounts via OIDC)
- Add Monaco editor to the step/job panel
- Allow users to delete their own accounts. Schedule their user and credentials
  data for deletion when they do.
- Allow superusers to delete a user account. Schedule the user's credentials and
  user data for deletion when they do.
- If a user is scheduled for deletion, disable their account and prevent them
  from logging in.
- The 'User profile' and 'Credentials' page now have a sidebar menu

### Changed

- Project users now have one of the following roles: viewer, editor, admin,
  owner
- Users only have the following roles: user, superuser

## [0.1.12] - 2022-08-15

### Added

- Transfer credential ownership to another user.
- Create credentials via a form interface\*
- Show "projects with access" in credentials list view.
- Show job in runs list and run view.
- Added roles and permissions to workflows and history page
  [#645](https://github.com/OpenFn/Lightning/issues/645)

\*The form is defined by a JSON schema provided by an adaptor, in most cases:
e.g., `language-dhis2` provides a single schema which defines the required
attributes for `state.configuration`, while `language-common` provides multiple
credential schemas like "oauth" or "basic auth" which define attributes for
`state.configuration` and which might be used by lots of different jobs.)

### Fixed

- User menu (top right) appears on top of all other components.
- User profile screen integrated with the rest of the liveview app.

## [0.1.11] - 2022-08-05

### Fixed

- Fixed logging in Runner when `:debug` log level used; note that this caused
  crashes in Oban

## [0.1.10] - 2022-08-05

### Added

- Credential auditing
- Build/version information display for easier debugging

### Fixed

- Fixed a bug that enqueued cron-triggered jobs even when they were disabled

## [0.1.9] - 2022-07-27

### Added

- Navigate to user profile or credentials page and log out through the user icon
  dropdown
- Create and edit dataclips
- Add a production tag to credentials
- View a dropdown of operations and their description for the language-common
  `v2.0.0-rc2` adaptor (this pattern to be rolled out across adaptors)

### Changed

- Navigate between projects through a project picker on the navbar

### Fixed

- Run Lightning with docker

### Security

- Sensitive credential values are scrubbed from run logs
- All credentials are encrypted at REST

## [0.1.7] - 2022-06-24

### Added

- Run a job with a cron trigger
- Queue jobs via Oban/Postgres
- Edit jobs via the workflow canvas

## [0.1.6] - 2022-06-07

### Added

- Register, log in and log out of an account
- Allow superusers and admin users to create projects
- Allow admin users to create or disable a user’s account
- Allow superusers for local deployments to create users and give them access to
  project spaces

- Create and edit a job with a webhook, flow/fail or cron trigger
- Create and edit credentials for a job
- Copy a job's webhook URL
- View all workflows in a project visually
- Deploy lightning locally with Docker

- Enable a job to automatically process incoming requests
- Run a job with a webhook or flow/fail trigger
- View job runs along with their logs, exit code, start and end time
- View data clips that have initiated job runs (http requests for webhooks, run
  results)<|MERGE_RESOLUTION|>--- conflicted
+++ resolved
@@ -19,15 +19,15 @@
 
 - Enqueues many work orders retries in the same transaction per Oban job.
   [#2363](https://github.com/OpenFn/lightning/issues/2363)
-
-### Changed
-
-### Fixed
-
-<<<<<<< HEAD
-- Fix history page filters not working for rejected work orders
+- Added the ability to retry rejected work orders.
   [#2391](https://github.com/OpenFn/lightning/issues/2391)
-=======
+
+### Changed
+
+### Fixed
+
+- Fixes filters to properly handle the "rejected" status for work orders.
+  [#2391](https://github.com/OpenFn/lightning/issues/2391)
 - Fix item selection (project / billing account) in the context switcher
   [#2518](https://github.com/OpenFn/lightning/issues/2518)
 - Export edge condition expressions as multiline in project spec
@@ -68,7 +68,6 @@
   [#2446](https://github.com/OpenFn/lightning/issues/2446)
 - In the AI Assistant, don't open the help page when clicking the Responsible AI
   Link [#2511](https://github.com/OpenFn/lightning/issues/2511)
->>>>>>> 442045cb
 
 ## [v2.9.4] - 2024-09-16
 

--- conflicted
+++ resolved
@@ -23,21 +23,19 @@
   [#1754](https://github.com/OpenFn/Lightning/issues/1754)
 - Add specific messages for log, input, and output tabs when a run is lost
   [#1757](https://github.com/OpenFn/lightning/issues/1757)
-<<<<<<< HEAD
-- Verify only stale project credentials  
-  [#1861](https://github.com/OpenFn/lightning/issues/1861)
-=======
 - Soft and hard limits for runs created by webhook trigger.
   [#1859](https://github.com/OpenFn/Lightning/issues/1859)
 - Publish an event when a new user is registered
   [#1873](https://github.com/OpenFn/lightning/issues/1873)
->>>>>>> 7cd9f241
 
 ### Changed
 
 - Upgrade Elixir to 1.16.2
 
 ### Fixed
+
+- Verify only stale project credentials
+  [#1861](https://github.com/OpenFn/lightning/issues/1861)
 
 ## [v2.0.8] - 2024-02-29
 

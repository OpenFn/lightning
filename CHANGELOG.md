# Changelog

All notable changes to this project will be documented in this file.

- `Added` for new features.
- `Changed` for changes in existing functionality.
- `Deprecated` for soon-to-be removed features.
- `Removed` for now removed features.
- `Fixed` for any bug fixes.
- `Security` in case of vulnerabilities.

The format is based on [Keep a Changelog](https://keepachangelog.com/en/1.0.0/),
and this project adheres to
[Semantic Versioning](https://semver.org/spec/v2.0.0.html).

## [Unreleased]

### Added

<<<<<<< HEAD
### Changed

### Fixed

## [v2.4.1-pre] 2024-04-18

### Added

=======
>>>>>>> e1a5c1b3
- Add custom metric to track the number of finalised runs.
  [#1790](https://github.com/OpenFn/lightning/issues/1790)

### Changed

- Set better defaults for the GitHub connection creation screen
  [#1994](https://github.com/OpenFn/lightning/issues/1994)
- Update `submission_status` for any Usagetracking.Report that does not have it
  set. [#1789](https://github.com/OpenFn/lightning/issues/1789)

<<<<<<< HEAD
=======
### Fixed

- Fix github cli deploy action failing to auto-commit
  [#1995](https://github.com/OpenFn/lightning/issues/1995)

>>>>>>> e1a5c1b3
## [v2.4.0] - 2024-04-12

### Added

- Allow description below the page title
  [#1975](https://github.com/OpenFn/lightning/issues/1975)
- Enable users to connect projects to their Github repos and branches that they
  have access to [#1895](https://github.com/OpenFn/lightning/issues/1895)
- Enable users to connect multiple projects to a single Github repo
  [#1811](https://github.com/OpenFn/lightning/issues/1811)

### Changed

- Change all System.get_env calls in runtime.exs to use dotenvy
  [#1968](https://github.com/OpenFn/lightning/issues/1968)
- Track usage tracking submission status in new field
  [#1789](https://github.com/OpenFn/lightning/issues/1789)
- Send richer version info as part of usage tracking submission.
  [#1819](https://github.com/OpenFn/lightning/issues/1819)

### Fixed

- Fix sync to branch only targetting main branch
  [#1892](https://github.com/OpenFn/lightning/issues/1892)
- Fix enqueue run without the workflow info
  [#1981](https://github.com/OpenFn/lightning/issues/1981)

## [v2.3.1] - 2024-04-03

### Changed

- Run the usage tracking submission job more frequently to reduce the risk of
  Oban unavailability at a particular time.
  [#1778](https://github.com/OpenFn/lightning/issues/1778)
- Remove code supporting V1 usage tracking submissions.
  [#1853](https://github.com/OpenFn/lightning/issues/1853)

### Fixed

- Fix scrolling behaviour on inspector for small screens
  [#1962](https://github.com/OpenFn/lightning/issues/1962)
- Fix project picker for users with many projects
  [#1952](https://github.com/OpenFn/lightning/issues/1952)

## [v2.3.0] - 2024-04-02

### Added

- Support for additional paths on a webhook URL such as `/i/<uuid>/Patient`
  [#1954](https://github.com/OpenFn/lightning/issues/1954)
- Support for a GET endpoint to "check" webhook URL availability
  [#1063](https://github.com/OpenFn/lightning/issues/1063)
- Allow external apps to control the run enqueue db transaction
  [#1958](https://github.com/OpenFn/lightning/issues/1958)

## [v2.2.2] - 2024-04-01

### Changed

- Changed dataclip search from string `LIKE` to tsvector on keys and values.
  While this will limit partial string matching to the beginning of words (not
  the middle or end) it will make searching way more performant
  [#1939](https://github.com/OpenFn/lightning/issues/1939)
- Translate job error messages using errors.po file
  [#1935](https://github.com/OpenFn/lightning/issues/1935)
- Improve the UI/UX of the run panel on the inspector for small screens
  [#1909](https://github.com/OpenFn/lightning/issues/1909)

### Fixed

- Regular database timeouts when searching across dataclip bodies
  [#1794](https://github.com/OpenFn/lightning/issues/1794)

## [v2.2.1] - 2024-03-27

### Added

- Enable users to connect to their Github accounts in preparation for
  streamlined GitHub project sync setup
  [#1894](https://github.com/OpenFn/lightning/issues/1894)

### Fixed

- Apply usage limit to bulk-reruns
  [#1931](https://github.com/OpenFn/lightning/issues/1931)
- Fix edge case that could result in duplicate usage tracking submissions.
  [#1853](https://github.com/OpenFn/lightning/issues/1853)
- Fix query timeout issue on history retention deletion
  [#1937](https://github.com/OpenFn/lightning/issues/1937)

## [v2.2.0] - 2024-03-21

### Added

- Allow admins to set project retention periods
  [#1760](https://github.com/OpenFn/lightning/issues/1760)
- Automatically wipe input/output data after their retention period
  [#1762](https://github.com/OpenFn/lightning/issues/1762)
- Automatically delete work order history after their retention period
  [#1761](https://github.com/OpenFn/lightning/issues/1761)

### Changed

- When automatically creating a project for a newly registered user (via the
  `INIT_PROJECT_FOR_NEW_USER=true` environment variable) that user should be the
  `owner` of the project.
  [#1927](https://github.com/OpenFn/lightning/issues/1927)
- Give priority to manual runs (over webhook requests and cron) so that active
  users on the inspector don't have to wait ages for thier work during high load
  periods [#1918](https://github.com/OpenFn/lightning/issues/1918)

## [v2.1.0] - 2024-03-20

### Added

- TSVector index to log_lines, and gin index to dataclips
  [#1898](https://github.com/OpenFn/lightning/issues/1898)
- Add API Version field to Salesforce OAuth credentials
  [#1838](https://github.com/OpenFn/lightning/issues/1838)

### Changed

- Replace v1 usage tracking with v2 usage tracking.
  [#1853](https://github.com/OpenFn/lightning/issues/1853)

## [v2.0.10]

### Changed

- Updated anonymous usage tracker submissions
  [#1853](https://github.com/OpenFn/lightning/issues/1853)

## [v2.0.9] - 2024-03-19

### Added

- Support for smaller screens on history and inspector.
  [#1908](https://github.com/OpenFn/lightning/issues/1908)
- Polling metric to track number of available runs.
  [#1790](https://github.com/OpenFn/lightning/issues/1790)
- Allows limiting creation of new runs and retries.
  [#1754](https://github.com/OpenFn/Lightning/issues/1754)
- Add specific messages for log, input, and output tabs when a run is lost
  [#1757](https://github.com/OpenFn/lightning/issues/1757)
- Soft and hard limits for runs created by webhook trigger.
  [#1859](https://github.com/OpenFn/Lightning/issues/1859)
- Publish an event when a new user is registered
  [#1873](https://github.com/OpenFn/lightning/issues/1873)
- Adds ability to add project collaborators from existing users
  [#1836](https://github.com/OpenFn/lightning/issues/1836)
- Added ability to remove project collaborators
  [#1837](https://github.com/OpenFn/lightning/issues/1837)
- Added new usage tracking submission code.
  [#1853](https://github.com/OpenFn/lightning/issues/1853)

### Changed

- Upgrade Elixir to 1.16.2
- Remove all values from `.env.example`.
  [#1904](https://github.com/OpenFn/lightning/issues/1904)

### Fixed

- Verify only stale project credentials
  [#1861](https://github.com/OpenFn/lightning/issues/1861)

## [v2.0.8] - 2024-02-29

### Fixed

- Show flash error when editing stale project credentials
  [#1795](https://github.com/OpenFn/lightning/issues/1795)
- Fixed bug with Github sync installation on docker-based deployments
  [#1845](https://github.com/OpenFn/lightning/issues/1845)

## [v2.0.6] - 2024-02-29

### Added

- Automatically create Github workflows in a target repository/branch when users
  set up a Github repo::OpenFn project sync
  [#1046](https://github.com/OpenFn/lightning/issues/1046)
- Allows limiting creation of new runs and retries.
  [#1754](https://github.com/OpenFn/Lightning/issues/1754)

### Changed

- Change bucket size used by the run queue delay custom metric.
  [#1790](https://github.com/OpenFn/lightning/issues/1790)
- Require setting `IS_RESETTABLE_DEMO` to "yes" via ENV before allowing the
  destructive `Demo.reset_demo/0` function from being called.
  [#1720](https://github.com/OpenFn/lightning/issues/1720)
- Remove version display condition that was redundant due to shadowing
  [#1819](https://github.com/OpenFn/lightning/issues/1819)

### Fixed

- Fix series of sentry issues related to OAuth credentials
  [#1799](https://github.com/OpenFn/lightning/issues/1799)

## [v2.0.5] - 2024-02-25

### Fixed

- Fixed error in Credentials without `sanbox` field set; only display `sandbox`
  field for Salesforce oauth credentials.
  [#1798](https://github.com/OpenFn/lightning/issues/1798)

## [v2.0.4] - 2024-02-24

### Added

- Display and edit OAuth credentials
  scopes[#1706](https://github.com/OpenFn/Lightning/issues/1706)

### Changed

- Stop sending `operating_system_detail` to the usage tracker
  [#1785](https://github.com/OpenFn/lightning/issues/1785)

### Fixed

- Make handling of usage tracking errors more robust.
  [#1787](https://github.com/OpenFn/lightning/issues/1787)
- Fix inspector shows selected dataclip as wiped after retying workorder from a
  non-first step [#1780](https://github.com/OpenFn/lightning/issues/1780)

## [v2.0.3] - 2024-02-21

### Added

- Actual metrics will now be submitted by Lightning to the Usage Tracker.
  [#1742](https://github.com/OpenFn/lightning/issues/1742)
- Added a support link to the menu that goes to the instance admin contact
  [#1783](https://github.com/OpenFn/lightning/issues/1783)

### Changed

- Usage Tracking submissions are now opt-out, rather than opt-in. Hashed UUIDs
  to ensure anonymity are default.
  [#1742](https://github.com/OpenFn/lightning/issues/1742)
- Usage Tracking submissions will now run daily rather than hourly.
  [#1742](https://github.com/OpenFn/lightning/issues/1742)

- Bumped @openfn/ws-worker to `v1.0` (this is used in dev mode when starting the
  worker from your mix app: `RTM=true iex -S mix phx.server`)
- Bumped @openfn/cli to `v1.0` (this is used for adaptor docs and magic)

### Fixed

- Non-responsive workflow canvas after web socket disconnection
  [#1750](https://github.com/OpenFn/lightning/issues/1750)

## [v2.0.2] - 2024-02-14

### Fixed

- Fixed a bug with the OAuth2 credential refresh flow that prevented
  GoogleSheets jobs from running after token expiration
  [#1735](https://github.com/OpenFn/Lightning/issues/1735)

## [v2.0.1] - 2024-02-13

### Changed

- Renamed ImpactTracking to UsageTracking
  [#1729](https://github.com/OpenFn/lightning/issues/1729)
- Block github installation if there's a pending installation in another project
  [#1731](https://github.com/OpenFn/Lightning/issues/1731)

### Fixed

- Expand work order button balloons randomly
  [#1737](https://github.com/OpenFn/Lightning/issues/1737)
- Editing credentials doesn't work from project scope
  [#1743](https://github.com/OpenFn/Lightning/issues/1743)

## [v2.0.0] - 2024-02-10

> At the time of writing there are no more big changes planned and testing has
> gone well. Thanks to everyone who's helped to kick the tyres during the "rc"
> phase. There are still a _lot of **new features** coming_, so please:
>
> - watch our [**Public Roadmap**](https://github.com/orgs/OpenFn/projects/3) to
>   stay abreast of our core team's backlog,
> - request a feature in the
>   [**Community Forum**](https://community.openfn.org),
> - raise a
>   [**new issue**](https://github.com/OpenFn/lightning/issues/new/choose) if
>   you spot a bug,
> - and head over to the
>   [**Contributing**](https://github.com/OpenFn/lightning/?tab=readme-ov-file#contribute-to-this-project)
>   section to lend a hand.
>
> Head to [**docs.openfn.org**](https://docs.openfn.org) for product
> documentation and help with v1 to v2 migration.

### Changed

- Bump `@openfn/worker` to `v0.8.1`
- Only show GoogleSheets and Salesforce credential options if Oauth clients are
  registered with the instance via ENV
  [#1734](https://github.com/OpenFn/Lightning/issues/1734)

### Fixed

- Use standard table type for webhook auth methods
  [#1514](https://github.com/OpenFn/Lightning/issues/1514)
- Make disabled button for "Connect to GitHub" clear, add tooltip
  [#1732](https://github.com/OpenFn/Lightning/issues/1715)

## [v2.0.0-rc12] - 2024-02-09

### Added

- Add RunQueue extension to allow claim customization.
  [#1715](https://github.com/OpenFn/Lightning/issues/1715)
- Add support for Salesforce OAuth2 credentials
  [#1633](https://github.com/OpenFn/Lightning/issues/1633)

### Changed

- Use `PAYLOAD_SIZE_KB` in k6 load testing script, set thresholds on wait time,
  set default payload size to `2kb`

### Fixed

- Adds more detail to work order states on dashboard
  [#1677](https://github.com/OpenFn/lightning/issues/1677)
- Fix Output & Logs in inspector fails to show sometimes
  [#1702](https://github.com/OpenFn/lightning/issues/1702)

## [v2.0.0-rc11] - 2024-02-08

### Fixed

- Bumped Phoenix LiveView from `0.20.4` to `0.20.5` to fix canvas selection
  issue [#1724](https://github.com/OpenFn/lightning/issues/1724)

## [v2.0.0-rc10] - 2024-02-08

### Changed

- Implemented safeguards to prevent deletion of jobs with associated run history
  [#1570](https://github.com/OpenFn/Lightning/issues/1570)

### Fixed

- Fixed inspector dataclip body not getting updated after dataclip is wiped
  [#1718](https://github.com/OpenFn/Lightning/issues/1718)
- Fixed work orders getting retried despite having wiped dataclips
  [#1721](https://github.com/OpenFn/Lightning/issues/1721)

## [v2.0.0-rc9] 2024-02-05

### Added

- Persist impact tracking configuration and reports
  [#1684](https://github.com/OpenFn/Lightning/issues/1684)
- Add zero-persistence project setting
  [#1209](https://github.com/OpenFn/Lightning/issues/1209)
- Wipe dataclip after use when zero-persistence is enabled
  [#1212](https://github.com/OpenFn/Lightning/issues/1212)
- Show appropriate message when a wiped dataclip is viewed
  [#1211](https://github.com/OpenFn/Lightning/issues/1211)
- Disable selecting work orders having wiped dataclips in the history page
  [#1210](https://github.com/OpenFn/Lightning/issues/1210)
- Hide rerun button in inspector when the selected step has a wiped dataclip
  [#1639](https://github.com/OpenFn/Lightning/issues/1639)
- Add rate limiter to webhook endpoints and runtime limiter for runs.
  [#639](https://github.com/OpenFn/Lightning/issues/639)

### Fixed

- Prevented secret scrubber from over-eagerly adding \*\*\* between all
  characters if an empty string secret was provided as a credential field value
  (e.g., {"username": "come-on-in", "password": ""})
  [#1585](https://github.com/OpenFn/Lightning/issues/1585)
- Fixed permissions issue that allowed viewer/editor to modify webhook auth
  methods. These permissions only belong to project owners and admins
  [#1692](https://github.com/OpenFn/Lightning/issues/1692)
- Fixed bug that was duplicating inbound http_requests, resulting in unnecessary
  data storage [#1695](https://github.com/OpenFn/Lightning/issues/1695)
- Fixed permissions issue that allowed editors to set up new Github connections
  [#1703](https://github.com/OpenFn/Lightning/issues/1703)
- Fixed permissions issue that allowed viewers to initiate syncs to github
  [#1704](https://github.com/OpenFn/Lightning/issues/1704)
- Fixed inspector view stuck at processing when following a crashed run
  [#1711](https://github.com/OpenFn/Lightning/issues/1711)
- Fixed inspector dataclip selector not getting updated after running manual run
  [#1714](https://github.com/OpenFn/Lightning/issues/1714)

## [v2.0.0-rc8] - 2024-01-30

### Added

- Shim code to interact with the Impact Tracking service
  [#1671](https://github.com/OpenFn/Lightning/issues/1671)

### Changed

- Standardized naming of "attempts" to "runs". This had already been done in the
  front-end, but this change cleans up the backend, the database, and the
  interface with the worker. Make sure to **run migrations** and update your
  ENV/secrets to use `WORKER_RUNS_PRIVATE_KEY` rather than
  `WORKER_ATTEMPTS_PRIVATE_KEY`
  [#1657](https://github.com/OpenFn/Lightning/issues/1657)
- Required `@openfn/ws-worker@0.8.0` or above.

## [v2.0.0-rc7] - 2024-01-26

### Added

- Store webhook request headers in Dataclips for use in jobs.
  [#1638](https://github.com/OpenFn/Lightning/issues/1638)

### Changed

- Display `http_request` dataclips to the user as they will be provided to the
  worker as "input" state to avoid confusion while writing jobs.
  [1664](https://github.com/OpenFn/Lightning/issues/1664)
- Named-spaced all worker environment variables with `WORKER_` and added
  documentation for how to configure them.
  [#1672](https://github.com/OpenFn/Lightning/pull/1672)
- Bumped to `@openfn/ws-worker@0.6.0`
- Bumped to `@openfn/cli@0.4.15`

### Fixed

- Fix Run via Docker [#1653](https://github.com/OpenFn/Lightning/issues/1653)
- Fix remaining warnings, enable "warnings as errors"
  [#1642](https://github.com/OpenFn/Lightning/issues/1642)
- Fix workflow dashboard bug when viewed for newly created workflows with only
  unfinished run steps. [#1674](https://github.com/OpenFn/Lightning/issues/1674)

## [v2.0.0-rc5] - 2024-01-22

### Changed

- Made two significant backend changes that don't impact UI/UX but **require
  migrations** and should make Lightning developer lives easier by updating
  parts of the backend to match terms now used in the frontend:
  - Renamed the `Runs` model and table to `Steps`
    [#1571](https://github.com/OpenFn/Lightning/issues/1571)
  - Renamed the `AttemptRuns` model and table to `AttemptSteps`
    [#1571](https://github.com/OpenFn/Lightning/issues/1571)

## [v2.0.0-rc4] - 2024-01-19

### Added

- Scrub output dataclips in the UI to avoid unintentional secret exposure
  [#1606](https://github.com/OpenFn/Lightning/issues/1606)

### Changed

- Bump to `@openfn/cli@0.4.14`
- Do not persist the active tab setting on the job editor
  [#1504](https://github.com/OpenFn/Lightning/issues/1504)
- Make condition label optional
  [#1648](https://github.com/OpenFn/Lightning/issues/1648)

### Fixed

- Fix credential body getting leaked to sentry incase of errors
  [#1600](https://github.com/OpenFn/Lightning/issues/1600)
- Fixed validation on Javascript edge conditions
  [#1602](https://github.com/OpenFn/Lightning/issues/1602)
- Removed unused code from `run_live` directory
  [#1625](https://github.com/OpenFn/Lightning/issues/1625)
- Edge condition expressions not correctly being handled during provisioning
  [#openfn/kit#560](https://github.com/OpenFn/kit/pull/560)

## [v2.0.0-rc3] 2024-01-12

### Added

- Custom metric to track stalled attempts
  [#1559](https://github.com/OpenFn/Lightning/issues/1559)
- Dashboard with project and workflow stats
  [#755](https://github.com/OpenFn/Lightning/issues/755)
- Add search by ID on the history page
  [#1468](https://github.com/OpenFn/Lightning/issues/1468)
- Custom metric to support autoscaling
  [#1607](https://github.com/OpenFn/Lightning/issues/1607)

### Changed

- Bumped CLI version to `0.4.13`
- Bumped worker version to `0.5.0`
- Give project editors and viewers read only access to project settings instead
  [#1477](https://github.com/OpenFn/Lightning/issues/1477)

### Fixed

- Throw an error when Lightning.MetadataService.get_adaptor_path/1 returns an
  adaptor path that is nil
  [#1601](https://github.com/OpenFn/Lightning/issues/1601)
- Fix failure due to creating work order from a newly created job
  [#1572](https://github.com/OpenFn/Lightning/issues/1572)
- Fixes on the dashboard and links
  [#1610](https://github.com/OpenFn/Lightning/issues/1610) and
  [#1608](https://github.com/OpenFn/Lightning/issues/1608)

## [2.0.0-rc2] - 2024-01-08

### Fixed

- Restored left-alignment for step list items on run detail and inspector
  [a6e4ada](https://github.com/OpenFn/Lightning/commit/a6e4adafd558269cfd690e7c4fdd8f9fe66c5f62)
- Inspector: fixed attempt/run language for "skipped" tooltip
  [fd7dd0c](https://github.com/OpenFn/Lightning/commit/fd7dd0ca8128dfba2902e5aa6a2259e2073f0f10)
- Inspector: fixed failure to save during "save & run" from inspector
  [#1596](https://github.com/OpenFn/Lightning/issues/1596)
- Inspector: fixed key bindings for save & run (retry vs. new work order)
  getting overridden when user focuses on the Monaco editor
  [#1596](https://github.com/OpenFn/Lightning/issues/1596)

## [2.0.0-rc1] - 2024-01-05

### Why does this repo go from `v0` to `v2.0`?

Lightning is the _2nd version_ of the OpenFn platform. While much of the core
technology is the same, there are breaking changes between `v1.105` (pre-2024)
and `v2` ("OpenFn Lightning").

For customers using OpenFn `v1`, a migration guide will be provided at
[docs.openfn.org](https://docs.openfn.org)

### Added

- Link to the job inspctor for a selected run from the history interface
  [#1524](https://github.com/OpenFn/Lightning/issues/1524)
- Reprocess an existing work order from the job inspector by default (instead of
  always creating a new work order)
  [#1524](https://github.com/OpenFn/Lightning/issues/1524)
- Bumped worker to support edge conditions between trigger and first job
  `"@openfn/ws-worker": "^0.4.0"`

### Changed

- Updated naming to prepare for v2 release
  [#1248](https://github.com/OpenFn/Lightning/issues/1248); the major change is
  that each time a work order (the typical unit of business value for an
  organization, e.g. "execute workflow ABC for patient 123") is executed, it is
  called a "run". Previously, it was called an "attempt". The hierarchy is now:

  ```
  Build-Time: Projects > Workflows > Steps
  Run-Time: Work Orders > Runs > Steps
  ```

  Note the name changes here are reflected in the UI, but not all tables/models
  will be changed until [1571](https://github.com/OpenFn/Lightning/issues/1571)
  is delivered.

## [v0.12.2] - 2023-12-24

### Changed

- Bumped worker to address occasional git install issue
  `"@openfn/ws-worker": "^0.3.2"`

### Fixed

- Fix RuntimeError: found duplicate ID "google-sheets-inner-form" for
  GoogleSheetsComponent [#1578](https://github.com/OpenFn/Lightning/issues/1578)
- Extend export script to include new JS expression edge type
  [#1540](https://github.com/OpenFn/Lightning/issues/1540)
- Fix regression for attempt viewer log line highlighting
  [#1589](https://github.com/OpenFn/Lightning/issues/1589)

## [v0.12.1] - 2023-12-21

### Changed

- Hide project security setting tab from non-authorized users
  [#1477](https://github.com/OpenFn/Lightning/issues/1477)

### Fixed

- History page crashes if job is removed from workflow after it's been run
  [#1568](https://github.com/OpenFn/Lightning/issues/1568)

## [v0.12.0] - 2023-12-15

### Added

- Add ellipsis for long job names on the canvas
  [#1217](https://github.com/OpenFn/Lightning/issues/1217)
- Fix Credential Creation Page UI
  [#1064](https://github.com/OpenFn/Lightning/issues/1064)
- Custom metric to track Attempt queue delay
  [#1556](https://github.com/OpenFn/Lightning/issues/1556)
- Expand work order row when a `workorder_id` is specified in the filter
  [#1515](https://github.com/OpenFn/Lightning/issues/1515)
- Allow Javascript expressions as conditions for edges
  [#1498](https://github.com/OpenFn/Lightning/issues/1498)

### Changed

- Derive dataclip in inspector from the attempt & step
  [#1551](https://github.com/OpenFn/Lightning/issues/1551)
- Updated CLI to 0.4.10 (fixes logging)
- Changed UserBackupToken model to use UTC timestamps (6563cb77)
- Restore FK relationship between `work_orders` and `attempts` pending a
  decision re: further partitioning.
  [#1254](https://github.com/OpenFn/Lightning/issues/1254)

### Fixed

- New credential doesn't appear in inspector until refresh
  [#1531](https://github.com/OpenFn/Lightning/issues/1531)
- Metadata not refreshing when credential is updated
  [#791](https://github.com/OpenFn/Lightning/issues/791)
- Adjusted z-index for Monaco Editor's sibling element to resolve layout
  conflict [#1329](https://github.com/OpenFn/Lightning/issues/1329)
- Demo script sets up example Runs with their log lines in a consistant order.
  [#1487](https://github.com/OpenFn/Lightning/issues/1487)
- Initial credential creation `changes` show `after` as `null` rather a value
  [#1118](https://github.com/OpenFn/Lightning/issues/1118)
- AttemptViewer flashing/rerendering when Jobs are running
  [#1550](https://github.com/OpenFn/Lightning/issues/1550)
- Not able to create a new Job when clicking the Check icon on the placeholder
  [#1537](https://github.com/OpenFn/Lightning/issues/1537)
- Improve selection logic on WorkflowDiagram
  [#1220](https://github.com/OpenFn/Lightning/issues/1220)

## [v0.11.0] - 2023-12-06

### Added

- Improved UI when manually creating Attempts via the Job Editor
  [#1474](https://github.com/OpenFn/Lightning/issues/1474)
- Increased the maximum inbound webhook request size to 10MB and added
  protection against _very large_ payloads with a 100MB "max_skip_body_length"
  [#1247](https://github.com/OpenFn/Lightning/issues/1247)

### Changed

- Use the internal port of the web container for the worker configuration in
  docker-compose setup. [#1485](https://github.com/OpenFn/Lightning/pull/1485)

## [v0.10.6] - 2023-12-05

### Changed

- Limit entries count on term work orders search
  [#1461](https://github.com/OpenFn/Lightning/issues/1461)
- Scrub log lines using multiple credentials samples
  [#1519](https://github.com/OpenFn/Lightning/issues/1519)
- Remove custom telemetry plumbing.
  [1259](https://github.com/OpenFn/Lightning/issues/1259)
- Enhance UX to prevent modal closure when Monaco/Dataclip editor is focused
  [#1510](https://github.com/OpenFn/Lightning/pull/1510)

### Fixed

- Use checkbox on boolean credential fields rather than a text input field
  [#1430](https://github.com/OpenFn/Lightning/issues/1430)
- Allow users to retry work orders that failed before their first run was
  created [#1417](https://github.com/OpenFn/Lightning/issues/1417)
- Fix to ensure webhook auth modal is closed when cancel or close are selected.
  [#1508](https://github.com/OpenFn/Lightning/issues/1508)
- Enable user to reauthorize and obtain a new refresh token.
  [#1495](https://github.com/OpenFn/Lightning/issues/1495)
- Save credential body with types declared on schema
  [#1518](https://github.com/OpenFn/Lightning/issues/1518)

## [v0.10.5] - 2023-12-03

### Changed

- Only add history page filters when needed for simpler multi-select status
  interface and shorter page URLs
  [#1331](https://github.com/OpenFn/Lightning/issues/1331)
- Use dynamic Endpoint config only on prod
  [#1435](https://github.com/OpenFn/Lightning/issues/1435)
- Validate schema field with any of expected values
  [#1502](https://github.com/OpenFn/Lightning/issues/1502)

### Fixed

- Fix for liveview crash when token expires or gets deleted after mount
  [#1318](https://github.com/OpenFn/Lightning/issues/1318)
- Remove two obsolete methods related to Run: `Lightning.Invocation.delete_run`
  and `Lightning.Invocation.Run.new_from`.
  [#1254](https://github.com/OpenFn/Lightning/issues/1254)
- Remove obsolete field `previous_id` from `runs` table.
  [#1254](https://github.com/OpenFn/Lightning/issues/1254)
- Fix for missing data in 'created' audit trail events for webhook auth methods
  [#1500](https://github.com/OpenFn/Lightning/issues/1500)

## [v0.10.4] - 2023-11-30

### Changed

- Increased History search timeout to 30s
  [#1461](https://github.com/OpenFn/Lightning/issues/1461)

### Fixed

- Tooltip text clears later than the background
  [#1094](https://github.com/OpenFn/Lightning/issues/1094)
- Temporary fix to superuser UI for managing project users
  [#1145](https://github.com/OpenFn/Lightning/issues/1145)
- Fix for adding ellipses on credential info on job editor heading
  [#1428](https://github.com/OpenFn/Lightning/issues/1428)

## [v0.10.3] - 2023-11-28

### Added

- Dimmed/greyed out triggers and edges on the canvas when they are disabled
  [#1464](https://github.com/OpenFn/Lightning/issues/1464)
- Async loading on the history page to improve UX on long DB queries
  [#1279](https://github.com/OpenFn/Lightning/issues/1279)
- Audit trail events for webhook auth (deletion method) change
  [#1165](https://github.com/OpenFn/Lightning/issues/1165)

### Changed

- Sort project collaborators by first name
  [#1326](https://github.com/OpenFn/Lightning/issues/1326)
- Work orders will now be set in a "pending" state when retries are enqueued.
  [#1340](https://github.com/OpenFn/Lightning/issues/1340)
- Avoid printing 2FA codes by default
  [#1322](https://github.com/OpenFn/Lightning/issues/1322)

### Fixed

- Create new workflow button sizing regression
  [#1405](https://github.com/OpenFn/Lightning/issues/1405)
- Google credential creation and automatic closing of oAuth tab
  [#1109](https://github.com/OpenFn/Lightning/issues/1109)
- Exporting project breaks the navigation of the page
  [#1440](https://github.com/OpenFn/Lightning/issues/1440)

## [v0.10.2] - 2023-11-21

### Changed

- Added `max_frame_size` to the Cowboy websockets protocol options in an attempt
  to address [#1421](https://github.com/OpenFn/Lightning/issues/1421)

## [v0.10.1] - 2023-11-21

### Fixed

- Work Order ID was not displayed properly in history page
  [#1423](https://github.com/OpenFn/Lightning/issues/1423)

## [v0.10.0] - 2023-11-21

### 🚨 Breaking change warning! 🚨

This release will contain breaking changes as we've significantly improved both
the workflow building and execution systems.

#### Nodes and edges

Before, workflows were represented as a list of jobs and triggers. For greater
flexibility and control of complex workflows, we've moved towards a more robust
"nodes and edges" approach. Where jobs in a workflow (a node) can be connected
by edges.

Triggers still exist, but live "outside" the directed acyclic graph (DAG) and
are used to automatically create work orders and attempts.

We've provided migrations that bring `v0.9.3` workflows in line with the
`v0.10.0` requirements.

#### Scalable workers

Before, Lightning spawned child processes to execute attempts in sand-boxed
NodeVMs on the same server. This created inefficiencies and security
vulnerabilities. Now, the Lightning web server adds attempts to a queue and
multiple worker applications can pull from that queue to process work.

In dev mode, this all happens automatically and on one machine, but in most
high-availability production environments the workers will be on another server.

Attempts are now handled entirely by the workers, and they report back to
Lightning. Exit reasons, final attempt states, error types and error messages
are either entirely new or handled differently now, but we have provided
migration scripts that will work to bring _most_ `v0.9.3` runs, attempts, and
work orders up to `v0.10.0`, though the granularity of `v0.9.3` states and exits
will be less than `v0.10.0` and the final states are not guaranteed to be
accurate for workflows with multiple branches and leaf nodes with varying exit
reasons.

The migration scripts can be run with a single function call in SetupUtils from
a connect `iex` session:

```
Lightning.SetupUtils.approximate_state_for_attempts_and_workorders()
```

Note that (like lots of _other_ functionality in `SetupUtils`, calling this
function is a destructive action and you should only do it if you've backed up
your data and you know what you're doing.)

As always, we recommend backing up your data before migrating. (And thanks for
bearing with us as we move towards our first stable Lightning release.)

### Added

- Fix flaky job name input behavior on error
  [#1218](https://github.com/OpenFn/Lightning/issues/1218)
- Added a hover effect on copy and add button for adaptors examples
  [#1297](https://github.com/OpenFn/Lightning/issues/1297)
- Migration helper code to move from `v0.9.3` to `v0.10.0` added to SetupUtils
  [#1363](https://github.com/OpenFn/Lightning/issues/1363)
- Option to start with `RTM=false iex -S mix phx.server` for opting out of the
  dev-mode automatic runtime manager.
- Webhook Authentication Methods database and CRUD operations
  [#1152](https://github.com/OpenFn/Lightning/issues/1152)
- Creation and Edit of webhook webhook authentication methods UI
  [#1149](https://github.com/OpenFn/Lightning/issues/1149)
- Add webhook authentication methods overview methods in the canvas
  [#1153](https://github.com/OpenFn/Lightning/issues/1153)
- Add icon on the canvas for triggers that have authentication enabled
  [#1157](https://github.com/OpenFn/Lightning/issues/1157)
- Require password/2FA code before showing password and API Key for webhook auth
  methods [#1200](https://github.com/OpenFn/Lightning/issues/1200)
- Restrict live dashboard access to only superusers, enable DB information and
  OS information [#1170](https://github.com/OpenFn/Lightning/issues/1170) OS
  information [#1170](https://github.com/OpenFn/Lightning/issues/1170)
- Expose additional metrics to LiveDashboard
  [#1171](https://github.com/OpenFn/Lightning/issues/1171)
- Add plumbing to dump Lightning metrics during load testing
  [#1178](https://github.com/OpenFn/Lightning/issues/1178)
- Allow for heavier payloads during load testing
  [#1179](https://github.com/OpenFn/Lightning/issues/1179)
- Add dynamic delay to help mitigate flickering test
  [#1195](https://github.com/OpenFn/Lightning/issues/1195)
- Add a OpenTelemetry trace example
  [#1189](https://github.com/OpenFn/Lightning/issues/1189)
- Add plumbing to support the use of PromEx
  [#1199](https://github.com/OpenFn/Lightning/issues/1199)
- Add warning text to PromEx config
  [#1222](https://github.com/OpenFn/Lightning/issues/1222)
- Track and filter on webhook controller state in :telemetry metrics
  [#1192](https://github.com/OpenFn/Lightning/issues/1192)
- Secure PromEx metrics endpoint by default
  [#1223](https://github.com/OpenFn/Lightning/issues/1223)
- Partition `log_lines` table based on `attempt_id`
  [#1254](https://github.com/OpenFn/Lightning/issues/1254)
- Remove foreign key from `attempts` in preparation for partitioning
  `work_orders` [#1254](https://github.com/OpenFn/Lightning/issues/1254)
- Remove `Workflows.delete_workflow`. It is no longer in use and would require
  modification to not leave orphaned attempts given the removal of the foreign
  key from `attempts`. [#1254](https://github.com/OpenFn/Lightning/issues/1254)
- Show tooltip for cloned runs in history page
  [#1327](https://github.com/OpenFn/Lightning/issues/1327)
- Have user create workflow name before moving to the canvas
  [#1103](https://github.com/OpenFn/Lightning/issues/1103)
- Allow PromEx authorization to be disabled
  [#1483](https://github.com/OpenFn/Lightning/issues/1483)

### Changed

- Updated vulnerable JS libraries, `postcss` and `semver`
  [#1176](https://github.com/OpenFn/Lightning/issues/1176)
- Update "Delete" to "Delete Job" on Job panel and include javascript deletion
  confirmation [#1105](https://github.com/OpenFn/Lightning/issues/1105)
- Move "Enabled" property from "Jobs" to "Edges"
  [#895](https://github.com/OpenFn/Lightning/issues/895)
- Incorrect wording on the "Delete" tooltip
  [#1313](https://github.com/OpenFn/Lightning/issues/1313)

### Fixed

- Fixed janitor lost query calculation
  [#1400](https://github.com/OpenFn/Lightning/issues/1400)
- Adaptor icons load gracefully
  [#1140](https://github.com/OpenFn/Lightning/issues/1140)
- Selected dataclip gets lost when starting a manual work order from the
  inspector interface [#1283](https://github.com/OpenFn/Lightning/issues/1283)
- Ensure that the whole edge when selected is highlighted
  [#1160](https://github.com/OpenFn/Lightning/issues/1160)
- Fix "Reconfigure Github" button in Project Settings
  [#1386](https://github.com/OpenFn/Lightning/issues/1386)
- Make janitor also clean up runs inside an attempt
  [#1348](https://github.com/OpenFn/Lightning/issues/1348)
- Modify CompleteRun to return error changeset when run not found
  [#1393](https://github.com/OpenFn/Lightning/issues/1393)
- Drop invocation reasons from DB
  [#1412](https://github.com/OpenFn/Lightning/issues/1412)
- Fix inconsistency in ordering of child nodes in the workflow diagram
  [#1406](https://github.com/OpenFn/Lightning/issues/1406)

## [v0.9.3] - 2023-09-27

### Added

- Add ellipsis when adaptor name is longer than the container allows
  [#1095](https://github.com/OpenFn/Lightning/issues/1095)
- Webhook Authentication Methods database and CRUD operations
  [#1152](https://github.com/OpenFn/Lightning/issues/1152)

### Changed

- Prevent deletion of first job of a workflow
  [#1097](https://github.com/OpenFn/Lightning/issues/1097)

### Fixed

- Fix long name on workflow cards
  [#1102](https://github.com/OpenFn/Lightning/issues/1102)
- Fix highlighted Edge can get out of sync with selected Edge
  [#1099](https://github.com/OpenFn/Lightning/issues/1099)
- Creating a new user without a password fails and there is no user feedback
  [#731](https://github.com/OpenFn/Lightning/issues/731)
- Crash when setting up version control
  [#1112](https://github.com/OpenFn/Lightning/issues/1112)

## [v0.9.2] - 2023-09-20

### Added

- Add "esc" key binding to close job inspector modal
  [#1069](https://github.com/OpenFn/Lightning/issues/1069)

### Changed

- Save icons from the `adaptors` repo locally and load them in the job editor
  [#943](https://github.com/OpenFn/Lightning/issues/943)

## [v0.9.1] - 2023-09-19

### Changed

- Modified audit trail to handle lots of different kind of audit events
  [#271](https://github.com/OpenFn/Lightning/issues/271)/[#44](https://github.com/OpenFn/Lightning/issues/44)
- Fix randomly unresponsive job panel after job deletion
  [#1113](https://github.com/OpenFn/Lightning/issues/1113)

## [v0.9.0] - 2023-09-15

### Added

- Add favicons [#1079](https://github.com/OpenFn/Lightning/issues/1079)
- Validate job name in placeholder job node
  [#1021](https://github.com/OpenFn/Lightning/issues/1021)
- Bring credential delete in line with new GDPR interpretation
  [#802](https://github.com/OpenFn/Lightning/issues/802)
- Make job names unique per workflow
  [#1053](https://github.com/OpenFn/Lightning/issues/1053)

### Changed

- Enhanced the job editor/inspector interface
  [#1025](https://github.com/OpenFn/Lightning/issues/1025)

### Fixed

- Finished run never appears in inspector when it fails
  [#1084](https://github.com/OpenFn/Lightning/issues/1084)
- Cannot delete some credentials via web UI
  [#1072](https://github.com/OpenFn/Lightning/issues/1072)
- Stopped the History table from jumping when re-running a job
  [#1100](https://github.com/OpenFn/Lightning/issues/1100)
- Fixed the "+" button when adding a job to a workflow
  [#1093](https://github.com/OpenFn/Lightning/issues/1093)

## [v0.8.3] - 2023-09-05

### Added

- Render error when workflow diagram node is invalid
  [#956](https://github.com/OpenFn/Lightning/issues/956)

### Changed

- Restyle history table [#1029](https://github.com/OpenFn/Lightning/issues/1029)
- Moved Filter and Search controls to the top of the history page
  [#1027](https://github.com/OpenFn/Lightning/issues/1027)

### Fixed

- Output incorrectly shows "this run failed" when the run hasn't yet finished
  [#1048](https://github.com/OpenFn/Lightning/issues/1048)
- Wrong label for workflow card timestamp
  [#1022](https://github.com/OpenFn/Lightning/issues/1022)

## [v0.8.2] - 2023-08-31

### Fixed

- Lack of differentiation between top of job editor modal and top menu was
  disorienting. Added shadow.

## [v0.8.1] - 2023-08-31

### Changed

- Moved Save and Run button to bottom of the Job edit modal
  [#1026](https://github.com/OpenFn/Lightning/issues/1026)
- Allow a manual work order to save the workflow before creating the work order
  [#959](https://github.com/OpenFn/Lightning/issues/959)

## [v0.8.0] - 2023-08-31

### Added

- Introduces Github sync feature, users can now setup our github app on their
  instance and sync projects using our latest portability spec
  [#970](https://github.com/OpenFn/Lightning/issues/970)
- Support Backup Codes for Multi-Factor Authentication
  [937](https://github.com/OpenFn/Lightning/issues/937)
- Log a warning in the console when the Editor/docs component is given latest
  [#958](https://github.com/OpenFn/Lightning/issues/958)
- Improve feedback when a Workflow name is invalid
  [#961](https://github.com/OpenFn/Lightning/issues/961)
- Show that the jobs' body is invalid
  [#957](https://github.com/OpenFn/Lightning/issues/957)
- Reimplement skipped CredentialLive tests
  [#962](https://github.com/OpenFn/Lightning/issues/962)
- Reimplement skipped WorkflowLive.IndexTest test
  [#964](https://github.com/OpenFn/Lightning/issues/964)
- Show GitHub installation ID and repo link to help setup/debugging for version
  control [1059](https://github.com/OpenFn/Lightning/issues/1059)

### Fixed

- Fixed issue where job names were being incorrectly hyphenated during
  project.yaml export [#1050](https://github.com/OpenFn/Lightning/issues/1050)
- Allows the demo script to set a project id during creation to help with cli
  deploy/pull/Github integration testing.
- Fixed demo project_repo_connection failing after nightly demo resets
  [1058](https://github.com/OpenFn/Lightning/issues/1058)
- Fixed an issue where the monaco suggestion tooltip was offset from the main
  editor [1030](https://github.com/OpenFn/Lightning/issues/1030)

## [v0.7.3] - 2023-08-15

### Changed

- Version control in project settings is now named Export your project
  [#1015](https://github.com/OpenFn/Lightning/issues/1015)

### Fixed

- Tooltip for credential select in Job Edit form is cut off
  [#972](https://github.com/OpenFn/Lightning/issues/972)
- Dataclip type and state assembly notice for creating new dataclip dropped
  during refactor [#975](https://github.com/OpenFn/Lightning/issues/975)

## [v0.7.2] - 2023-08-10

### Changed

- NodeJs security patch [1009](https://github.com/OpenFn/Lightning/pull/1009)

### Fixed

## [v0.7.1] - 2023-08-04

### Fixed

- Fixed flickery icons on new workflow job creation.

## [v0.7.0] - 2023-08-04

### Added

- Project owners can require MFA for their users
  [892](https://github.com/OpenFn/Lightning/issues/892)

### Changed

- Moved to Elixir 1.15 and Erlang 26.0.2 to sort our an annoying ElixirLS issue
  that was slowing down our engineers.
- Update Debian base to use bookworm (Debian 12) for our Docker images
- Change new credential modal to take up less space on the screen
  [#931](https://github.com/OpenFn/Lightning/issues/931)
- Placeholder nodes are now purely handled client-side

### Fixed

- Fix issue creating a new credential from the Job editor where the new
  credential was not being set on the job.
  [#951](https://github.com/OpenFn/Lightning/issues/951)
- Fix issue where checking a credential type radio button shows as unchecked on
  first click. [#976](https://github.com/OpenFn/Lightning/issues/976)
- Return the pre-filled workflow names
  [#971](https://github.com/OpenFn/Lightning/issues/971)
- Fix version reporting and external reset_demo() call via
  Application.spec()[#1010](https://github.com/OpenFn/Lightning/issues/1010)
- Fixed issue where entering a placeholder name through the form would result an
  in unsaveable workflow
  [#1001](https://github.com/OpenFn/Lightning/issues/1001)
- Ensure the DownloadController checks for authentication and authorisation.

## [v0.7.0-pre5] - 2023-07-28

### Changed

- Unless otherwise specified, only show work orders with activity in last 14
  days [#968](https://github.com/OpenFn/Lightning/issues/968)

## [v0.7.0-pre4] - 2023-07-27

### Changed

- Don't add cast fragments if the search_term is nil
  [#968](https://github.com/OpenFn/Lightning/issues/968)

## [v0.7.0-pre3] - 2023-07-26

### Fixed

- Fixed an issue with newly created edges that prevented downstream jobs
  [977](https://github.com/OpenFn/Lightning/issues/977)

## [v0.7.0-pre2] - 2023-07-26

Note that this is a pre-release with a couple of known bugs that are tracked in
the Nodes and Edges [epic](https://github.com/OpenFn/Lightning/issues/793).

### Added

- Added ability for a user to enable MFA on their account; using 2FA apps like
  Authy, Google Authenticator etc
  [#890](https://github.com/OpenFn/Lightning/issues/890)
- Write/run sql script to convert triggers
  [#875](https://github.com/OpenFn/Lightning/issues/875)
- Export projects as `.yaml` via UI
  [#249](https://github.com/OpenFn/Lightning/issues/249)

### Changed

- In `v0.7.0` we change the underlying workflow building and execution
  infrastructure to align with a standard "nodes and edges" design for directed
  acyclic graphs (DAGs). Make sure to run the migrations!
  [793](https://github.com/OpenFn/Lightning/issues/793)

### Fixed

- Propagate url pushState/changes to Workflow Diagram selection
  [#944](https://github.com/OpenFn/Lightning/issues/944)
- Fix issue when deleting nodes from the workflow editor
  [#830](https://github.com/OpenFn/Lightning/issues/830)
- Fix issue when clicking a trigger on a new/unsaved workflow
  [#954](https://github.com/OpenFn/Lightning/issues/954)

## [0.6.7] - 2023-07-13

### Added

- Add feature to bulk rerun work orders from a specific step in their workflow;
  e.g., "rerun these 50 work orders, starting each at step 4."
  [#906](https://github.com/OpenFn/Lightning/pull/906)

### Fixed

- Oban exception: "value too long" when log lines are longer than 255 chars
  [#929](https://github.com/OpenFn/Lightning/issues/929)

## [0.6.6] - 2023-06-30

### Added

- Add public API token to the demo site setup script
- Check and renew OAuth credentials when running a job
  [#646](https://github.com/OpenFn/Lightning/issues/646)

### Fixed

- Remove google sheets from adaptors list until supporting oauth flow
  [#792](https://github.com/OpenFn/Lightning/issues/792)
- Remove duplicate google sheets adaptor display on credential type picklist
  [#663](https://github.com/OpenFn/Lightning/issues/663)
- Fix demo setup script for calling from outside the app on Kubernetes
  deployments [#917](https://github.com/OpenFn/Lightning/issues/917)

## [0.6.5] - 2023-06-22

### Added

- Ability to rerun work orders from start by selecting one of more of them from
  the History page and clicking the "Rerun" button.
  [#659](https://github.com/OpenFn/Lightning/issues/659)

### Fixed

- Example runs for demo incorrect
  [#856](https://github.com/OpenFn/Lightning/issues/856)

## [0.6.3] - 2023-06-15

### Fixed

- Prevent saving null log lines to the database, fix issue with run display
  [#866](https://github.com/OpenFn/Lightning/issues/866)

## [0.6.2] - 2023-06-09

### Fixed

- Fixed viewer permissions for delete workflow

- Fixed bug with workflow cards
  [#859](https://github.com/OpenFn/Lightning/issues/859)

## [0.6.1] - 2023-06-08

### Fixed

- Fixed bug with run logs [#864](https://github.com/OpenFn/Lightning/issues/864)

- Correctly stagger demo runs to maintain order
  [#856](https://github.com/OpenFn/Lightning/issues/856)
- Remove `Timex` use from `SetupUtils` in favor of `DateTime` to fix issue when
  calling it in escript.

## [0.6.0]- 2023-04-12

### Added

- Create sample runs when generating sample workflow
  [#821](https://github.com/OpenFn/Lightning/issues/821)
- Added a provisioning api for creating and updating projects and their
  workflows See: [PROVISIONING.md](./PROVISIONING.md)
  [#641](https://github.com/OpenFn/Lightning/issues/641)
- Add ability for a `superuser` to schedule deletion, cancel deletion, and
  delete projects [#757](https://github.com/OpenFn/Lightning/issues/757)
- Add ability for a `project owner` to schedule deletion, cancel deletion, and
  delete projects [#746](https://github.com/OpenFn/Lightning/issues/746)

### Changed

- Ability to store run log lines as rows in a separate table
  [#514](https://github.com/OpenFn/Lightning/issues/514)

### Fixed

- Incorrect project digest queries
  [#768](https://github.com/OpenFn/Lightning/issues/768)]
- Fix issue when purging deleted users
  [#747](https://github.com/OpenFn/Lightning/issues/747)
- Generate a random name for Workflows when creating one via the UI.
  [#828](https://github.com/OpenFn/Lightning/issues/828)
- Handle error when deleting a job with runs.
  [#814](https://github.com/OpenFn/Lightning/issues/814)

## [0.5.2]

### Added

- Add `workflow_edges` table in preparation for new workflow editor
  implementation [#794](https://github.com/OpenFn/Lightning/issues/794)
- Stamped `credential_id` on run directly for easier auditing of the history
  interface. Admins can now see which credential was used to run a run.
  [#800](https://github.com/OpenFn/Lightning/issues/800)
- Better errors when using magic functions: "no magic yet" and "check
  credential" [#812](https://github.com/OpenFn/Lightning/issues/812)

### Changed

- The `delete-project` function now delete all associated activities
  [#759](https://github.com/OpenFn/Lightning/issues/759)

### Fixed

## [0.5.1] - 2023-04-12

### Added

- Added ability to create and revoke personal API tokens
  [#147](https://github.com/OpenFn/Lightning/issues/147)
- Add `last-used at` to API tokens
  [#722](https://github.com/OpenFn/Lightning/issues/722)
- Improved "save" for job builder; users can now press `Ctrl + S` or `⌘ + S` to
  save new or updated jobs job panel will _not_ close. (Click elsewhere in the
  canvas or click the "Close" button to close.)
  [#568](https://github.com/OpenFn/Lightning/issues/568)
- Add filtered search params to the history page URL
  [#660](https://github.com/OpenFn/Lightning/issues/660)

### Changed

- The secret scrubber now ignores booleans
  [690](https://github.com/OpenFn/Lightning/issues/690)

### Fixed

- The secret scrubber now properly handles integer secrets from credentials
  [690](https://github.com/OpenFn/Lightning/issues/690)
- Updated describe-package dependency, fixing sparkles in adaptor-docs
  [657](https://github.com/OpenFn/Lightning/issues/657)
- Clicks on the workflow canvas were not lining up with the nodes users clicked
  on; they are now [733](https://github.com/OpenFn/Lightning/issues/733)
- Job panel behaves better when collapsed
  [774](https://github.com/OpenFn/Lightning/issues/774)

## [0.5.0] - 2023-04-03

### Added

- Magic functions that fetch real metadata from connected systems via
  `credentials` and suggest completions in the job builder (e.g., pressing
  `control-space` when setting the `orgUnit` attribute for a DHIS2 create
  operation will pull the _actual_ list of orgUnits with human readable labels
  and fill in their orgUnit codes upon
  enter.)[670](https://github.com/OpenFn/Lightning/issues/670)
- A "metadata explorer" to browse actual system metadata for connected
  instances. [658](https://github.com/OpenFn/Lightning/issues/658)
- Resizable job builder panel for the main canvas/workflow view.
  [681](https://github.com/OpenFn/Lightning/issues/681)

### Changed

- Display timezone for cron schedule—it is always UTC.
  [#716](https://github.com/OpenFn/Lightning/issues/716)
- Instance administrators can now configure the interval between when a project
  owner or user requests deletion and when these records are purged from the
  database. It defaults to 7, but by providing a `PURGE_DELETED_AFTER_DAYS`
  environment variable the grace period can be altered. Note that setting this
  variable to `0` will make automatic purging _never_ occur but will still make
  "deleted" projects and users unavailable. This has been requested by certain
  organizations that must retain audit logs in a Lightning instance.
  [758](https://github.com/OpenFn/Lightning/issues/758)

### Fixed

- Locked CLI version to `@openfn/cli@0.0.35`.
  [#761](https://github.com/OpenFn/Lightning/issues/761)

## [0.4.8] - 2023-03-29

### Added

- Added a test harness for monitoring critical parts of the app using Telemetry
  [#654](https://github.com/OpenFn/Lightning/issues/654)

### Changed

- Set log level to `info` for runs. Most of the `debug` logging is useful for
  the CLI, but not for Lightning. In the future the log level will be
  configurable at instance > project > job level by the `superuser` and any
  project `admin`.
- Renamed license file so that automagic github icon is less confusing

### Fixed

- Broken links in failure alert email
  [#732](https://github.com/OpenFn/Lightning/issues/732)
- Registration Submission on app.openfn.org shows internal server error in
  browser [#686](https://github.com/OpenFn/Lightning/issues/686)
- Run the correct runtime install mix task in `Dockerfile-dev`
  [#541](https://github.com/OpenFn/Lightning/issues/541)
- Users not disabled when scheduled for deletion
  [#719](https://github.com/OpenFn/Lightning/issues/719)

## [0.4.6] - 2023-03-23

### Added

- Implement roles and permissions across entire app
  [#645](https://github.com/OpenFn/Lightning/issues/645)
- Fix webhook URL
  (`https://<<HOST_URL>>/i/cae544ab-03dc-4ccc-a09c-fb4edb255d7a`) for the
  OpenHIE demo workflow [448](https://github.com/OpenFn/Lightning/issues/448)
- Phoenix Storybook for improved component development
- Load test for webhook endpoint performance
  [#645](https://github.com/OpenFn/Lightning/issues/634)
- Notify user via email when they're added to a project
  [#306](https://github.com/OpenFn/Lightning/issues/306)
- Added notify user via email when their account is created
  [#307](https://github.com/OpenFn/Lightning/issues/307)

### Changed

- Improved errors when decoding encryption keys for use with Cloak.
  [#684](https://github.com/OpenFn/Lightning/issues/684)
- Allow users to run ANY job with a custom input.
  [#629](https://github.com/OpenFn/Lightning/issues/629)

### Fixed

- Ensure JSON schema form inputs are in the same order as they are written in
  the schema [#685](https://github.com/OpenFn/Lightning/issues/685)

## [0.4.4] - 2023-03-10

### Added

- Users can receive a digest email reporting on a specified project.
  [#638](https://github.com/OpenFn/Lightning/issues/638)
  [#585](https://github.com/OpenFn/Lightning/issues/585)

## [0.4.3] - 2023-03-06

### Added

- Tooltips on Job Builder panel
  [#650](https://github.com/OpenFn/Lightning/issues/650)

### Changed

- Upgraded to Phoenix 1.7 (3945856)

### Fixed

- Issue with FailureAlerter configuration missing in `prod` mode.

## [0.4.2] - 2023-02-24

### Added

- A user can change their own email
  [#247](https://github.com/OpenFn/Lightning/issues/247)
- Added a `SCHEMAS_PATH` environment variable to override the default folder
  location for credential schemas
  [#604](https://github.com/OpenFn/Lightning/issues/604)
- Added the ability to configure Google Sheets credentials
  [#536](https://github.com/OpenFn/Lightning/issues/536)
- Function to import a project
  [#574](https://github.com/OpenFn/Lightning/issues/574)

### Changed

- Users cannot register if they have not selected the terms and conditions
  [#531](https://github.com/OpenFn/Lightning/issues/531)

### Fixed

- Jobs panel slow for first open after restart
  [#567](https://github.com/OpenFn/Lightning/issues/567)

## [0.4.0] - 2023-02-08

### Added

- Added a Delete job button in Inspector
- Filter workflow runs by text/value in run logs or input body
- Drop "configuration" key from Run output dataclips after completion
- Ability to 'rerun' a run from the Run list
- Attempts and Runs update themselves in the Runs list
- Configure a project and workflow for a new registering user
- Run a job with a custom input
- Added plausible analytics
- Allow user to click on Webhook Trigger Node to copy webhook URL on workflow
  diagram
- Allow any user to delete a credential that they own
- Create any credential through a form except for OAuth
- Refit all diagram nodes on browser and container resize
- Enable distributed Erlang, allowing any number of redundant Lightning nodes to
  communicate with each other.
- Users can set up realtime alerts for a project

### Changed

- Better code-assist and intelliense in the Job Editor
- Updated @openfn/workflow-diagram to 0.4.0
- Make plus button part of job nodes in Workflow Diagram
- Updated @openfn/adaptor-docs to 0.0.5
- Updated @openfn/describe-package to 0.0.10
- Create an follow a manual Run from the Job Inspector
- View all workflows in a project on the workflows index page
- Move @openfn/workflow-diagram into the application, the NPM module is now
  deprecated.
- Remove workflow name from first node
- Move the used parts of `@openfn/engine` into the application.
- [BREAKING CHANGE] Ported `mix openfn.install.runtime` into application, use
  `mix lightning.install_runtime`.
- [BREAKING CHANGE] Introduced `@openfn/cli` as the new runtime for Jobs
- Rename a workflow through the page heading
- Hide the dataclips tab for beta
- Make adaptor default to common@latest
- Remove jobs list page
- Better error handling in the docs panel
- Disable credential ownership transfer in dev and prod environments
- Add project settings page
- Change Work Order filters to apply to the aggregate state of the work order
  and not the run directly
- Enable jobs by default
- Set log level to info
- Add Beta checkbox to register page
- User roles and permissions

### Fixed

- Don't consider disabled jobs when calculating subsequent runs
- Fixed overflow on Job Editor Tooltips
- Fixed auto-scroll when adding a new snippet in the Job Editor
- Fixed common operation typings in Job Editor

## [0.3.1] - 2022-11-22

### Fixed

- Fixed bug that tried to execute HTML scripts in dataclips
- Fixed bug that prevented work orders from displaying in the order of their
  last run, descending.
- Remove alerts after set timeout or close

## [0.3.0] - 2022-11-21

### Added

- Add seed data for demo site
- Create adaptor credentials through a form
- Configure cron expressions through a form
- View runs grouped by work orders and attempts
- Run an existing Job with any dataclip uuid from the Job form

### Changed

- Redirect users to projects list page when they click on Admin Settings menu
- Move job, project, input and output Dataclips to Run table
- Reverse the relationship between Jobs and Triggers. Triggers now can exist on
  their own; setting the stage for branching and merging workflows
- Updated Elixir and frontend dependencies
- [BREAKING CHANGE] Pipeline now uses Work Orders, previous data is not
  compatible.
- Runs, Dataclips and Attempts now all correctly use `usec` resolution
  timestamps.
- Upgraded LiveView to 0.18.0
- Upgraded Elixir to 1.14.1 and OTP 25
- Workflow Job editor now behaves like a panel
- Split JobLive.InspectorFormComponent into different plug-able subcomponents
- Ensure new jobs with cron triggers receive a default frequency
- Webhooks are now referenced by the trigger id instead of job id.
- Filter runs by status
- Filter runs by workflow
- Filter runs by date
- View a job run from the runs history
- View latest matching inputs to run a job with

## [0.2.0] - 2022-09-12

### Changed

- [BREAKING CHANGE] Add `Workflow` model, Jobs now belong to a Workflow This is
  a breaking change to the schema.
- Use Node.js 18, soon to be in LTS.
- Visualize success/fail triggers in workflow diagram.
- Move WorkflowDiagram related actions from DashboardLive into WorkflowLive
- Move WorkflowDiagram component into liveview, so that we can subscribe to
  channels (i.e. updating of the diagram when someone changes something).
- Integrate `@openfn/workflow-diagram@0.0.8` and use the new Store interface for
  updating it.
- Remove `component_mounted` event from WorkflowDiagram hook, using a
  MutationObserver and a Base64 encoded JSON payload.
- Fixed an issue where the compiler component would try and load a 'nothing
  adaptor', added a condition to check an adaptor is actually selected.
- Removed previous Workflow CTE queries, replaced by the introduction of the
  Workflow model, see
  (https://github.com/OpenFn/Lightning/blob/53da6883483e7d8d078783f348da327d1dd72d20/lib/lightning/workflows.ex#L111-L119).

## [0.1.13] - 2022-08-29

### Added

- Allow administrators to configure OIDC providers for authentication (note that
  this is just for authenticating, not yet for creating new accounts via OIDC)
- Add Monaco editor to the step/job panel
- Allow users to delete their own accounts. Schedule their user and credentials
  data for deletion when they do.
- Allow superusers to delete a user account. Schedule the user's credentials and
  user data for deletion when they do.
- If a user is scheduled for deletion, disable their account and prevent them
  from logging in.
- The 'User profile' and 'Credentials' page now have a sidebar menu

### Changed

- Project users now have one of the following roles: viewer, editor, admin,
  owner
- Users only have the following roles: user, superuser

## [0.1.12] - 2022-08-15

### Added

- Transfer credential ownership to another user.
- Create credentials via a form interface\*
- Show "projects with access" in credentials list view.
- Show job in runs list and run view.
- Added roles and permissions to workflows and history page
  [#645](https://github.com/OpenFn/Lightning/issues/645)

\*The form is defined by a JSON schema provided by an adaptor, in most cases:
e.g., `language-dhis2` provides a single schema which defines the required
attributes for `state.configuration`, while `language-common` provides multiple
credential schemas like "oauth" or "basic auth" which define attributes for
`state.configuration` and which might be used by lots of different jobs.)

### Fixed

- User menu (top right) appears on top of all other components.
- User profile screen integrated with the rest of the liveview app.

## [0.1.11] - 2022-08-05

### Fixed

- Fixed logging in Runner when `:debug` log level used; note that this caused
  crashes in Oban

## [0.1.10] - 2022-08-05

### Added

- Credential auditing
- Build/version information display for easier debugging

### Fixed

- Fixed a bug that enqueued cron-triggered jobs even when they were disabled

## [0.1.9] - 2022-07-27

### Added

- Navigate to user profile or credentials page and log out through the user icon
  dropdown
- Create and edit dataclips
- Add a production tag to credentials
- View a dropdown of operations and their description for the language-common
  `v2.0.0-rc2` adaptor (this pattern to be rolled out across adaptors)

### Changed

- Navigate between projects through a project picker on the navbar

### Fixed

- Run Lightning with docker

### Security

- Sensitive credential values are scrubbed from run logs
- All credentials are encrypted at REST

## [0.1.7] - 2022-06-24

### Added

- Run a job with a cron trigger
- Queue jobs via Oban/Postgres
- Edit jobs via the workflow canvas

## [0.1.6] - 2022-06-07

### Added

- Register, log in and log out of an account
- Allow superusers and admin users to create projects
- Allow admin users to create or disable a user’s account
- Allow superusers for local deployments to create users and give them access to
  project spaces

- Create and edit a job with a webhook, flow/fail or cron trigger
- Create and edit credentials for a job
- Copy a job's webhook URL
- View all workflows in a project visually
- Deploy lightning locally with Docker

- Enable a job to automatically process incoming requests
- Run a job with a webhook or flow/fail trigger
- View job runs along with their logs, exit code, start and end time
- View data clips that have initiated job runs (http requests for webhooks, run
  results)<|MERGE_RESOLUTION|>--- conflicted
+++ resolved
@@ -17,17 +17,17 @@
 
 ### Added
 
-<<<<<<< HEAD
-### Changed
-
-### Fixed
+### Changed
+
+### Fixed
+
+- Fix github cli deploy action failing to auto-commit
+  [#1995](https://github.com/OpenFn/lightning/issues/1995)
 
 ## [v2.4.1-pre] 2024-04-18
 
 ### Added
 
-=======
->>>>>>> e1a5c1b3
 - Add custom metric to track the number of finalised runs.
   [#1790](https://github.com/OpenFn/lightning/issues/1790)
 
@@ -38,14 +38,6 @@
 - Update `submission_status` for any Usagetracking.Report that does not have it
   set. [#1789](https://github.com/OpenFn/lightning/issues/1789)
 
-<<<<<<< HEAD
-=======
-### Fixed
-
-- Fix github cli deploy action failing to auto-commit
-  [#1995](https://github.com/OpenFn/lightning/issues/1995)
-
->>>>>>> e1a5c1b3
 ## [v2.4.0] - 2024-04-12
 
 ### Added

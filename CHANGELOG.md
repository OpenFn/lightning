--- conflicted
+++ resolved
@@ -17,8 +17,6 @@
 
 ### Added
 
-<<<<<<< HEAD
-=======
 ### Changed
 
 ### Released
@@ -31,7 +29,6 @@
 
 - Worker "presence" module to track connected workers (and their capacity)
   across the app. [#3725](https://github.com/OpenFn/lightning/pull/3725)
->>>>>>> a83695cf
 - SessionContextStore for collaborative workflow editor to provide user,
   project, and config data to React components via Phoenix Channel
   [#3624](https://github.com/OpenFn/lightning/issues/3624)

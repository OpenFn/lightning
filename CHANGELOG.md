--- conflicted
+++ resolved
@@ -30,13 +30,10 @@
 
 - Tweak language on webhook auth method modal and list action
   [#3166](https://github.com/OpenFn/lightning/pull/3166)
-<<<<<<< HEAD
+- Re-order nightly cron jobs to reduce acute stress on db
+  [#3179](https://github.com/OpenFn/lightning/pull/3179)
 - Standardize buttons
   [#3093](https://github.com/OpenFn/lightning/issues/3093)
-=======
-- Re-order nightly cron jobs to reduce acute stress on db
-  [#3179](https://github.com/OpenFn/lightning/pull/3179)
->>>>>>> 2c93a4e9
 
 ### Fixed
 

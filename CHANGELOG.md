--- conflicted
+++ resolved
@@ -17,13 +17,10 @@
 
 ### Added
 
-<<<<<<< HEAD
 - Enable Tab Key for Indenting Text in AI Assistant Input Box
   [#2407](https://github.com/OpenFn/lightning/issues/2407)
-=======
 - Ctrl/Cmd + Enter to Send a Message to the AI Assistant
   [#2406](https://github.com/OpenFn/lightning/issues/2406)
->>>>>>> 828aeea7
 - Add styles to AI chat messages
   [#2484](https://github.com/OpenFn/lightning/issues/2484)
 - Auditing when enabling/disabling a workflow

# Changelog

All notable changes to this project will be documented in this file.

- `Added` for new features.
- `Changed` for changes in existing functionality.
- `Deprecated` for soon-to-be removed features.
- `Removed` for now removed features.
- `Fixed` for any bug fixes.
- `Security` in case of vulnerabilities.

The format is based on [Keep a Changelog](https://keepachangelog.com/en/1.0.0/),
and this project adheres to
[Semantic Versioning](https://semver.org/spec/v2.0.0.html).

## [Unreleased]

### Added

### Changed

- Default failure notifications for project users are now disabled to minimize
  email volume [#3517](https://github.com/OpenFn/lightning/issues/3517)

### Fixed

- Fix run/save-and-run keystroke mapping for canvas & IDE
  [#3902](https://github.com/OpenFn/lightning/issues/3902) &
  [#3903](https://github.com/OpenFn/lightning/issues/3903)

## [2.14.15-pre] - 2025-11-13

### Added

- Add missing adaptor and credential tooltips to the collab editor
  [#3919](https://github.com/OpenFn/lightning/issues/3919)
- Show server validation errors in the collab editor forms
  [#3783](https://github.com/OpenFn/lightning/issues/3783)
- Enforce readonly state in collaborative editor forms for viewers and old
  snapshots [#3948](https://github.com/OpenFn/lightning/pull/3948)
- Collab Editor: Add Workflow YAML code viewer panel
  [#3646](https://github.com/OpenFn/lightning/issues/3646)
- Webhook authentication management in the collaborative editor
  [#3887](https://github.com/OpenFn/lightning/issues/3887)
- Mix task to merge project state files without database access
  [#3615](https://github.com/OpenFn/lightning/issues/3615)
- Show Error indication on workflow settings button
  [#3632](https://github.com/OpenFn/lightning/issues/3632)

### Changed

- Merged CollaborateNew and Collaborate LiveViews into a single unified LiveView
  for improved maintainability and consistent modal behavior
  [#3942](https://github.com/OpenFn/lightning/pull/3942)

### Fixed

<<<<<<< HEAD
- Monaco tooltips get cut off
  [#3900](https://github.com/OpenFn/lightning/issues/3900)
=======
- Duplicate `isReadOnly` declaration in TriggerForm that was blocking asset
  builds [#3976](https://github.com/OpenFn/lightning/issues/3976)
- Run duration and status alignment drift in history view
  [#3945](https://github.com/OpenFn/lightning/pull/3945)
>>>>>>> ac0e1948
- Shared doc lookup in clustered environments now works across nodes instead of
  only searching locally
  [#3910](https://github.com/OpenFn/lightning/issues/3910)

## [2.14.14] - 2025-11-05

### Added

- Add the ability to search by dataclip name on the history page
  [#3486](https://github.com/OpenFn/lightning/issues/3486)

### Fixed

- Exception when cleaning up old persisted documents
  [#3932](https://github.com/OpenFn/lightning/issues/3932)
- Legacy canvas new job nodes no longer auto-populate with adaptor name
  [#3920](https://github.com/OpenFn/lightning/issues/3920)

## [2.14.14-pre2] - 2025-11-04

### Added

- Run/retry split button in collaborative editor allowing users to retry
  existing runs or create new work orders from both the ManualRunPanel and
  fullscreen IDE header [#3876](https://github.com/OpenFn/lightning/issues/3876)
- Keyboard shortcuts for run/retry actions - `Cmd+Enter` (or `Ctrl+Enter`)
  triggers run/retry, `Cmd+Shift+Enter` create new work order
  [#3861](https://github.com/OpenFn/lightning/issues/3861)

### Changed

- Updated styles on new IDE to match (nay, exceed!) those on the legacy IDE
  [#3894](https://github.com/OpenFn/lightning/issues/3894)
- Add save & sync split button to new canvas & IDE header
  [#3908](https://github.com/OpenFn/lightning/issues/3908)
- Show collaborators in the header of the new canvas & IDE
  [#3845](https://github.com/OpenFn/lightning/issues/3845)

### Fixed

- Channel error handling crash when error responses don't include expected
  structure [#3928](https://github.com/OpenFn/lightning/issues/3928)
- Dataclip body display timing out due to slow credentials query - optimised
  query to leverage indexes better using a self-join
  [#3924](https://github.com/OpenFn/lightning/issues/3924)
- Adaptor picker changes now sync immediately to Y.Doc instead of requiring
  manual save [#3904](https://github.com/OpenFn/lightning/issues/3904)
- Fixed Cmd+Enter creating duplicate work orders in workflow editor - both
  ManualRunPanel and WorkflowEditor keyboard handlers were firing simultaneously
  [#3876](https://github.com/OpenFn/lightning/issues/3876)
- Fixed GenServer crash when retrying from collaborative editor due to Y.Doc
  workflow data structure issues
  [#3876](https://github.com/OpenFn/lightning/issues/3876)
- Fixed run panel blocking node selection and causing screen flashes when
  switching between nodes
  [#3876](https://github.com/OpenFn/lightning/issues/3876)

## [2.14.14-pre1] - 2025-10-30

### Added

- Adaptor and credential configuration in canvas job inspector - users can now
  configure adaptor version and connect credentials directly from the canvas
  [#3834](https://github.com/OpenFn/lightning/issues/3834)
- Press `Control-E` (or `⌘+E`) to open the IDE when a job/step is selected
  [#3890](https://github.com/OpenFn/lightning/issues/3890)
- Drag-to-connect nodes on workflow canvas - users can now drag from the plus
  button on a node and drop it onto another node to create connections
  [#3825](https://github.com/OpenFn/lightning/issues/3825)
- Read-only indicator in collaborative editor header
  [#3627](https://github.com/OpenFn/lightning/issues/3627)
- Sync workflow concurrency and enable_job_logs settings in collaborative
  editor - allows users to configure max concurrency and console.log() usage
  with real-time collaborative editing support
  [#3798](https://github.com/OpenFn/lightning/issues/3798) and
  [#3799](https://github.com/OpenFn/lightning/issues/3799)
- Show validation error message when creating sandbox with duplicate name
  [#3776](https://github.com/OpenFn/lightning/issues/3776)
- Divergence warning when merging sandboxes - displays alert if target branch
  was modified after sandbox creation to prevent data loss
  [#3747](https://github.com/OpenFn/lightning/issues/3747)
- Sandbox indicator banners in workflow editor (inspector) to help indicate when
  working in a sandbox environment
  [#3413](https://github.com/OpenFn/lightning/issues/3413)
- Manual runs from the canvas and the IDE
  [#3827](https://github.com/openfn/lightning/issues/3827) and
  [$3634](https://github.com/openfn/lightning/issues/3634)
- View and switch versions
  [#3819](https://github.com/openfn/lightning/issues/3819)
- Run viewer panel in collaborative IDE with Run, Log, Input, and Output tabs
  [#3844](https://github.com/OpenFn/lightning/issues/3844)

### Changed

- Error messages in collaborative editor now include field names for validation
  errors (e.g., "Name: can't be blank")
  [#3843](https://github.com/OpenFn/lightning/issues/3843)
- Added error notifications when workflow reset fails in collaborative editor
  [#3843](https://github.com/OpenFn/lightning/issues/3843)
- Consolidated toast notification styling in collaborative editor for better
  maintainability [#3843](https://github.com/OpenFn/lightning/issues/3843)

### Fixed

- Prevent manual run panel from opening via keystroke if running isn't possible
  (permissions or snapshot)
- Default Next Input for Cron-Triggered Workflows
  [#3856](https://github.com/OpenFn/lightning/issues/3856)
- Error toasts not appearing when workflow save fails (validation errors,
  permission denied, etc.) in collaborative editor
  [#3843](https://github.com/OpenFn/lightning/issues/3843)
- Toast notification colors not displaying correctly due to CSS specificity
  issues [#3843](https://github.com/OpenFn/lightning/issues/3843)
- Canvas goes blank when adding nodes in collaborative workflow editor
  [#3848](https://github.com/OpenFn/lightning/issues/3848)
- Crash when switching from old to collaborative editor
  [#3865](https://github.com/OpenFn/lightning/issues/3865)
- Position errors when rendering nodes
  [#3866](https://github.com/OpenFn/lightning/issues/3866)
- Layout animation crashes when adding nodes
  [#3867](https://github.com/OpenFn/lightning/issues/3867)
- Fixed sandbox merge failing with StaleEntryError when parent workflow was
  modified after sandbox creation
  [#3765](https://github.com/OpenFn/lightning/issues/3765)
- Workflow is either decapitated or uneditable
  [#3842](https://github.com/OpenFn/lightning/issues/3842)
- User can navigate to React canvas from LiveView version
  [#3847](https://github.com/openfn/lightning/issues/3847)
- Fixed missing cron icon in trigger on new canvas
  [#3849](https://github.com/OpenFn/lightning/issues/3849)

## [2.14.13] - 2025-10-24

## [2.14.13-pre1] - 2025-10-24

### Added

- Ability to run a workflow from the new react canvas
  [#3634](https://github.com/OpenFn/lightning/issues/3634)

## [2.14.13-pre] - 2025-10-24

### Added

- Ability to delay webhook trigger replies until a workflow finishes; ⚠️ note
  that this is an experimental feature (API subject to change, only enabled via
  DB updates) [#PR3785](https://github.com/OpenFn/lightning/pull/3785)
- REST API for runs, work_orders, and log_lines to refresh GovStack compliance
  [#1656](https://github.com/OpenFn/lightning/issues/1656) &
  [PR#3786](https://github.com/OpenFn/lightning/pull/3786)
- Added full-screen IDE for job editing
  [#3708](https://github.com/OpenFn/lightning/issues/3708)
- Show collaborative editor toggle (beaker icon) when creating new workflows
  [#3797](https://github.com/OpenFn/lightning/pull/3797)
- Auto-format code on commit with git hooks
  [#3806](https://github.com/OpenFn/lightning/pull/3806)
- Escape key support for closing inspector panels in collaborative workflow
  editor, using react-hotkeys-hook for scoped keyboard shortcuts with modal
  priority [#3768](https://github.com/OpenFn/lightning/issues/3768)

### Changed

- Removed Cancel button from inspector panel footers (redundant with X button
  and Escape key) [#3768](https://github.com/OpenFn/lightning/issues/3768)
- Refactored inspector component architecture to use composition pattern with
  reusable layout shell and pure form components
  [#3768](https://github.com/OpenFn/lightning/issues/3768)
- Updated breadcrumb navigation to display parent project name before sandbox
  name [#3474](https://github.com/OpenFn/lightning/issues/3474)

### Fixed

- Fixed credential preservation during sandbox workflow merge - credentials are
  now correctly maintained when merging sandboxes back to parent projects
  [#3782](https://github.com/OpenFn/lightning/issues/3782)
- Backfilled `env` field for existing root projects to ensure environment chips
  display correctly in workflow editor and inspector
  [#3839](https://github.com/OpenFn/lightning/issues/3839)

## [2.14.12] - 2025-10-21

## [2.14.12-pre1] - 2025-10-21

### Fixed

- Ensure default positions when using the Workflow Assistant with manual
  positioning enabled [#3795](https://github.com/OpenFn/lightning/issues/3795)

## [2.14.12-pre] - 2025-10-21

### Added

- Editable EdgeInspector form in collaborative workflow editor with TanStack
  Form, enabling users to configure edge properties (label, condition type, JS
  expressions, enabled state) with auto-save and real-time collaborative editing
  [#3701](https://github.com/OpenFn/lightning/issues/3701)
- Delete nodes from Job panel in Collaborative Editor
  [#3702](https://github.com/OpenFn/lightning/issues/3702)
- Reintroduce the impeded project with hopefully better performance
  characteristics [#3542](https://github.com/OpenFn/lightning/issues/3542)

### Changed

- Tweaked the Sandbox color palette
- Detect and clean stale CMake caches in bootstrap script
  [PR#3762](https://github.com/OpenFn/lightning/pull/3762)
- Implement workflow settings form using tanstack form
  [#3643](https://github.com/OpenFn/lightning/issues/3643)
- [#3774](https://github.com/OpenFn/lightning/pull/3774)Adjusted padding of
  labels in the Workflow Diagram.

### Fixed

- Jobs in collaborative editor can now be saved without selecting a credential
  [#3760](https://github.com/OpenFn/lightning/issues/3760)
- Runtime permission checks in WorkflowChannel save/reset operations to prevent
  unauthorized edits when user roles change during active collaboration sessions
  [#3749](https://github.com/OpenFn/lightning/issues/3749)

## [2.14.11] - 2025-10-15

## [2.14.11-pre1] - 2025-10-15

### Added

- Create new workflow via YAML in the collaborative editor
  [#3700](https://github.com/OpenFn/lightning/issues/3700)
- E2E tests for edge validation in collaborative editor
  [#3724](https://github.com/OpenFn/lightning/issues/3724)
- Ensure that TOTP codes cannot be reused.
  [#3758](https://github.com/OpenFn/lightning/issues/3758)

### Changed

- Detect and clean stale CMake caches in bootstrap script
  [PR#3762](https://github.com/OpenFn/lightning/pull/3762)

### Fixed

- Credentials added to parent projects now automatically propagate to all
  descendant sandbox projects, ensuring sandboxes have access to parent
  credentials. Includes migration to backfill existing missing associations.
  [#3756](https://github.com/OpenFn/lightning/issues/3756)

## [2.14.11-pre] - 2025-10-14

### Added

- User interface for merging sandboxes
  [#3436](https://github.com/OpenFn/lightning/issues/3436)
- Credential environments user interface and runtime
  [#3598](https://github.com/OpenFn/lightning/issues/3598)
- Save button with validation and permissions in collaborative workflow editor
  [#3635](https://github.com/OpenFn/lightning/issues/3635)
- Workflow reset functionality in collaborative editor
  [#3635](https://github.com/OpenFn/lightning/issues/3635)
- Toast notifications and Redux DevTools integration for collaborative editor
  [#3635](https://github.com/OpenFn/lightning/issues/3635)
- E2E test infrastructure with Page Object Models for workflow testing
- E2E testing guidelines for Playwright
- Add project merging functionality
  [#3432](https://github.com/OpenFn/lightning/issues/3432)
- SessionContextStore for collaborative workflow editor to provide user,
  project, and config data to React components via Phoenix Channel
- E2E test infrastructure with Page Object Models for workflow editor testing
- E2E test for workflow step creation and configuration
- Force restart and AdaptorRegistry warming on E2E manager script

### Changed

- Delete oauth_tokens tables
  [#3608](https://github.com/OpenFn/lightning/issues/3608)
- Improved state management and store architecture in collaborative editor
  [#3635](https://github.com/OpenFn/lightning/issues/3635)
- Upgraded Tailwind CSS from 4.0.13 to 4.1.14

### Fixed

- Project merge now correctly preserves target project identity (name,
  description, env, color) instead of overwriting with source metadata
  [#3742](https://github.com/OpenFn/lightning/issues/3742)
- New workflows created in sandboxes now properly retain all jobs, triggers, and
  edges when merged into target projects (previously only workflow metadata was
  copied, resulting in empty workflows)
  [#3744](https://github.com/OpenFn/lightning/issues/3744)

### Released

## [2.14.10] - 2025-10-07

## [2.14.10-pre] - 2025-10-07

### Added

- Worker "presence" module to track connected workers (and their capacity)
  across the app. [#3725](https://github.com/OpenFn/lightning/pull/3725)
- SessionContextStore for collaborative workflow editor to provide user,
  project, and config data to React components via Phoenix Channel
  [#3624](https://github.com/OpenFn/lightning/issues/3624)

### Changed

- Limit sandbox creation
  [PR#3655](https://github.com/OpenFn/lightning/pull/3655)

## [v2.14.9] - 2025-10-03

## [v2.14.9-pre] - 2025-10-02

### Added

### Changed

- Removed unused functions for getting dataclip bodies from postgres as
  JSON/maps [#3653](https://github.com/OpenFn/lightning/issues/3653)
- Limit sandbox creation
  [PR#3655](https://github.com/OpenFn/lightning/pull/3655)

### Fixed

- Prevent the janitor trying to mark runs as lost that aren't actually lost
  [PR#3672](https://github.com/OpenFn/lightning/pull/3672)
- Fix canvas "lockup" after AI chat errors, prevent sending empty message to AI
  [3605](https://github.com/OpenFn/lightning/issues/3605)

## [v2.14.8] - 2025-10-01

## [v2.14.8-pre1] - 2025-10-01

### Fixed

- Send back `null` if a requested dataclip has been wiped
  [PR#3652](https://github.com/OpenFn/lightning/pull/3652)

## [v2.14.8-pre] - 2025-10-01

### Fixed

- Reduced
  [high server memory usage on dataclip body retrieval](https://github.com/OpenFn/lightning/issues/3641)
  by 97% [PR#3651](https://github.com/OpenFn/lightning/pull/3651)

## [v2.14.7] - 2025-09-30

### Changed

- Optimized map and join with `Enum.map_join/3`
  [`c112f3d`](https://github.com/OpenFn/lightning/commit/c112f3df29f8ab83b187f3695fdaf32c0837a016)

### Fixed

- Fixed tests for dataclip live viewer
  [#3648](https://github.com/OpenFn/lightning/issues/3648)

## [v2.14.7-pre] - 2025-09-30

### Added

- Add database changes for credentials environments support
  [#3597](https://github.com/OpenFn/lightning/issues/3597)
- REST API for Credential creation, deletion, list
  [#3583](https://github.com/OpenFn/lightning/issues/3583)

### Changed

- Bumped devDeps `ws-worker` version to `1.15.0` to better handle job
  compilation memory issues
  [#3613](https://github.com/OpenFn/lightning/pull/3613)

### Fixed

- Fix memory bloat on dataclip viewer in dataclip detail page
  [#3641](https://github.com/OpenFn/lightning/issues/3641)
- Ameliorate memory usage when scrubbing dataclips for security
  [#3641](https://github.com/OpenFn/lightning/issues/3641)
- Fixed bootstrap script compatibility for Intel Macs and older Bash versions
  (3.1+) [#3623](https://github.com/OpenFn/lightning/pull/3623)
- Fixed GDPR Compliance component
  [#3611](https://github.com/OpenFn/lightning/issues/3611)
- Fixed vertical alignment in breadcrumbs
  [#3612](https://github.com/OpenFn/lightning/issues/3612)
- Updated Project Digest to include count of work orders in an unsuccessful
  state [#3616](https://github.com/OpenFn/lightning/issues/3616)

## [v2.14.6] - 2025-09-30

## [v2.14.6-pre1] - 2025-09-26

### Changed

- Modify `Common.root_name` to display any map with a `:name` key

## [v2.14.6-pre] - 2025-09-25

### Added

- Sandbox Basic CRUD UI [#3412](https://github.com/OpenFn/lightning/issues/3412)
  [#3431](https://github.com/OpenFn/lightning/issues/3431)
- Generate workflow version on save
  [#3452](https://github.com/OpenFn/lightning/issues/3452)
- Add `bin/update-images` script for automated Dockerfile version management

### Changed

- Optimized queue query planner stability to prevent 60s+ spikes
  [#3564](https://github.com/OpenFn/lightning/issues/3564)
- Fix aarch64 (Apple Silicon) Dockerfile-dev build
  [PR#3589](https://github.com/OpenFn/lightning/pull/3589)

### Fixed

- Fix project deletion for projects with webhook auth methods
  [#3619](https://github.com/OpenFn/lightning/issues/3619),
  [#3523](https://github.com/OpenFn/lightning/issues/3523)
- Fix pagination bar rounding to match table corners
  [#3595](https://github.com/OpenFn/lightning/issues/3595)
- Restore export history button
  [#3594](https://github.com/OpenFn/lightning/issues/3594)
- Wrong timestamp information in mini-history for in-progress runs
  [#3579](https://github.com/OpenFn/lightning/pull/3579)

## [v2.14.5] - 2025-09-24

## [v2.14.5-pre1] - 2025-09-11

### Added

- Hide sandboxes from project lists and project picker
  [#3573](https://github.com/OpenFn/lightning/issues/3573)

### Changed

- Update deps

## [v2.14.5-pre] - 2025-09-11

### Added

- Experimental feature - Collaborative Editing
  [#3509](https://github.com/OpenFn/lightning/issues/3509)
- API for provisioning Sandboxes
  [#3430](https://github.com/OpenFn/lightning/issues/3430)
- Added DB support for sandboxes and workflow version provenance.
  [#3422](https://github.com/OpenFn/lightning/issues/3422)
- Retry webhook events on transient database connection errors
  [#3097](https://github.com/OpenFn/lightning/issues/3097)
- Allow users to retry followed runs from the job panel
  [#3502](https://github.com/OpenFn/lightning/issues/3502)

### Changed

- Make `:work_available` broadcast opt-out-able via ENV.
  [#3574](https://github.com/OpenFn/lightning/pull/3574)
- Enable X-Content-Type-Options header for static pages.
  [#3534](https://github.com/OpenFn/lightning/issues/3534)
- Refactor webhook auth methods modals
  [#1588](https://github.com/OpenFn/lightning/issues/1588)

### Fixed

- Tooltip gets stuck when switching pages
  [#3559](https://github.com/OpenFn/lightning/pull/3559)
- Current run dataclip stuck when switching nodes
  [#3560](https://github.com/OpenFn/lightning/pull/3560)

## [v2.14.4] - 2025-09-09

### Fixed

- Fix Workflow AI Assistant apearing above inspector panel
  [#3567](https://github.com/OpenFn/lightning/issues/3567)

## [v2.14.3] - 2025-08-29

## [v2.14.3-pre1] - 2025-08-22

### Fixed

- Clean UI for errors with recovery from the errors
  [#3239](https://github.com/OpenFn/lightning/issues/3239)

## [v2.14.3-pre] - 2025-08-21

### Added

- Visualizing runs on the workflow editor canvas
  [#3387](https://github.com/OpenFn/lightning/issues/3387)
- Add test gauge metric that can be used to set arbitrary values for the
  purposes of triggering behaviour in metric consumers.
  [3510](https://github.com/OpenFn/lightning/issues/3510)
- Add test gauge metric that can be used to set arbitrary values for the
  purposes of triggering behaviour in metric consumers.
  [#3510](https://github.com/OpenFn/lightning/issues/3510)
- Possibly temporary plumbing to allow the use of libcluster_postgres as an
  additional mechanism for discovering Erlang nodes.
  [#3482](https://github.com/OpenFn/lightning/issues/3482)
- Remove redundant 'preconnect' link
  [#3532](https://github.com/OpenFn/lightning/issues/3532)

### Fixed

- Fix cannot read properties of undefined (reading 'x') error on canvas
  [#3530](https://github.com/OpenFn/lightning/issues/3530)
- Hide Mini-History on new template page
  [#3531](https://github.com/OpenFn/lightning/pull/3531)

## [v2.14.2] - 2025-08-15

## [v2.14.2-pre] - 2025-08-15

### Fixed

- Fixed issue where adaptors icons didn't change on the canvas when in
  auto-layout mode [#3526](https://github.com/OpenFn/lightning/issues/3526)

## [v2.14.1] - 2025-08-14

### Changed

- Removed impeded project metric until performance improvements can be made.
  [#3519](https://github.com/OpenFn/lightning/issues/3519)

## [v2.14.1-pre2] - 2025-08-12

### Fixed

- Fix workflow diagram collapsing in on itself to become a neutron star
  [#3506](https://github.com/OpenFn/lightning/issues/3506)
- Fix Oban crash when Apollo times out
  [#3497](https://github.com/OpenFn/lightning/issues/3497)
- Fix PostgreSQL UTF-8 error when inserting log lines with null bytes
  [#3090](https://github.com/OpenFn/lightning/issues/3090)

## [v2.14.1-pre1] - 2025-08-07

### Fixed

- Restored historical migration (⚠️ if you ran migrations on `v2.14.1-pre` by
  editing your DB directly or dropping your DB first, you must undo those
  changes by hand before running this migration) and added a migration to change
  `:workflow_code` to `:code` on the AI Chat Messages table
  [3495](https://github.com/OpenFn/lightning/issues/3495)

## [v2.14.1-pre] - 2025-08-06

### Added

- Extended the AI Assistant to support editing existing workflows
  [#3247](https://github.com/OpenFn/lightning/issues/3247)
- Alert that workflows may break before letting users revoke access to a project
  for their credential [#537](https://github.com/OpenFn/lightning/issues/537)

### Changed

- Upgraded Elixir from 1.17 to 1.18
  [d35a6d1](https://github.com/OpenFn/lightning/commit/d35a6d1)

### Fixed

- Fix CTRL+S saving previously selected template when creating a workflow
  [#3442](https://github.com/OpenFn/lightning/issues/3442)

## [v2.14.0] - 2025-08-05

### Fixed

- Added "interactive" to checkbox disabled tooltip to allow user to click link,
  ensure permissions line up with admin or above.
  [PR-3473](https://github.com/OpenFn/lightning/pull/3473)
- Fixed table action menus
  [#3476](https://github.com/OpenFn/lightning/issues/3476)
- Fixed "⚠️ Production" icon size in credentials table
  [#3483](https://github.com/OpenFn/lightning/issues/3483)
- Fixed test on history page
  [3475](https://github.com/OpenFn/lightning/issues/3475)

## [v2.14.0-pre1] - 2025-08-04

### Added

- Added a retry button to the work order row itself
  [PR-3472](https://github.com/OpenFn/lightning/pull/3472)

### Fixed

- Fixed small table UI regression for history
  [PR-3472](https://github.com/OpenFn/lightning/pull/3472)

## [v2.14.0-pre] - 2025-08-01

### Added

- Allow users to name and preserve existing dataclips
  [#311](https://github.com/OpenFn/lightning/issues/311)

### Changed

- Click to copy all timestamps in UTC across the application
  [#1419](https://github.com/OpenFn/lightning/issues/1419)
- Display relative times and respect browser timezones
  [#1255](https://github.com/OpenFn/lightning/issues/1255)
- Sortable history table
  [PR-3356](https://github.com/OpenFn/lightning/pull/3356)
- Visible run durations on the history table
  [PR-3356](https://github.com/OpenFn/lightning/pull/3356)
- Easier expansion of work orders in the history table
  [PR-3356](https://github.com/OpenFn/lightning/pull/3356)

## [v2.13.7-pre1] 2025-08-01

### Added

- Keychain credentials allow variable authentication/secret selection based on a
  run's input dataclip [#3359](https://github.com/OpenFn/lightning/issues/3359)

## [v2.13.7-pre] 2025-07-31

### Fixed

- Prevent requests to webhook URLs from matching non-webhook triggers
  [#3453](https://github.com/OpenFn/lightning/issues/3453)
- Authorized users unable to change the workflow concurrency setting
  [#3459](https://github.com/OpenFn/lightning/issues/3459)

## [v2.13.6] - 2025-07-24

### Added

- Extended impeded project to take workflow concurrency into account.
  [#3408](https://github.com/OpenFn/lightning/issues/3408)

### Changed

- Upgrade Ecto from v3.11 to v3.13
  [#3448](https://github.com/OpenFn/lightning/pull/3448)

### Fixed

- Fixed bug that prevented HTTP credentials from loading, now allow JSON objects
  to be passed as credential form inputs for complex settings like custom TLS
  options [#3437](https://github.com/OpenFn/lightning/issues/3437)

## [v2.13.6-pre] 2025-07-18

### Changed

- Bump bcrypt_elixir from 3.2.1 to 3.3.2
  [#3264](https://github.com/OpenFn/lightning/issues/3264)
- Bump sobelow from 0.13.0 to 0.14.0
  [#3263](https://github.com/OpenFn/lightning/issues/3263)
- Bump jsonpatch from 1.0.2 to 2.2.2
  [#3262](https://github.com/OpenFn/lightning/issues/3262)
- Bump oban from 2.18.3 to 2.19.4
  [#3159](https://github.com/OpenFn/lightning/issues/3159)
- Bump eqrcode from 0.1.10 to 0.2.1
  [#3116](https://github.com/OpenFn/lightning/issues/3116)
- Remove unused test as well as puppeteer dependency.
  [#3404](https://github.com/OpenFn/lightning/issues/3404)

### Fixed

- Don't render credential modals inside table cells
  [#1588](https://github.com/OpenFn/lightning/issues/1588)
- Handling of CLI error messages when fetching metadata via an adaptor
  [#3367](https://github.com/OpenFn/lightning/issues/3367)
- Error messages in forms not appearing when LastPass enabled
  [#3402](https://github.com/OpenFn/lightning/issues/3402)

## [v2.13.5] 2025-07-11

## [v2.13.5-pre] 2025-07-11

### Added

- Allow users to see & _use_ the "next input" state that would be used by a cron
  trigger when inspecting and running cron-triggered jobs
  [3335](https://github.com/OpenFn/lightning/issues/3335)
- Enable Undo and Redo in the Workflow Editor
  [#3358](https://github.com/OpenFn/lightning/pull/3358)

### Changed

- Bump CLI to 1.13.1 [#3351](https://github.com/OpenFn/lightning/issues/3351)

### Fixed

- Isolate failed to refresh token errors from other oauth errros
  [#3332](https://github.com/OpenFn/lightning/issues/3332)

## [v2.13.4] - 2025-07-05

## [v2.13.4-pre1] - 2025-07-04

### Changed

- Standardize modal footers and paddings
  [#3277](https://github.com/OpenFn/lightning/issues/3277)

### Fixed

- Fix text content overflowing in credential modal
  [#3280](https://github.com/OpenFn/lightning/pull/3280)
- Fix tables UI broken [#3324](https://github.com/OpenFn/lightning/issues/3324)

## [v2.13.4-pre] - 2025-07-04

### Added

- New buttons to run a workflow directly from the canvas, both from the start of
  the workflow [#3290](https://github.com/OpenFn/lightning/issues/3290) and from
  an individual step [#3294](https://github.com/OpenFn/lightning/issues/3294)
- Sorting & filtering superuser interfaces for Projects, Project, and Users
  [#3354](https://github.com/OpenFn/lightning/pull/3354)

### Changed

- Dont send oauth token expiry errors to Sentry
  [#3334](https://github.com/OpenFn/lightning/issues/3334)
- Improve error message when credential fails during runs
  [#3332](https://github.com/OpenFn/lightning/issues/3332)

### Fixed

- Fix OAuth scope validation error caused by `offline_access`
  [#3363](https://github.com/OpenFn/lightning/issues/3363)
- Cannot send message in old ai chat sessions
  [#3347](https://github.com/OpenFn/lightning/issues/3347)
- Fixes brief flash of previously viewed diagram when switching workflows
  [#3352](https://github.com/OpenFn/lightning/pull/3352)
- Fixes import of workflow YML for a manual laid out workflow.
  [#3360](https://github.com/OpenFn/lightning/pull/3360)

## [v2.13.3] 2025-06-26

## [v2.13.3-pre1] 2025-06-26

### Fixed

- ⚠️️ **Security patch for cases when a single user creates multiple Oauth
  credentials for the same Oauth client.** This fix prevents credential token
  sharing for users with _multiple_ Oauth credentials linked to a single OpenFn
  username, a single Oauth Client, and the _same_ set of scopes. Previously,
  these credentials would be considered the unique (`user_id`, `client_id`,
  `scopes`) and only the _last_ issued token would be persisted. This fix binds
  oauth_tokens to credentials 1:1 and provides a number of enhancements for
  debugging and reauthorizing Oauth credentials.
  [#3326](https://github.com/OpenFn/lightning/issues/3326)

## [v2.13.3-pre]

### Added

- Give users the option to attach job code and logs to AI Assistant
  [#2935](https://github.com/OpenFn/lightning/issues/2935)
- Allow users to edit position of nodes in the workflow
  [#3123](https://github.com/OpenFn/lightning/issues/3123)
- Minimap for easier workflow navigation
  [#3125](https://github.com/OpenFn/lightning/issues/3125)
- Added icons to control layout in the workflow
  [PR #3242](https://github.com/OpenFn/lightning/pull/3242)

### Changed

- Update React Flow to version 12
  [PR #3242](https://github.com/OpenFn/lightning/pull/3242)
- Create nodes and edges with the same button in the workflow
  [#2175](https://github.com/OpenFn/lightning/issues/2175)

### Fixed

- AI Assistant fails to send job context in subsequent messages
  [#3329](https://github.com/OpenFn/lightning/issues/3329)
- Fix snapshot cleanup incorrectly deleting runs via cascade deletion
  [#3313](https://github.com/OpenFn/lightning/issues/3313)
- `Lightning.Demo.reset_demo()` was broken by an ordering issue between
  Credentials and Oauth tokens.

## [v2.13.2] - 2025-06-18

⚠️️ Please note that **this version fixes an issue that caused premature run
history deletion** when snapshots were cleaned. Certain additional runs related
to pre-existing work orders were being deleted before their retention period.
This bug was introduced in version `v2.12.3-pre` on May 29th. If you're tracking
`latest` you'd see this bug come out in `v2.13.0` on June 4th.

## [v2.13.2-pre] - 2025-06-18

### Added

- Show who started each run
  [#3309](https://github.com/OpenFn/lightning/issues/3309)

### Changed

### Fixed

- Stop cleanup of snapshots (was causing data loss)
- The application env `queue_result_retention_period` was previously pulling
  from a wrongly named `QUEUE_RESULT_RETENTION_PERIOD_SECONDS`; the calculation
  is actually done in minutes; we now set this env from
  `QUEUE_RESULT_RETENTION_PERIOD_MINUTES`
  [#3316](https://github.com/OpenFn/lightning/issues/3316)

## [v2.13.1] - 2025-06-12

## [v2.13.1-pre] - 2025-06-11

### Changed

- Report AI Assistant errors to Sentry
  [#3010](https://github.com/OpenFn/lightning/issues/3010)
- Do not validate edge js condition expression
  [#3028](https://github.com/OpenFn/lightning/issues/3028)

### Fixed

- Allow scrolling in the template grid
  [#3284](https://github.com/OpenFn/lightning/issues/3284)
- Search input in run history is cleared when you click on the filter buttons
  [#1951](https://github.com/OpenFn/lightning/issues/1951)
- Fix Inspector Input panel not showing current run's dataclip for older
  workflow runs [#3288](https://github.com/OpenFn/lightning/issues/3288)

## [v2.13.0] - 2025-06-04

## [v2.13.0-pre2] - 2025-06-04

### Fixed

- Only show credentials owned by current user in `/credentials` (not those
  shared with them also) [3273](https://github.com/OpenFn/lightning/issues/3273)
- Fix texts not getting wrapped in modals that are inside table rows
  [3274](https://github.com/OpenFn/lightning/issues/3274)

## [v2.13.0-pre1] - 2025-06-03

### Changed

- Removed heavy Arcade videos, replaced with time-aware, friendly greeting.
  [#3267](https://github.com/OpenFn/lightning/issues/3267)

### Fixed

- Don't display hidden secondary buttons
  [#3265](https://github.com/OpenFn/lightning/issues/3265)

## [v2.13.0-pre] - 2025-06-02

### Added

- Set timeout for Apollo client requests.
  [#3009](https://github.com/OpenFn/lightning/issues/3009)
- Generate workflows using AI
  [#3174](https://github.com/OpenFn/lightning/issues/3174)
- Enhance workflows templates UI
  [#3175](https://github.com/OpenFn/lightning/issues/3175)

### Changed

- Standardize sub-tabs (tabs inside tabs on Inspector)
  [#3261](https://github.com/OpenFn/lightning/pull/3261)
- No longer blocking the "Create new workflow" button based on _active_ workflow
  limits [#3251](https://github.com/OpenFn/lightning/pull/3251)

### Fixed

- Fix magic metadata [#3134](https://github.com/OpenFn/lightning/issues/3134)
- Padding Changes on Project Setup Page
  [#3257](https://github.com/OpenFn/lightning/issues/3257)

## [v2.12.3-pre] - 2025-05-29

### Added

- Added a custom metric to track projects that could benefit from additional
  worker pods. [#3189](https://github.com/OpenFn/lightning/issues/3189)
- Add a test metric that can be used to test external infrastructure (e.g.
  alerting) in a deployed Lightning instance.
  [#3229](https://github.com/OpenFn/lightning/issues/3229)
- Broadcast work-available to worker when runs are enqueued
  [#2934](https://github.com/OpenFn/lightning/issues/2934)

### Changed

- Update Elixir to 1.18.3 [#2748](https://github.com/OpenFn/lightning/pull/2748)
- Standardized table components across the application
  [#2905](https://github.com/OpenFn/lightning/issues/2905)
- Standardize buttons [#3093](https://github.com/OpenFn/lightning/issues/3093)
- Make the chunk size for deleting expired activty configurable via ENV
  [#3181](https://github.com/OpenFn/lightning/pull/3181)
- Reduce the cardinality of `lightning_run_lost_count`.
  [#3226](https://github.com/OpenFn/lightning/issues/3226)
- Improve manual run component
  [#3089](https://github.com/OpenFn/lightning/issues/3089)

### Fixed

- Delay purge user having project file(s)
  [#2919](https://github.com/OpenFn/lightning/issues/2919)
- Display all github repositories even if they're more than 30
  [#3206](https://github.com/OpenFn/lightning/issues/3206)
- Github repo names getting truncated
  [#3037](https://github.com/OpenFn/lightning/issues/3037)

## [v2.12.2] - 2025-05-01

### Changed

- Tweak language on webhook auth method modal and list action
  [#3166](https://github.com/OpenFn/lightning/pull/3166)
- Re-order nightly cron jobs to reduce acute stress on db
  [#3179](https://github.com/OpenFn/lightning/pull/3179)

### Fixed

- Fix save and sync not working in the workflow editor
  [#3177](https://github.com/OpenFn/lightning/issues/3177)

## [v2.12.1] - 2025-04-29

### Changed

- Sort logs in failure notification emails by timestamp, ascending
  [#2347](https://github.com/OpenFn/lightning/issues/2347)
- Rename webhook auth method button and title
  [#3165](https://github.com/OpenFn/lightning/issues/3165)

### Fixed

- Importer not updating canvas properly
  [#3156](https://github.com/OpenFn/lightning/issues/3156)
- Template name overwritten by workflow name when updating an existing template
  [#3157](https://github.com/OpenFn/lightning/issues/3157)
- Route not found after pressing Enter to create a workflow
  [#3142](https://github.com/OpenFn/lightning/issues/3142)
- Make Collections delete_all idempotent
  [#3143](https://github.com/OpenFn/lightning/issues/3143)
- Blank modal showing when you click to show webhook auth method password
  [#3154](https://github.com/OpenFn/lightning/issues/3154)

## [v2.12.0] - 2025-04-25

### Added

- Create workflows from base templates
  [#3018](https://github.com/OpenFn/lightning/issues/3018),
  [#3031](https://github.com/OpenFn/lightning/issues/3031)
  [#3080](https://github.com/OpenFn/lightning/issues/3080)
- Custom metrics to track lost runs
  [#3070](https://github.com/OpenFn/lightning/issues/3070)
- AI Assistant: add metadata column to chat sessions
  [#3054](https://github.com/OpenFn/lightning/issues/3054)
- Added a message to explain to the user why they're waiting for a run
  [#3131](https://github.com/OpenFn/lightning/issues/3131)
- Allow users to create workflows from base templates
  [#3110](https://github.com/OpenFn/lightning/issues/3110)
- Simplified adding credentials to projects
  [#3034](https://github.com/OpenFn/lightning/issues/3034)
- Enabled displaying full workflow name when hovering workflow name in the
  workflows list page [#2894](https://github.com/OpenFn/lightning/issues/2894)
- Enabled clickable rows in the workflows list page
  [#3047](https://github.com/OpenFn/lightning/issues/3047)
- Added sorting & filtering workflows
  [#3046](https://github.com/OpenFn/lightning/issues/3046)
- Add helper function to create latest snapshot
  [#3099](https://github.com/OpenFn/lightning/issues/3099)
- Restart the credential setup from selecting the credential type
  [#2284](https://github.com/OpenFn/lightning/issues/2284)
- Enable Support User and adds audit trail for MFA.
  [#3072](https://github.com/OpenFn/lightning/issues/3072)
- Allow users to view and copy their workflow as a code
  [#3016](https://github.com/OpenFn/lightning/issues/3016)
- Allow users to create workflow via YAML import
  [#3013](https://github.com/OpenFn/lightning/issues/3013)
- Make provision for the inclusion of 'external' metrics.
  [#3096](https://github.com/OpenFn/lightning/issues/3096)
- Introduce 'seeding' of PromEx event metrics
  [#3096](https://github.com/OpenFn/lightning/issues/3096)
- When claiming a run, a worker name can optionally be provided to the adaptor
  that is responsible for claiming runs.
  [#3079](https://github.com/OpenFn/lightning/issues/3079)
- Persist worker name provided by worker when claiming a run. NOTE: This
  requires version `1.13.2` of the worker.
  [#3079](https://github.com/OpenFn/lightning/issues/3079)

### Changed

- Add project name to failure email subject
  [#2974](https://github.com/OpenFn/lightning/issues/2974)
- Large refactor of the inspector and React components
  [#3043](https://github.com/OpenFn/lightning/pull/3043)
- The AI Assistant now has access to docs.openfn.org to better inform its
  responses [apollo#209](https://github.com/OpenFn/apollo/pull/209)
- Adjusted flash messages
- Updated dependencies [#3086](https://github.com/OpenFn/lightning/pull/3086):
  - `phoenix` from 1.7.20 to 1.7.21
  - `phoenix_live_view` from 1.0.5 to 1.0.9
  - `petal_components` from 2.9.0 to 3.0.1
- Move new workflow form into the edit page
  [#3083](https://github.com/OpenFn/lightning/issues/3083)
- Added logos & case-insensitive sorting of credential types
  [#3107](https://github.com/OpenFn/lightning/pull/3107)
- Added a "BETA" label to the Kafka trigger type
  [#3098](https://github.com/OpenFn/lightning/pull/3098)

## [v2.11.2] - 2025-04-10

### Added

- Remove Credentials for Collaborators Removed from a Project
  [#2942](https://github.com/OpenFn/lightning/issues/2942)
- Enable Credential Transfer In Projects Credentials Table
  [#2978](https://github.com/OpenFn/lightning/issues/2978)
- Allow possibility to inject components for implementing GDPR compliance
  [PR#3056](https://github.com/OpenFn/lightning/pull/3056)
- Change edge color in the workflow when there is an error
  [#2999](https://github.com/OpenFn/lightning/issues/2999)

### Changed

- Stagger cleanup crons in the hopes that it reduces the imapct on the database.
  [#3061](https://github.com/OpenFn/lightning/issues/3061)
- Default to latest specific version instead of @latest when selecting adaptors
  [#2843](https://github.com/OpenFn/lightning/issues/2843)
- Remove OpenTelemetry suport as it is not currently in use
  [#3081](https://github.com/OpenFn/lightning/issues/3081)

## [v2.11.1] - 2025-04-03

### Added

- Fix putting project credentials on a new credential
  [#2993](https://github.com/OpenFn/lightning/issues/2993)
- Allow users to book for demo sessions
  [PR#3035](https://github.com/OpenFn/lightning/pull/3035)
- Allow workflow and project concurrency progress windows
  [#2995](https://github.com/OpenFn/lightning/issues/2995)

### Changed

- Update flash message to contain link to github actions after save & sync
  [#2989](https://github.com/OpenFn/lightning/issues/2989)
- Added alphabetical sort to credential and Oauth2 client lists.
  [#2994](https://github.com/OpenFn/lightning/issues/2994)
- Update Phoenix LiveView to 1.0.5, Petal Components to 2.9.0 and TailwindCSS to
  v4 [#3033](https://github.com/OpenFn/lightning/pull/3033)

### Fixed

- Fixes to some issues with code-complete in the editor
  [#3052](https://github.com/OpenFn/lightning/pull/3052)

## [v2.11.0] - 2025-03-19

### Added

- Update Collections admin UI storage counter after deleting all
  [#2986](https://github.com/OpenFn/lightning/issues/2986)
- Refactor OAuth credentials to reuse existing refresh tokens for same scopes
  [#2908](https://github.com/OpenFn/lightning/issues/2908) \
  ⚠️️ Please note that you will need to migrate your existing OAuth credentials.
  To do that run the following command:
  `mix run priv/repo/migrate_oauth_credentials.exs` for local setup or
  `docker exec -it <lightning_container_name> /app/bin/lightning eval "Lightning.Credentials.OauthMigration.run()"`
  for production environments.

### Changed

- Changed the way Monaco workers are loaded, using ESM modules instead.
- Do not include `v` param in workflow links when it is latest
  [#2941](https://github.com/OpenFn/lightning/issues/2941)
- Use dropdown instead of modal for the log level filter
  [#2980](https://github.com/OpenFn/lightning/issues/2980)
- Upgrade esbuild to 0.25.0
  [#2962](https://github.com/OpenFn/lightning/issues/2962)

### Fixed

- Fix broken highlighter for selected step in the log viewer
  [#2980](https://github.com/OpenFn/lightning/issues/2980)
- Don't delete latest snapshot when deleting unused snaphots in workorders
  [#2996](https://github.com/OpenFn/lightning/issues/2996)
- Don't allow users to disable edges coming from a trigger
  [#3008](https://github.com/OpenFn/lightning/issues/3008)

## [v2.10.16] - 2025-02-28

### Added

- Disable jobs with non retriable steps
  [#2925](https://github.com/OpenFn/lightning/issues/2925)

### Fixed

- Fix toggle button not visually disabled
  [#2976](https://github.com/OpenFn/lightning/issues/2976)
- Dont clear dataclip input when user saves workflow
  [#2944](https://github.com/OpenFn/lightning/issues/2944)

## [v2.10.16-pre.0] - 2025-02-26

### Added

- Allow the billing app to schedule project deletion
  [#2972](https://github.com/OpenFn/lightning/issues/2972)
- Enable project level concurrency limit
  [#2906](https://github.com/OpenFn/lightning/issues/2906)
- Transfer credentials ownership to a project collaborator
  [#2820](https://github.com/OpenFn/lightning/issues/2820)
- Delete unused snapshots on workorders retention cleanup
  [#1832](https://github.com/OpenFn/lightning/issues/1832)
- Allow users to configure their preferred log levels
  [#2206](https://github.com/OpenFn/lightning/issues/2206)
- Allow project admins and owners to disable `console.log()` in jobs
  [#2205](https://github.com/OpenFn/lightning/issues/2205)

### Changed

- Bumped CI NodeJS and Postgres versions to 22.12.0 and 17.3 respectively
  [#2938](https://github.com/OpenFn/lightning/pull/2938)

### Fixed

- Creating a dataclip fails on indexing when it's too large
  [#2682](https://github.com/OpenFn/lightning/issues/2682)

## [v2.10.15] - 2025-02-14

### Changed

- Allow empty/blank log lines from the worker/jobs
  [#2914](https://github.com/OpenFn/lightning/issues/2914)
- Only allow `owner` and `admin` users to manage collections
  [#2923](https://github.com/OpenFn/lightning/issues/2923)

### Fixed

- Fixed issue where we failed to send failure alerts via email when runs were
  "lost". [#2921](https://github.com/OpenFn/lightning/issues/2921)

## [v2.10.14] - 2025-02-06

### Added

- Extend provisioner to support collections
  [#2830](https://github.com/OpenFn/lightning/issues/2830)
- Add collection limiter in the provisioner
  [PR#2910](https://github.com/OpenFn/lightning/pull/2910)
- Adds project name to failure alert email
  [#2884](https://github.com/OpenFn/lightning/pull/2884)
- Allow project users to manage collections
  [#2838](https://github.com/OpenFn/lightning/issues/2838)
- Allow limiting Collection create, put and put_all
  [#2853](https://github.com/OpenFn/lightning/issues/2853)

### Changed

- Makes the whole project row in the projects table clickable.
  [#2889](https://github.com/OpenFn/lightning/pull/2889)
- Standardizes date formats to YYYY-MM-DD
  [#2884](https://github.com/OpenFn/lightning/pull/2884)

### Fixed

- Allow ordering of Plug Injection
  [#2903](https://github.com/OpenFn/lightning/issues/2903)
- Removed empty first line in job editor helper text
  [#2887](https://github.com/OpenFn/lightning/pull/2887)
- Standardizes sort order arrows (all now show the direction of sort, rather
  than the direction they would sort if toggled)
  [#2423](https://github.com/OpenFn/lightning/issues/2423)
- Project combobox is populated when viewing MFA backup codes.
  [#2870](https://github.com/OpenFn/lightning/issues/2870)
- Allow JobEditor metrics to be tracked when the version of the workflow being
  viewed is not the latest version.
  [#2891](https://github.com/OpenFn/lightning/issues/2891)

## [v2.10.13] - 2025-01-29

### Added

- Add support for local adaptors. This can be enabled via `LOCAL_ADAPTORS=true`
  and path specified via `OPENFN_ADAPTORS_REPO=./path/to/repo/`
  [#905](https://github.com/OpenFn/lightning/issues/905)
- Add component injection for AI responses feedback
  [#2495](https://github.com/OpenFn/lightning/issues/2495)
- Audit the provisioning of projects via the API
  [#2718](https://github.com/OpenFn/lightning/issues/2718)
- Track Collections storage usage based on items key and value sizes
  [#2853](https://github.com/OpenFn/lightning/issues/2853)
- Temporary instrumentation for JobEditor to help identify performance issues.
  [#2617](https://github.com/OpenFn/lightning/issues/2617)
- Indexes to foreign keys on `workflow_edges` and `steps` tables to try and
  alleviate slow loading of the job editor.
  [#2617](https://github.com/OpenFn/lightning/issues/2617)
- Remove `Snapshot.get_or_create_latest_for`.
  [#2703](https://github.com/OpenFn/lightning/issues/2703)
- Add temporary events to allow Lightning to log metrics reported by editors.
  [#2617](https://github.com/OpenFn/lightning/issues/2617)
- Audit when workflow deletion is requested.
  [#2727](https://github.com/OpenFn/lightning/issues/2727)

### Changed

- Remove snapshot creation when performing the Github sync - no longer needed
  post-migration. [#2703](https://github.com/OpenFn/lightning/issues/2703)
- Remove some redundant code related to `WorkOrders.create_for`.
  [#2703](https://github.com/OpenFn/lightning/issues/2703)
- Remove use of Snapshot.get_or_create_latest_for from tests.
  [#2703](https://github.com/OpenFn/lightning/issues/2703)
- Bump PostCSS [#2863](https://github.com/OpenFn/lightning/pull/2863)
- Replaced HTTPoison with Tesla in the AdaptorRegistry.
  [#2861](https://github.com/OpenFn/lightning/pull/2861)
- Remove googlesheets, gmail and collections from credential schemas list
  [#2854](https://github.com/OpenFn/lightning/issues/2854)
- Remove ring on save workflow button
  [#2829](https://github.com/OpenFn/lightning/issues/2829)

### Fixed

- Do not send digest emails for projects with no workflows
  [#2688](https://github.com/OpenFn/lightning/issues/2688)
- Fixed navbar items alignment in the workflow builder
  [#2825](https://github.com/OpenFn/lightning/issues/2825)
- PromEx metrics no longer detaching on error
  [#2875](https://github.com/OpenFn/lightning/issues/2875)

## [v2.10.12] - 2025-01-21

### Changed

- PromEx metrics endpoint returns 401 on unauthorized requests.
  [#2823](https://github.com/OpenFn/lightning/issues/2823)
- Allow non-openfn.org users to access AI Assistant
  [#2845](https://github.com/OpenFn/lightning/issues/2845)

## [v2.10.11] - 2025-01-21

### Added

- Add component injection for AI responses feedback
  [#2495](https://github.com/OpenFn/lightning/issues/2495)

### Fixed

- Fix `z-index` for unsaved workflow dot on workflow edit page
  [#2809](https://github.com/OpenFn/lightning/issues/2809)

## [v2.10.10] - 2025-01-15

### Added

- Add workflows API to create, update, get and list.
  [#1887](https://github.com/OpenFn/lightning/issues/1887)
- Show email address of credential owner on project credentials page
  [#2210](https://github.com/OpenFn/lightning/issues/2210)

### Changed

- Configure Monaco to load files from lightning instead of cdn
  [#2786](https://github.com/OpenFn/lightning/issues/2786)

### Fixed

- Fixed Save and Run to always execute jobs with latest changes
  [#2804](https://github.com/OpenFn/lightning/issues/2804)
- Fixed aggressive CSS rule in app.css that made it hard to style menu items
  [#2807](https://github.com/OpenFn/lightning/pull/2807)
- `z-index` broken on unsaved dot on workflow edit page
  [#2809](https://github.com/OpenFn/lightning/issues/2809)
- Fixed an issue in the editor where the Loading Types message displays forever
  while running offline [#2813](https://github.com/OpenFn/lightning/issues/2813)
- Fixed an a small layout issue in the Docs panel when loading the editor
  offline [#2813](https://github.com/OpenFn/lightning/issues/2813)

## [v2.10.9] - 2025-01-09

### Added

- Audit the creation and removal of Github repo connections.
  [#2668](https://github.com/OpenFn/lightning/issues/2668)
- Add save and sync option in the workflow edit page
  [#2707](https://github.com/OpenFn/lightning/issues/2707)

### Changed

- Git-ignore files from mix assets.deploy
  [#2788](https://github.com/OpenFn/lightning/issues/2788)
- Added Claude integration in job chat
  [#2403](https://github.com/OpenFn/lightning/pull/2403)
- OPENAI_API_KEY renamed to AI_ASSISTANT_API_KEY
  [#2403](https://github.com/OpenFn/lightning/pull/2403)
- Remove snapshot creation from WorkOrders, no longer necessary post-migration.
  [#2703](https://github.com/OpenFn/lightning/issues/2703)

## [v2.10.8] - 2024-12-18

### Added

- Add ability to retry or cancel AI Assistant error responses for user messages
  [#2704](https://github.com/OpenFn/lightning/issues/2704)

### Changed

## [v2.10.7] - 2024-12-13 🎂 ❤️ Happy Birthday, Mom!

### Added

- Clear AI assistant's chat input after a message is sent
  [#2781](https://github.com/OpenFn/lightning/issues/2781)
- Allow different rules and action for delete user.
  [#2500](https://github.com/OpenFn/lightning/issues/2500)
- Handle errors from the AI Assistant more gracefully
  [#2474](https://github.com/OpenFn/lightning/issues/2474)

### Changed

- Make the AdaptorRegistry cache path configurable
  [#2780](https://github.com/OpenFn/lightning/issues/2780)

### Fixed

- Delete user modal no longer uses the same id as the underlying user record.
  [#2751](https://github.com/OpenFn/lightning/issues/2751)
- Use workflow activation limiter on index toggle.
  [#2777](https://github.com/OpenFn/lightning/issues/2777)

## [v2.10.6] - 2024-12-10

### Added

- Handle errors from the AI Assistant more gracefully
  [#2741](https://github.com/OpenFn/lightning/issues/2741)

### Changed

- Updated the About the AI Assistant help text
- Make user email verification optional. Defaults to `false`
  [#2755](https://github.com/OpenFn/lightning/issues/2755)
  > ⚠️ The default was behaviour was to always require email verification. Set
  > `REQUIRE_EMAIL_VERIFICATION` to `true` to revert to the old behaviour.
- Enhance AI assistant panel UI
  [#2497](https://github.com/OpenFn/lightning/issues/2497)
- Allow superusers to be created via the user UI.
  [#2719](https://github.com/OpenFn/lightning/issues/2719)

### Fixed

- Fix Priority and Scope Issues in Inspector Key Bindings
  [#2770](https://github.com/OpenFn/lightning/issues/2770)
- Fixed an issue where sometimes adaptor docs won't load in the Inspector
  [#2749](https://github.com/OpenFn/lightning/pull/2749)
- Return a 422 when a duplicate key is sent to the collections post/put_all API
  [#2752](https://github.com/OpenFn/lightning/issues/2752)
- Do not require the user's password when a superuser updates a user.
  [#2757](https://github.com/OpenFn/lightning/issues/2757)

## [v2.10.5] - 2024-12-04

### Added

- Enable Tab Key for Indenting Text in AI Assistant Input Box
  [#2407](https://github.com/OpenFn/lightning/issues/2407)
- Ctrl/Cmd + Enter to Send a Message to the AI Assistant
  [#2406](https://github.com/OpenFn/lightning/issues/2406)
- Add styles to AI chat messages
  [#2484](https://github.com/OpenFn/lightning/issues/2484)
- Auditing when enabling/disabling a workflow
  [#2697](https://github.com/OpenFn/lightning/issues/2697)
- Ability to enable/disable a workflow from the workflow editor
  [#2698](https://github.com/OpenFn/lightning/issues/2698)

### Changed

- Insert all on a collection with the same timestamp
  [#2711](https://github.com/OpenFn/lightning/issues/2711)
- AI Assistant: Show disclaimer once every day per user
  [#2481](https://github.com/OpenFn/lightning/issues/2481)
- AI Assistant: Scroll to new message when it arrives
  [#2409](https://github.com/OpenFn/lightning/issues/2409)
- AI Assistant: Set vertical scrollbar below the session title
  [#2477](https://github.com/OpenFn/lightning/issues/2477)
- AI Assistant: Increase size of input box for easier handling of large inputs
  [#2408](https://github.com/OpenFn/lightning/issues/2408)
- Bumped dependencies
- Extend display of audit events to cater for deletions.
  [#2701](https://github.com/OpenFn/lightning/issues/2701)
- Kafka documentation housekeeping.
  [#2414](https://github.com/OpenFn/lightning/issues/2414)

### Fixed

- Collections controller sending an invalid response body when a item doesn't
  exist [#2733](https://github.com/OpenFn/lightning/issues/2733)
- AI Assistant: Text in the form gets cleared when you change the editor content
  [#2739](https://github.com/OpenFn/lightning/issues/2739)

## [v2.10.4] - 2024-11-22

### Added

- Support dynamic json schema email format validation.
  [#2664](https://github.com/OpenFn/lightning/issues/2664)
- Audit snapshot creation
  [#2601](https://github.com/OpenFn/lightning/issues/2601)
- Allow filtering collection items by updated_before and updated_after.
  [#2693](https://github.com/OpenFn/lightning/issues/2693)
- Add support for SMTP email configuration
  [#2699](https://github.com/OpenFn/lightning/issues/2699) ⚠️️ Please note that
  `EMAIL_ADMIN` defaults to `lightning@example.com` in production environments

### Fixed

- Fix cursor for small limit on collections request
  [#2683](https://github.com/OpenFn/lightning/issues/2683)
- Disable save and run actions on deleted workflows
  [#2170](https://github.com/OpenFn/lightning/issues/2170)
- Distinguish active and inactive sort arrows in projects overview table
  [#2423](https://github.com/OpenFn/lightning/issues/2423)
- Fix show password toggle icon gets flipped after changing the password value
  [#2611](https://github.com/OpenFn/lightning/issues/2611)

## [v2.10.3] - 2024-11-13

### Added

- Disable monaco command palette in Input and Log viewers
  [#2643](https://github.com/OpenFn/lightning/issues/2643)
- Make provision for non-User actors when creating Audit entries.
  [#2601](https://github.com/OpenFn/lightning/issues/2601)

### Fixed

- Superusers can't update users passwords
  [#2621](https://github.com/OpenFn/lightning/issues/2621)
- Attempt to reduce memory consumption when generating UsageTracking reports.
  [#2636](https://github.com/OpenFn/lightning/issues/2636)

## [v2.10.2] - 2024-11-14

### Added

- Audit history exports events
  [#2637](https://github.com/OpenFn/lightning/issues/2637)

### Changed

- Ignore Plug.Conn.InvalidQueryError in Sentry
  [#2672](https://github.com/OpenFn/lightning/issues/2672)
- Add Index to `dataclip_id` on `runs` and `work_orders` tables to speed up
  deletion [PR#2677](https://github.com/OpenFn/lightning/pull/2677)

### Fixed

- Error when the logger receives a boolean
  [#2666](https://github.com/OpenFn/lightning/issues/2666)

## [v2.10.1] - 2024-11-13

### Fixed

- Fix metadata loading as code-assist in the editor
  [#2669](https://github.com/OpenFn/lightning/pull/2669)
- Fix Broken Input Dataclip UI
  [#2670](https://github.com/OpenFn/lightning/pull/2670)

## [v2.10.0] - 2024-11-13

### Changed

- Increase collection items value limit to 1M characters
  [#2661](https://github.com/OpenFn/lightning/pull/2661)

### Fixed

- Fix issues loading suggestions for code-assist
  [#2662](https://github.com/OpenFn/lightning/pull/2662)

## [v2.10.0-rc.2] - 2024-11-12

### Added

- Bootstrap script to help install and configure the Lightning app for
  development [#2654](https://github.com/OpenFn/lightning/pull/2654)

### Changed

- Upgrade dependencies [#2624](https://github.com/OpenFn/lightning/pull/2624)
- Hide the collections and fhir-jembi adaptors from the available adaptors list
  [#2648](https://github.com/OpenFn/lightning/issues/2648)
- Change column name for "Last Activity" to "Last Modified" on Projects list
  [#2593](https://github.com/OpenFn/lightning/issues/2593)

### Fixed

- Fix LiveView crash when pressing "esc" on inspector
  [#2622](https://github.com/OpenFn/lightning/issues/2622)
- Delete project data in batches to avoid timeouts in the db connection
  [#2632](https://github.com/OpenFn/lightning/issues/2632)
- Fix MetadataService crashing when errors are encountered
  [#2659](https://github.com/OpenFn/lightning/issues/2659)

## [v2.10.0-rc.1] - 2024-11-08

### Changed

- Reduce transaction time when fetching collection items by fetching upfront
  [#2645](https://github.com/OpenFn/lightning/issues/2645)

## [v2.10.0-rc.0] - 2024-11-07

### Added

- Adds a UI for managing collections
  [#2567](https://github.com/OpenFn/lightning/issues/2567)
- Introduces collections, a programatic workflow data sharing resource.
  [#2551](https://github.com/OpenFn/lightning/issues/2551)

## [v2.9.15] - 2024-11-06

### Added

- Added some basic editor usage tips to the docs panel
  [#2629](https://github.com/OpenFn/lightning/pull/2629)
- Create audit events when the retention periods for a project's dataclips and
  history are modified. [#2589](https://github.com/OpenFn/lightning/issues/2589)

### Changed

- The Docs panel in the inspector will now be closed by default
  [#2629](https://github.com/OpenFn/lightning/pull/2629)
- JSDoc annotations are removed from code assist descriptions
  [#2629](https://github.com/OpenFn/lightning/pull/2629)
- Show project name during delete confirmation
  [#2634](https://github.com/OpenFn/lightning/pull/2634)

### Fixed

- Fix misaligned margins on collapsed panels in the inspector
  [#2571](https://github.com/OpenFn/lightning/issues/2571)
- Fix sorting directions icons in projects table in the project dashboard page
  [#2631](https://github.com/OpenFn/lightning/pull/2631)
- Fixed an issue where code-completion prompts don't load properly in the
  inspector [#2629](https://github.com/OpenFn/lightning/pull/2629)
- Fixed an issue where namespaces (like http.) don't appear in code assist
  prompts [#2629](https://github.com/OpenFn/lightning/pull/2629)

## [v2.9.14] - 2024-10-31

### Added

- Additional documentation and notification text relating to the importance of
  alternate storage for Kafka triggers.
  [#2614](https://github.com/OpenFn/lightning/issues/2614)
- Add support for run memory limit option
  [#2623](https://github.com/OpenFn/lightning/pull/2623)

### Changed

- Enforcing MFA for a project can be enforced by the usage limiter
  [#2607](https://github.com/OpenFn/lightning/pull/2607)
- Add extensions for limiting retention period
  [#2618](https://github.com/OpenFn/lightning/pull/2618)

## [v2.9.13] - 2024-10-28

### Changed

- Add responsible ai disclaimer to arcade video
  [#2610](https://github.com/OpenFn/lightning/pull/2610)

## [v2.9.12] - 2024-10-25

### Fixed

- Fix editor panel buttons gets out of shape on smaller screens
  [#2278](https://github.com/OpenFn/lightning/issues/2278)
- Do not send empty strings in credential body to the worker
  [#2585](https://github.com/OpenFn/lightning/issues/2585)
- Refactor projects dashboard page and fix bug on last activity column
  [#2593](https://github.com/OpenFn/lightning/issues/2593)

## [v2.9.11] - 2024-10-23

### Added

- Optionally write Kafka messages that can not be persisted to the file system.
  [#2386](https://github.com/OpenFn/lightning/issues/2386)
- Add `MessageRecovery` utility code to restore Kafka messages that were
  pesisted to the file system.
  [#2386](https://github.com/OpenFn/lightning/issues/2386)
- Projects page welcome section: allow users to learn how to use the app thru
  Arcade videos [#2563](https://github.com/OpenFn/lightning/issues/2563)
- Store user preferences in database
  [#2564](https://github.com/OpenFn/lightning/issues/2564)

### Changed

- Allow users to to preview password fields in credential forms
  [#2584](https://github.com/OpenFn/lightning/issues/2584)
- Remove superuser flag for oauth clients creation
  [#2417](https://github.com/OpenFn/lightning/issues/2417)
- Make URL validator more flexible to support URLs with dashes and other cases
  [#2417](https://github.com/OpenFn/lightning/issues/2417)

### Fixed

- Fix retry many workorders when built for job
  [#2597](https://github.com/OpenFn/lightning/issues/2597)
- Do not count deleted workflows in the projects table
  [#2540](https://github.com/OpenFn/lightning/issues/2540)

## [v2.9.10] - 2024-10-16

### Added

- Notify users when a Kafka trigger can not persist a message to the database.
  [#2386](https://github.com/OpenFn/lightning/issues/2386)
- Support `kafka` trigger type in the provisioner
  [#2506](https://github.com/OpenFn/lightning/issues/2506)

### Fixed

- Fix work order retry sorting and avoids loading dataclips
  [#2581](https://github.com/OpenFn/lightning/issues/2581)
- Fix editor panel overlays output panel when scrolled
  [#2291](https://github.com/OpenFn/lightning/issues/2291)

## [v2.9.9] - 2024-10-09

### Changed

- Make project description multiline in project.yaml
  [#2534](https://github.com/OpenFn/lightning/issues/2534)
- Do not track partition timestamps when ingesting Kafka messages.
  [#2531](https://github.com/OpenFn/lightning/issues/2531)
- Always use the `initial_offset_reset_policy` when enabling a Kafka pipeline.
  [#2531](https://github.com/OpenFn/lightning/issues/2531)
- Add plumbing to simulate a persistence failure in a Kafka trigger pipeline.
  [#2386](https://github.com/OpenFn/lightning/issues/2386)

### Fixed

- Fix Oban errors not getting logged in Sentry
  [#2542](https://github.com/OpenFn/lightning/issues/2542)
- Perform data retention purging in batches to avoid timeouts
  [#2528](https://github.com/OpenFn/lightning/issues/2528)
- Fix editor panel title gets pushed away when collapsed
  [#2545](https://github.com/OpenFn/lightning/issues/2545)
- Mark unfinished steps having finished runs as `lost`
  [#2416](https://github.com/OpenFn/lightning/issues/2416)

## [v2.9.8] - 2024-10-03

### Added

- Ability for users to to retry Runs and create manual Work Orders from the job
  inspector #2496 [#2496](https://github.com/OpenFn/lightning/issues/2496)

### Fixed

- Fix panel icons overlays on top title when collapsed
  [#2537](https://github.com/OpenFn/lightning/issues/2537)

## [v2.9.7] - 2024-10-02

### Added

- Enqueues many work orders retries in the same transaction per Oban job.
  [#2363](https://github.com/OpenFn/lightning/issues/2363)
- Added the ability to retry rejected work orders.
  [#2391](https://github.com/OpenFn/lightning/issues/2391)

### Changed

- Notify other present users when the promoted user saves the workflow
  [#2282](https://github.com/OpenFn/lightning/issues/2282)
- User email change: Add debounce on blur to input forms to avoid validation
  after every keystroke [#2365](https://github.com/OpenFn/lightning/issues/2365)

### Fixed

- Use timestamps sent from worker when starting and completing runs
  [#2434](https://github.com/OpenFn/lightning/issues/2434)
- User email change: Add debounce on blur to input forms to avoid validation
  after every keystroke [#2365](https://github.com/OpenFn/lightning/issues/2365)

### Fixed

- User email change: Send notification of change to the old email address and
  confirmation to the new email address
  [#2365](https://github.com/OpenFn/lightning/issues/2365)
- Fixes filters to properly handle the "rejected" status for work orders.
  [#2391](https://github.com/OpenFn/lightning/issues/2391)
- Fix item selection (project / billing account) in the context switcher
  [#2518](https://github.com/OpenFn/lightning/issues/2518)
- Export edge condition expressions as multiline in project spec
  [#2521](https://github.com/OpenFn/lightning/issues/2521)
- Fix line spacing on AI Assistant
  [#2498](https://github.com/OpenFn/lightning/issues/2498)

## [v2.9.6] - 2024-09-23

### Added

### Changed

- Increase minimum password length to 12 in accordance with ASVS 4.0.3
  recommendation V2.1.2 [#2507](https://github.com/OpenFn/lightning/pull/2507)
- Changed the public sandbox (https://demo.openfn.org) setup script to use
  `welcome12345` passwords to comply with a 12-character minimum

### Fixed

- Dataclip selector always shows that the dataclip is wiped even when the job
  wasn't run [#2303](https://github.com/OpenFn/lightning/issues/2303)
- Send run channel errors to sentry
  [#2515](https://github.com/OpenFn/lightning/issues/2515)

## [v2.9.5] - 2024-09-18

### Changed

- Hide export history button when no workorder is rendered in the table
  [#2440](https://github.com/OpenFn/lightning/issues/2440)
- Improve docs for running lightning locally #2499
  [#2499](https://github.com/OpenFn/lightning/pull/2499)

### Fixed

- Fix empty webhook URL when switching workflow trigger type
  [#2050](https://github.com/OpenFn/lightning/issues/2050)
- Add quotes when special YAML characters are present in the exported project
  [#2446](https://github.com/OpenFn/lightning/issues/2446)
- In the AI Assistant, don't open the help page when clicking the Responsible AI
  Link [#2511](https://github.com/OpenFn/lightning/issues/2511)

## [v2.9.4] - 2024-09-16

### Changed

- Responsible AI review of AI Assistant
  [#2478](https://github.com/OpenFn/lightning/pull/2478)
- Improve history export page UI
  [#2442](https://github.com/OpenFn/lightning/issues/2442)
- When selecting a node in the workflow diagram, connected edges will also be
  highlighted [#2396](https://github.com/OpenFn/lightning/issues/2358)

### Fixed

- Fix AI Assitant crashes on a job that is not saved yet
  [#2479](https://github.com/OpenFn/lightning/issues/2479)
- Fix jumpy combobox for scope switcher
  [#2469](https://github.com/OpenFn/lightning/issues/2469)
- Fix console errors when rending edge labels in the workflow diagram
- Fix tooltip on export workorder button
  [#2430](https://github.com/OpenFn/lightning/issues/2430)

## [v2.9.3] - 2024-09-11

### Added

- Add utility module to seed a DB to support query performance analysis.
  [#2441](https://github.com/OpenFn/lightning/issues/2441)

### Changed

- Enhance user profile page to add a section for updating basic information
  [#2470](https://github.com/OpenFn/lightning/pull/2470)
- Upgraded Heroicons to v2.1.5, from v2.0.18
  [#2483](https://github.com/OpenFn/lightning/pull/2483)
- Standardize `link-uuid` style for uuid chips
- Updated PromEx configuration to align with custom Oban naming.
  [#2488](https://github.com/OpenFn/lightning/issues/2488)

## [v2.9.2] - 2024-09-09

### Changed

- Temporarily limit AI to @openfn emails while testing
  [#2482](https://github.com/OpenFn/lightning/pull/2482)

## [v2.9.1] - 2024-09-09

### Fixed

- Provisioner creates invalid snapshots when doing CLI deploy
  [#2461](https://github.com/OpenFn/lightning/issues/2461)
  [#2460](https://github.com/OpenFn/lightning/issues/2460)

  > This is a fix for future Workflow updates that are deployed by the CLI and
  > Github integrations. Unfortunately, there is a high likelihood that your
  > existing snapshots could be incorrect (e.g. missing steps, missing edges).
  > In order to fix this, you will need to manually create new snapshots for
  > each of your workflows. This can be done either by modifying the workflow in
  > the UI and saving it. Or running a command on the running instance:
  >
  > ```elixir
  > alias Lightning.Repo
  > alias Lightning.Workflows.{Workflow, Snapshot}
  >
  > Repo.transaction(fn ->
  >   snapshots =
  >     Repo.all(Workflow)
  >     |> Enum.map(&Workflow.touch/1)
  >     |> Enum.map(&Repo.update!/1)
  >     |> Enum.map(fn workflow ->
  >       {:ok, snapshot} = Snapshot.create(workflow)
  >       snapshot
  >     end)
  >
  >  {:ok, snapshots}
  > end)
  > ```

## [v2.9.0] - 2024-09-06

### Added

- Limit AI queries and hook the increment of AI queries to allow usage limiting.
  [#2438](https://github.com/OpenFn/lightning/pull/2438)
- Persist AI Assistant conversations and enable it for all users
  [#2296](https://github.com/OpenFn/lightning/issues/2296)

### Changed

- Rename `new_table` component to `table`.
  [#2448](https://github.com/OpenFn/lightning/pull/2448)

### Fixed

- Fix `workflow_id` presence in state.json during Github sync
  [#2445](https://github.com/OpenFn/lightning/issues/2445)

## [v2.8.2] - 2024-09-04

### Added

- Change navbar colors depending on scope.
  [#2449](https://github.com/OpenFn/lightning/pull/2449)
- Add support for configurable idle connection timeouts via the `IDLE_TIMEOUT`
  environment variable. [#2443](https://github.com/OpenFn/lightning/issues/2443)

### Changed

- Allow setup_user command to be execute from outside the container with
  `/app/bin/lightning eval Lightning.Setup.setup_user/3`
- Implement a combo-box to make navigating between projects easier
  [#241](https://github.com/OpenFn/lightning/pull/2424)
- Updated vulnerable version of micromatch.
  [#2454](https://github.com/OpenFn/lightning/issues/2454)

## [v2.8.1] - 2024-08-28

### Changed

- Improve run claim query by removing extraneous sorts
  [#2431](https://github.com/OpenFn/lightning/issues/2431)

## [v2.8.0] - 2024-08-27

### Added

- Users are now able to export work orders, runs, steps, logs, and dataclips
  from the History page.
  [#1698](https://github.com/OpenFn/lightning/issues/1698)

### Changed

- Add index over `run_id` and `step_id` in run_steps to improve worker claim
  speed. [#2428](https://github.com/OpenFn/lightning/issues/2428)
- Show Github Error messages as they are to help troubleshooting
  [#2156](https://github.com/OpenFn/lightning/issues/2156)
- Allow `Setup_utils.setup_user` to be used for the initial superuser creation.
- Update to code assist in the Job Editor to import namespaces from adaptors.
  [#2432](https://github.com/OpenFn/lightning/issues/2432)

### Fixed

- Unable to remove/reconnect github app in lightning after uninstalling directly
  from Github [#2168](https://github.com/OpenFn/lightning/issues/2168)
- Github sync buttons available even when usage limiter returns error
  [PR#2390](https://github.com/OpenFn/lightning/pull/2390)
- Fix issue with the persisting of a Kafka message with headers.
  [#2402](https://github.com/OpenFn/lightning/issues/2402)
- Protect against race conditions when updating partition timestamps for a Kafka
  trigger. [#2378](https://github.com/OpenFn/lightning/issues/2378)

## [v2.7.19] - 2024-08-19

### Added

- Pass the user_id param on check usage limits.
  [#2387](https://github.com/OpenFn/lightning/issues/2387)

## [v2.7.18] - 2024-08-17

### Added

- Ensure that all users in an instance have a confirmed email address within 48
  hours [#2389](https://github.com/OpenFn/lightning/issues/2389)

### Changed

- Ensure that all the demo accounts are confirmed by default
  [#2395](https://github.com/OpenFn/lightning/issues/2395)

### Fixed

- Removed all Kafka trigger code that ensured that message sequence is honoured
  for messages with keys. Functionality to ensure that message sequence is
  honoured will be added in the future, but in an abstraction that is a better
  fit for the current Lightning design.
  [#2362](https://github.com/OpenFn/lightning/issues/2362)
- Dropped the `trigger_kafka_messages` table that formed part of the Kafka
  trigger implementation, but which is now obsolete given the removal of the
  code related to message sequence preservation.
  [#2362](https://github.com/OpenFn/lightning/issues/2362)

## [v2.7.17] - 2024-08-14

### Added

- Added an `iex` command to setup a user, an apiToken, and credentials so that
  it's possible to get a fully running lightning instance via external shell
  script. (This is a tricky requirement for a distributed set of local
  deployments) [#2369](https://github.com/OpenFn/lightning/issues/2369) and
  [#2373](https://github.com/OpenFn/lightning/pull/2373)
- Added support for _very basic_ project-credential management (add, associate
  with job) via provisioning API.
  [#2367](https://github.com/OpenFn/lightning/issues/2367)

### Changed

- Enforced uniqueness on credential names _by user_.
  [#2371](https://github.com/OpenFn/lightning/pull/2371)
- Use Swoosh to format User models into recipients
  [#2374](https://github.com/OpenFn/lightning/pull/2374)
- Bump default CLI to `@openfn/cli@1.8.1`

### Fixed

- When a Workflow is deleted, any associated Kafka trigger pipelines will be
  stopped and deleted. [#2379](https://github.com/OpenFn/lightning/issues/2379)

## [v2.7.16] - 2024-08-07

### Fixed

- @ibrahimwickama fixed issue that prevented users from creating new workflows
  if they are running in an `http` environment (rather than `localhost` or
  `https`). [#2365](https://github.com/OpenFn/lightning/pull/2356)

## [v2.7.15] - 2024-08-07

### Changed

- Kafka messages without keys are synchronously converted into a Workorder,
  Dataclip and Run. Messages with keys are stored as TriggerKafkaMessage
  records, however the code needed to process them has been disabled, pending
  removal. [#2351](https://github.com/OpenFn/lightning/issues/2351)

## [v2.7.14] - 2024-08-05

### Changed

- Use standard styles for link, fix home button in breadcrumbs
  [#2354](https://github.com/OpenFn/lightning/pull/2354)

## [v2.7.13] - 2024-08-05

### Changed

- Don't log 406 Not Acceptable errors to Sentry
  [#2350](https://github.com/OpenFn/lightning/issues/2350)

### Fixed

- Correctly handle floats in LogMessage
  [#2348](https://github.com/OpenFn/lightning/issues/2348)

## [v2.7.12] - 2024-07-31

### Changed

- Make root layout configurable
  [#2310](https://github.com/OpenFn/lightning/pull/2310)
- Use snapshots when initiating Github Sync
  [#1827](https://github.com/OpenFn/lightning/issues/1827)
- Move runtime logic into module
  [#2338](https://github.com/OpenFn/lightning/pull/2338)
- Use `AccountHook Extension` to register new users invited in a project
  [#2341](https://github.com/OpenFn/lightning/pull/2341)
- Standardized top bars across the UI with a navigable breadcrumbs interface
  [#2299](https://github.com/OpenFn/lightning/pull/2299)

### Fixed

- Limit frame size of worker socket connections
  [#2339](https://github.com/OpenFn/lightning/issues/2339)
- Limit number of days to 31 in cron trigger dropdown
  [#2331](https://github.com/OpenFn/lightning/issues/2331)

## [v2.7.11] - 2024-07-26

### Added

- Expose more Kafka configuration at instance-level.
  [#2329](https://github.com/OpenFn/lightning/issues/2329)

### Fixed

- Table action css tweaks
  [#2333](https://github.com/OpenFn/lightning/issues/2333)

## [v2.7.10]

### Added

- A rudimentary optimisation for Kafka messages that do not have a key as the
  sequence of these messages can not be guaranteed.
  [#2323](https://github.com/OpenFn/lightning/issues/2323)

### Fixed

- Fix an intermittent bug when trying to intern Kafka offset reset policy.
  [#2327](https://github.com/OpenFn/lightning/issues/2327)

## [v2.7.9] - 2024-07-24

### Changed

- CSS - standardized some more tailwind components
  [PR#2324](https://github.com/OpenFn/lightning/pull/2324)

## [v2.7.8] - 2024-07-24

### Changed

- Enable End to End Integration tests
  [#2187](https://github.com/OpenFn/lightning/issues/2187)
- Make selected Kafka trigger parameters configurable via ENV vars.
  [#2315](https://github.com/OpenFn/lightning/issues/2315)
- Use the Oauth2 `revocation_endpoint` to revoke token access (1) before
  attempting to reauthorize and (2) when users schedule a credential for
  deletion [#2314](https://github.com/OpenFn/lightning/issues/2314)
- Standardized tailwind alerts
  [#2314](https://github.com/OpenFn/lightning/issues/2314)
- Standardized `link` tailwind style (and provided `link-plain`, `link-info`,
  `link-error`, and `link-warning`)
  [#2314](https://github.com/OpenFn/lightning/issues/2314)

### Fixed

- Fix work order URL in failure alerts
  [#2305](https://github.com/OpenFn/lightning/pull/2305)
- Fix error when handling existing encrypted credentials
  [#2316](https://github.com/OpenFn/lightning/issues/2316)
- Fix job editor switches to the snapshot version when body is changed
  [#2306](https://github.com/OpenFn/lightning/issues/2306)
- Fix misaligned "Retry from here" button on inspector page
  [#2308](https://github.com/OpenFn/lightning/issues/2308)

## [v2.7.7] - 2024-07-18

### Added

- Add experimental support for triggers that consume message from a Kafka
  cluster [#1801](https://github.com/OpenFn/lightning/issues/1801)
- Workflows can now specify concurrency, allowing runs to be executed
  syncronously or to a maximum concurrency level. Note that this applies to the
  default FifoRunQueue only.
  [#2022](https://github.com/OpenFn/lightning/issues/2022)
- Invite Non-Registered Users to a Project
  [#2288](https://github.com/OpenFn/lightning/pull/2288)

### Changed

- Make modal close events configurable
  [#2298](https://github.com/OpenFn/lightning/issues/2298)

### Fixed

- Prevent Oauth credentials from being created if they don't have a
  `refresh_token` [#2289](https://github.com/OpenFn/lightning/pull/2289) and
  send more helpful error data back to the worker during token refresh failure
  [#2135](https://github.com/OpenFn/lightning/issues/2135)
- Fix CLI deploy not creating snapshots for workflows
  [#2271](https://github.com/OpenFn/lightning/issues/2271)

## [v2.7.6] - 2024-07-11

### Fixed

- UsageTracking crons are enabled again (if config is enabled)
  [#2276](https://github.com/OpenFn/lightning/issues/2276)
- UsageTracking metrics absorb the fact that a step's job_id may not currently
  exist when counting unique jobs
  [#2279](https://github.com/OpenFn/lightning/issues/2279)
- Adjusted layout and text displayed when preventing simultaneous edits to
  accommodate more screen sizes
  [#2277](https://github.com/OpenFn/lightning/issues/2277)

## [v2.7.5] - 2024-07-10

### Changed

- Prevent two editors from making changes to the same workflow at the same time
  [#1949](https://github.com/OpenFn/lightning/issues/1949)
- Moved the Edge Condition Label field to the top of the form, so it's always
  visible [#2236](https://github.com/OpenFn/lightning/pull/2236)
- Update edge condition labels in the Workflow Diagram to always show the
  condition type icon and the label
  [#2236](https://github.com/OpenFn/lightning/pull/2236)

### Fixed

- Do Not Require Lock Version In URL Parameters
  [#2267](https://github.com/OpenFn/lightning/pull/2267)
- Trim erroneous spaces on user first and last names
  [#2269](https://github.com/OpenFn/lightning/pull/2269)

## [v2.7.4] - 2024-07-06

### Changed

- When the entire log string is a valid JSON object, pretty print it with a
  standard `JSON.stringify(str, null, 2)` but if it's something else then let
  the user do whatever they want (e.g., if you write
  `console.log('some', 'cool', state.data)` we won't mess with it.)
  [#2260](https://github.com/OpenFn/lightning/pull/2260)

### Fixed

- Fixed sticky toggle button for switching between latest version and a snapshot
  of a workflow [#2264](https://github.com/OpenFn/lightning/pull/2264)

## [v2.7.3] - 2024-07-05

### Changed

- Bumped the ws-worker to v1.3

### Fixed

- Fix issue when selecting different steps in RunViewer and the parent liveview
  not being informed [#2253](https://github.com/OpenFn/lightning/issues/2253)
- Stopped inspector from crashing when looking for a step by a run/job
  combination [#2201](https://github.com/OpenFn/lightning/issues/2201)
- Workflow activation only considers new and changed workflows
  [#2237](https://github.com/OpenFn/lightning/pull/2237)

## [v2.7.2] - 2024-07-03

### Changed

- Allow endpoint plugs to be injected at compile time.
  [#2248](https://github.com/OpenFn/lightning/pull/2248)
- All models to use the `public` schema.
  [#2249](https://github.com/OpenFn/lightning/pull/2249)
- In the workflow diagram, smartly update the view when adding new nodes
  [#2174](https://github.com/OpenFn/lightning/issues/2174)
- In the workflow diagram, remove the "autofit" toggle in the control bar

### Fixed

- Remove prompt parameter from the authorization URL parameters for the Generic
  Oauth Clients [#2250](https://github.com/OpenFn/lightning/issues/2250)
- Fixed react key error [#2233](https://github.com/OpenFn/lightning/issues/2233)
- Show common functions in the Docs panel
  [#1733](https://github.com/OpenFn/lightning/issues/1733)

## [v2.7.1] - 2024-07-01

### Changed

- Update email copies [#2213](https://github.com/OpenFn/lightning/issues/2213)

### Fixed

- Fix jumpy cursor in the Job editor.
  [#2229](https://github.com/OpenFn/lightning/issues/2229)
- Rework syncing behaviour to prevent changes getting thrown out on a socket
  reconnect. [#2007](https://github.com/OpenFn/lightning/issues/2007)

## [v2.7.0] - 2024-06-26

### Added

- Use of snapshots for displaying runs and their associated steps in the History
  page. [#1825](https://github.com/OpenFn/lightning/issues/1825)
- Added view-only mode for rendering workflows and runs in the Workflow Canvas
  and the Inspector page using snapshots, with the option to switch between a
  specific snapshot version and the latest version. Edit mode is available when
  displaying the latest version.
  [#1843](https://github.com/OpenFn/lightning/issues/1843)
- Allow users to delete steps sssociated with runs in the Workflow Canvas
  [#2027](https://github.com/OpenFn/lightning/issues/2027)
- Link to adaptor `/src` from inspector.
- Prototype AI Assistant for working with job code.
  [#2193](https://github.com/OpenFn/lightning/issues/2193)

### Changed

- Reverted behaviour on "Rerun from here" to select the Log tab.
  [#2202](https://github.com/OpenFn/lightning/issues/2202)
- Don't allow connections between an orphaned node and a
  Trigger[#2188](https://github.com/OpenFn/lightning/issues/2188)
- Reduce the minimum zoom in the workflow diagram
  [#2214](https://github.com/OpenFn/lightning/issues/2214)

### Fixed

- Fix some adaptor docs not displaying
  [#2019](https://github.com/OpenFn/lightning/issues/2019)
- Fix broken `mix lightning.install_adaptor_icons` task due to addition of Finch
  http client change.

## [v2.6.3] - 2024-06-19

### Changed

- Added a notice on application start about anonymous public impact reporting
  and its importance for the sustainability of
  [Digital Public Goods](https://digitalpublicgoods.net/) and
  [Digital Public Infrastructure](https://www.codevelop.fund/insights-1/what-is-digital-public-infrastructure).
- Increase default `WORKER_MAX_RUN_DURATION_SECONDS` to 300 to match the
  [ws-worker default](https://github.com/OpenFn/kit/blob/main/packages/ws-worker/src/util/cli.ts#L149-L153)
  so if people don't set their timeout via ENV, at least the two match up.

## [v2.6.2] - 2024-06-13

### Fixed

- Fix vanishing Docs panel when Editor panel is collapsed and opened again
  [#2195](https://github.com/OpenFn/lightning/issues/2195)
- Maintain tab when RunViewer remounts/push state drops tab hash
  [#2199](https://github.com/OpenFn/lightning/issues/2199)

## [v2.6.1] - 2024-06-12

### Changed

- Erlang to 26.2.5
- Update debian bookworm from 20240130 to 20240513.
- Return 403s when Provisioning API fails because of usage limits
  [#2182](https://github.com/OpenFn/lightning/pull/2182)
- Update email notification for changing retention period
  [#2066](https://github.com/OpenFn/lightning/issues/2066)
- Return 415s when Webhooks are sent Content-Types what are not supported.
  [#2180](https://github.com/OpenFn/lightning/issues/2180)
- Updated the default step text

### Fixed

- Rewrite TabSelector (now Tabbed) components fixing a number of navigation
  issues [#2051](https://github.com/OpenFn/lightning/issues/2051)

## [v2.6.0] - 2024-06-05

### Added

- Support multiple edges leading to the same step (a.k.a., "drag & drop")
  [#2008](https://github.com/OpenFn/lightning/issues/2008)

### Changed

### Fixed

## [v2.5.5] - 2024-06-05

### Added

- Replace LiveView Log Viewer component with React Monaco
  [#1863](https://github.com/OpenFn/lightning/issues/1863)

### Changed

- Bump default CLI to `@openfn/cli@1.3.2`
- Don't show deprecated adaptor versions in the adaptor version picklist (to be
  followed by some graceful deprecation handling/warning in
  [later work](https://github.com/OpenFn/lightning/issues/2172))
  [#2169](https://github.com/OpenFn/lightning/issues/2169)
- Refactor count workorders to reuse search code
  [#2121](https://github.com/OpenFn/lightning/issues/2121)
- Updated provisioning error message to include workflow and job names
  [#2140](https://github.com/OpenFn/lightning/issues/2140)

### Fixed

- Don't let two deploy workflows run at the same time to prevent git collisions
  [#2044](https://github.com/OpenFn/lightning/issues/2044)
- Stopped sending emails when creating a starter project
  [#2161](https://github.com/OpenFn/lightning/issues/2161)

## [v2.5.4] - 2024-05-31

### Added

- CORS support [#2157](https://github.com/OpenFn/lightning/issues/2157)
- Track users emails preferences
  [#2163](https://github.com/OpenFn/lightning/issues/2163)

### Changed

- Change Default Text For New Job Nodes
  [#2014](https://github.com/OpenFn/lightning/pull/2014)
- Persisted run options when runs are _created_, not when they are _claimed_.
  This has the benefit of "locking in" the behavior desired by the user at the
  time they demand a run, not whenever the worker picks it up.
  [#2085](https://github.com/OpenFn/lightning/pull/2085)
- Made `RUN_GRACE_PERIOD_SECONDS` a configurable ENV instead of 20% of the
  `WORKER_MAX_RUN_DURATION`
  [#2085](https://github.com/OpenFn/lightning/pull/2085)

### Fixed

- Stopped Janitor from calling runs lost if they have special runtime options
  [#2079](https://github.com/OpenFn/lightning/issues/2079)
- Dataclip Viewer now responds to page resize and internal page layout
  [#2120](https://github.com/OpenFn/lightning/issues/2120)

## [v2.5.3] - 2024-05-27

### Changed

- Stop users from creating deprecated Salesforce and GoogleSheets credentials.
  [#2142](https://github.com/OpenFn/lightning/issues/2142)
- Delegate menu customization and create menu components for reuse.
  [#1988](https://github.com/OpenFn/lightning/issues/1988)

### Fixed

- Disable Credential Save Button Until All Form Fields Are Validated
  [#2099](https://github.com/OpenFn/lightning/issues/2099)
- Fix Credential Modal Closure Error When Workflow Is Unsaved
  [#2101](https://github.com/OpenFn/lightning/pull/2101)
- Fix error when socket reconnects and user is viewing a run via the inspector
  [#2148](https://github.com/OpenFn/lightning/issues/2148)

## [v2.5.2] - 2024-05-23

### Fixed

- Preserve custom values (like `apiVersion`) during token refresh for OAuth2
  credentials [#2131](https://github.com/OpenFn/lightning/issues/2131)

## [v2.5.1] - 2024-05-21

### Fixed

- Don't compile Phoenix Storybook in production and test environments
  [#2119](https://github.com/OpenFn/lightning/pull/2119)
- Improve performance and memory consumption on queries and logic for digest
  mailer [#2121](https://github.com/OpenFn/lightning/issues/2121)

## [v2.5.0] - 2024-05-20

### Fixed

- When a refresh token is updated, save it!
  [#2124](https://github.com/OpenFn/lightning/pull/2124)

## [v2.5.0-pre4] - 2024-05-20

### Fixed

- Fix duplicate credential type bug
  [#2100](https://github.com/OpenFn/lightning/issues/2100)
- Ensure Global OAuth Clients Accessibility for All Users
  [#2114](https://github.com/OpenFn/lightning/issues/2114)

## [v2.5.0-pre3] - 2024-05-20

### Fixed

- Fix credential not added automatically after being created from the canvas.
  [#2105](https://github.com/OpenFn/lightning/issues/2105)
- Replace the "not working?" prompt by "All good, but if your credential stops
  working, you may need to re-authorize here.".
  [#2102](https://github.com/OpenFn/lightning/issues/1872)
- Fix Generic Oauth credentials don't get included in the refresh flow
  [#2106](https://github.com/OpenFn/lightning/pull/2106)

## [v2.5.0-pre2] - 2024-05-17

### Changed

- Replace LiveView Dataclip component with React Monaco bringing large
  performance improvements when viewing large dataclips.
  [#1872](https://github.com/OpenFn/lightning/issues/1872)

## [v2.5.0-pre] - 2024-05-17

### Added

- Allow users to build Oauth clients and associated credentials via the user
  interface. [#1919](https://github.com/OpenFn/lightning/issues/1919)

## [v2.4.14] - 2024-05-16

### Changed

- Refactored image and version info
  [#2097](https://github.com/OpenFn/lightning/pull/2097)

### Fixed

- Fixed issue where updating adaptor name and version of job node in the
  workflow canvas crashes the app when no credential is selected
  [#99](https://github.com/OpenFn/lightning/issues/99)
- Removes stacked viewer after switching tabs and steps.
  [#2064](https://github.com/OpenFn/lightning/issues/2064)

## [v2.4.13] - 2024-05-16

### Fixed

- Fixed issue where updating an existing Salesforce credential to use a
  `sandbox` endpoint would not properly re-authenticate.
  [#1842](https://github.com/OpenFn/lightning/issues/1842)
- Navigate directly to settings from url hash and renders default panel when
  there is no hash. [#1971](https://github.com/OpenFn/lightning/issues/1971)

## [v2.4.12] - 2024-05-15

### Fixed

- Fix render settings default panel on first load
  [#1971](https://github.com/OpenFn/lightning/issues/1971)

## [v2.4.11] - 2024-05-15

### Changed

- Upgraded Sentry to v10 for better error reporting.

## [v2.4.10] - 2024-05-14

### Fixed

- Fix the "reset demo" script by disabling the emailing that was introduced to
  the `create_project` function.
  [#2063](https://github.com/OpenFn/lightning/pull/2063)

## [v2.4.9] - 2024-05-14

### Changed

- Bumped @openfn/ws-worker to 1.1.8

### Fixed

- Correctly pass max allowed run time into the Run token, ensuring it's valid
  for the entirety of the Runs execution time
  [#2072](https://github.com/OpenFn/lightning/issues/2072)

## [v2.4.8] - 2024-05-13

### Added

- Add Github sync to usage limiter
  [#2031](https://github.com/OpenFn/lightning/pull/2031)

### Changed

- Remove illogical cancel buttons on user/pass change screen
  [#2067](https://github.com/OpenFn/lightning/issues/2067)

### Fixed

- Stop users from configuring failure alerts when the limiter returns error
  [#2076](https://github.com/OpenFn/lightning/pull/2076)

## [v2.4.7] - 2024-05-11

### Fixed

- Fixed early worker token expiry bug
  [#2070](https://github.com/OpenFn/lightning/issues/2070)

## [v2.4.6] - 2024-05-08

### Added

- Allow for automatic resubmission of failed usage tracking report submissions.
  [1789](https://github.com/OpenFn/lightning/issues/1789)
- Make signup feature configurable
  [#2049](https://github.com/OpenFn/lightning/issues/2049)
- Apply runtime limits to worker execution
  [#2015](https://github.com/OpenFn/lightning/pull/2015)
- Limit usage for failure alerts
  [#2011](https://github.com/OpenFn/lightning/pull/2011)

## [v2.4.5] - 2024-05-07

### Fixed

- Fix provioning API calls workflow limiter without the project ID
  [#2057](https://github.com/OpenFn/lightning/issues/2057)

## [v2.4.4] - 2024-05-03

### Added

- Benchmarking script that simulates data from a cold chain.
  [#1993](https://github.com/OpenFn/lightning/issues/1993)

### Changed

- Changed Snapshot `get_or_create_latest_for` to accept multis allow controlling
  of which repo it uses.
- Require exactly one owner for each project
  [#1991](https://github.com/OpenFn/lightning/issues/1991)

### Fixed

- Fixed issue preventing credential updates
  [#1861](https://github.com/OpenFn/lightning/issues/1861)

## [v2.4.3] - 2024-05-01

### Added

- Allow menu items customization
  [#1988](https://github.com/OpenFn/lightning/issues/1988)
- Workflow Snapshot support
  [#1822](https://github.com/OpenFn/lightning/issues/1822)
- Fix sample workflow from init_project_for_new_user
  [#2016](https://github.com/OpenFn/lightning/issues/2016)

### Changed

- Bumped @openfn/ws-worker to 1.1.6

### Fixed

- Assure workflow is always passed to Run.enqueue
  [#2032](https://github.com/OpenFn/lightning/issues/2032)
- Fix regression on History page where snapshots were not preloaded correctly
  [#2026](https://github.com/OpenFn/lightning/issues/2026)

## [v2.4.2] - 2024-04-24

### Fixed

- Fix missing credential types when running Lightning using Docker
  [#2010](https://github.com/OpenFn/lightning/issues/2010)
- Fix provisioning API includes deleted workflows in project state
  [#2001](https://github.com/OpenFn/lightning/issues/2001)

## [v2.4.1] - 2024-04-19

### Fixed

- Fix github cli deploy action failing to auto-commit
  [#1995](https://github.com/OpenFn/lightning/issues/1995)

## [v2.4.1-pre] - 2024-04-18

### Added

- Add custom metric to track the number of finalised runs.
  [#1790](https://github.com/OpenFn/lightning/issues/1790)

### Changed

- Set better defaults for the GitHub connection creation screen
  [#1994](https://github.com/OpenFn/lightning/issues/1994)
- Update `submission_status` for any Usagetracking.Report that does not have it
  set. [#1789](https://github.com/OpenFn/lightning/issues/1789)

## [v2.4.0] - 2024-04-12

### Added

- Allow description below the page title
  [#1975](https://github.com/OpenFn/lightning/issues/1975)
- Enable users to connect projects to their Github repos and branches that they
  have access to [#1895](https://github.com/OpenFn/lightning/issues/1895)
- Enable users to connect multiple projects to a single Github repo
  [#1811](https://github.com/OpenFn/lightning/issues/1811)

### Changed

- Change all System.get_env calls in runtime.exs to use dotenvy
  [#1968](https://github.com/OpenFn/lightning/issues/1968)
- Track usage tracking submission status in new field
  [#1789](https://github.com/OpenFn/lightning/issues/1789)
- Send richer version info as part of usage tracking submission.
  [#1819](https://github.com/OpenFn/lightning/issues/1819)

### Fixed

- Fix sync to branch only targetting main branch
  [#1892](https://github.com/OpenFn/lightning/issues/1892)
- Fix enqueue run without the workflow info
  [#1981](https://github.com/OpenFn/lightning/issues/1981)

## [v2.3.1] - 2024-04-03

### Changed

- Run the usage tracking submission job more frequently to reduce the risk of
  Oban unavailability at a particular time.
  [#1778](https://github.com/OpenFn/lightning/issues/1778)
- Remove code supporting V1 usage tracking submissions.
  [#1853](https://github.com/OpenFn/lightning/issues/1853)

### Fixed

- Fix scrolling behaviour on inspector for small screens
  [#1962](https://github.com/OpenFn/lightning/issues/1962)
- Fix project picker for users with many projects
  [#1952](https://github.com/OpenFn/lightning/issues/1952)

## [v2.3.0] - 2024-04-02

### Added

- Support for additional paths on a webhook URL such as `/i/<uuid>/Patient`
  [#1954](https://github.com/OpenFn/lightning/issues/1954)
- Support for a GET endpoint to "check" webhook URL availability
  [#1063](https://github.com/OpenFn/lightning/issues/1063)
- Allow external apps to control the run enqueue db transaction
  [#1958](https://github.com/OpenFn/lightning/issues/1958)

## [v2.2.2] - 2024-04-01

### Changed

- Changed dataclip search from string `LIKE` to tsvector on keys and values.
  While this will limit partial string matching to the beginning of words (not
  the middle or end) it will make searching way more performant
  [#1939](https://github.com/OpenFn/lightning/issues/1939)
- Translate job error messages using errors.po file
  [#1935](https://github.com/OpenFn/lightning/issues/1935)
- Improve the UI/UX of the run panel on the inspector for small screens
  [#1909](https://github.com/OpenFn/lightning/issues/1909)

### Fixed

- Regular database timeouts when searching across dataclip bodies
  [#1794](https://github.com/OpenFn/lightning/issues/1794)

## [v2.2.1] - 2024-03-27

### Added

- Enable users to connect to their Github accounts in preparation for
  streamlined GitHub project sync setup
  [#1894](https://github.com/OpenFn/lightning/issues/1894)

### Fixed

- Apply usage limit to bulk-reruns
  [#1931](https://github.com/OpenFn/lightning/issues/1931)
- Fix edge case that could result in duplicate usage tracking submissions.
  [#1853](https://github.com/OpenFn/lightning/issues/1853)
- Fix query timeout issue on history retention deletion
  [#1937](https://github.com/OpenFn/lightning/issues/1937)

## [v2.2.0] - 2024-03-21

### Added

- Allow admins to set project retention periods
  [#1760](https://github.com/OpenFn/lightning/issues/1760)
- Automatically wipe input/output data after their retention period
  [#1762](https://github.com/OpenFn/lightning/issues/1762)
- Automatically delete work order history after their retention period
  [#1761](https://github.com/OpenFn/lightning/issues/1761)

### Changed

- When automatically creating a project for a newly registered user (via the
  `INIT_PROJECT_FOR_NEW_USER=true` environment variable) that user should be the
  `owner` of the project.
  [#1927](https://github.com/OpenFn/lightning/issues/1927)
- Give priority to manual runs (over webhook requests and cron) so that active
  users on the inspector don't have to wait ages for thier work during high load
  periods [#1918](https://github.com/OpenFn/lightning/issues/1918)

## [v2.1.0] - 2024-03-20

### Added

- TSVector index to log_lines, and gin index to dataclips
  [#1898](https://github.com/OpenFn/lightning/issues/1898)
- Add API Version field to Salesforce OAuth credentials
  [#1838](https://github.com/OpenFn/lightning/issues/1838)

### Changed

- Replace v1 usage tracking with v2 usage tracking.
  [#1853](https://github.com/OpenFn/lightning/issues/1853)

## [v2.0.10]

### Changed

- Updated anonymous usage tracker submissions
  [#1853](https://github.com/OpenFn/lightning/issues/1853)

## [v2.0.9] - 2024-03-19

### Added

- Support for smaller screens on history and inspector.
  [#1908](https://github.com/OpenFn/lightning/issues/1908)
- Polling metric to track number of available runs.
  [#1790](https://github.com/OpenFn/lightning/issues/1790)
- Allows limiting creation of new runs and retries.
  [#1754](https://github.com/OpenFn/Lightning/issues/1754)
- Add specific messages for log, input, and output tabs when a run is lost
  [#1757](https://github.com/OpenFn/lightning/issues/1757)
- Soft and hard limits for runs created by webhook trigger.
  [#1859](https://github.com/OpenFn/Lightning/issues/1859)
- Publish an event when a new user is registered
  [#1873](https://github.com/OpenFn/lightning/issues/1873)
- Adds ability to add project collaborators from existing users
  [#1836](https://github.com/OpenFn/lightning/issues/1836)
- Added ability to remove project collaborators
  [#1837](https://github.com/OpenFn/lightning/issues/1837)
- Added new usage tracking submission code.
  [#1853](https://github.com/OpenFn/lightning/issues/1853)

### Changed

- Upgrade Elixir to 1.16.2
- Remove all values from `.env.example`.
  [#1904](https://github.com/OpenFn/lightning/issues/1904)

### Fixed

- Verify only stale project credentials
  [#1861](https://github.com/OpenFn/lightning/issues/1861)

## [v2.0.8] - 2024-02-29

### Fixed

- Show flash error when editing stale project credentials
  [#1795](https://github.com/OpenFn/lightning/issues/1795)
- Fixed bug with Github sync installation on docker-based deployments
  [#1845](https://github.com/OpenFn/lightning/issues/1845)

## [v2.0.6] - 2024-02-29

### Added

- Automatically create Github workflows in a target repository/branch when users
  set up a Github repo::OpenFn project sync
  [#1046](https://github.com/OpenFn/lightning/issues/1046)
- Allows limiting creation of new runs and retries.
  [#1754](https://github.com/OpenFn/Lightning/issues/1754)

### Changed

- Change bucket size used by the run queue delay custom metric.
  [#1790](https://github.com/OpenFn/lightning/issues/1790)
- Require setting `IS_RESETTABLE_DEMO` to "yes" via ENV before allowing the
  destructive `Demo.reset_demo/0` function from being called.
  [#1720](https://github.com/OpenFn/lightning/issues/1720)
- Remove version display condition that was redundant due to shadowing
  [#1819](https://github.com/OpenFn/lightning/issues/1819)

### Fixed

- Fix series of sentry issues related to OAuth credentials
  [#1799](https://github.com/OpenFn/lightning/issues/1799)

## [v2.0.5] - 2024-02-25

### Fixed

- Fixed error in Credentials without `sanbox` field set; only display `sandbox`
  field for Salesforce oauth credentials.
  [#1798](https://github.com/OpenFn/lightning/issues/1798)

## [v2.0.4] - 2024-02-24

### Added

- Display and edit OAuth credentials
  scopes[#1706](https://github.com/OpenFn/Lightning/issues/1706)

### Changed

- Stop sending `operating_system_detail` to the usage tracker
  [#1785](https://github.com/OpenFn/lightning/issues/1785)

### Fixed

- Make handling of usage tracking errors more robust.
  [#1787](https://github.com/OpenFn/lightning/issues/1787)
- Fix inspector shows selected dataclip as wiped after retying workorder from a
  non-first step [#1780](https://github.com/OpenFn/lightning/issues/1780)

## [v2.0.3] - 2024-02-21

### Added

- Actual metrics will now be submitted by Lightning to the Usage Tracker.
  [#1742](https://github.com/OpenFn/lightning/issues/1742)
- Added a support link to the menu that goes to the instance admin contact
  [#1783](https://github.com/OpenFn/lightning/issues/1783)

### Changed

- Usage Tracking submissions are now opt-out, rather than opt-in. Hashed UUIDs
  to ensure anonymity are default.
  [#1742](https://github.com/OpenFn/lightning/issues/1742)
- Usage Tracking submissions will now run daily rather than hourly.
  [#1742](https://github.com/OpenFn/lightning/issues/1742)

- Bumped @openfn/ws-worker to `v1.0` (this is used in dev mode when starting the
  worker from your mix app: `RTM=true iex -S mix phx.server`)
- Bumped @openfn/cli to `v1.0` (this is used for adaptor docs and magic)

### Fixed

- Non-responsive workflow canvas after web socket disconnection
  [#1750](https://github.com/OpenFn/lightning/issues/1750)

## [v2.0.2] - 2024-02-14

### Fixed

- Fixed a bug with the OAuth2 credential refresh flow that prevented
  GoogleSheets jobs from running after token expiration
  [#1735](https://github.com/OpenFn/Lightning/issues/1735)

## [v2.0.1] - 2024-02-13

### Changed

- Renamed ImpactTracking to UsageTracking
  [#1729](https://github.com/OpenFn/lightning/issues/1729)
- Block github installation if there's a pending installation in another project
  [#1731](https://github.com/OpenFn/Lightning/issues/1731)

### Fixed

- Expand work order button balloons randomly
  [#1737](https://github.com/OpenFn/Lightning/issues/1737)
- Editing credentials doesn't work from project scope
  [#1743](https://github.com/OpenFn/Lightning/issues/1743)

## [v2.0.0] - 2024-02-10

> At the time of writing there are no more big changes planned and testing has
> gone well. Thanks to everyone who's helped to kick the tyres during the "rc"
> phase. There are still a _lot of **new features** coming_, so please:
>
> - watch our [**Public Roadmap**](https://github.com/orgs/OpenFn/projects/3) to
>   stay abreast of our core team's backlog,
> - request a feature in the
>   [**Community Forum**](https://community.openfn.org),
> - raise a
>   [**new issue**](https://github.com/OpenFn/lightning/issues/new/choose) if
>   you spot a bug,
> - and head over to the
>   [**Contributing**](https://github.com/OpenFn/lightning/?tab=readme-ov-file#contribute-to-this-project)
>   section to lend a hand.
>
> Head to [**docs.openfn.org**](https://docs.openfn.org) for product
> documentation and help with v1 to v2 migration.

### Changed

- Bump `@openfn/worker` to `v0.8.1`
- Only show GoogleSheets and Salesforce credential options if Oauth clients are
  registered with the instance via ENV
  [#1734](https://github.com/OpenFn/Lightning/issues/1734)

### Fixed

- Use standard table type for webhook auth methods
  [#1514](https://github.com/OpenFn/Lightning/issues/1514)
- Make disabled button for "Connect to GitHub" clear, add tooltip
  [#1732](https://github.com/OpenFn/Lightning/issues/1715)

## [v2.0.0-rc12] - 2024-02-09

### Added

- Add RunQueue extension to allow claim customization.
  [#1715](https://github.com/OpenFn/Lightning/issues/1715)
- Add support for Salesforce OAuth2 credentials
  [#1633](https://github.com/OpenFn/Lightning/issues/1633)

### Changed

- Use `PAYLOAD_SIZE_KB` in k6 load testing script, set thresholds on wait time,
  set default payload size to `2kb`

### Fixed

- Adds more detail to work order states on dashboard
  [#1677](https://github.com/OpenFn/lightning/issues/1677)
- Fix Output & Logs in inspector fails to show sometimes
  [#1702](https://github.com/OpenFn/lightning/issues/1702)

## [v2.0.0-rc11] - 2024-02-08

### Fixed

- Bumped Phoenix LiveView from `0.20.4` to `0.20.5` to fix canvas selection
  issue [#1724](https://github.com/OpenFn/lightning/issues/1724)

## [v2.0.0-rc10] - 2024-02-08

### Changed

- Implemented safeguards to prevent deletion of jobs with associated run history
  [#1570](https://github.com/OpenFn/Lightning/issues/1570)

### Fixed

- Fixed inspector dataclip body not getting updated after dataclip is wiped
  [#1718](https://github.com/OpenFn/Lightning/issues/1718)
- Fixed work orders getting retried despite having wiped dataclips
  [#1721](https://github.com/OpenFn/Lightning/issues/1721)

## [v2.0.0-rc9] 2024-02-05

### Added

- Persist impact tracking configuration and reports
  [#1684](https://github.com/OpenFn/Lightning/issues/1684)
- Add zero-persistence project setting
  [#1209](https://github.com/OpenFn/Lightning/issues/1209)
- Wipe dataclip after use when zero-persistence is enabled
  [#1212](https://github.com/OpenFn/Lightning/issues/1212)
- Show appropriate message when a wiped dataclip is viewed
  [#1211](https://github.com/OpenFn/Lightning/issues/1211)
- Disable selecting work orders having wiped dataclips in the history page
  [#1210](https://github.com/OpenFn/Lightning/issues/1210)
- Hide rerun button in inspector when the selected step has a wiped dataclip
  [#1639](https://github.com/OpenFn/Lightning/issues/1639)
- Add rate limiter to webhook endpoints and runtime limiter for runs.
  [#639](https://github.com/OpenFn/Lightning/issues/639)

### Fixed

- Prevented secret scrubber from over-eagerly adding \*\*\* between all
  characters if an empty string secret was provided as a credential field value
  (e.g., {"username": "come-on-in", "password": ""})
  [#1585](https://github.com/OpenFn/Lightning/issues/1585)
- Fixed permissions issue that allowed viewer/editor to modify webhook auth
  methods. These permissions only belong to project owners and admins
  [#1692](https://github.com/OpenFn/Lightning/issues/1692)
- Fixed bug that was duplicating inbound http_requests, resulting in unnecessary
  data storage [#1695](https://github.com/OpenFn/Lightning/issues/1695)
- Fixed permissions issue that allowed editors to set up new Github connections
  [#1703](https://github.com/OpenFn/Lightning/issues/1703)
- Fixed permissions issue that allowed viewers to initiate syncs to github
  [#1704](https://github.com/OpenFn/Lightning/issues/1704)
- Fixed inspector view stuck at processing when following a crashed run
  [#1711](https://github.com/OpenFn/Lightning/issues/1711)
- Fixed inspector dataclip selector not getting updated after running manual run
  [#1714](https://github.com/OpenFn/Lightning/issues/1714)

## [v2.0.0-rc8] - 2024-01-30

### Added

- Shim code to interact with the Impact Tracking service
  [#1671](https://github.com/OpenFn/Lightning/issues/1671)

### Changed

- Standardized naming of "attempts" to "runs". This had already been done in the
  front-end, but this change cleans up the backend, the database, and the
  interface with the worker. Make sure to **run migrations** and update your
  ENV/secrets to use `WORKER_RUNS_PRIVATE_KEY` rather than
  `WORKER_ATTEMPTS_PRIVATE_KEY`
  [#1657](https://github.com/OpenFn/Lightning/issues/1657)
- Required `@openfn/ws-worker@0.8.0` or above.

## [v2.0.0-rc7] - 2024-01-26

### Added

- Store webhook request headers in Dataclips for use in jobs.
  [#1638](https://github.com/OpenFn/Lightning/issues/1638)

### Changed

- Display `http_request` dataclips to the user as they will be provided to the
  worker as "input" state to avoid confusion while writing jobs.
  [1664](https://github.com/OpenFn/Lightning/issues/1664)
- Named-spaced all worker environment variables with `WORKER_` and added
  documentation for how to configure them.
  [#1672](https://github.com/OpenFn/Lightning/pull/1672)
- Bumped to `@openfn/ws-worker@0.6.0`
- Bumped to `@openfn/cli@0.4.15`

### Fixed

- Fix Run via Docker [#1653](https://github.com/OpenFn/Lightning/issues/1653)
- Fix remaining warnings, enable "warnings as errors"
  [#1642](https://github.com/OpenFn/Lightning/issues/1642)
- Fix workflow dashboard bug when viewed for newly created workflows with only
  unfinished run steps. [#1674](https://github.com/OpenFn/Lightning/issues/1674)

## [v2.0.0-rc5] - 2024-01-22

### Changed

- Made two significant backend changes that don't impact UI/UX but **require
  migrations** and should make Lightning developer lives easier by updating
  parts of the backend to match terms now used in the frontend:
  - Renamed the `Runs` model and table to `Steps`
    [#1571](https://github.com/OpenFn/Lightning/issues/1571)
  - Renamed the `AttemptRuns` model and table to `AttemptSteps`
    [#1571](https://github.com/OpenFn/Lightning/issues/1571)

## [v2.0.0-rc4] - 2024-01-19

### Added

- Scrub output dataclips in the UI to avoid unintentional secret exposure
  [#1606](https://github.com/OpenFn/Lightning/issues/1606)

### Changed

- Bump to `@openfn/cli@0.4.14`
- Do not persist the active tab setting on the job editor
  [#1504](https://github.com/OpenFn/Lightning/issues/1504)
- Make condition label optional
  [#1648](https://github.com/OpenFn/Lightning/issues/1648)

### Fixed

- Fix credential body getting leaked to sentry incase of errors
  [#1600](https://github.com/OpenFn/Lightning/issues/1600)
- Fixed validation on Javascript edge conditions
  [#1602](https://github.com/OpenFn/Lightning/issues/1602)
- Removed unused code from `run_live` directory
  [#1625](https://github.com/OpenFn/Lightning/issues/1625)
- Edge condition expressions not correctly being handled during provisioning
  [#openfn/kit#560](https://github.com/OpenFn/kit/pull/560)

## [v2.0.0-rc3] 2024-01-12

### Added

- Custom metric to track stalled attempts
  [#1559](https://github.com/OpenFn/Lightning/issues/1559)
- Dashboard with project and workflow stats
  [#755](https://github.com/OpenFn/Lightning/issues/755)
- Add search by ID on the history page
  [#1468](https://github.com/OpenFn/Lightning/issues/1468)
- Custom metric to support autoscaling
  [#1607](https://github.com/OpenFn/Lightning/issues/1607)

### Changed

- Bumped CLI version to `0.4.13`
- Bumped worker version to `0.5.0`
- Give project editors and viewers read only access to project settings instead
  [#1477](https://github.com/OpenFn/Lightning/issues/1477)

### Fixed

- Throw an error when Lightning.MetadataService.get_adaptor_path/1 returns an
  adaptor path that is nil
  [#1601](https://github.com/OpenFn/Lightning/issues/1601)
- Fix failure due to creating work order from a newly created job
  [#1572](https://github.com/OpenFn/Lightning/issues/1572)
- Fixes on the dashboard and links
  [#1610](https://github.com/OpenFn/Lightning/issues/1610) and
  [#1608](https://github.com/OpenFn/Lightning/issues/1608)

## [v2.0.0-rc2] - 2024-01-08

### Fixed

- Restored left-alignment for step list items on run detail and inspector
  [a6e4ada](https://github.com/OpenFn/Lightning/commit/a6e4adafd558269cfd690e7c4fdd8f9fe66c5f62)
- Inspector: fixed attempt/run language for "skipped" tooltip
  [fd7dd0c](https://github.com/OpenFn/Lightning/commit/fd7dd0ca8128dfba2902e5aa6a2259e2073f0f10)
- Inspector: fixed failure to save during "save & run" from inspector
  [#1596](https://github.com/OpenFn/Lightning/issues/1596)
- Inspector: fixed key bindings for save & run (retry vs. new work order)
  getting overridden when user focuses on the Monaco editor
  [#1596](https://github.com/OpenFn/Lightning/issues/1596)

## [v2.0.0-rc1] - 2024-01-05

### Why does this repo go from `v0` to `v2.0`?

Lightning is the _2nd version_ of the OpenFn platform. While much of the core
technology is the same, there are breaking changes between `v1.105` (pre-2024)
and `v2` ("OpenFn Lightning").

For customers using OpenFn `v1`, a migration guide will be provided at
[docs.openfn.org](https://docs.openfn.org)

### Added

- Link to the job inspctor for a selected run from the history interface
  [#1524](https://github.com/OpenFn/Lightning/issues/1524)
- Reprocess an existing work order from the job inspector by default (instead of
  always creating a new work order)
  [#1524](https://github.com/OpenFn/Lightning/issues/1524)
- Bumped worker to support edge conditions between trigger and first job
  `"@openfn/ws-worker": "^0.4.0"`

### Changed

- Updated naming to prepare for v2 release
  [#1248](https://github.com/OpenFn/Lightning/issues/1248); the major change is
  that each time a work order (the typical unit of business value for an
  organization, e.g. "execute workflow ABC for patient 123") is executed, it is
  called a "run". Previously, it was called an "attempt". The hierarchy is now:

  ```
  Build-Time: Projects > Workflows > Steps
  Run-Time: Work Orders > Runs > Steps
  ```

  Note the name changes here are reflected in the UI, but not all tables/models
  will be changed until [1571](https://github.com/OpenFn/Lightning/issues/1571)
  is delivered.

## [v0.12.2] - 2023-12-24

### Changed

- Bumped worker to address occasional git install issue
  `"@openfn/ws-worker": "^0.3.2"`

### Fixed

- Fix RuntimeError: found duplicate ID "google-sheets-inner-form" for
  GoogleSheetsComponent [#1578](https://github.com/OpenFn/Lightning/issues/1578)
- Extend export script to include new JS expression edge type
  [#1540](https://github.com/OpenFn/Lightning/issues/1540)
- Fix regression for attempt viewer log line highlighting
  [#1589](https://github.com/OpenFn/Lightning/issues/1589)

## [v0.12.1] - 2023-12-21

### Changed

- Hide project security setting tab from non-authorized users
  [#1477](https://github.com/OpenFn/Lightning/issues/1477)

### Fixed

- History page crashes if job is removed from workflow after it's been run
  [#1568](https://github.com/OpenFn/Lightning/issues/1568)

## [v0.12.0] - 2023-12-15

### Added

- Add ellipsis for long job names on the canvas
  [#1217](https://github.com/OpenFn/Lightning/issues/1217)
- Fix Credential Creation Page UI
  [#1064](https://github.com/OpenFn/Lightning/issues/1064)
- Custom metric to track Attempt queue delay
  [#1556](https://github.com/OpenFn/Lightning/issues/1556)
- Expand work order row when a `workorder_id` is specified in the filter
  [#1515](https://github.com/OpenFn/Lightning/issues/1515)
- Allow Javascript expressions as conditions for edges
  [#1498](https://github.com/OpenFn/Lightning/issues/1498)

### Changed

- Derive dataclip in inspector from the attempt & step
  [#1551](https://github.com/OpenFn/Lightning/issues/1551)
- Updated CLI to 0.4.10 (fixes logging)
- Changed UserBackupToken model to use UTC timestamps (6563cb77)
- Restore FK relationship between `work_orders` and `attempts` pending a
  decision re: further partitioning.
  [#1254](https://github.com/OpenFn/Lightning/issues/1254)

### Fixed

- New credential doesn't appear in inspector until refresh
  [#1531](https://github.com/OpenFn/Lightning/issues/1531)
- Metadata not refreshing when credential is updated
  [#791](https://github.com/OpenFn/Lightning/issues/791)
- Adjusted z-index for Monaco Editor's sibling element to resolve layout
  conflict [#1329](https://github.com/OpenFn/Lightning/issues/1329)
- Demo script sets up example Runs with their log lines in a consistant order.
  [#1487](https://github.com/OpenFn/Lightning/issues/1487)
- Initial credential creation `changes` show `after` as `null` rather a value
  [#1118](https://github.com/OpenFn/Lightning/issues/1118)
- AttemptViewer flashing/rerendering when Jobs are running
  [#1550](https://github.com/OpenFn/Lightning/issues/1550)
- Not able to create a new Job when clicking the Check icon on the placeholder
  [#1537](https://github.com/OpenFn/Lightning/issues/1537)
- Improve selection logic on WorkflowDiagram
  [#1220](https://github.com/OpenFn/Lightning/issues/1220)

## [v0.11.0] - 2023-12-06

### Added

- Improved UI when manually creating Attempts via the Job Editor
  [#1474](https://github.com/OpenFn/Lightning/issues/1474)
- Increased the maximum inbound webhook request size to 10MB and added
  protection against _very large_ payloads with a 100MB "max_skip_body_length"
  [#1247](https://github.com/OpenFn/Lightning/issues/1247)

### Changed

- Use the internal port of the web container for the worker configuration in
  docker-compose setup. [#1485](https://github.com/OpenFn/Lightning/pull/1485)

## [v0.10.6] - 2023-12-05

### Changed

- Limit entries count on term work orders search
  [#1461](https://github.com/OpenFn/Lightning/issues/1461)
- Scrub log lines using multiple credentials samples
  [#1519](https://github.com/OpenFn/Lightning/issues/1519)
- Remove custom telemetry plumbing.
  [1259](https://github.com/OpenFn/Lightning/issues/1259)
- Enhance UX to prevent modal closure when Monaco/Dataclip editor is focused
  [#1510](https://github.com/OpenFn/Lightning/pull/1510)

### Fixed

- Use checkbox on boolean credential fields rather than a text input field
  [#1430](https://github.com/OpenFn/Lightning/issues/1430)
- Allow users to retry work orders that failed before their first run was
  created [#1417](https://github.com/OpenFn/Lightning/issues/1417)
- Fix to ensure webhook auth modal is closed when cancel or close are selected.
  [#1508](https://github.com/OpenFn/Lightning/issues/1508)
- Enable user to reauthorize and obtain a new refresh token.
  [#1495](https://github.com/OpenFn/Lightning/issues/1495)
- Save credential body with types declared on schema
  [#1518](https://github.com/OpenFn/Lightning/issues/1518)

## [v0.10.5] - 2023-12-03

### Changed

- Only add history page filters when needed for simpler multi-select status
  interface and shorter page URLs
  [#1331](https://github.com/OpenFn/Lightning/issues/1331)
- Use dynamic Endpoint config only on prod
  [#1435](https://github.com/OpenFn/Lightning/issues/1435)
- Validate schema field with any of expected values
  [#1502](https://github.com/OpenFn/Lightning/issues/1502)

### Fixed

- Fix for liveview crash when token expires or gets deleted after mount
  [#1318](https://github.com/OpenFn/Lightning/issues/1318)
- Remove two obsolete methods related to Run: `Lightning.Invocation.delete_run`
  and `Lightning.Invocation.Run.new_from`.
  [#1254](https://github.com/OpenFn/Lightning/issues/1254)
- Remove obsolete field `previous_id` from `runs` table.
  [#1254](https://github.com/OpenFn/Lightning/issues/1254)
- Fix for missing data in 'created' audit trail events for webhook auth methods
  [#1500](https://github.com/OpenFn/Lightning/issues/1500)

## [v0.10.4] - 2023-11-30

### Changed

- Increased History search timeout to 30s
  [#1461](https://github.com/OpenFn/Lightning/issues/1461)

### Fixed

- Tooltip text clears later than the background
  [#1094](https://github.com/OpenFn/Lightning/issues/1094)
- Temporary fix to superuser UI for managing project users
  [#1145](https://github.com/OpenFn/Lightning/issues/1145)
- Fix for adding ellipses on credential info on job editor heading
  [#1428](https://github.com/OpenFn/Lightning/issues/1428)

## [v0.10.3] - 2023-11-28

### Added

- Dimmed/greyed out triggers and edges on the canvas when they are disabled
  [#1464](https://github.com/OpenFn/Lightning/issues/1464)
- Async loading on the history page to improve UX on long DB queries
  [#1279](https://github.com/OpenFn/Lightning/issues/1279)
- Audit trail events for webhook auth (deletion method) change
  [#1165](https://github.com/OpenFn/Lightning/issues/1165)

### Changed

- Sort project collaborators by first name
  [#1326](https://github.com/OpenFn/Lightning/issues/1326)
- Work orders will now be set in a "pending" state when retries are enqueued.
  [#1340](https://github.com/OpenFn/Lightning/issues/1340)
- Avoid printing 2FA codes by default
  [#1322](https://github.com/OpenFn/Lightning/issues/1322)

### Fixed

- Create new workflow button sizing regression
  [#1405](https://github.com/OpenFn/Lightning/issues/1405)
- Google credential creation and automatic closing of oAuth tab
  [#1109](https://github.com/OpenFn/Lightning/issues/1109)
- Exporting project breaks the navigation of the page
  [#1440](https://github.com/OpenFn/Lightning/issues/1440)

## [v0.10.2] - 2023-11-21

### Changed

- Added `max_frame_size` to the Cowboy websockets protocol options in an attempt
  to address [#1421](https://github.com/OpenFn/Lightning/issues/1421)

## [v0.10.1] - 2023-11-21

### Fixed

- Work Order ID was not displayed properly in history page
  [#1423](https://github.com/OpenFn/Lightning/issues/1423)

## [v0.10.0] - 2023-11-21

### 🚨 Breaking change warning! 🚨

This release will contain breaking changes as we've significantly improved both
the workflow building and execution systems.

#### Nodes and edges

Before, workflows were represented as a list of jobs and triggers. For greater
flexibility and control of complex workflows, we've moved towards a more robust
"nodes and edges" approach. Where jobs in a workflow (a node) can be connected
by edges.

Triggers still exist, but live "outside" the directed acyclic graph (DAG) and
are used to automatically create work orders and attempts.

We've provided migrations that bring `v0.9.3` workflows in line with the
`v0.10.0` requirements.

#### Scalable workers

Before, Lightning spawned child processes to execute attempts in sand-boxed
NodeVMs on the same server. This created inefficiencies and security
vulnerabilities. Now, the Lightning web server adds attempts to a queue and
multiple worker applications can pull from that queue to process work.

In dev mode, this all happens automatically and on one machine, but in most
high-availability production environments the workers will be on another server.

Attempts are now handled entirely by the workers, and they report back to
Lightning. Exit reasons, final attempt states, error types and error messages
are either entirely new or handled differently now, but we have provided
migration scripts that will work to bring _most_ `v0.9.3` runs, attempts, and
work orders up to `v0.10.0`, though the granularity of `v0.9.3` states and exits
will be less than `v0.10.0` and the final states are not guaranteed to be
accurate for workflows with multiple branches and leaf nodes with varying exit
reasons.

The migration scripts can be run with a single function call in SetupUtils from
a connect `iex` session:

```
Lightning.SetupUtils.approximate_state_for_attempts_and_workorders()
```

Note that (like lots of _other_ functionality in `SetupUtils`, calling this
function is a destructive action and you should only do it if you've backed up
your data and you know what you're doing.)

As always, we recommend backing up your data before migrating. (And thanks for
bearing with us as we move towards our first stable Lightning release.)

### Added

- Fix flaky job name input behavior on error
  [#1218](https://github.com/OpenFn/Lightning/issues/1218)
- Added a hover effect on copy and add button for adaptors examples
  [#1297](https://github.com/OpenFn/Lightning/issues/1297)
- Migration helper code to move from `v0.9.3` to `v0.10.0` added to SetupUtils
  [#1363](https://github.com/OpenFn/Lightning/issues/1363)
- Option to start with `RTM=false iex -S mix phx.server` for opting out of the
  dev-mode automatic runtime manager.
- Webhook Authentication Methods database and CRUD operations
  [#1152](https://github.com/OpenFn/Lightning/issues/1152)
- Creation and Edit of webhook webhook authentication methods UI
  [#1149](https://github.com/OpenFn/Lightning/issues/1149)
- Add webhook authentication methods overview methods in the canvas
  [#1153](https://github.com/OpenFn/Lightning/issues/1153)
- Add icon on the canvas for triggers that have authentication enabled
  [#1157](https://github.com/OpenFn/Lightning/issues/1157)
- Require password/2FA code before showing password and API Key for webhook auth
  methods [#1200](https://github.com/OpenFn/Lightning/issues/1200)
- Restrict live dashboard access to only superusers, enable DB information and
  OS information [#1170](https://github.com/OpenFn/Lightning/issues/1170) OS
  information [#1170](https://github.com/OpenFn/Lightning/issues/1170)
- Expose additional metrics to LiveDashboard
  [#1171](https://github.com/OpenFn/Lightning/issues/1171)
- Add plumbing to dump Lightning metrics during load testing
  [#1178](https://github.com/OpenFn/Lightning/issues/1178)
- Allow for heavier payloads during load testing
  [#1179](https://github.com/OpenFn/Lightning/issues/1179)
- Add dynamic delay to help mitigate flickering test
  [#1195](https://github.com/OpenFn/Lightning/issues/1195)
- Add a OpenTelemetry trace example
  [#1189](https://github.com/OpenFn/Lightning/issues/1189)
- Add plumbing to support the use of PromEx
  [#1199](https://github.com/OpenFn/Lightning/issues/1199)
- Add warning text to PromEx config
  [#1222](https://github.com/OpenFn/Lightning/issues/1222)
- Track and filter on webhook controller state in :telemetry metrics
  [#1192](https://github.com/OpenFn/Lightning/issues/1192)
- Secure PromEx metrics endpoint by default
  [#1223](https://github.com/OpenFn/Lightning/issues/1223)
- Partition `log_lines` table based on `attempt_id`
  [#1254](https://github.com/OpenFn/Lightning/issues/1254)
- Remove foreign key from `attempts` in preparation for partitioning
  `work_orders` [#1254](https://github.com/OpenFn/Lightning/issues/1254)
- Remove `Workflows.delete_workflow`. It is no longer in use and would require
  modification to not leave orphaned attempts given the removal of the foreign
  key from `attempts`. [#1254](https://github.com/OpenFn/Lightning/issues/1254)
- Show tooltip for cloned runs in history page
  [#1327](https://github.com/OpenFn/Lightning/issues/1327)
- Have user create workflow name before moving to the canvas
  [#1103](https://github.com/OpenFn/Lightning/issues/1103)
- Allow PromEx authorization to be disabled
  [#1483](https://github.com/OpenFn/Lightning/issues/1483)

### Changed

- Updated vulnerable JS libraries, `postcss` and `semver`
  [#1176](https://github.com/OpenFn/Lightning/issues/1176)
- Update "Delete" to "Delete Job" on Job panel and include javascript deletion
  confirmation [#1105](https://github.com/OpenFn/Lightning/issues/1105)
- Move "Enabled" property from "Jobs" to "Edges"
  [#895](https://github.com/OpenFn/Lightning/issues/895)
- Incorrect wording on the "Delete" tooltip
  [#1313](https://github.com/OpenFn/Lightning/issues/1313)

### Fixed

- Fixed janitor lost query calculation
  [#1400](https://github.com/OpenFn/Lightning/issues/1400)
- Adaptor icons load gracefully
  [#1140](https://github.com/OpenFn/Lightning/issues/1140)
- Selected dataclip gets lost when starting a manual work order from the
  inspector interface [#1283](https://github.com/OpenFn/Lightning/issues/1283)
- Ensure that the whole edge when selected is highlighted
  [#1160](https://github.com/OpenFn/Lightning/issues/1160)
- Fix "Reconfigure Github" button in Project Settings
  [#1386](https://github.com/OpenFn/Lightning/issues/1386)
- Make janitor also clean up runs inside an attempt
  [#1348](https://github.com/OpenFn/Lightning/issues/1348)
- Modify CompleteRun to return error changeset when run not found
  [#1393](https://github.com/OpenFn/Lightning/issues/1393)
- Drop invocation reasons from DB
  [#1412](https://github.com/OpenFn/Lightning/issues/1412)
- Fix inconsistency in ordering of child nodes in the workflow diagram
  [#1406](https://github.com/OpenFn/Lightning/issues/1406)

## [v0.9.3] - 2023-09-27

### Added

- Add ellipsis when adaptor name is longer than the container allows
  [#1095](https://github.com/OpenFn/Lightning/issues/1095)
- Webhook Authentication Methods database and CRUD operations
  [#1152](https://github.com/OpenFn/Lightning/issues/1152)

### Changed

- Prevent deletion of first job of a workflow
  [#1097](https://github.com/OpenFn/Lightning/issues/1097)

### Fixed

- Fix long name on workflow cards
  [#1102](https://github.com/OpenFn/Lightning/issues/1102)
- Fix highlighted Edge can get out of sync with selected Edge
  [#1099](https://github.com/OpenFn/Lightning/issues/1099)
- Creating a new user without a password fails and there is no user feedback
  [#731](https://github.com/OpenFn/Lightning/issues/731)
- Crash when setting up version control
  [#1112](https://github.com/OpenFn/Lightning/issues/1112)

## [v0.9.2] - 2023-09-20

### Added

- Add "esc" key binding to close job inspector modal
  [#1069](https://github.com/OpenFn/Lightning/issues/1069)

### Changed

- Save icons from the `adaptors` repo locally and load them in the job editor
  [#943](https://github.com/OpenFn/Lightning/issues/943)

## [v0.9.1] - 2023-09-19

### Changed

- Modified audit trail to handle lots of different kind of audit events
  [#271](https://github.com/OpenFn/Lightning/issues/271)/[#44](https://github.com/OpenFn/Lightning/issues/44)
- Fix randomly unresponsive job panel after job deletion
  [#1113](https://github.com/OpenFn/Lightning/issues/1113)

## [v0.9.0] - 2023-09-15

### Added

- Add favicons [#1079](https://github.com/OpenFn/Lightning/issues/1079)
- Validate job name in placeholder job node
  [#1021](https://github.com/OpenFn/Lightning/issues/1021)
- Bring credential delete in line with new GDPR interpretation
  [#802](https://github.com/OpenFn/Lightning/issues/802)
- Make job names unique per workflow
  [#1053](https://github.com/OpenFn/Lightning/issues/1053)

### Changed

- Enhanced the job editor/inspector interface
  [#1025](https://github.com/OpenFn/Lightning/issues/1025)

### Fixed

- Finished run never appears in inspector when it fails
  [#1084](https://github.com/OpenFn/Lightning/issues/1084)
- Cannot delete some credentials via web UI
  [#1072](https://github.com/OpenFn/Lightning/issues/1072)
- Stopped the History table from jumping when re-running a job
  [#1100](https://github.com/OpenFn/Lightning/issues/1100)
- Fixed the "+" button when adding a job to a workflow
  [#1093](https://github.com/OpenFn/Lightning/issues/1093)

## [v0.8.3] - 2023-09-05

### Added

- Render error when workflow diagram node is invalid
  [#956](https://github.com/OpenFn/Lightning/issues/956)

### Changed

- Restyle history table [#1029](https://github.com/OpenFn/Lightning/issues/1029)
- Moved Filter and Search controls to the top of the history page
  [#1027](https://github.com/OpenFn/Lightning/issues/1027)

### Fixed

- Output incorrectly shows "this run failed" when the run hasn't yet finished
  [#1048](https://github.com/OpenFn/Lightning/issues/1048)
- Wrong label for workflow card timestamp
  [#1022](https://github.com/OpenFn/Lightning/issues/1022)

## [v0.8.2] - 2023-08-31

### Fixed

- Lack of differentiation between top of job editor modal and top menu was
  disorienting. Added shadow.

## [v0.8.1] - 2023-08-31

### Changed

- Moved Save and Run button to bottom of the Job edit modal
  [#1026](https://github.com/OpenFn/Lightning/issues/1026)
- Allow a manual work order to save the workflow before creating the work order
  [#959](https://github.com/OpenFn/Lightning/issues/959)

## [v0.8.0] - 2023-08-31

### Added

- Introduces Github sync feature, users can now setup our github app on their
  instance and sync projects using our latest portability spec
  [#970](https://github.com/OpenFn/Lightning/issues/970)
- Support Backup Codes for Multi-Factor Authentication
  [937](https://github.com/OpenFn/Lightning/issues/937)
- Log a warning in the console when the Editor/docs component is given latest
  [#958](https://github.com/OpenFn/Lightning/issues/958)
- Improve feedback when a Workflow name is invalid
  [#961](https://github.com/OpenFn/Lightning/issues/961)
- Show that the jobs' body is invalid
  [#957](https://github.com/OpenFn/Lightning/issues/957)
- Reimplement skipped CredentialLive tests
  [#962](https://github.com/OpenFn/Lightning/issues/962)
- Reimplement skipped WorkflowLive.IndexTest test
  [#964](https://github.com/OpenFn/Lightning/issues/964)
- Show GitHub installation ID and repo link to help setup/debugging for version
  control [1059](https://github.com/OpenFn/Lightning/issues/1059)

### Fixed

- Fixed issue where job names were being incorrectly hyphenated during
  project.yaml export [#1050](https://github.com/OpenFn/Lightning/issues/1050)
- Allows the demo script to set a project id during creation to help with cli
  deploy/pull/Github integration testing.
- Fixed demo project_repo_connection failing after nightly demo resets
  [1058](https://github.com/OpenFn/Lightning/issues/1058)
- Fixed an issue where the monaco suggestion tooltip was offset from the main
  editor [1030](https://github.com/OpenFn/Lightning/issues/1030)

## [v0.7.3] - 2023-08-15

### Changed

- Version control in project settings is now named Export your project
  [#1015](https://github.com/OpenFn/Lightning/issues/1015)

### Fixed

- Tooltip for credential select in Job Edit form is cut off
  [#972](https://github.com/OpenFn/Lightning/issues/972)
- Dataclip type and state assembly notice for creating new dataclip dropped
  during refactor [#975](https://github.com/OpenFn/Lightning/issues/975)

## [v0.7.2] - 2023-08-10

### Changed

- NodeJs security patch [1009](https://github.com/OpenFn/Lightning/pull/1009)

### Fixed

## [v0.7.1] - 2023-08-04

### Fixed

- Fixed flickery icons on new workflow job creation.

## [v0.7.0] - 2023-08-04

### Added

- Project owners can require MFA for their users
  [892](https://github.com/OpenFn/Lightning/issues/892)

### Changed

- Moved to Elixir 1.15 and Erlang 26.0.2 to sort our an annoying ElixirLS issue
  that was slowing down our engineers.
- Update Debian base to use bookworm (Debian 12) for our Docker images
- Change new credential modal to take up less space on the screen
  [#931](https://github.com/OpenFn/Lightning/issues/931)
- Placeholder nodes are now purely handled client-side

### Fixed

- Fix issue creating a new credential from the Job editor where the new
  credential was not being set on the job.
  [#951](https://github.com/OpenFn/Lightning/issues/951)
- Fix issue where checking a credential type radio button shows as unchecked on
  first click. [#976](https://github.com/OpenFn/Lightning/issues/976)
- Return the pre-filled workflow names
  [#971](https://github.com/OpenFn/Lightning/issues/971)
- Fix version reporting and external reset_demo() call via
  Application.spec()[#1010](https://github.com/OpenFn/Lightning/issues/1010)
- Fixed issue where entering a placeholder name through the form would result an
  in unsaveable workflow
  [#1001](https://github.com/OpenFn/Lightning/issues/1001)
- Ensure the DownloadController checks for authentication and authorisation.

## [v0.7.0-pre5] - 2023-07-28

### Changed

- Unless otherwise specified, only show work orders with activity in last 14
  days [#968](https://github.com/OpenFn/Lightning/issues/968)

## [v0.7.0-pre4] - 2023-07-27

### Changed

- Don't add cast fragments if the search_term is nil
  [#968](https://github.com/OpenFn/Lightning/issues/968)

## [v0.7.0-pre3] - 2023-07-26

### Fixed

- Fixed an issue with newly created edges that prevented downstream jobs
  [977](https://github.com/OpenFn/Lightning/issues/977)

## [v0.7.0-pre2] - 2023-07-26

Note that this is a pre-release with a couple of known bugs that are tracked in
the Nodes and Edges [epic](https://github.com/OpenFn/Lightning/issues/793).

### Added

- Added ability for a user to enable MFA on their account; using 2FA apps like
  Authy, Google Authenticator etc
  [#890](https://github.com/OpenFn/Lightning/issues/890)
- Write/run sql script to convert triggers
  [#875](https://github.com/OpenFn/Lightning/issues/875)
- Export projects as `.yaml` via UI
  [#249](https://github.com/OpenFn/Lightning/issues/249)

### Changed

- In `v0.7.0` we change the underlying workflow building and execution
  infrastructure to align with a standard "nodes and edges" design for directed
  acyclic graphs (DAGs). Make sure to run the migrations!
  [793](https://github.com/OpenFn/Lightning/issues/793)

### Fixed

- Propagate url pushState/changes to Workflow Diagram selection
  [#944](https://github.com/OpenFn/Lightning/issues/944)
- Fix issue when deleting nodes from the workflow editor
  [#830](https://github.com/OpenFn/Lightning/issues/830)
- Fix issue when clicking a trigger on a new/unsaved workflow
  [#954](https://github.com/OpenFn/Lightning/issues/954)

## [0.6.7] - 2023-07-13

### Added

- Add feature to bulk rerun work orders from a specific step in their workflow;
  e.g., "rerun these 50 work orders, starting each at step 4."
  [#906](https://github.com/OpenFn/Lightning/pull/906)

### Fixed

- Oban exception: "value too long" when log lines are longer than 255 chars
  [#929](https://github.com/OpenFn/Lightning/issues/929)

## [0.6.6] - 2023-06-30

### Added

- Add public API token to the demo site setup script
- Check and renew OAuth credentials when running a job
  [#646](https://github.com/OpenFn/Lightning/issues/646)

### Fixed

- Remove google sheets from adaptors list until supporting oauth flow
  [#792](https://github.com/OpenFn/Lightning/issues/792)
- Remove duplicate google sheets adaptor display on credential type picklist
  [#663](https://github.com/OpenFn/Lightning/issues/663)
- Fix demo setup script for calling from outside the app on Kubernetes
  deployments [#917](https://github.com/OpenFn/Lightning/issues/917)

## [0.6.5] - 2023-06-22

### Added

- Ability to rerun work orders from start by selecting one of more of them from
  the History page and clicking the "Rerun" button.
  [#659](https://github.com/OpenFn/Lightning/issues/659)

### Fixed

- Example runs for demo incorrect
  [#856](https://github.com/OpenFn/Lightning/issues/856)

## [0.6.3] - 2023-06-15

### Fixed

- Prevent saving null log lines to the database, fix issue with run display
  [#866](https://github.com/OpenFn/Lightning/issues/866)

## [0.6.2] - 2023-06-09

### Fixed

- Fixed viewer permissions for delete workflow

- Fixed bug with workflow cards
  [#859](https://github.com/OpenFn/Lightning/issues/859)

## [0.6.1] - 2023-06-08

### Fixed

- Fixed bug with run logs [#864](https://github.com/OpenFn/Lightning/issues/864)

- Correctly stagger demo runs to maintain order
  [#856](https://github.com/OpenFn/Lightning/issues/856)
- Remove `Timex` use from `SetupUtils` in favor of `DateTime` to fix issue when
  calling it in escript.

## [0.6.0]- 2023-04-12

### Added

- Create sample runs when generating sample workflow
  [#821](https://github.com/OpenFn/Lightning/issues/821)
- Added a provisioning api for creating and updating projects and their
  workflows See: [PROVISIONING.md](./PROVISIONING.md)
  [#641](https://github.com/OpenFn/Lightning/issues/641)
- Add ability for a `superuser` to schedule deletion, cancel deletion, and
  delete projects [#757](https://github.com/OpenFn/Lightning/issues/757)
- Add ability for a `project owner` to schedule deletion, cancel deletion, and
  delete projects [#746](https://github.com/OpenFn/Lightning/issues/746)

### Changed

- Ability to store run log lines as rows in a separate table
  [#514](https://github.com/OpenFn/Lightning/issues/514)

### Fixed

- Incorrect project digest queries
  [#768](https://github.com/OpenFn/Lightning/issues/768)]
- Fix issue when purging deleted users
  [#747](https://github.com/OpenFn/Lightning/issues/747)
- Generate a random name for Workflows when creating one via the UI.
  [#828](https://github.com/OpenFn/Lightning/issues/828)
- Handle error when deleting a job with runs.
  [#814](https://github.com/OpenFn/Lightning/issues/814)

## [0.5.2]

### Added

- Add `workflow_edges` table in preparation for new workflow editor
  implementation [#794](https://github.com/OpenFn/Lightning/issues/794)
- Stamped `credential_id` on run directly for easier auditing of the history
  interface. Admins can now see which credential was used to run a run.
  [#800](https://github.com/OpenFn/Lightning/issues/800)
- Better errors when using magic functions: "no magic yet" and "check
  credential" [#812](https://github.com/OpenFn/Lightning/issues/812)

### Changed

- The `delete-project` function now delete all associated activities
  [#759](https://github.com/OpenFn/Lightning/issues/759)

### Fixed

## [0.5.1] - 2023-04-12

### Added

- Added ability to create and revoke personal API tokens
  [#147](https://github.com/OpenFn/Lightning/issues/147)
- Add `last-used at` to API tokens
  [#722](https://github.com/OpenFn/Lightning/issues/722)
- Improved "save" for job builder; users can now press `Ctrl + S` or `⌘ + S` to
  save new or updated jobs job panel will _not_ close. (Click elsewhere in the
  canvas or click the "Close" button to close.)
  [#568](https://github.com/OpenFn/Lightning/issues/568)
- Add filtered search params to the history page URL
  [#660](https://github.com/OpenFn/Lightning/issues/660)

### Changed

- The secret scrubber now ignores booleans
  [690](https://github.com/OpenFn/Lightning/issues/690)

### Fixed

- The secret scrubber now properly handles integer secrets from credentials
  [690](https://github.com/OpenFn/Lightning/issues/690)
- Updated describe-package dependency, fixing sparkles in adaptor-docs
  [657](https://github.com/OpenFn/Lightning/issues/657)
- Clicks on the workflow canvas were not lining up with the nodes users clicked
  on; they are now [733](https://github.com/OpenFn/Lightning/issues/733)
- Job panel behaves better when collapsed
  [774](https://github.com/OpenFn/Lightning/issues/774)

## [0.5.0] - 2023-04-03

### Added

- Magic functions that fetch real metadata from connected systems via
  `credentials` and suggest completions in the job builder (e.g., pressing
  `control-space` when setting the `orgUnit` attribute for a DHIS2 create
  operation will pull the _actual_ list of orgUnits with human readable labels
  and fill in their orgUnit codes upon
  enter.)[670](https://github.com/OpenFn/Lightning/issues/670)
- A "metadata explorer" to browse actual system metadata for connected
  instances. [658](https://github.com/OpenFn/Lightning/issues/658)
- Resizable job builder panel for the main canvas/workflow view.
  [681](https://github.com/OpenFn/Lightning/issues/681)

### Changed

- Display timezone for cron schedule—it is always UTC.
  [#716](https://github.com/OpenFn/Lightning/issues/716)
- Instance administrators can now configure the interval between when a project
  owner or user requests deletion and when these records are purged from the
  database. It defaults to 7, but by providing a `PURGE_DELETED_AFTER_DAYS`
  environment variable the grace period can be altered. Note that setting this
  variable to `0` will make automatic purging _never_ occur but will still make
  "deleted" projects and users unavailable. This has been requested by certain
  organizations that must retain audit logs in a Lightning instance.
  [758](https://github.com/OpenFn/Lightning/issues/758)

### Fixed

- Locked CLI version to `@openfn/cli@0.0.35`.
  [#761](https://github.com/OpenFn/Lightning/issues/761)

## [0.4.8] - 2023-03-29

### Added

- Added a test harness for monitoring critical parts of the app using Telemetry
  [#654](https://github.com/OpenFn/Lightning/issues/654)

### Changed

- Set log level to `info` for runs. Most of the `debug` logging is useful for
  the CLI, but not for Lightning. In the future the log level will be
  configurable at instance > project > job level by the `superuser` and any
  project `admin`.
- Renamed license file so that automagic github icon is less confusing

### Fixed

- Broken links in failure alert email
  [#732](https://github.com/OpenFn/Lightning/issues/732)
- Registration Submission on app.openfn.org shows internal server error in
  browser [#686](https://github.com/OpenFn/Lightning/issues/686)
- Run the correct runtime install mix task in `Dockerfile-dev`
  [#541](https://github.com/OpenFn/Lightning/issues/541)
- Users not disabled when scheduled for deletion
  [#719](https://github.com/OpenFn/Lightning/issues/719)

## [0.4.6] - 2023-03-23

### Added

- Implement roles and permissions across entire app
  [#645](https://github.com/OpenFn/Lightning/issues/645)
- Fix webhook URL
  (`https://<<HOST_URL>>/i/cae544ab-03dc-4ccc-a09c-fb4edb255d7a`) for the
  OpenHIE demo workflow [448](https://github.com/OpenFn/Lightning/issues/448)
- Phoenix Storybook for improved component development
- Load test for webhook endpoint performance
  [#645](https://github.com/OpenFn/Lightning/issues/634)
- Notify user via email when they're added to a project
  [#306](https://github.com/OpenFn/Lightning/issues/306)
- Added notify user via email when their account is created
  [#307](https://github.com/OpenFn/Lightning/issues/307)

### Changed

- Improved errors when decoding encryption keys for use with Cloak.
  [#684](https://github.com/OpenFn/Lightning/issues/684)
- Allow users to run ANY job with a custom input.
  [#629](https://github.com/OpenFn/Lightning/issues/629)

### Fixed

- Ensure JSON schema form inputs are in the same order as they are written in
  the schema [#685](https://github.com/OpenFn/Lightning/issues/685)

## [0.4.4] - 2023-03-10

### Added

- Users can receive a digest email reporting on a specified project.
  [#638](https://github.com/OpenFn/Lightning/issues/638)
  [#585](https://github.com/OpenFn/Lightning/issues/585)

## [0.4.3] - 2023-03-06

### Added

- Tooltips on Job Builder panel
  [#650](https://github.com/OpenFn/Lightning/issues/650)

### Changed

- Upgraded to Phoenix 1.7 (3945856)

### Fixed

- Issue with FailureAlerter configuration missing in `prod` mode.

## [0.4.2] - 2023-02-24

### Added

- A user can change their own email
  [#247](https://github.com/OpenFn/Lightning/issues/247)
- Added a `SCHEMAS_PATH` environment variable to override the default folder
  location for credential schemas
  [#604](https://github.com/OpenFn/Lightning/issues/604)
- Added the ability to configure Google Sheets credentials
  [#536](https://github.com/OpenFn/Lightning/issues/536)
- Function to import a project
  [#574](https://github.com/OpenFn/Lightning/issues/574)

### Changed

- Users cannot register if they have not selected the terms and conditions
  [#531](https://github.com/OpenFn/Lightning/issues/531)

### Fixed

- Jobs panel slow for first open after restart
  [#567](https://github.com/OpenFn/Lightning/issues/567)

## [0.4.0] - 2023-02-08

### Added

- Added a Delete job button in Inspector
- Filter workflow runs by text/value in run logs or input body
- Drop "configuration" key from Run output dataclips after completion
- Ability to 'rerun' a run from the Run list
- Attempts and Runs update themselves in the Runs list
- Configure a project and workflow for a new registering user
- Run a job with a custom input
- Added plausible analytics
- Allow user to click on Webhook Trigger Node to copy webhook URL on workflow
  diagram
- Allow any user to delete a credential that they own
- Create any credential through a form except for OAuth
- Refit all diagram nodes on browser and container resize
- Enable distributed Erlang, allowing any number of redundant Lightning nodes to
  communicate with each other.
- Users can set up realtime alerts for a project

### Changed

- Better code-assist and intelliense in the Job Editor
- Updated @openfn/workflow-diagram to 0.4.0
- Make plus button part of job nodes in Workflow Diagram
- Updated @openfn/adaptor-docs to 0.0.5
- Updated @openfn/describe-package to 0.0.10
- Create an follow a manual Run from the Job Inspector
- View all workflows in a project on the workflows index page
- Move @openfn/workflow-diagram into the application, the NPM module is now
  deprecated.
- Remove workflow name from first node
- Move the used parts of `@openfn/engine` into the application.
- [BREAKING CHANGE] Ported `mix openfn.install.runtime` into application, use
  `mix lightning.install_runtime`.
- [BREAKING CHANGE] Introduced `@openfn/cli` as the new runtime for Jobs
- Rename a workflow through the page heading
- Hide the dataclips tab for beta
- Make adaptor default to common@latest
- Remove jobs list page
- Better error handling in the docs panel
- Disable credential ownership transfer in dev and prod environments
- Add project settings page
- Change Work Order filters to apply to the aggregate state of the work order
  and not the run directly
- Enable jobs by default
- Set log level to info
- Add Beta checkbox to register page
- User roles and permissions

### Fixed

- Don't consider disabled jobs when calculating subsequent runs
- Fixed overflow on Job Editor Tooltips
- Fixed auto-scroll when adding a new snippet in the Job Editor
- Fixed common operation typings in Job Editor

## [0.3.1] - 2022-11-22

### Fixed

- Fixed bug that tried to execute HTML scripts in dataclips
- Fixed bug that prevented work orders from displaying in the order of their
  last run, descending.
- Remove alerts after set timeout or close

## [0.3.0] - 2022-11-21

### Added

- Add seed data for demo site
- Create adaptor credentials through a form
- Configure cron expressions through a form
- View runs grouped by work orders and attempts
- Run an existing Job with any dataclip uuid from the Job form

### Changed

- Redirect users to projects list page when they click on Admin Settings menu
- Move job, project, input and output Dataclips to Run table
- Reverse the relationship between Jobs and Triggers. Triggers now can exist on
  their own; setting the stage for branching and merging workflows
- Updated Elixir and frontend dependencies
- [BREAKING CHANGE] Pipeline now uses Work Orders, previous data is not
  compatible.
- Runs, Dataclips and Attempts now all correctly use `usec` resolution
  timestamps.
- Upgraded LiveView to 0.18.0
- Upgraded Elixir to 1.14.1 and OTP 25
- Workflow Job editor now behaves like a panel
- Split JobLive.InspectorFormComponent into different plug-able subcomponents
- Ensure new jobs with cron triggers receive a default frequency
- Webhooks are now referenced by the trigger id instead of job id.
- Filter runs by status
- Filter runs by workflow
- Filter runs by date
- View a job run from the runs history
- View latest matching inputs to run a job with

## [0.2.0] - 2022-09-12

### Changed

- [BREAKING CHANGE] Add `Workflow` model, Jobs now belong to a Workflow This is
  a breaking change to the schema.
- Use Node.js 18, soon to be in LTS.
- Visualize success/fail triggers in workflow diagram.
- Move WorkflowDiagram related actions from DashboardLive into WorkflowLive
- Move WorkflowDiagram component into liveview, so that we can subscribe to
  channels (i.e. updating of the diagram when someone changes something).
- Integrate `@openfn/workflow-diagram@0.0.8` and use the new Store interface for
  updating it.
- Remove `component_mounted` event from WorkflowDiagram hook, using a
  MutationObserver and a Base64 encoded JSON payload.
- Fixed an issue where the compiler component would try and load a 'nothing
  adaptor', added a condition to check an adaptor is actually selected.
- Removed previous Workflow CTE queries, replaced by the introduction of the
  Workflow model, see
  (https://github.com/OpenFn/Lightning/blob/53da6883483e7d8d078783f348da327d1dd72d20/lib/lightning/workflows.ex#L111-L119).

## [0.1.13] - 2022-08-29

### Added

- Allow administrators to configure OIDC providers for authentication (note that
  this is just for authenticating, not yet for creating new accounts via OIDC)
- Add Monaco editor to the step/job panel
- Allow users to delete their own accounts. Schedule their user and credentials
  data for deletion when they do.
- Allow superusers to delete a user account. Schedule the user's credentials and
  user data for deletion when they do.
- If a user is scheduled for deletion, disable their account and prevent them
  from logging in.
- The 'User profile' and 'Credentials' page now have a sidebar menu

### Changed

- Project users now have one of the following roles: viewer, editor, admin,
  owner
- Users only have the following roles: user, superuser

## [0.1.12] - 2022-08-15

### Added

- Transfer credential ownership to another user.
- Create credentials via a form interface\*
- Show "projects with access" in credentials list view.
- Show job in runs list and run view.
- Added roles and permissions to workflows and history page
  [#645](https://github.com/OpenFn/Lightning/issues/645)

\*The form is defined by a JSON schema provided by an adaptor, in most cases:
e.g., `language-dhis2` provides a single schema which defines the required
attributes for `state.configuration`, while `language-common` provides multiple
credential schemas like "oauth" or "basic auth" which define attributes for
`state.configuration` and which might be used by lots of different jobs.)

### Fixed

- User menu (top right) appears on top of all other components.
- User profile screen integrated with the rest of the liveview app.

## [0.1.11] - 2022-08-05

### Fixed

- Fixed logging in Runner when `:debug` log level used; note that this caused
  crashes in Oban

## [0.1.10] - 2022-08-05

### Added

- Credential auditing
- Build/version information display for easier debugging

### Fixed

- Fixed a bug that enqueued cron-triggered jobs even when they were disabled

## [0.1.9] - 2022-07-27

### Added

- Navigate to user profile or credentials page and log out through the user icon
  dropdown
- Create and edit dataclips
- Add a production tag to credentials
- View a dropdown of operations and their description for the language-common
  `v2.0.0-rc2` adaptor (this pattern to be rolled out across adaptors)

### Changed

- Navigate between projects through a project picker on the navbar

### Fixed

- Run Lightning with docker

### Security

- Sensitive credential values are scrubbed from run logs
- All credentials are encrypted at REST

## [0.1.7] - 2022-06-24

### Added

- Run a job with a cron trigger
- Queue jobs via Oban/Postgres
- Edit jobs via the workflow canvas

## [0.1.6] - 2022-06-07

### Added

- Register, log in and log out of an account
- Allow superusers and admin users to create projects
- Allow admin users to create or disable a user's account
- Allow superusers for local deployments to create users and give them access to
  project spaces

- Create and edit a job with a webhook, flow/fail or cron trigger
- Create and edit credentials for a job
- Copy a job's webhook URL
- View all workflows in a project visually
- Deploy lightning locally with Docker

- Enable a job to automatically process incoming requests
- Run a job with a webhook or flow/fail trigger
- View job runs along with their logs, exit code, start and end time
- View data clips that have initiated job runs (http requests for webhooks, run
  results)<|MERGE_RESOLUTION|>--- conflicted
+++ resolved
@@ -55,15 +55,12 @@
 
 ### Fixed
 
-<<<<<<< HEAD
 - Monaco tooltips get cut off
   [#3900](https://github.com/OpenFn/lightning/issues/3900)
-=======
 - Duplicate `isReadOnly` declaration in TriggerForm that was blocking asset
   builds [#3976](https://github.com/OpenFn/lightning/issues/3976)
 - Run duration and status alignment drift in history view
   [#3945](https://github.com/OpenFn/lightning/pull/3945)
->>>>>>> ac0e1948
 - Shared doc lookup in clustered environments now works across nodes instead of
   only searching locally
   [#3910](https://github.com/OpenFn/lightning/issues/3910)

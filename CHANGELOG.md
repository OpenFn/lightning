# Changelog

All notable changes to this project will be documented in this file.

- `Added` for new features.
- `Changed` for changes in existing functionality.
- `Deprecated` for soon-to-be removed features.
- `Removed` for now removed features.
- `Fixed` for any bug fixes.
- `Security` in case of vulnerabilities.

The format is based on [Keep a Changelog](https://keepachangelog.com/en/1.0.0/),
and this project adheres to
[Semantic Versioning](https://semver.org/spec/v2.0.0.html).

## [Unreleased]

### Added

### Changed

### Fixed

## [v2.10.13] - 2025-01-29

### Added

- Add support for local adaptors. This can be enabled via `LOCAL_ADAPTORS=true`
  and path specified via `OPENFN_ADAPTORS_REPO=./path/to/repo/`
  [#905](https://github.com/OpenFn/lightning/issues/905)
- Add component injection for AI responses feedback
  [#2495](https://github.com/OpenFn/lightning/issues/2495)
- Audit the provisioning of projects via the API
  [#2718](https://github.com/OpenFn/lightning/issues/2718)
- Track Collections storage usage based on items key and value sizes
  [#2853](https://github.com/OpenFn/lightning/issues/2853)
- Temporary instrumentation for JobEditor to help identify performance issues.
  [#2617](https://github.com/OpenFn/lightning/issues/2617)
- Indexes to foreign keys on `workflow_edges` and `steps` tables to try and
  alleviate slow loading of the job editor.
  [#2617](https://github.com/OpenFn/lightning/issues/2617)
- Remove `Snapshot.get_or_create_latest_for`.
  [#2703](https://github.com/OpenFn/lightning/issues/2703)
- Add temporary events to allow Lightning to log metrics reported by editors.
  [#2617](https://github.com/OpenFn/lightning/issues/2617)
<<<<<<< HEAD
- Extend provisioner to support collections
  [#2830](https://github.com/OpenFn/lightning/issues/2830)
=======
- Audit when workflow deletion is requested.
  [#2727](https://github.com/OpenFn/lightning/issues/2727)
>>>>>>> 93e3e0db

### Changed

- Remove snapshot creation when performing the Github sync - no longer needed
  post-migration. [#2703](https://github.com/OpenFn/lightning/issues/2703)
- Remove some redundant code related to `WorkOrders.create_for`.
  [#2703](https://github.com/OpenFn/lightning/issues/2703)
- Remove use of Snapshot.get_or_create_latest_for from tests.
  [#2703](https://github.com/OpenFn/lightning/issues/2703)
- Bump PostCSS [#2863](https://github.com/OpenFn/lightning/pull/2863)
- Replaced HTTPoison with Tesla in the AdaptorRegistry.
  [#2861](https://github.com/OpenFn/lightning/pull/2861)
- Remove googlesheets, gmail and collections from credential schemas list
  [#2854](https://github.com/OpenFn/lightning/issues/2854)
- Remove ring on save workflow button
  [#2829](https://github.com/OpenFn/lightning/issues/2829)

### Fixed

- Do not send digest emails for projects with no workflows
  [#2688](https://github.com/OpenFn/lightning/issues/2688)
- Fixed navbar items alignment in the workflow builder
  [#2825](https://github.com/OpenFn/lightning/issues/2825)
- PromEx metrics no longer detaching on error
  [#2875](https://github.com/OpenFn/lightning/issues/2875)

## [v2.10.12] - 2025-01-21

### Changed

- PromEx metrics endpoint returns 401 on unauthorized requests.
  [#2823](https://github.com/OpenFn/lightning/issues/2823)
- Allow non-openfn.org users to access AI Assistant
  [#2845](https://github.com/OpenFn/lightning/issues/2845)

## [v2.10.11] - 2025-01-21

### Added

- Add component injection for AI responses feedback
  [#2495](https://github.com/OpenFn/lightning/issues/2495)

### Fixed

- Fix `z-index` for unsaved workflow dot on workflow edit page
  [#2809](https://github.com/OpenFn/lightning/issues/2809)

## [v2.10.10] - 2025-01-15

### Added

- Add workflows API to create, update, get and list.
  [#1887](https://github.com/OpenFn/lightning/issues/1887)
- Show email address of credential owner on project credentials page
  [#2210](https://github.com/OpenFn/lightning/issues/2210)

### Changed

- Configure Monaco to load files from lightning instead of cdn
  [#2786](https://github.com/OpenFn/lightning/issues/2786)

### Fixed

- Fixed Save and Run to always execute jobs with latest changes
  [#2804](https://github.com/OpenFn/lightning/issues/2804)
- Fixed aggressive CSS rule in app.css that made it hard to style menu items
  [#2807](https://github.com/OpenFn/lightning/pull/2807)
- `z-index` broken on unsaved dot on workflow edit page
  [#2809](https://github.com/OpenFn/lightning/issues/2809)
- Fixed an issue in the editor where the Loading Types message displays forever
  while running offline [#2813](https://github.com/OpenFn/lightning/issues/2813)
- Fixed an a small layout issue in the Docs panel when loading the editor
  offline [#2813](https://github.com/OpenFn/lightning/issues/2813)

## [v2.10.9] - 2025-01-09

### Added

- Audit the creation and removal of Github repo connections.
  [#2668](https://github.com/OpenFn/lightning/issues/2668)
- Add save and sync option in the workflow edit page
  [#2707](https://github.com/OpenFn/lightning/issues/2707)

### Changed

- Git-ignore files from mix assets.deploy
  [#2788](https://github.com/OpenFn/lightning/issues/2788)
- Added Claude integration in job chat
  [#2403](https://github.com/OpenFn/lightning/pull/2403)
- OPENAI_API_KEY renamed to AI_ASSISTANT_API_KEY
  [#2403](https://github.com/OpenFn/lightning/pull/2403)
- Remove snapshot creation from WorkOrders, no longer necessary post-migration.
  [#2703](https://github.com/OpenFn/lightning/issues/2703)

## [v2.10.8] - 2024-12-18

### Added

- Add ability to retry or cancel AI Assistant error responses for user messages
  [#2704](https://github.com/OpenFn/lightning/issues/2704)

### Changed

## [v2.10.7] - 2024-12-13 🎂 ❤️ Happy Birthday, Mom!

### Added

- Clear AI assistant's chat input after a message is sent
  [#2781](https://github.com/OpenFn/lightning/issues/2781)
- Allow different rules and action for delete user.
  [#2500](https://github.com/OpenFn/lightning/issues/2500)
- Handle errors from the AI Assistant more gracefully
  [#2474](https://github.com/OpenFn/lightning/issues/2474)

### Changed

- Make the AdaptorRegistry cache path configurable
  [#2780](https://github.com/OpenFn/lightning/issues/2780)

### Fixed

- Delete user modal no longer uses the same id as the underlying user record.
  [#2751](https://github.com/OpenFn/lightning/issues/2751)
- Use workflow activation limiter on index toggle.
  [#2777](https://github.com/OpenFn/lightning/issues/2777)

## [v2.10.6] - 2024-12-10

### Added

- Handle errors from the AI Assistant more gracefully
  [#2741](https://github.com/OpenFn/lightning/issues/2741)

### Changed

- Updated the About the AI Assistant help text
- Make user email verification optional. Defaults to `false`
  [#2755](https://github.com/OpenFn/lightning/issues/2755)
  > ⚠️ The default was behaviour was to always require email verification. Set
  > `REQUIRE_EMAIL_VERIFICATION` to `true` to revert to the old behaviour.
- Enhance AI assistant panel UI
  [#2497](https://github.com/OpenFn/lightning/issues/2497)
- Allow superusers to be created via the user UI.
  [#2719](https://github.com/OpenFn/lightning/issues/2719)

### Fixed

- Fix Priority and Scope Issues in Inspector Key Bindings
  [#2770](https://github.com/OpenFn/lightning/issues/2770)
- Fixed an issue where sometimes adaptor docs won't load in the Inspector
  [#2749](https://github.com/OpenFn/lightning/pull/2749)
- Return a 422 when a duplicate key is sent to the collections post/put_all API
  [#2752](https://github.com/OpenFn/lightning/issues/2752)
- Do not require the user's password when a superuser updates a user.
  [#2757](https://github.com/OpenFn/lightning/issues/2757)

## [v2.10.5] - 2024-12-04

### Added

- Enable Tab Key for Indenting Text in AI Assistant Input Box
  [#2407](https://github.com/OpenFn/lightning/issues/2407)
- Ctrl/Cmd + Enter to Send a Message to the AI Assistant
  [#2406](https://github.com/OpenFn/lightning/issues/2406)
- Add styles to AI chat messages
  [#2484](https://github.com/OpenFn/lightning/issues/2484)
- Auditing when enabling/disabling a workflow
  [#2697](https://github.com/OpenFn/lightning/issues/2697)
- Ability to enable/disable a workflow from the workflow editor
  [#2698](https://github.com/OpenFn/lightning/issues/2698)

### Changed

- Insert all on a collection with the same timestamp
  [#2711](https://github.com/OpenFn/lightning/issues/2711)
- AI Assistant: Show disclaimer once every day per user
  [#2481](https://github.com/OpenFn/lightning/issues/2481)
- AI Assistant: Scroll to new message when it arrives
  [#2409](https://github.com/OpenFn/lightning/issues/2409)
- AI Assistant: Set vertical scrollbar below the session title
  [#2477](https://github.com/OpenFn/lightning/issues/2477)
- AI Assistant: Increase size of input box for easier handling of large inputs
  [#2408](https://github.com/OpenFn/lightning/issues/2408)
- Bumped dependencies
- Extend display of audit events to cater for deletions.
  [#2701](https://github.com/OpenFn/lightning/issues/2701)
- Kafka documentation housekeeping.
  [#2414](https://github.com/OpenFn/lightning/issues/2414)

### Fixed

- Collections controller sending an invalid response body when a item doesn't
  exist [#2733](https://github.com/OpenFn/lightning/issues/2733)
- AI Assistant: Text in the form gets cleared when you change the editor content
  [#2739](https://github.com/OpenFn/lightning/issues/2739)

## [v2.10.4] - 2024-11-22

### Added

- Support dynamic json schema email format validation.
  [#2664](https://github.com/OpenFn/lightning/issues/2664)
- Audit snapshot creation
  [#2601](https://github.com/OpenFn/lightning/issues/2601)
- Allow filtering collection items by updated_before and updated_after.
  [#2693](https://github.com/OpenFn/lightning/issues/2693)
- Add support for SMTP email configuration
  [#2699](https://github.com/OpenFn/lightning/issues/2699) ⚠️️ Please note that
  `EMAIL_ADMIN` defaults to `lightning@example.com` in production environments

### Fixed

- Fix cursor for small limit on collections request
  [#2683](https://github.com/OpenFn/lightning/issues/2683)
- Disable save and run actions on deleted workflows
  [#2170](https://github.com/OpenFn/lightning/issues/2170)
- Distinguish active and inactive sort arrows in projects overview table
  [#2423](https://github.com/OpenFn/lightning/issues/2423)
- Fix show password toggle icon gets flipped after changing the password value
  [#2611](https://github.com/OpenFn/lightning/issues/2611)

## [v2.10.3] - 2024-11-13

### Added

- Disable monaco command palette in Input and Log viewers
  [#2643](https://github.com/OpenFn/lightning/issues/2643)
- Make provision for non-User actors when creating Audit entries.
  [#2601](https://github.com/OpenFn/lightning/issues/2601)

### Fixed

- Superusers can't update users passwords
  [#2621](https://github.com/OpenFn/lightning/issues/2621)
- Attempt to reduce memory consumption when generating UsageTracking reports.
  [#2636](https://github.com/OpenFn/lightning/issues/2636)

## [v2.10.2] - 2024-11-14

### Added

- Audit history exports events
  [#2637](https://github.com/OpenFn/lightning/issues/2637)

### Changed

- Ignore Plug.Conn.InvalidQueryError in Sentry
  [#2672](https://github.com/OpenFn/lightning/issues/2672)
- Add Index to `dataclip_id` on `runs` and `work_orders` tables to speed up
  deletion [PR#2677](https://github.com/OpenFn/lightning/pull/2677)

### Fixed

- Error when the logger receives a boolean
  [#2666](https://github.com/OpenFn/lightning/issues/2666)

## [v2.10.1] - 2024-11-13

### Fixed

- Fix metadata loading as code-assist in the editor
  [#2669](https://github.com/OpenFn/lightning/pull/2669)
- Fix Broken Input Dataclip UI
  [#2670](https://github.com/OpenFn/lightning/pull/2670)

## [v2.10.0] - 2024-11-13

### Changed

- Increase collection items value limit to 1M characters
  [#2661](https://github.com/OpenFn/lightning/pull/2661)

### Fixed

- Fix issues loading suggestions for code-assist
  [#2662](https://github.com/OpenFn/lightning/pull/2662)

## [v2.10.0-rc.2] - 2024-11-12

### Added

- Bootstrap script to help install and configure the Lightning app for
  development [#2654](https://github.com/OpenFn/lightning/pull/2654)

### Changed

- Upgrade dependencies [#2624](https://github.com/OpenFn/lightning/pull/2624)
- Hide the collections and fhir-jembi adaptors from the available adaptors list
  [#2648](https://github.com/OpenFn/lightning/issues/2648)
- Change column name for "Last Activity" to "Last Modified" on Projects list
  [#2593](https://github.com/OpenFn/lightning/issues/2593)

### Fixed

- Fix LiveView crash when pressing "esc" on inspector
  [#2622](https://github.com/OpenFn/lightning/issues/2622)
- Delete project data in batches to avoid timeouts in the db connection
  [#2632](https://github.com/OpenFn/lightning/issues/2632)
- Fix MetadataService crashing when errors are encountered
  [#2659](https://github.com/OpenFn/lightning/issues/2659)

## [v2.10.0-rc.1] - 2024-11-08

### Changed

- Reduce transaction time when fetching collection items by fetching upfront
  [#2645](https://github.com/OpenFn/lightning/issues/2645)

## [v2.10.0-rc.0] - 2024-11-07

### Added

- Adds a UI for managing collections
  [#2567](https://github.com/OpenFn/lightning/issues/2567)
- Introduces collections, a programatic workflow data sharing resource.
  [#2551](https://github.com/OpenFn/lightning/issues/2551)

## [v2.9.15] - 2024-11-06

### Added

- Added some basic editor usage tips to the docs panel
  [#2629](https://github.com/OpenFn/lightning/pull/2629)
- Create audit events when the retention periods for a project's dataclips and
  history are modified. [#2589](https://github.com/OpenFn/lightning/issues/2589)

### Changed

- The Docs panel in the inspector will now be closed by default
  [#2629](https://github.com/OpenFn/lightning/pull/2629)
- JSDoc annotations are removed from code assist descriptions
  [#2629](https://github.com/OpenFn/lightning/pull/2629)
- Show project name during delete confirmation
  [#2634](https://github.com/OpenFn/lightning/pull/2634)

### Fixed

- Fix misaligned margins on collapsed panels in the inspector
  [#2571](https://github.com/OpenFn/lightning/issues/2571)
- Fix sorting directions icons in projects table in the project dashboard page
  [#2631](https://github.com/OpenFn/lightning/pull/2631)
- Fixed an issue where code-completion prompts don't load properly in the
  inspector [#2629](https://github.com/OpenFn/lightning/pull/2629)
- Fixed an issue where namespaces (like http.) don't appear in code assist
  prompts [#2629](https://github.com/OpenFn/lightning/pull/2629)

## [v2.9.14] - 2024-10-31

### Added

- Additional documentation and notification text relating to the importance of
  alternate storage for Kafka triggers.
  [#2614](https://github.com/OpenFn/lightning/issues/2614)
- Add support for run memory limit option
  [#2623](https://github.com/OpenFn/lightning/pull/2623)

### Changed

- Enforcing MFA for a project can be enforced by the usage limiter
  [#2607](https://github.com/OpenFn/lightning/pull/2607)
- Add extensions for limiting retention period
  [#2618](https://github.com/OpenFn/lightning/pull/2618)

## [v2.9.13] - 2024-10-28

### Changed

- Add responsible ai disclaimer to arcade video
  [#2610](https://github.com/OpenFn/lightning/pull/2610)

## [v2.9.12] - 2024-10-25

### Fixed

- Fix editor panel buttons gets out of shape on smaller screens
  [#2278](https://github.com/OpenFn/lightning/issues/2278)
- Do not send empty strings in credential body to the worker
  [#2585](https://github.com/OpenFn/lightning/issues/2585)
- Refactor projects dashboard page and fix bug on last activity column
  [#2593](https://github.com/OpenFn/lightning/issues/2593)

## [v2.9.11] - 2024-10-23

### Added

- Optionally write Kafka messages that can not be persisted to the file system.
  [#2386](https://github.com/OpenFn/lightning/issues/2386)
- Add `MessageRecovery` utility code to restore Kafka messages that were
  pesisted to the file system.
  [#2386](https://github.com/OpenFn/lightning/issues/2386)
- Projects page welcome section: allow users to learn how to use the app thru
  Arcade videos [#2563](https://github.com/OpenFn/lightning/issues/2563)
- Store user preferences in database
  [#2564](https://github.com/OpenFn/lightning/issues/2564)

### Changed

- Allow users to to preview password fields in credential forms
  [#2584](https://github.com/OpenFn/lightning/issues/2584)
- Remove superuser flag for oauth clients creation
  [#2417](https://github.com/OpenFn/lightning/issues/2417)
- Make URL validator more flexible to support URLs with dashes and other cases
  [#2417](https://github.com/OpenFn/lightning/issues/2417)

### Fixed

- Fix retry many workorders when built for job
  [#2597](https://github.com/OpenFn/lightning/issues/2597)
- Do not count deleted workflows in the projects table
  [#2540](https://github.com/OpenFn/lightning/issues/2540)

## [v2.9.10] - 2024-10-16

### Added

- Notify users when a Kafka trigger can not persist a message to the database.
  [#2386](https://github.com/OpenFn/lightning/issues/2386)
- Support `kafka` trigger type in the provisioner
  [#2506](https://github.com/OpenFn/lightning/issues/2506)

### Fixed

- Fix work order retry sorting and avoids loading dataclips
  [#2581](https://github.com/OpenFn/lightning/issues/2581)
- Fix editor panel overlays output panel when scrolled
  [#2291](https://github.com/OpenFn/lightning/issues/2291)

## [v2.9.9] - 2024-10-09

### Changed

- Make project description multiline in project.yaml
  [#2534](https://github.com/OpenFn/lightning/issues/2534)
- Do not track partition timestamps when ingesting Kafka messages.
  [#2531](https://github.com/OpenFn/lightning/issues/2531)
- Always use the `initial_offset_reset_policy` when enabling a Kafka pipeline.
  [#2531](https://github.com/OpenFn/lightning/issues/2531)
- Add plumbing to simulate a persistence failure in a Kafka trigger pipeline.
  [#2386](https://github.com/OpenFn/lightning/issues/2386)

### Fixed

- Fix Oban errors not getting logged in Sentry
  [#2542](https://github.com/OpenFn/lightning/issues/2542)
- Perform data retention purging in batches to avoid timeouts
  [#2528](https://github.com/OpenFn/lightning/issues/2528)
- Fix editor panel title gets pushed away when collapsed
  [#2545](https://github.com/OpenFn/lightning/issues/2545)
- Mark unfinished steps having finished runs as `lost`
  [#2416](https://github.com/OpenFn/lightning/issues/2416)

## [v2.9.8] - 2024-10-03

### Added

- Ability for users to to retry Runs and create manual Work Orders from the job
  inspector #2496 [#2496](https://github.com/OpenFn/lightning/issues/2496)

### Fixed

- Fix panel icons overlays on top title when collapsed
  [#2537](https://github.com/OpenFn/lightning/issues/2537)

## [v2.9.7] - 2024-10-02

### Added

- Enqueues many work orders retries in the same transaction per Oban job.
  [#2363](https://github.com/OpenFn/lightning/issues/2363)
- Added the ability to retry rejected work orders.
  [#2391](https://github.com/OpenFn/lightning/issues/2391)

### Changed

- Notify other present users when the promoted user saves the workflow
  [#2282](https://github.com/OpenFn/lightning/issues/2282)
- User email change: Add debounce on blur to input forms to avoid validation
  after every keystroke [#2365](https://github.com/OpenFn/lightning/issues/2365)

### Fixed

- Use timestamps sent from worker when starting and completing runs
  [#2434](https://github.com/OpenFn/lightning/issues/2434)
- User email change: Add debounce on blur to input forms to avoid validation
  after every keystroke [#2365](https://github.com/OpenFn/lightning/issues/2365)

### Fixed

- User email change: Send notification of change to the old email address and
  confirmation to the new email address
  [#2365](https://github.com/OpenFn/lightning/issues/2365)
- Fixes filters to properly handle the "rejected" status for work orders.
  [#2391](https://github.com/OpenFn/lightning/issues/2391)
- Fix item selection (project / billing account) in the context switcher
  [#2518](https://github.com/OpenFn/lightning/issues/2518)
- Export edge condition expressions as multiline in project spec
  [#2521](https://github.com/OpenFn/lightning/issues/2521)
- Fix line spacing on AI Assistant
  [#2498](https://github.com/OpenFn/lightning/issues/2498)

## [v2.9.6] - 2024-09-23

### Added

### Changed

- Increase minimum password length to 12 in accordance with ASVS 4.0.3
  recommendation V2.1.2 [#2507](https://github.com/OpenFn/lightning/pull/2507)
- Changed the public sandbox (https://demo.openfn.org) setup script to use
  `welcome12345` passwords to comply with a 12-character minimum

### Fixed

- Dataclip selector always shows that the dataclip is wiped even when the job
  wasn't run [#2303](https://github.com/OpenFn/lightning/issues/2303)
- Send run channel errors to sentry
  [#2515](https://github.com/OpenFn/lightning/issues/2515)

## [v2.9.5] - 2024-09-18

### Changed

- Hide export history button when no workorder is rendered in the table
  [#2440](https://github.com/OpenFn/lightning/issues/2440)
- Improve docs for running lightning locally #2499
  [#2499](https://github.com/OpenFn/lightning/pull/2499)

### Fixed

- Fix empty webhook URL when switching workflow trigger type
  [#2050](https://github.com/OpenFn/lightning/issues/2050)
- Add quotes when special YAML characters are present in the exported project
  [#2446](https://github.com/OpenFn/lightning/issues/2446)
- In the AI Assistant, don't open the help page when clicking the Responsible AI
  Link [#2511](https://github.com/OpenFn/lightning/issues/2511)

## [v2.9.4] - 2024-09-16

### Changed

- Responsible AI review of AI Assistant
  [#2478](https://github.com/OpenFn/lightning/pull/2478)
- Improve history export page UI
  [#2442](https://github.com/OpenFn/lightning/issues/2442)
- When selecting a node in the workflow diagram, connected edges will also be
  highlighted [#2396](https://github.com/OpenFn/lightning/issues/2358)

### Fixed

- Fix AI Assitant crashes on a job that is not saved yet
  [#2479](https://github.com/OpenFn/lightning/issues/2479)
- Fix jumpy combobox for scope switcher
  [#2469](https://github.com/OpenFn/lightning/issues/2469)
- Fix console errors when rending edge labels in the workflow diagram
- Fix tooltip on export workorder button
  [#2430](https://github.com/OpenFn/lightning/issues/2430)

## [v2.9.3] - 2024-09-11

### Added

- Add utility module to seed a DB to support query performance analysis.
  [#2441](https://github.com/OpenFn/lightning/issues/2441)

### Changed

- Enhance user profile page to add a section for updating basic information
  [#2470](https://github.com/OpenFn/lightning/pull/2470)
- Upgraded Heroicons to v2.1.5, from v2.0.18
  [#2483](https://github.com/OpenFn/lightning/pull/2483)
- Standardize `link-uuid` style for uuid chips
- Updated PromEx configuration to align with custom Oban naming.
  [#2488](https://github.com/OpenFn/lightning/issues/2488)

## [v2.9.2] - 2024-09-09

### Changed

- Temporarily limit AI to @openfn emails while testing
  [#2482](https://github.com/OpenFn/lightning/pull/2482)

## [v2.9.1] - 2024-09-09

### Fixed

- Provisioner creates invalid snapshots when doing CLI deploy
  [#2461](https://github.com/OpenFn/lightning/issues/2461)
  [#2460](https://github.com/OpenFn/lightning/issues/2460)

  > This is a fix for future Workflow updates that are deployed by the CLI and
  > Github integrations. Unfortunately, there is a high likelihood that your
  > existing snapshots could be incorrect (e.g. missing steps, missing edges).
  > In order to fix this, you will need to manually create new snapshots for
  > each of your workflows. This can be done either by modifying the workflow in
  > the UI and saving it. Or running a command on the running instance:
  >
  > ```elixir
  > alias Lightning.Repo
  > alias Lightning.Workflows.{Workflow, Snapshot}
  >
  > Repo.transaction(fn ->
  >   snapshots =
  >     Repo.all(Workflow)
  >     |> Enum.map(&Workflow.touch/1)
  >     |> Enum.map(&Repo.update!/1)
  >     |> Enum.map(fn workflow ->
  >       {:ok, snapshot} = Snapshot.create(workflow)
  >       snapshot
  >     end)
  >
  >  {:ok, snapshots}
  > end)
  > ```

## [v2.9.0] - 2024-09-06

### Added

- Limit AI queries and hook the increment of AI queries to allow usage limiting.
  [#2438](https://github.com/OpenFn/lightning/pull/2438)
- Persist AI Assistant conversations and enable it for all users
  [#2296](https://github.com/OpenFn/lightning/issues/2296)

### Changed

- Rename `new_table` component to `table`.
  [#2448](https://github.com/OpenFn/lightning/pull/2448)

### Fixed

- Fix `workflow_id` presence in state.json during Github sync
  [#2445](https://github.com/OpenFn/lightning/issues/2445)

## [v2.8.2] - 2024-09-04

### Added

- Change navbar colors depending on scope.
  [#2449](https://github.com/OpenFn/lightning/pull/2449)
- Add support for configurable idle connection timeouts via the `IDLE_TIMEOUT`
  environment variable. [#2443](https://github.com/OpenFn/lightning/issues/2443)

### Changed

- Allow setup_user command to be execute from outside the container with
  `/app/bin/lightning eval Lightning.Setup.setup_user/3`
- Implement a combo-box to make navigating between projects easier
  [#241](https://github.com/OpenFn/lightning/pull/2424)
- Updated vulnerable version of micromatch.
  [#2454](https://github.com/OpenFn/lightning/issues/2454)

## [v2.8.1] - 2024-08-28

### Changed

- Improve run claim query by removing extraneous sorts
  [#2431](https://github.com/OpenFn/lightning/issues/2431)

## [v2.8.0] - 2024-08-27

### Added

- Users are now able to export work orders, runs, steps, logs, and dataclips
  from the History page.
  [#1698](https://github.com/OpenFn/lightning/issues/1698)

### Changed

- Add index over `run_id` and `step_id` in run_steps to improve worker claim
  speed. [#2428](https://github.com/OpenFn/lightning/issues/2428)
- Show Github Error messages as they are to help troubleshooting
  [#2156](https://github.com/OpenFn/lightning/issues/2156)
- Allow `Setup_utils.setup_user` to be used for the initial superuser creation.
- Update to code assist in the Job Editor to import namespaces from adaptors.
  [#2432](https://github.com/OpenFn/lightning/issues/2432)

### Fixed

- Unable to remove/reconnect github app in lightning after uninstalling directly
  from Github [#2168](https://github.com/OpenFn/lightning/issues/2168)
- Github sync buttons available even when usage limiter returns error
  [PR#2390](https://github.com/OpenFn/lightning/pull/2390)
- Fix issue with the persisting of a Kafka message with headers.
  [#2402](https://github.com/OpenFn/lightning/issues/2402)
- Protect against race conditions when updating partition timestamps for a Kafka
  trigger. [#2378](https://github.com/OpenFn/lightning/issues/2378)

## [v2.7.19] - 2024-08-19

### Added

- Pass the user_id param on check usage limits.
  [#2387](https://github.com/OpenFn/lightning/issues/2387)

## [v2.7.18] - 2024-08-17

### Added

- Ensure that all users in an instance have a confirmed email address within 48
  hours [#2389](https://github.com/OpenFn/lightning/issues/2389)

### Changed

- Ensure that all the demo accounts are confirmed by default
  [#2395](https://github.com/OpenFn/lightning/issues/2395)

### Fixed

- Removed all Kafka trigger code that ensured that message sequence is honoured
  for messages with keys. Functionality to ensure that message sequence is
  honoured will be added in the future, but in an abstraction that is a better
  fit for the current Lightning design.
  [#2362](https://github.com/OpenFn/lightning/issues/2362)
- Dropped the `trigger_kafka_messages` table that formed part of the Kafka
  trigger implementation, but which is now obsolete given the removal of the
  code related to message sequence preservation.
  [#2362](https://github.com/OpenFn/lightning/issues/2362)

## [v2.7.17] - 2024-08-14

### Added

- Added an `iex` command to setup a user, an apiToken, and credentials so that
  it's possible to get a fully running lightning instance via external shell
  script. (This is a tricky requirement for a distributed set of local
  deployments) [#2369](https://github.com/OpenFn/lightning/issues/2369) and
  [#2373](https://github.com/OpenFn/lightning/pull/2373)
- Added support for _very basic_ project-credential management (add, associate
  with job) via provisioning API.
  [#2367](https://github.com/OpenFn/lightning/issues/2367)

### Changed

- Enforced uniqueness on credential names _by user_.
  [#2371](https://github.com/OpenFn/lightning/pull/2371)
- Use Swoosh to format User models into recipients
  [#2374](https://github.com/OpenFn/lightning/pull/2374)
- Bump default CLI to `@openfn/cli@1.8.1`

### Fixed

- When a Workflow is deleted, any associated Kafka trigger pipelines will be
  stopped and deleted. [#2379](https://github.com/OpenFn/lightning/issues/2379)

## [v2.7.16] - 2024-08-07

### Fixed

- @ibrahimwickama fixed issue that prevented users from creating new workflows
  if they are running in an `http` environment (rather than `localhost` or
  `https`). [#2365](https://github.com/OpenFn/lightning/pull/2356)

## [v2.7.15] - 2024-08-07

### Changed

- Kafka messages without keys are synchronously converted into a Workorder,
  Dataclip and Run. Messages with keys are stored as TriggerKafkaMessage
  records, however the code needed to process them has been disabled, pending
  removal. [#2351](https://github.com/OpenFn/lightning/issues/2351)

## [v2.7.14] - 2024-08-05

### Changed

- Use standard styles for link, fix home button in breadcrumbs
  [#2354](https://github.com/OpenFn/lightning/pull/2354)

## [v2.7.13] - 2024-08-05

### Changed

- Don't log 406 Not Acceptable errors to Sentry
  [#2350](https://github.com/OpenFn/lightning/issues/2350)

### Fixed

- Correctly handle floats in LogMessage
  [#2348](https://github.com/OpenFn/lightning/issues/2348)

## [v2.7.12] - 2024-07-31

### Changed

- Make root layout configurable
  [#2310](https://github.com/OpenFn/lightning/pull/2310)
- Use snapshots when initiating Github Sync
  [#1827](https://github.com/OpenFn/lightning/issues/1827)
- Move runtime logic into module
  [#2338](https://github.com/OpenFn/lightning/pull/2338)
- Use `AccountHook Extension` to register new users invited in a project
  [#2341](https://github.com/OpenFn/lightning/pull/2341)
- Standardized top bars across the UI with a navigable breadcrumbs interface
  [#2299](https://github.com/OpenFn/lightning/pull/2299)

### Fixed

- Limit frame size of worker socket connections
  [#2339](https://github.com/OpenFn/lightning/issues/2339)
- Limit number of days to 31 in cron trigger dropdown
  [#2331](https://github.com/OpenFn/lightning/issues/2331)

## [v2.7.11] - 2024-07-26

### Added

- Expose more Kafka configuration at instance-level.
  [#2329](https://github.com/OpenFn/lightning/issues/2329)

### Fixed

- Table action css tweaks
  [#2333](https://github.com/OpenFn/lightning/issues/2333)

## [v2.7.10]

### Added

- A rudimentary optimisation for Kafka messages that do not have a key as the
  sequence of these messages can not be guaranteed.
  [#2323](https://github.com/OpenFn/lightning/issues/2323)

### Fixed

- Fix an intermittent bug when trying to intern Kafka offset reset policy.
  [#2327](https://github.com/OpenFn/lightning/issues/2327)

## [v2.7.9] - 2024-07-24

### Changed

- CSS - standardized some more tailwind components
  [PR#2324](https://github.com/OpenFn/lightning/pull/2324)

## [v2.7.8] - 2024-07-24

### Changed

- Enable End to End Integration tests
  [#2187](https://github.com/OpenFn/lightning/issues/2187)
- Make selected Kafka trigger parameters configurable via ENV vars.
  [#2315](https://github.com/OpenFn/lightning/issues/2315)
- Use the Oauth2 `revocation_endpoint` to revoke token access (1) before
  attempting to reauthorize and (2) when users schedule a credential for
  deletion [#2314](https://github.com/OpenFn/lightning/issues/2314)
- Standardized tailwind alerts
  [#2314](https://github.com/OpenFn/lightning/issues/2314)
- Standardized `link` tailwind style (and provided `link-plain`, `link-info`,
  `link-error`, and `link-warning`)
  [#2314](https://github.com/OpenFn/lightning/issues/2314)

### Fixed

- Fix work order URL in failure alerts
  [#2305](https://github.com/OpenFn/lightning/pull/2305)
- Fix error when handling existing encrypted credentials
  [#2316](https://github.com/OpenFn/lightning/issues/2316)
- Fix job editor switches to the snapshot version when body is changed
  [#2306](https://github.com/OpenFn/lightning/issues/2306)
- Fix misaligned "Retry from here" button on inspector page
  [#2308](https://github.com/OpenFn/lightning/issues/2308)

## [v2.7.7] - 2024-07-18

### Added

- Add experimental support for triggers that consume message from a Kafka
  cluster [#1801](https://github.com/OpenFn/lightning/issues/1801)
- Workflows can now specify concurrency, allowing runs to be executed
  syncronously or to a maximum concurrency level. Note that this applies to the
  default FifoRunQueue only.
  [#2022](https://github.com/OpenFn/lightning/issues/2022)
- Invite Non-Registered Users to a Project
  [#2288](https://github.com/OpenFn/lightning/pull/2288)

### Changed

- Make modal close events configurable
  [#2298](https://github.com/OpenFn/lightning/issues/2298)

### Fixed

- Prevent Oauth credentials from being created if they don't have a
  `refresh_token` [#2289](https://github.com/OpenFn/lightning/pull/2289) and
  send more helpful error data back to the worker during token refresh failure
  [#2135](https://github.com/OpenFn/lightning/issues/2135)
- Fix CLI deploy not creating snapshots for workflows
  [#2271](https://github.com/OpenFn/lightning/issues/2271)

## [v2.7.6] - 2024-07-11

### Fixed

- UsageTracking crons are enabled again (if config is enabled)
  [#2276](https://github.com/OpenFn/lightning/issues/2276)
- UsageTracking metrics absorb the fact that a step's job_id may not currently
  exist when counting unique jobs
  [#2279](https://github.com/OpenFn/lightning/issues/2279)
- Adjusted layout and text displayed when preventing simultaneous edits to
  accommodate more screen sizes
  [#2277](https://github.com/OpenFn/lightning/issues/2277)

## [v2.7.5] - 2024-07-10

### Changed

- Prevent two editors from making changes to the same workflow at the same time
  [#1949](https://github.com/OpenFn/lightning/issues/1949)
- Moved the Edge Condition Label field to the top of the form, so it's always
  visible [#2236](https://github.com/OpenFn/lightning/pull/2236)
- Update edge condition labels in the Workflow Diagram to always show the
  condition type icon and the label
  [#2236](https://github.com/OpenFn/lightning/pull/2236)

### Fixed

- Do Not Require Lock Version In URL Parameters
  [#2267](https://github.com/OpenFn/lightning/pull/2267)
- Trim erroneous spaces on user first and last names
  [#2269](https://github.com/OpenFn/lightning/pull/2269)

## [v2.7.4] - 2024-07-06

### Changed

- When the entire log string is a valid JSON object, pretty print it with a
  standard `JSON.stringify(str, null, 2)` but if it's something else then let
  the user do whatever they want (e.g., if you write
  `console.log('some', 'cool', state.data)` we won't mess with it.)
  [#2260](https://github.com/OpenFn/lightning/pull/2260)

### Fixed

- Fixed sticky toggle button for switching between latest version and a snapshot
  of a workflow [#2264](https://github.com/OpenFn/lightning/pull/2264)

## [v2.7.3] - 2024-07-05

### Changed

- Bumped the ws-worker to v1.3

### Fixed

- Fix issue when selecting different steps in RunViewer and the parent liveview
  not being informed [#2253](https://github.com/OpenFn/lightning/issues/2253)
- Stopped inspector from crashing when looking for a step by a run/job
  combination [#2201](https://github.com/OpenFn/lightning/issues/2201)
- Workflow activation only considers new and changed workflows
  [#2237](https://github.com/OpenFn/lightning/pull/2237)

## [v2.7.2] - 2024-07-03

### Changed

- Allow endpoint plugs to be injected at compile time.
  [#2248](https://github.com/OpenFn/lightning/pull/2248)
- All models to use the `public` schema.
  [#2249](https://github.com/OpenFn/lightning/pull/2249)
- In the workflow diagram, smartly update the view when adding new nodes
  [#2174](https://github.com/OpenFn/lightning/issues/2174)
- In the workflow diagram, remove the "autofit" toggle in the control bar

### Fixed

- Remove prompt parameter from the authorization URL parameters for the Generic
  Oauth Clients [#2250](https://github.com/OpenFn/lightning/issues/2250)
- Fixed react key error [#2233](https://github.com/OpenFn/lightning/issues/2233)
- Show common functions in the Docs panel
  [#1733](https://github.com/OpenFn/lightning/issues/1733)

## [v2.7.1] - 2024-07-01

### Changed

- Update email copies [#2213](https://github.com/OpenFn/lightning/issues/2213)

### Fixed

- Fix jumpy cursor in the Job editor.
  [#2229](https://github.com/OpenFn/lightning/issues/2229)
- Rework syncing behaviour to prevent changes getting thrown out on a socket
  reconnect. [#2007](https://github.com/OpenFn/lightning/issues/2007)

## [v2.7.0] - 2024-06-26

### Added

- Use of snapshots for displaying runs and their associated steps in the History
  page. [#1825](https://github.com/OpenFn/lightning/issues/1825)
- Added view-only mode for rendering workflows and runs in the Workflow Canvas
  and the Inspector page using snapshots, with the option to switch between a
  specific snapshot version and the latest version. Edit mode is available when
  displaying the latest version.
  [#1843](https://github.com/OpenFn/lightning/issues/1843)
- Allow users to delete steps sssociated with runs in the Workflow Canvas
  [#2027](https://github.com/OpenFn/lightning/issues/2027)
- Link to adaptor `/src` from inspector.
- Prototype AI Assistant for working with job code.
  [#2193](https://github.com/OpenFn/lightning/issues/2193)

### Changed

- Reverted behaviour on "Rerun from here" to select the Log tab.
  [#2202](https://github.com/OpenFn/lightning/issues/2202)
- Don't allow connections between an orphaned node and a
  Trigger[#2188](https://github.com/OpenFn/lightning/issues/2188)
- Reduce the minimum zoom in the workflow diagram
  [#2214](https://github.com/OpenFn/lightning/issues/2214)

### Fixed

- Fix some adaptor docs not displaying
  [#2019](https://github.com/OpenFn/lightning/issues/2019)
- Fix broken `mix lightning.install_adaptor_icons` task due to addition of Finch
  http client change.

## [v2.6.3] - 2024-06-19

### Changed

- Added a notice on application start about anonymous public impact reporting
  and its importance for the sustainability of
  [Digital Public Goods](https://digitalpublicgoods.net/) and
  [Digital Public Infrastructure](https://www.codevelop.fund/insights-1/what-is-digital-public-infrastructure).
- Increase default `WORKER_MAX_RUN_DURATION_SECONDS` to 300 to match the
  [ws-worker default](https://github.com/OpenFn/kit/blob/main/packages/ws-worker/src/util/cli.ts#L149-L153)
  so if people don't set their timeout via ENV, at least the two match up.

## [v2.6.2] - 2024-06-13

### Fixed

- Fix vanishing Docs panel when Editor panel is collapsed and opened again
  [#2195](https://github.com/OpenFn/lightning/issues/2195)
- Maintain tab when RunViewer remounts/push state drops tab hash
  [#2199](https://github.com/OpenFn/lightning/issues/2199)

## [v2.6.1] - 2024-06-12

### Changed

- Erlang to 26.2.5
- Update debian bookworm from 20240130 to 20240513.
- Return 403s when Provisioning API fails because of usage limits
  [#2182](https://github.com/OpenFn/lightning/pull/2182)
- Update email notification for changing retention period
  [#2066](https://github.com/OpenFn/lightning/issues/2066)
- Return 415s when Webhooks are sent Content-Types what are not supported.
  [#2180](https://github.com/OpenFn/lightning/issues/2180)
- Updated the default step text

### Fixed

- Rewrite TabSelector (now Tabbed) components fixing a number of navigation
  issues [#2051](https://github.com/OpenFn/lightning/issues/2051)

## [v2.6.0] - 2024-06-05

### Added

- Support multiple edges leading to the same step (a.k.a., "drag & drop")
  [#2008](https://github.com/OpenFn/lightning/issues/2008)

### Changed

### Fixed

## [v2.5.5] - 2024-06-05

### Added

- Replace LiveView Log Viewer component with React Monaco
  [#1863](https://github.com/OpenFn/lightning/issues/1863)

### Changed

- Bump default CLI to `@openfn/cli@1.3.2`
- Don't show deprecated adaptor versions in the adaptor version picklist (to be
  followed by some graceful deprecation handling/warning in
  [later work](https://github.com/OpenFn/lightning/issues/2172))
  [#2169](https://github.com/OpenFn/lightning/issues/2169)
- Refactor count workorders to reuse search code
  [#2121](https://github.com/OpenFn/lightning/issues/2121)
- Updated provisioning error message to include workflow and job names
  [#2140](https://github.com/OpenFn/lightning/issues/2140)

### Fixed

- Don't let two deploy workflows run at the same time to prevent git collisions
  [#2044](https://github.com/OpenFn/lightning/issues/2044)
- Stopped sending emails when creating a starter project
  [#2161](https://github.com/OpenFn/lightning/issues/2161)

## [v2.5.4] - 2024-05-31

### Added

- CORS support [#2157](https://github.com/OpenFn/lightning/issues/2157)
- Track users emails preferences
  [#2163](https://github.com/OpenFn/lightning/issues/2163)

### Changed

- Change Default Text For New Job Nodes
  [#2014](https://github.com/OpenFn/lightning/pull/2014)
- Persisted run options when runs are _created_, not when they are _claimed_.
  This has the benefit of "locking in" the behavior desired by the user at the
  time they demand a run, not whenever the worker picks it up.
  [#2085](https://github.com/OpenFn/lightning/pull/2085)
- Made `RUN_GRACE_PERIOD_SECONDS` a configurable ENV instead of 20% of the
  `WORKER_MAX_RUN_DURATION`
  [#2085](https://github.com/OpenFn/lightning/pull/2085)

### Fixed

- Stopped Janitor from calling runs lost if they have special runtime options
  [#2079](https://github.com/OpenFn/lightning/issues/2079)
- Dataclip Viewer now responds to page resize and internal page layout
  [#2120](https://github.com/OpenFn/lightning/issues/2120)

## [v2.5.3] - 2024-05-27

### Changed

- Stop users from creating deprecated Salesforce and GoogleSheets credentials.
  [#2142](https://github.com/OpenFn/lightning/issues/2142)
- Delegate menu customization and create menu components for reuse.
  [#1988](https://github.com/OpenFn/lightning/issues/1988)

### Fixed

- Disable Credential Save Button Until All Form Fields Are Validated
  [#2099](https://github.com/OpenFn/lightning/issues/2099)
- Fix Credential Modal Closure Error When Workflow Is Unsaved
  [#2101](https://github.com/OpenFn/lightning/pull/2101)
- Fix error when socket reconnects and user is viewing a run via the inspector
  [#2148](https://github.com/OpenFn/lightning/issues/2148)

## [v2.5.2] - 2024-05-23

### Fixed

- Preserve custom values (like `apiVersion`) during token refresh for OAuth2
  credentials [#2131](https://github.com/OpenFn/lightning/issues/2131)

## [v2.5.1] - 2024-05-21

### Fixed

- Don't compile Phoenix Storybook in production and test environments
  [#2119](https://github.com/OpenFn/lightning/pull/2119)
- Improve performance and memory consumption on queries and logic for digest
  mailer [#2121](https://github.com/OpenFn/lightning/issues/2121)

## [v2.5.0] - 2024-05-20

### Fixed

- When a refresh token is updated, save it!
  [#2124](https://github.com/OpenFn/lightning/pull/2124)

## [v2.5.0-pre4] - 2024-05-20

### Fixed

- Fix duplicate credential type bug
  [#2100](https://github.com/OpenFn/lightning/issues/2100)
- Ensure Global OAuth Clients Accessibility for All Users
  [#2114](https://github.com/OpenFn/lightning/issues/2114)

## [v2.5.0-pre3] - 2024-05-20

### Fixed

- Fix credential not added automatically after being created from the canvas.
  [#2105](https://github.com/OpenFn/lightning/issues/2105)
- Replace the "not working?" prompt by "All good, but if your credential stops
  working, you may need to re-authorize here.".
  [#2102](https://github.com/OpenFn/lightning/issues/1872)
- Fix Generic Oauth credentials don't get included in the refresh flow
  [#2106](https://github.com/OpenFn/lightning/pull/2106)

## [v2.5.0-pre2] - 2024-05-17

### Changed

- Replace LiveView Dataclip component with React Monaco bringing large
  performance improvements when viewing large dataclips.
  [#1872](https://github.com/OpenFn/lightning/issues/1872)

## [v2.5.0-pre] - 2024-05-17

### Added

- Allow users to build Oauth clients and associated credentials via the user
  interface. [#1919](https://github.com/OpenFn/lightning/issues/1919)

## [v2.4.14] - 2024-05-16

### Changed

- Refactored image and version info
  [#2097](https://github.com/OpenFn/lightning/pull/2097)

### Fixed

- Fixed issue where updating adaptor name and version of job node in the
  workflow canvas crashes the app when no credential is selected
  [#99](https://github.com/OpenFn/lightning/issues/99)
- Removes stacked viewer after switching tabs and steps.
  [#2064](https://github.com/OpenFn/lightning/issues/2064)

## [v2.4.13] - 2024-05-16

### Fixed

- Fixed issue where updating an existing Salesforce credential to use a
  `sandbox` endpoint would not properly re-authenticate.
  [#1842](https://github.com/OpenFn/lightning/issues/1842)
- Navigate directly to settings from url hash and renders default panel when
  there is no hash. [#1971](https://github.com/OpenFn/lightning/issues/1971)

## [v2.4.12] - 2024-05-15

### Fixed

- Fix render settings default panel on first load
  [#1971](https://github.com/OpenFn/lightning/issues/1971)

## [v2.4.11] - 2024-05-15

### Changed

- Upgraded Sentry to v10 for better error reporting.

## [v2.4.10] - 2024-05-14

### Fixed

- Fix the "reset demo" script by disabling the emailing that was introduced to
  the `create_project` function.
  [#2063](https://github.com/OpenFn/lightning/pull/2063)

## [v2.4.9] - 2024-05-14

### Changed

- Bumped @openfn/ws-worker to 1.1.8

### Fixed

- Correctly pass max allowed run time into the Run token, ensuring it's valid
  for the entirety of the Runs execution time
  [#2072](https://github.com/OpenFn/lightning/issues/2072)

## [v2.4.8] - 2024-05-13

### Added

- Add Github sync to usage limiter
  [#2031](https://github.com/OpenFn/lightning/pull/2031)

### Changed

- Remove illogical cancel buttons on user/pass change screen
  [#2067](https://github.com/OpenFn/lightning/issues/2067)

### Fixed

- Stop users from configuring failure alerts when the limiter returns error
  [#2076](https://github.com/OpenFn/lightning/pull/2076)

## [v2.4.7] - 2024-05-11

### Fixed

- Fixed early worker token expiry bug
  [#2070](https://github.com/OpenFn/lightning/issues/2070)

## [v2.4.6] - 2024-05-08

### Added

- Allow for automatic resubmission of failed usage tracking report submissions.
  [1789](https://github.com/OpenFn/lightning/issues/1789)
- Make signup feature configurable
  [#2049](https://github.com/OpenFn/lightning/issues/2049)
- Apply runtime limits to worker execution
  [#2015](https://github.com/OpenFn/lightning/pull/2015)
- Limit usage for failure alerts
  [#2011](https://github.com/OpenFn/lightning/pull/2011)

## [v2.4.5] - 2024-05-07

### Fixed

- Fix provioning API calls workflow limiter without the project ID
  [#2057](https://github.com/OpenFn/lightning/issues/2057)

## [v2.4.4] - 2024-05-03

### Added

- Benchmarking script that simulates data from a cold chain.
  [#1993](https://github.com/OpenFn/lightning/issues/1993)

### Changed

- Changed Snapshot `get_or_create_latest_for` to accept multis allow controlling
  of which repo it uses.
- Require exactly one owner for each project
  [#1991](https://github.com/OpenFn/lightning/issues/1991)

### Fixed

- Fixed issue preventing credential updates
  [#1861](https://github.com/OpenFn/lightning/issues/1861)

## [v2.4.3] - 2024-05-01

### Added

- Allow menu items customization
  [#1988](https://github.com/OpenFn/lightning/issues/1988)
- Workflow Snapshot support
  [#1822](https://github.com/OpenFn/lightning/issues/1822)
- Fix sample workflow from init_project_for_new_user
  [#2016](https://github.com/OpenFn/lightning/issues/2016)

### Changed

- Bumped @openfn/ws-worker to 1.1.6

### Fixed

- Assure workflow is always passed to Run.enqueue
  [#2032](https://github.com/OpenFn/lightning/issues/2032)
- Fix regression on History page where snapshots were not preloaded correctly
  [#2026](https://github.com/OpenFn/lightning/issues/2026)

## [v2.4.2] - 2024-04-24

### Fixed

- Fix missing credential types when running Lightning using Docker
  [#2010](https://github.com/OpenFn/lightning/issues/2010)
- Fix provisioning API includes deleted workflows in project state
  [#2001](https://github.com/OpenFn/lightning/issues/2001)

## [v2.4.1] - 2024-04-19

### Fixed

- Fix github cli deploy action failing to auto-commit
  [#1995](https://github.com/OpenFn/lightning/issues/1995)

## [v2.4.1-pre] - 2024-04-18

### Added

- Add custom metric to track the number of finalised runs.
  [#1790](https://github.com/OpenFn/lightning/issues/1790)

### Changed

- Set better defaults for the GitHub connection creation screen
  [#1994](https://github.com/OpenFn/lightning/issues/1994)
- Update `submission_status` for any Usagetracking.Report that does not have it
  set. [#1789](https://github.com/OpenFn/lightning/issues/1789)

## [v2.4.0] - 2024-04-12

### Added

- Allow description below the page title
  [#1975](https://github.com/OpenFn/lightning/issues/1975)
- Enable users to connect projects to their Github repos and branches that they
  have access to [#1895](https://github.com/OpenFn/lightning/issues/1895)
- Enable users to connect multiple projects to a single Github repo
  [#1811](https://github.com/OpenFn/lightning/issues/1811)

### Changed

- Change all System.get_env calls in runtime.exs to use dotenvy
  [#1968](https://github.com/OpenFn/lightning/issues/1968)
- Track usage tracking submission status in new field
  [#1789](https://github.com/OpenFn/lightning/issues/1789)
- Send richer version info as part of usage tracking submission.
  [#1819](https://github.com/OpenFn/lightning/issues/1819)

### Fixed

- Fix sync to branch only targetting main branch
  [#1892](https://github.com/OpenFn/lightning/issues/1892)
- Fix enqueue run without the workflow info
  [#1981](https://github.com/OpenFn/lightning/issues/1981)

## [v2.3.1] - 2024-04-03

### Changed

- Run the usage tracking submission job more frequently to reduce the risk of
  Oban unavailability at a particular time.
  [#1778](https://github.com/OpenFn/lightning/issues/1778)
- Remove code supporting V1 usage tracking submissions.
  [#1853](https://github.com/OpenFn/lightning/issues/1853)

### Fixed

- Fix scrolling behaviour on inspector for small screens
  [#1962](https://github.com/OpenFn/lightning/issues/1962)
- Fix project picker for users with many projects
  [#1952](https://github.com/OpenFn/lightning/issues/1952)

## [v2.3.0] - 2024-04-02

### Added

- Support for additional paths on a webhook URL such as `/i/<uuid>/Patient`
  [#1954](https://github.com/OpenFn/lightning/issues/1954)
- Support for a GET endpoint to "check" webhook URL availability
  [#1063](https://github.com/OpenFn/lightning/issues/1063)
- Allow external apps to control the run enqueue db transaction
  [#1958](https://github.com/OpenFn/lightning/issues/1958)

## [v2.2.2] - 2024-04-01

### Changed

- Changed dataclip search from string `LIKE` to tsvector on keys and values.
  While this will limit partial string matching to the beginning of words (not
  the middle or end) it will make searching way more performant
  [#1939](https://github.com/OpenFn/lightning/issues/1939)
- Translate job error messages using errors.po file
  [#1935](https://github.com/OpenFn/lightning/issues/1935)
- Improve the UI/UX of the run panel on the inspector for small screens
  [#1909](https://github.com/OpenFn/lightning/issues/1909)

### Fixed

- Regular database timeouts when searching across dataclip bodies
  [#1794](https://github.com/OpenFn/lightning/issues/1794)

## [v2.2.1] - 2024-03-27

### Added

- Enable users to connect to their Github accounts in preparation for
  streamlined GitHub project sync setup
  [#1894](https://github.com/OpenFn/lightning/issues/1894)

### Fixed

- Apply usage limit to bulk-reruns
  [#1931](https://github.com/OpenFn/lightning/issues/1931)
- Fix edge case that could result in duplicate usage tracking submissions.
  [#1853](https://github.com/OpenFn/lightning/issues/1853)
- Fix query timeout issue on history retention deletion
  [#1937](https://github.com/OpenFn/lightning/issues/1937)

## [v2.2.0] - 2024-03-21

### Added

- Allow admins to set project retention periods
  [#1760](https://github.com/OpenFn/lightning/issues/1760)
- Automatically wipe input/output data after their retention period
  [#1762](https://github.com/OpenFn/lightning/issues/1762)
- Automatically delete work order history after their retention period
  [#1761](https://github.com/OpenFn/lightning/issues/1761)

### Changed

- When automatically creating a project for a newly registered user (via the
  `INIT_PROJECT_FOR_NEW_USER=true` environment variable) that user should be the
  `owner` of the project.
  [#1927](https://github.com/OpenFn/lightning/issues/1927)
- Give priority to manual runs (over webhook requests and cron) so that active
  users on the inspector don't have to wait ages for thier work during high load
  periods [#1918](https://github.com/OpenFn/lightning/issues/1918)

## [v2.1.0] - 2024-03-20

### Added

- TSVector index to log_lines, and gin index to dataclips
  [#1898](https://github.com/OpenFn/lightning/issues/1898)
- Add API Version field to Salesforce OAuth credentials
  [#1838](https://github.com/OpenFn/lightning/issues/1838)

### Changed

- Replace v1 usage tracking with v2 usage tracking.
  [#1853](https://github.com/OpenFn/lightning/issues/1853)

## [v2.0.10]

### Changed

- Updated anonymous usage tracker submissions
  [#1853](https://github.com/OpenFn/lightning/issues/1853)

## [v2.0.9] - 2024-03-19

### Added

- Support for smaller screens on history and inspector.
  [#1908](https://github.com/OpenFn/lightning/issues/1908)
- Polling metric to track number of available runs.
  [#1790](https://github.com/OpenFn/lightning/issues/1790)
- Allows limiting creation of new runs and retries.
  [#1754](https://github.com/OpenFn/Lightning/issues/1754)
- Add specific messages for log, input, and output tabs when a run is lost
  [#1757](https://github.com/OpenFn/lightning/issues/1757)
- Soft and hard limits for runs created by webhook trigger.
  [#1859](https://github.com/OpenFn/Lightning/issues/1859)
- Publish an event when a new user is registered
  [#1873](https://github.com/OpenFn/lightning/issues/1873)
- Adds ability to add project collaborators from existing users
  [#1836](https://github.com/OpenFn/lightning/issues/1836)
- Added ability to remove project collaborators
  [#1837](https://github.com/OpenFn/lightning/issues/1837)
- Added new usage tracking submission code.
  [#1853](https://github.com/OpenFn/lightning/issues/1853)

### Changed

- Upgrade Elixir to 1.16.2
- Remove all values from `.env.example`.
  [#1904](https://github.com/OpenFn/lightning/issues/1904)

### Fixed

- Verify only stale project credentials
  [#1861](https://github.com/OpenFn/lightning/issues/1861)

## [v2.0.8] - 2024-02-29

### Fixed

- Show flash error when editing stale project credentials
  [#1795](https://github.com/OpenFn/lightning/issues/1795)
- Fixed bug with Github sync installation on docker-based deployments
  [#1845](https://github.com/OpenFn/lightning/issues/1845)

## [v2.0.6] - 2024-02-29

### Added

- Automatically create Github workflows in a target repository/branch when users
  set up a Github repo::OpenFn project sync
  [#1046](https://github.com/OpenFn/lightning/issues/1046)
- Allows limiting creation of new runs and retries.
  [#1754](https://github.com/OpenFn/Lightning/issues/1754)

### Changed

- Change bucket size used by the run queue delay custom metric.
  [#1790](https://github.com/OpenFn/lightning/issues/1790)
- Require setting `IS_RESETTABLE_DEMO` to "yes" via ENV before allowing the
  destructive `Demo.reset_demo/0` function from being called.
  [#1720](https://github.com/OpenFn/lightning/issues/1720)
- Remove version display condition that was redundant due to shadowing
  [#1819](https://github.com/OpenFn/lightning/issues/1819)

### Fixed

- Fix series of sentry issues related to OAuth credentials
  [#1799](https://github.com/OpenFn/lightning/issues/1799)

## [v2.0.5] - 2024-02-25

### Fixed

- Fixed error in Credentials without `sanbox` field set; only display `sandbox`
  field for Salesforce oauth credentials.
  [#1798](https://github.com/OpenFn/lightning/issues/1798)

## [v2.0.4] - 2024-02-24

### Added

- Display and edit OAuth credentials
  scopes[#1706](https://github.com/OpenFn/Lightning/issues/1706)

### Changed

- Stop sending `operating_system_detail` to the usage tracker
  [#1785](https://github.com/OpenFn/lightning/issues/1785)

### Fixed

- Make handling of usage tracking errors more robust.
  [#1787](https://github.com/OpenFn/lightning/issues/1787)
- Fix inspector shows selected dataclip as wiped after retying workorder from a
  non-first step [#1780](https://github.com/OpenFn/lightning/issues/1780)

## [v2.0.3] - 2024-02-21

### Added

- Actual metrics will now be submitted by Lightning to the Usage Tracker.
  [#1742](https://github.com/OpenFn/lightning/issues/1742)
- Added a support link to the menu that goes to the instance admin contact
  [#1783](https://github.com/OpenFn/lightning/issues/1783)

### Changed

- Usage Tracking submissions are now opt-out, rather than opt-in. Hashed UUIDs
  to ensure anonymity are default.
  [#1742](https://github.com/OpenFn/lightning/issues/1742)
- Usage Tracking submissions will now run daily rather than hourly.
  [#1742](https://github.com/OpenFn/lightning/issues/1742)

- Bumped @openfn/ws-worker to `v1.0` (this is used in dev mode when starting the
  worker from your mix app: `RTM=true iex -S mix phx.server`)
- Bumped @openfn/cli to `v1.0` (this is used for adaptor docs and magic)

### Fixed

- Non-responsive workflow canvas after web socket disconnection
  [#1750](https://github.com/OpenFn/lightning/issues/1750)

## [v2.0.2] - 2024-02-14

### Fixed

- Fixed a bug with the OAuth2 credential refresh flow that prevented
  GoogleSheets jobs from running after token expiration
  [#1735](https://github.com/OpenFn/Lightning/issues/1735)

## [v2.0.1] - 2024-02-13

### Changed

- Renamed ImpactTracking to UsageTracking
  [#1729](https://github.com/OpenFn/lightning/issues/1729)
- Block github installation if there's a pending installation in another project
  [#1731](https://github.com/OpenFn/Lightning/issues/1731)

### Fixed

- Expand work order button balloons randomly
  [#1737](https://github.com/OpenFn/Lightning/issues/1737)
- Editing credentials doesn't work from project scope
  [#1743](https://github.com/OpenFn/Lightning/issues/1743)

## [v2.0.0] - 2024-02-10

> At the time of writing there are no more big changes planned and testing has
> gone well. Thanks to everyone who's helped to kick the tyres during the "rc"
> phase. There are still a _lot of **new features** coming_, so please:
>
> - watch our [**Public Roadmap**](https://github.com/orgs/OpenFn/projects/3) to
>   stay abreast of our core team's backlog,
> - request a feature in the
>   [**Community Forum**](https://community.openfn.org),
> - raise a
>   [**new issue**](https://github.com/OpenFn/lightning/issues/new/choose) if
>   you spot a bug,
> - and head over to the
>   [**Contributing**](https://github.com/OpenFn/lightning/?tab=readme-ov-file#contribute-to-this-project)
>   section to lend a hand.
>
> Head to [**docs.openfn.org**](https://docs.openfn.org) for product
> documentation and help with v1 to v2 migration.

### Changed

- Bump `@openfn/worker` to `v0.8.1`
- Only show GoogleSheets and Salesforce credential options if Oauth clients are
  registered with the instance via ENV
  [#1734](https://github.com/OpenFn/Lightning/issues/1734)

### Fixed

- Use standard table type for webhook auth methods
  [#1514](https://github.com/OpenFn/Lightning/issues/1514)
- Make disabled button for "Connect to GitHub" clear, add tooltip
  [#1732](https://github.com/OpenFn/Lightning/issues/1715)

## [v2.0.0-rc12] - 2024-02-09

### Added

- Add RunQueue extension to allow claim customization.
  [#1715](https://github.com/OpenFn/Lightning/issues/1715)
- Add support for Salesforce OAuth2 credentials
  [#1633](https://github.com/OpenFn/Lightning/issues/1633)

### Changed

- Use `PAYLOAD_SIZE_KB` in k6 load testing script, set thresholds on wait time,
  set default payload size to `2kb`

### Fixed

- Adds more detail to work order states on dashboard
  [#1677](https://github.com/OpenFn/lightning/issues/1677)
- Fix Output & Logs in inspector fails to show sometimes
  [#1702](https://github.com/OpenFn/lightning/issues/1702)

## [v2.0.0-rc11] - 2024-02-08

### Fixed

- Bumped Phoenix LiveView from `0.20.4` to `0.20.5` to fix canvas selection
  issue [#1724](https://github.com/OpenFn/lightning/issues/1724)

## [v2.0.0-rc10] - 2024-02-08

### Changed

- Implemented safeguards to prevent deletion of jobs with associated run history
  [#1570](https://github.com/OpenFn/Lightning/issues/1570)

### Fixed

- Fixed inspector dataclip body not getting updated after dataclip is wiped
  [#1718](https://github.com/OpenFn/Lightning/issues/1718)
- Fixed work orders getting retried despite having wiped dataclips
  [#1721](https://github.com/OpenFn/Lightning/issues/1721)

## [v2.0.0-rc9] 2024-02-05

### Added

- Persist impact tracking configuration and reports
  [#1684](https://github.com/OpenFn/Lightning/issues/1684)
- Add zero-persistence project setting
  [#1209](https://github.com/OpenFn/Lightning/issues/1209)
- Wipe dataclip after use when zero-persistence is enabled
  [#1212](https://github.com/OpenFn/Lightning/issues/1212)
- Show appropriate message when a wiped dataclip is viewed
  [#1211](https://github.com/OpenFn/Lightning/issues/1211)
- Disable selecting work orders having wiped dataclips in the history page
  [#1210](https://github.com/OpenFn/Lightning/issues/1210)
- Hide rerun button in inspector when the selected step has a wiped dataclip
  [#1639](https://github.com/OpenFn/Lightning/issues/1639)
- Add rate limiter to webhook endpoints and runtime limiter for runs.
  [#639](https://github.com/OpenFn/Lightning/issues/639)

### Fixed

- Prevented secret scrubber from over-eagerly adding \*\*\* between all
  characters if an empty string secret was provided as a credential field value
  (e.g., {"username": "come-on-in", "password": ""})
  [#1585](https://github.com/OpenFn/Lightning/issues/1585)
- Fixed permissions issue that allowed viewer/editor to modify webhook auth
  methods. These permissions only belong to project owners and admins
  [#1692](https://github.com/OpenFn/Lightning/issues/1692)
- Fixed bug that was duplicating inbound http_requests, resulting in unnecessary
  data storage [#1695](https://github.com/OpenFn/Lightning/issues/1695)
- Fixed permissions issue that allowed editors to set up new Github connections
  [#1703](https://github.com/OpenFn/Lightning/issues/1703)
- Fixed permissions issue that allowed viewers to initiate syncs to github
  [#1704](https://github.com/OpenFn/Lightning/issues/1704)
- Fixed inspector view stuck at processing when following a crashed run
  [#1711](https://github.com/OpenFn/Lightning/issues/1711)
- Fixed inspector dataclip selector not getting updated after running manual run
  [#1714](https://github.com/OpenFn/Lightning/issues/1714)

## [v2.0.0-rc8] - 2024-01-30

### Added

- Shim code to interact with the Impact Tracking service
  [#1671](https://github.com/OpenFn/Lightning/issues/1671)

### Changed

- Standardized naming of "attempts" to "runs". This had already been done in the
  front-end, but this change cleans up the backend, the database, and the
  interface with the worker. Make sure to **run migrations** and update your
  ENV/secrets to use `WORKER_RUNS_PRIVATE_KEY` rather than
  `WORKER_ATTEMPTS_PRIVATE_KEY`
  [#1657](https://github.com/OpenFn/Lightning/issues/1657)
- Required `@openfn/ws-worker@0.8.0` or above.

## [v2.0.0-rc7] - 2024-01-26

### Added

- Store webhook request headers in Dataclips for use in jobs.
  [#1638](https://github.com/OpenFn/Lightning/issues/1638)

### Changed

- Display `http_request` dataclips to the user as they will be provided to the
  worker as "input" state to avoid confusion while writing jobs.
  [1664](https://github.com/OpenFn/Lightning/issues/1664)
- Named-spaced all worker environment variables with `WORKER_` and added
  documentation for how to configure them.
  [#1672](https://github.com/OpenFn/Lightning/pull/1672)
- Bumped to `@openfn/ws-worker@0.6.0`
- Bumped to `@openfn/cli@0.4.15`

### Fixed

- Fix Run via Docker [#1653](https://github.com/OpenFn/Lightning/issues/1653)
- Fix remaining warnings, enable "warnings as errors"
  [#1642](https://github.com/OpenFn/Lightning/issues/1642)
- Fix workflow dashboard bug when viewed for newly created workflows with only
  unfinished run steps. [#1674](https://github.com/OpenFn/Lightning/issues/1674)

## [v2.0.0-rc5] - 2024-01-22

### Changed

- Made two significant backend changes that don't impact UI/UX but **require
  migrations** and should make Lightning developer lives easier by updating
  parts of the backend to match terms now used in the frontend:
  - Renamed the `Runs` model and table to `Steps`
    [#1571](https://github.com/OpenFn/Lightning/issues/1571)
  - Renamed the `AttemptRuns` model and table to `AttemptSteps`
    [#1571](https://github.com/OpenFn/Lightning/issues/1571)

## [v2.0.0-rc4] - 2024-01-19

### Added

- Scrub output dataclips in the UI to avoid unintentional secret exposure
  [#1606](https://github.com/OpenFn/Lightning/issues/1606)

### Changed

- Bump to `@openfn/cli@0.4.14`
- Do not persist the active tab setting on the job editor
  [#1504](https://github.com/OpenFn/Lightning/issues/1504)
- Make condition label optional
  [#1648](https://github.com/OpenFn/Lightning/issues/1648)

### Fixed

- Fix credential body getting leaked to sentry incase of errors
  [#1600](https://github.com/OpenFn/Lightning/issues/1600)
- Fixed validation on Javascript edge conditions
  [#1602](https://github.com/OpenFn/Lightning/issues/1602)
- Removed unused code from `run_live` directory
  [#1625](https://github.com/OpenFn/Lightning/issues/1625)
- Edge condition expressions not correctly being handled during provisioning
  [#openfn/kit#560](https://github.com/OpenFn/kit/pull/560)

## [v2.0.0-rc3] 2024-01-12

### Added

- Custom metric to track stalled attempts
  [#1559](https://github.com/OpenFn/Lightning/issues/1559)
- Dashboard with project and workflow stats
  [#755](https://github.com/OpenFn/Lightning/issues/755)
- Add search by ID on the history page
  [#1468](https://github.com/OpenFn/Lightning/issues/1468)
- Custom metric to support autoscaling
  [#1607](https://github.com/OpenFn/Lightning/issues/1607)

### Changed

- Bumped CLI version to `0.4.13`
- Bumped worker version to `0.5.0`
- Give project editors and viewers read only access to project settings instead
  [#1477](https://github.com/OpenFn/Lightning/issues/1477)

### Fixed

- Throw an error when Lightning.MetadataService.get_adaptor_path/1 returns an
  adaptor path that is nil
  [#1601](https://github.com/OpenFn/Lightning/issues/1601)
- Fix failure due to creating work order from a newly created job
  [#1572](https://github.com/OpenFn/Lightning/issues/1572)
- Fixes on the dashboard and links
  [#1610](https://github.com/OpenFn/Lightning/issues/1610) and
  [#1608](https://github.com/OpenFn/Lightning/issues/1608)

## [2.0.0-rc2] - 2024-01-08

### Fixed

- Restored left-alignment for step list items on run detail and inspector
  [a6e4ada](https://github.com/OpenFn/Lightning/commit/a6e4adafd558269cfd690e7c4fdd8f9fe66c5f62)
- Inspector: fixed attempt/run language for "skipped" tooltip
  [fd7dd0c](https://github.com/OpenFn/Lightning/commit/fd7dd0ca8128dfba2902e5aa6a2259e2073f0f10)
- Inspector: fixed failure to save during "save & run" from inspector
  [#1596](https://github.com/OpenFn/Lightning/issues/1596)
- Inspector: fixed key bindings for save & run (retry vs. new work order)
  getting overridden when user focuses on the Monaco editor
  [#1596](https://github.com/OpenFn/Lightning/issues/1596)

## [2.0.0-rc1] - 2024-01-05

### Why does this repo go from `v0` to `v2.0`?

Lightning is the _2nd version_ of the OpenFn platform. While much of the core
technology is the same, there are breaking changes between `v1.105` (pre-2024)
and `v2` ("OpenFn Lightning").

For customers using OpenFn `v1`, a migration guide will be provided at
[docs.openfn.org](https://docs.openfn.org)

### Added

- Link to the job inspctor for a selected run from the history interface
  [#1524](https://github.com/OpenFn/Lightning/issues/1524)
- Reprocess an existing work order from the job inspector by default (instead of
  always creating a new work order)
  [#1524](https://github.com/OpenFn/Lightning/issues/1524)
- Bumped worker to support edge conditions between trigger and first job
  `"@openfn/ws-worker": "^0.4.0"`

### Changed

- Updated naming to prepare for v2 release
  [#1248](https://github.com/OpenFn/Lightning/issues/1248); the major change is
  that each time a work order (the typical unit of business value for an
  organization, e.g. "execute workflow ABC for patient 123") is executed, it is
  called a "run". Previously, it was called an "attempt". The hierarchy is now:

  ```
  Build-Time: Projects > Workflows > Steps
  Run-Time: Work Orders > Runs > Steps
  ```

  Note the name changes here are reflected in the UI, but not all tables/models
  will be changed until [1571](https://github.com/OpenFn/Lightning/issues/1571)
  is delivered.

## [v0.12.2] - 2023-12-24

### Changed

- Bumped worker to address occasional git install issue
  `"@openfn/ws-worker": "^0.3.2"`

### Fixed

- Fix RuntimeError: found duplicate ID "google-sheets-inner-form" for
  GoogleSheetsComponent [#1578](https://github.com/OpenFn/Lightning/issues/1578)
- Extend export script to include new JS expression edge type
  [#1540](https://github.com/OpenFn/Lightning/issues/1540)
- Fix regression for attempt viewer log line highlighting
  [#1589](https://github.com/OpenFn/Lightning/issues/1589)

## [v0.12.1] - 2023-12-21

### Changed

- Hide project security setting tab from non-authorized users
  [#1477](https://github.com/OpenFn/Lightning/issues/1477)

### Fixed

- History page crashes if job is removed from workflow after it's been run
  [#1568](https://github.com/OpenFn/Lightning/issues/1568)

## [v0.12.0] - 2023-12-15

### Added

- Add ellipsis for long job names on the canvas
  [#1217](https://github.com/OpenFn/Lightning/issues/1217)
- Fix Credential Creation Page UI
  [#1064](https://github.com/OpenFn/Lightning/issues/1064)
- Custom metric to track Attempt queue delay
  [#1556](https://github.com/OpenFn/Lightning/issues/1556)
- Expand work order row when a `workorder_id` is specified in the filter
  [#1515](https://github.com/OpenFn/Lightning/issues/1515)
- Allow Javascript expressions as conditions for edges
  [#1498](https://github.com/OpenFn/Lightning/issues/1498)

### Changed

- Derive dataclip in inspector from the attempt & step
  [#1551](https://github.com/OpenFn/Lightning/issues/1551)
- Updated CLI to 0.4.10 (fixes logging)
- Changed UserBackupToken model to use UTC timestamps (6563cb77)
- Restore FK relationship between `work_orders` and `attempts` pending a
  decision re: further partitioning.
  [#1254](https://github.com/OpenFn/Lightning/issues/1254)

### Fixed

- New credential doesn't appear in inspector until refresh
  [#1531](https://github.com/OpenFn/Lightning/issues/1531)
- Metadata not refreshing when credential is updated
  [#791](https://github.com/OpenFn/Lightning/issues/791)
- Adjusted z-index for Monaco Editor's sibling element to resolve layout
  conflict [#1329](https://github.com/OpenFn/Lightning/issues/1329)
- Demo script sets up example Runs with their log lines in a consistant order.
  [#1487](https://github.com/OpenFn/Lightning/issues/1487)
- Initial credential creation `changes` show `after` as `null` rather a value
  [#1118](https://github.com/OpenFn/Lightning/issues/1118)
- AttemptViewer flashing/rerendering when Jobs are running
  [#1550](https://github.com/OpenFn/Lightning/issues/1550)
- Not able to create a new Job when clicking the Check icon on the placeholder
  [#1537](https://github.com/OpenFn/Lightning/issues/1537)
- Improve selection logic on WorkflowDiagram
  [#1220](https://github.com/OpenFn/Lightning/issues/1220)

## [v0.11.0] - 2023-12-06

### Added

- Improved UI when manually creating Attempts via the Job Editor
  [#1474](https://github.com/OpenFn/Lightning/issues/1474)
- Increased the maximum inbound webhook request size to 10MB and added
  protection against _very large_ payloads with a 100MB "max_skip_body_length"
  [#1247](https://github.com/OpenFn/Lightning/issues/1247)

### Changed

- Use the internal port of the web container for the worker configuration in
  docker-compose setup. [#1485](https://github.com/OpenFn/Lightning/pull/1485)

## [v0.10.6] - 2023-12-05

### Changed

- Limit entries count on term work orders search
  [#1461](https://github.com/OpenFn/Lightning/issues/1461)
- Scrub log lines using multiple credentials samples
  [#1519](https://github.com/OpenFn/Lightning/issues/1519)
- Remove custom telemetry plumbing.
  [1259](https://github.com/OpenFn/Lightning/issues/1259)
- Enhance UX to prevent modal closure when Monaco/Dataclip editor is focused
  [#1510](https://github.com/OpenFn/Lightning/pull/1510)

### Fixed

- Use checkbox on boolean credential fields rather than a text input field
  [#1430](https://github.com/OpenFn/Lightning/issues/1430)
- Allow users to retry work orders that failed before their first run was
  created [#1417](https://github.com/OpenFn/Lightning/issues/1417)
- Fix to ensure webhook auth modal is closed when cancel or close are selected.
  [#1508](https://github.com/OpenFn/Lightning/issues/1508)
- Enable user to reauthorize and obtain a new refresh token.
  [#1495](https://github.com/OpenFn/Lightning/issues/1495)
- Save credential body with types declared on schema
  [#1518](https://github.com/OpenFn/Lightning/issues/1518)

## [v0.10.5] - 2023-12-03

### Changed

- Only add history page filters when needed for simpler multi-select status
  interface and shorter page URLs
  [#1331](https://github.com/OpenFn/Lightning/issues/1331)
- Use dynamic Endpoint config only on prod
  [#1435](https://github.com/OpenFn/Lightning/issues/1435)
- Validate schema field with any of expected values
  [#1502](https://github.com/OpenFn/Lightning/issues/1502)

### Fixed

- Fix for liveview crash when token expires or gets deleted after mount
  [#1318](https://github.com/OpenFn/Lightning/issues/1318)
- Remove two obsolete methods related to Run: `Lightning.Invocation.delete_run`
  and `Lightning.Invocation.Run.new_from`.
  [#1254](https://github.com/OpenFn/Lightning/issues/1254)
- Remove obsolete field `previous_id` from `runs` table.
  [#1254](https://github.com/OpenFn/Lightning/issues/1254)
- Fix for missing data in 'created' audit trail events for webhook auth methods
  [#1500](https://github.com/OpenFn/Lightning/issues/1500)

## [v0.10.4] - 2023-11-30

### Changed

- Increased History search timeout to 30s
  [#1461](https://github.com/OpenFn/Lightning/issues/1461)

### Fixed

- Tooltip text clears later than the background
  [#1094](https://github.com/OpenFn/Lightning/issues/1094)
- Temporary fix to superuser UI for managing project users
  [#1145](https://github.com/OpenFn/Lightning/issues/1145)
- Fix for adding ellipses on credential info on job editor heading
  [#1428](https://github.com/OpenFn/Lightning/issues/1428)

## [v0.10.3] - 2023-11-28

### Added

- Dimmed/greyed out triggers and edges on the canvas when they are disabled
  [#1464](https://github.com/OpenFn/Lightning/issues/1464)
- Async loading on the history page to improve UX on long DB queries
  [#1279](https://github.com/OpenFn/Lightning/issues/1279)
- Audit trail events for webhook auth (deletion method) change
  [#1165](https://github.com/OpenFn/Lightning/issues/1165)

### Changed

- Sort project collaborators by first name
  [#1326](https://github.com/OpenFn/Lightning/issues/1326)
- Work orders will now be set in a "pending" state when retries are enqueued.
  [#1340](https://github.com/OpenFn/Lightning/issues/1340)
- Avoid printing 2FA codes by default
  [#1322](https://github.com/OpenFn/Lightning/issues/1322)

### Fixed

- Create new workflow button sizing regression
  [#1405](https://github.com/OpenFn/Lightning/issues/1405)
- Google credential creation and automatic closing of oAuth tab
  [#1109](https://github.com/OpenFn/Lightning/issues/1109)
- Exporting project breaks the navigation of the page
  [#1440](https://github.com/OpenFn/Lightning/issues/1440)

## [v0.10.2] - 2023-11-21

### Changed

- Added `max_frame_size` to the Cowboy websockets protocol options in an attempt
  to address [#1421](https://github.com/OpenFn/Lightning/issues/1421)

## [v0.10.1] - 2023-11-21

### Fixed

- Work Order ID was not displayed properly in history page
  [#1423](https://github.com/OpenFn/Lightning/issues/1423)

## [v0.10.0] - 2023-11-21

### 🚨 Breaking change warning! 🚨

This release will contain breaking changes as we've significantly improved both
the workflow building and execution systems.

#### Nodes and edges

Before, workflows were represented as a list of jobs and triggers. For greater
flexibility and control of complex workflows, we've moved towards a more robust
"nodes and edges" approach. Where jobs in a workflow (a node) can be connected
by edges.

Triggers still exist, but live "outside" the directed acyclic graph (DAG) and
are used to automatically create work orders and attempts.

We've provided migrations that bring `v0.9.3` workflows in line with the
`v0.10.0` requirements.

#### Scalable workers

Before, Lightning spawned child processes to execute attempts in sand-boxed
NodeVMs on the same server. This created inefficiencies and security
vulnerabilities. Now, the Lightning web server adds attempts to a queue and
multiple worker applications can pull from that queue to process work.

In dev mode, this all happens automatically and on one machine, but in most
high-availability production environments the workers will be on another server.

Attempts are now handled entirely by the workers, and they report back to
Lightning. Exit reasons, final attempt states, error types and error messages
are either entirely new or handled differently now, but we have provided
migration scripts that will work to bring _most_ `v0.9.3` runs, attempts, and
work orders up to `v0.10.0`, though the granularity of `v0.9.3` states and exits
will be less than `v0.10.0` and the final states are not guaranteed to be
accurate for workflows with multiple branches and leaf nodes with varying exit
reasons.

The migration scripts can be run with a single function call in SetupUtils from
a connect `iex` session:

```
Lightning.SetupUtils.approximate_state_for_attempts_and_workorders()
```

Note that (like lots of _other_ functionality in `SetupUtils`, calling this
function is a destructive action and you should only do it if you've backed up
your data and you know what you're doing.)

As always, we recommend backing up your data before migrating. (And thanks for
bearing with us as we move towards our first stable Lightning release.)

### Added

- Fix flaky job name input behavior on error
  [#1218](https://github.com/OpenFn/Lightning/issues/1218)
- Added a hover effect on copy and add button for adaptors examples
  [#1297](https://github.com/OpenFn/Lightning/issues/1297)
- Migration helper code to move from `v0.9.3` to `v0.10.0` added to SetupUtils
  [#1363](https://github.com/OpenFn/Lightning/issues/1363)
- Option to start with `RTM=false iex -S mix phx.server` for opting out of the
  dev-mode automatic runtime manager.
- Webhook Authentication Methods database and CRUD operations
  [#1152](https://github.com/OpenFn/Lightning/issues/1152)
- Creation and Edit of webhook webhook authentication methods UI
  [#1149](https://github.com/OpenFn/Lightning/issues/1149)
- Add webhook authentication methods overview methods in the canvas
  [#1153](https://github.com/OpenFn/Lightning/issues/1153)
- Add icon on the canvas for triggers that have authentication enabled
  [#1157](https://github.com/OpenFn/Lightning/issues/1157)
- Require password/2FA code before showing password and API Key for webhook auth
  methods [#1200](https://github.com/OpenFn/Lightning/issues/1200)
- Restrict live dashboard access to only superusers, enable DB information and
  OS information [#1170](https://github.com/OpenFn/Lightning/issues/1170) OS
  information [#1170](https://github.com/OpenFn/Lightning/issues/1170)
- Expose additional metrics to LiveDashboard
  [#1171](https://github.com/OpenFn/Lightning/issues/1171)
- Add plumbing to dump Lightning metrics during load testing
  [#1178](https://github.com/OpenFn/Lightning/issues/1178)
- Allow for heavier payloads during load testing
  [#1179](https://github.com/OpenFn/Lightning/issues/1179)
- Add dynamic delay to help mitigate flickering test
  [#1195](https://github.com/OpenFn/Lightning/issues/1195)
- Add a OpenTelemetry trace example
  [#1189](https://github.com/OpenFn/Lightning/issues/1189)
- Add plumbing to support the use of PromEx
  [#1199](https://github.com/OpenFn/Lightning/issues/1199)
- Add warning text to PromEx config
  [#1222](https://github.com/OpenFn/Lightning/issues/1222)
- Track and filter on webhook controller state in :telemetry metrics
  [#1192](https://github.com/OpenFn/Lightning/issues/1192)
- Secure PromEx metrics endpoint by default
  [#1223](https://github.com/OpenFn/Lightning/issues/1223)
- Partition `log_lines` table based on `attempt_id`
  [#1254](https://github.com/OpenFn/Lightning/issues/1254)
- Remove foreign key from `attempts` in preparation for partitioning
  `work_orders` [#1254](https://github.com/OpenFn/Lightning/issues/1254)
- Remove `Workflows.delete_workflow`. It is no longer in use and would require
  modification to not leave orphaned attempts given the removal of the foreign
  key from `attempts`. [#1254](https://github.com/OpenFn/Lightning/issues/1254)
- Show tooltip for cloned runs in history page
  [#1327](https://github.com/OpenFn/Lightning/issues/1327)
- Have user create workflow name before moving to the canvas
  [#1103](https://github.com/OpenFn/Lightning/issues/1103)
- Allow PromEx authorization to be disabled
  [#1483](https://github.com/OpenFn/Lightning/issues/1483)

### Changed

- Updated vulnerable JS libraries, `postcss` and `semver`
  [#1176](https://github.com/OpenFn/Lightning/issues/1176)
- Update "Delete" to "Delete Job" on Job panel and include javascript deletion
  confirmation [#1105](https://github.com/OpenFn/Lightning/issues/1105)
- Move "Enabled" property from "Jobs" to "Edges"
  [#895](https://github.com/OpenFn/Lightning/issues/895)
- Incorrect wording on the "Delete" tooltip
  [#1313](https://github.com/OpenFn/Lightning/issues/1313)

### Fixed

- Fixed janitor lost query calculation
  [#1400](https://github.com/OpenFn/Lightning/issues/1400)
- Adaptor icons load gracefully
  [#1140](https://github.com/OpenFn/Lightning/issues/1140)
- Selected dataclip gets lost when starting a manual work order from the
  inspector interface [#1283](https://github.com/OpenFn/Lightning/issues/1283)
- Ensure that the whole edge when selected is highlighted
  [#1160](https://github.com/OpenFn/Lightning/issues/1160)
- Fix "Reconfigure Github" button in Project Settings
  [#1386](https://github.com/OpenFn/Lightning/issues/1386)
- Make janitor also clean up runs inside an attempt
  [#1348](https://github.com/OpenFn/Lightning/issues/1348)
- Modify CompleteRun to return error changeset when run not found
  [#1393](https://github.com/OpenFn/Lightning/issues/1393)
- Drop invocation reasons from DB
  [#1412](https://github.com/OpenFn/Lightning/issues/1412)
- Fix inconsistency in ordering of child nodes in the workflow diagram
  [#1406](https://github.com/OpenFn/Lightning/issues/1406)

## [v0.9.3] - 2023-09-27

### Added

- Add ellipsis when adaptor name is longer than the container allows
  [#1095](https://github.com/OpenFn/Lightning/issues/1095)
- Webhook Authentication Methods database and CRUD operations
  [#1152](https://github.com/OpenFn/Lightning/issues/1152)

### Changed

- Prevent deletion of first job of a workflow
  [#1097](https://github.com/OpenFn/Lightning/issues/1097)

### Fixed

- Fix long name on workflow cards
  [#1102](https://github.com/OpenFn/Lightning/issues/1102)
- Fix highlighted Edge can get out of sync with selected Edge
  [#1099](https://github.com/OpenFn/Lightning/issues/1099)
- Creating a new user without a password fails and there is no user feedback
  [#731](https://github.com/OpenFn/Lightning/issues/731)
- Crash when setting up version control
  [#1112](https://github.com/OpenFn/Lightning/issues/1112)

## [v0.9.2] - 2023-09-20

### Added

- Add "esc" key binding to close job inspector modal
  [#1069](https://github.com/OpenFn/Lightning/issues/1069)

### Changed

- Save icons from the `adaptors` repo locally and load them in the job editor
  [#943](https://github.com/OpenFn/Lightning/issues/943)

## [v0.9.1] - 2023-09-19

### Changed

- Modified audit trail to handle lots of different kind of audit events
  [#271](https://github.com/OpenFn/Lightning/issues/271)/[#44](https://github.com/OpenFn/Lightning/issues/44)
- Fix randomly unresponsive job panel after job deletion
  [#1113](https://github.com/OpenFn/Lightning/issues/1113)

## [v0.9.0] - 2023-09-15

### Added

- Add favicons [#1079](https://github.com/OpenFn/Lightning/issues/1079)
- Validate job name in placeholder job node
  [#1021](https://github.com/OpenFn/Lightning/issues/1021)
- Bring credential delete in line with new GDPR interpretation
  [#802](https://github.com/OpenFn/Lightning/issues/802)
- Make job names unique per workflow
  [#1053](https://github.com/OpenFn/Lightning/issues/1053)

### Changed

- Enhanced the job editor/inspector interface
  [#1025](https://github.com/OpenFn/Lightning/issues/1025)

### Fixed

- Finished run never appears in inspector when it fails
  [#1084](https://github.com/OpenFn/Lightning/issues/1084)
- Cannot delete some credentials via web UI
  [#1072](https://github.com/OpenFn/Lightning/issues/1072)
- Stopped the History table from jumping when re-running a job
  [#1100](https://github.com/OpenFn/Lightning/issues/1100)
- Fixed the "+" button when adding a job to a workflow
  [#1093](https://github.com/OpenFn/Lightning/issues/1093)

## [v0.8.3] - 2023-09-05

### Added

- Render error when workflow diagram node is invalid
  [#956](https://github.com/OpenFn/Lightning/issues/956)

### Changed

- Restyle history table [#1029](https://github.com/OpenFn/Lightning/issues/1029)
- Moved Filter and Search controls to the top of the history page
  [#1027](https://github.com/OpenFn/Lightning/issues/1027)

### Fixed

- Output incorrectly shows "this run failed" when the run hasn't yet finished
  [#1048](https://github.com/OpenFn/Lightning/issues/1048)
- Wrong label for workflow card timestamp
  [#1022](https://github.com/OpenFn/Lightning/issues/1022)

## [v0.8.2] - 2023-08-31

### Fixed

- Lack of differentiation between top of job editor modal and top menu was
  disorienting. Added shadow.

## [v0.8.1] - 2023-08-31

### Changed

- Moved Save and Run button to bottom of the Job edit modal
  [#1026](https://github.com/OpenFn/Lightning/issues/1026)
- Allow a manual work order to save the workflow before creating the work order
  [#959](https://github.com/OpenFn/Lightning/issues/959)

## [v0.8.0] - 2023-08-31

### Added

- Introduces Github sync feature, users can now setup our github app on their
  instance and sync projects using our latest portability spec
  [#970](https://github.com/OpenFn/Lightning/issues/970)
- Support Backup Codes for Multi-Factor Authentication
  [937](https://github.com/OpenFn/Lightning/issues/937)
- Log a warning in the console when the Editor/docs component is given latest
  [#958](https://github.com/OpenFn/Lightning/issues/958)
- Improve feedback when a Workflow name is invalid
  [#961](https://github.com/OpenFn/Lightning/issues/961)
- Show that the jobs' body is invalid
  [#957](https://github.com/OpenFn/Lightning/issues/957)
- Reimplement skipped CredentialLive tests
  [#962](https://github.com/OpenFn/Lightning/issues/962)
- Reimplement skipped WorkflowLive.IndexTest test
  [#964](https://github.com/OpenFn/Lightning/issues/964)
- Show GitHub installation ID and repo link to help setup/debugging for version
  control [1059](https://github.com/OpenFn/Lightning/issues/1059)

### Fixed

- Fixed issue where job names were being incorrectly hyphenated during
  project.yaml export [#1050](https://github.com/OpenFn/Lightning/issues/1050)
- Allows the demo script to set a project id during creation to help with cli
  deploy/pull/Github integration testing.
- Fixed demo project_repo_connection failing after nightly demo resets
  [1058](https://github.com/OpenFn/Lightning/issues/1058)
- Fixed an issue where the monaco suggestion tooltip was offset from the main
  editor [1030](https://github.com/OpenFn/Lightning/issues/1030)

## [v0.7.3] - 2023-08-15

### Changed

- Version control in project settings is now named Export your project
  [#1015](https://github.com/OpenFn/Lightning/issues/1015)

### Fixed

- Tooltip for credential select in Job Edit form is cut off
  [#972](https://github.com/OpenFn/Lightning/issues/972)
- Dataclip type and state assembly notice for creating new dataclip dropped
  during refactor [#975](https://github.com/OpenFn/Lightning/issues/975)

## [v0.7.2] - 2023-08-10

### Changed

- NodeJs security patch [1009](https://github.com/OpenFn/Lightning/pull/1009)

### Fixed

## [v0.7.1] - 2023-08-04

### Fixed

- Fixed flickery icons on new workflow job creation.

## [v0.7.0] - 2023-08-04

### Added

- Project owners can require MFA for their users
  [892](https://github.com/OpenFn/Lightning/issues/892)

### Changed

- Moved to Elixir 1.15 and Erlang 26.0.2 to sort our an annoying ElixirLS issue
  that was slowing down our engineers.
- Update Debian base to use bookworm (Debian 12) for our Docker images
- Change new credential modal to take up less space on the screen
  [#931](https://github.com/OpenFn/Lightning/issues/931)
- Placeholder nodes are now purely handled client-side

### Fixed

- Fix issue creating a new credential from the Job editor where the new
  credential was not being set on the job.
  [#951](https://github.com/OpenFn/Lightning/issues/951)
- Fix issue where checking a credential type radio button shows as unchecked on
  first click. [#976](https://github.com/OpenFn/Lightning/issues/976)
- Return the pre-filled workflow names
  [#971](https://github.com/OpenFn/Lightning/issues/971)
- Fix version reporting and external reset_demo() call via
  Application.spec()[#1010](https://github.com/OpenFn/Lightning/issues/1010)
- Fixed issue where entering a placeholder name through the form would result an
  in unsaveable workflow
  [#1001](https://github.com/OpenFn/Lightning/issues/1001)
- Ensure the DownloadController checks for authentication and authorisation.

## [v0.7.0-pre5] - 2023-07-28

### Changed

- Unless otherwise specified, only show work orders with activity in last 14
  days [#968](https://github.com/OpenFn/Lightning/issues/968)

## [v0.7.0-pre4] - 2023-07-27

### Changed

- Don't add cast fragments if the search_term is nil
  [#968](https://github.com/OpenFn/Lightning/issues/968)

## [v0.7.0-pre3] - 2023-07-26

### Fixed

- Fixed an issue with newly created edges that prevented downstream jobs
  [977](https://github.com/OpenFn/Lightning/issues/977)

## [v0.7.0-pre2] - 2023-07-26

Note that this is a pre-release with a couple of known bugs that are tracked in
the Nodes and Edges [epic](https://github.com/OpenFn/Lightning/issues/793).

### Added

- Added ability for a user to enable MFA on their account; using 2FA apps like
  Authy, Google Authenticator etc
  [#890](https://github.com/OpenFn/Lightning/issues/890)
- Write/run sql script to convert triggers
  [#875](https://github.com/OpenFn/Lightning/issues/875)
- Export projects as `.yaml` via UI
  [#249](https://github.com/OpenFn/Lightning/issues/249)

### Changed

- In `v0.7.0` we change the underlying workflow building and execution
  infrastructure to align with a standard "nodes and edges" design for directed
  acyclic graphs (DAGs). Make sure to run the migrations!
  [793](https://github.com/OpenFn/Lightning/issues/793)

### Fixed

- Propagate url pushState/changes to Workflow Diagram selection
  [#944](https://github.com/OpenFn/Lightning/issues/944)
- Fix issue when deleting nodes from the workflow editor
  [#830](https://github.com/OpenFn/Lightning/issues/830)
- Fix issue when clicking a trigger on a new/unsaved workflow
  [#954](https://github.com/OpenFn/Lightning/issues/954)

## [0.6.7] - 2023-07-13

### Added

- Add feature to bulk rerun work orders from a specific step in their workflow;
  e.g., "rerun these 50 work orders, starting each at step 4."
  [#906](https://github.com/OpenFn/Lightning/pull/906)

### Fixed

- Oban exception: "value too long" when log lines are longer than 255 chars
  [#929](https://github.com/OpenFn/Lightning/issues/929)

## [0.6.6] - 2023-06-30

### Added

- Add public API token to the demo site setup script
- Check and renew OAuth credentials when running a job
  [#646](https://github.com/OpenFn/Lightning/issues/646)

### Fixed

- Remove google sheets from adaptors list until supporting oauth flow
  [#792](https://github.com/OpenFn/Lightning/issues/792)
- Remove duplicate google sheets adaptor display on credential type picklist
  [#663](https://github.com/OpenFn/Lightning/issues/663)
- Fix demo setup script for calling from outside the app on Kubernetes
  deployments [#917](https://github.com/OpenFn/Lightning/issues/917)

## [0.6.5] - 2023-06-22

### Added

- Ability to rerun work orders from start by selecting one of more of them from
  the History page and clicking the "Rerun" button.
  [#659](https://github.com/OpenFn/Lightning/issues/659)

### Fixed

- Example runs for demo incorrect
  [#856](https://github.com/OpenFn/Lightning/issues/856)

## [0.6.3] - 2023-06-15

### Fixed

- Prevent saving null log lines to the database, fix issue with run display
  [#866](https://github.com/OpenFn/Lightning/issues/866)

## [0.6.2] - 2023-06-09

### Fixed

- Fixed viewer permissions for delete workflow

- Fixed bug with workflow cards
  [#859](https://github.com/OpenFn/Lightning/issues/859)

## [0.6.1] - 2023-06-08

### Fixed

- Fixed bug with run logs [#864](https://github.com/OpenFn/Lightning/issues/864)

- Correctly stagger demo runs to maintain order
  [#856](https://github.com/OpenFn/Lightning/issues/856)
- Remove `Timex` use from `SetupUtils` in favor of `DateTime` to fix issue when
  calling it in escript.

## [0.6.0]- 2023-04-12

### Added

- Create sample runs when generating sample workflow
  [#821](https://github.com/OpenFn/Lightning/issues/821)
- Added a provisioning api for creating and updating projects and their
  workflows See: [PROVISIONING.md](./PROVISIONING.md)
  [#641](https://github.com/OpenFn/Lightning/issues/641)
- Add ability for a `superuser` to schedule deletion, cancel deletion, and
  delete projects [#757](https://github.com/OpenFn/Lightning/issues/757)
- Add ability for a `project owner` to schedule deletion, cancel deletion, and
  delete projects [#746](https://github.com/OpenFn/Lightning/issues/746)

### Changed

- Ability to store run log lines as rows in a separate table
  [#514](https://github.com/OpenFn/Lightning/issues/514)

### Fixed

- Incorrect project digest queries
  [#768](https://github.com/OpenFn/Lightning/issues/768)]
- Fix issue when purging deleted users
  [#747](https://github.com/OpenFn/Lightning/issues/747)
- Generate a random name for Workflows when creating one via the UI.
  [#828](https://github.com/OpenFn/Lightning/issues/828)
- Handle error when deleting a job with runs.
  [#814](https://github.com/OpenFn/Lightning/issues/814)

## [0.5.2]

### Added

- Add `workflow_edges` table in preparation for new workflow editor
  implementation [#794](https://github.com/OpenFn/Lightning/issues/794)
- Stamped `credential_id` on run directly for easier auditing of the history
  interface. Admins can now see which credential was used to run a run.
  [#800](https://github.com/OpenFn/Lightning/issues/800)
- Better errors when using magic functions: "no magic yet" and "check
  credential" [#812](https://github.com/OpenFn/Lightning/issues/812)

### Changed

- The `delete-project` function now delete all associated activities
  [#759](https://github.com/OpenFn/Lightning/issues/759)

### Fixed

## [0.5.1] - 2023-04-12

### Added

- Added ability to create and revoke personal API tokens
  [#147](https://github.com/OpenFn/Lightning/issues/147)
- Add `last-used at` to API tokens
  [#722](https://github.com/OpenFn/Lightning/issues/722)
- Improved "save" for job builder; users can now press `Ctrl + S` or `⌘ + S` to
  save new or updated jobs job panel will _not_ close. (Click elsewhere in the
  canvas or click the "Close" button to close.)
  [#568](https://github.com/OpenFn/Lightning/issues/568)
- Add filtered search params to the history page URL
  [#660](https://github.com/OpenFn/Lightning/issues/660)

### Changed

- The secret scrubber now ignores booleans
  [690](https://github.com/OpenFn/Lightning/issues/690)

### Fixed

- The secret scrubber now properly handles integer secrets from credentials
  [690](https://github.com/OpenFn/Lightning/issues/690)
- Updated describe-package dependency, fixing sparkles in adaptor-docs
  [657](https://github.com/OpenFn/Lightning/issues/657)
- Clicks on the workflow canvas were not lining up with the nodes users clicked
  on; they are now [733](https://github.com/OpenFn/Lightning/issues/733)
- Job panel behaves better when collapsed
  [774](https://github.com/OpenFn/Lightning/issues/774)

## [0.5.0] - 2023-04-03

### Added

- Magic functions that fetch real metadata from connected systems via
  `credentials` and suggest completions in the job builder (e.g., pressing
  `control-space` when setting the `orgUnit` attribute for a DHIS2 create
  operation will pull the _actual_ list of orgUnits with human readable labels
  and fill in their orgUnit codes upon
  enter.)[670](https://github.com/OpenFn/Lightning/issues/670)
- A "metadata explorer" to browse actual system metadata for connected
  instances. [658](https://github.com/OpenFn/Lightning/issues/658)
- Resizable job builder panel for the main canvas/workflow view.
  [681](https://github.com/OpenFn/Lightning/issues/681)

### Changed

- Display timezone for cron schedule—it is always UTC.
  [#716](https://github.com/OpenFn/Lightning/issues/716)
- Instance administrators can now configure the interval between when a project
  owner or user requests deletion and when these records are purged from the
  database. It defaults to 7, but by providing a `PURGE_DELETED_AFTER_DAYS`
  environment variable the grace period can be altered. Note that setting this
  variable to `0` will make automatic purging _never_ occur but will still make
  "deleted" projects and users unavailable. This has been requested by certain
  organizations that must retain audit logs in a Lightning instance.
  [758](https://github.com/OpenFn/Lightning/issues/758)

### Fixed

- Locked CLI version to `@openfn/cli@0.0.35`.
  [#761](https://github.com/OpenFn/Lightning/issues/761)

## [0.4.8] - 2023-03-29

### Added

- Added a test harness for monitoring critical parts of the app using Telemetry
  [#654](https://github.com/OpenFn/Lightning/issues/654)

### Changed

- Set log level to `info` for runs. Most of the `debug` logging is useful for
  the CLI, but not for Lightning. In the future the log level will be
  configurable at instance > project > job level by the `superuser` and any
  project `admin`.
- Renamed license file so that automagic github icon is less confusing

### Fixed

- Broken links in failure alert email
  [#732](https://github.com/OpenFn/Lightning/issues/732)
- Registration Submission on app.openfn.org shows internal server error in
  browser [#686](https://github.com/OpenFn/Lightning/issues/686)
- Run the correct runtime install mix task in `Dockerfile-dev`
  [#541](https://github.com/OpenFn/Lightning/issues/541)
- Users not disabled when scheduled for deletion
  [#719](https://github.com/OpenFn/Lightning/issues/719)

## [0.4.6] - 2023-03-23

### Added

- Implement roles and permissions across entire app
  [#645](https://github.com/OpenFn/Lightning/issues/645)
- Fix webhook URL
  (`https://<<HOST_URL>>/i/cae544ab-03dc-4ccc-a09c-fb4edb255d7a`) for the
  OpenHIE demo workflow [448](https://github.com/OpenFn/Lightning/issues/448)
- Phoenix Storybook for improved component development
- Load test for webhook endpoint performance
  [#645](https://github.com/OpenFn/Lightning/issues/634)
- Notify user via email when they're added to a project
  [#306](https://github.com/OpenFn/Lightning/issues/306)
- Added notify user via email when their account is created
  [#307](https://github.com/OpenFn/Lightning/issues/307)

### Changed

- Improved errors when decoding encryption keys for use with Cloak.
  [#684](https://github.com/OpenFn/Lightning/issues/684)
- Allow users to run ANY job with a custom input.
  [#629](https://github.com/OpenFn/Lightning/issues/629)

### Fixed

- Ensure JSON schema form inputs are in the same order as they are written in
  the schema [#685](https://github.com/OpenFn/Lightning/issues/685)

## [0.4.4] - 2023-03-10

### Added

- Users can receive a digest email reporting on a specified project.
  [#638](https://github.com/OpenFn/Lightning/issues/638)
  [#585](https://github.com/OpenFn/Lightning/issues/585)

## [0.4.3] - 2023-03-06

### Added

- Tooltips on Job Builder panel
  [#650](https://github.com/OpenFn/Lightning/issues/650)

### Changed

- Upgraded to Phoenix 1.7 (3945856)

### Fixed

- Issue with FailureAlerter configuration missing in `prod` mode.

## [0.4.2] - 2023-02-24

### Added

- A user can change their own email
  [#247](https://github.com/OpenFn/Lightning/issues/247)
- Added a `SCHEMAS_PATH` environment variable to override the default folder
  location for credential schemas
  [#604](https://github.com/OpenFn/Lightning/issues/604)
- Added the ability to configure Google Sheets credentials
  [#536](https://github.com/OpenFn/Lightning/issues/536)
- Function to import a project
  [#574](https://github.com/OpenFn/Lightning/issues/574)

### Changed

- Users cannot register if they have not selected the terms and conditions
  [#531](https://github.com/OpenFn/Lightning/issues/531)

### Fixed

- Jobs panel slow for first open after restart
  [#567](https://github.com/OpenFn/Lightning/issues/567)

## [0.4.0] - 2023-02-08

### Added

- Added a Delete job button in Inspector
- Filter workflow runs by text/value in run logs or input body
- Drop "configuration" key from Run output dataclips after completion
- Ability to 'rerun' a run from the Run list
- Attempts and Runs update themselves in the Runs list
- Configure a project and workflow for a new registering user
- Run a job with a custom input
- Added plausible analytics
- Allow user to click on Webhook Trigger Node to copy webhook URL on workflow
  diagram
- Allow any user to delete a credential that they own
- Create any credential through a form except for OAuth
- Refit all diagram nodes on browser and container resize
- Enable distributed Erlang, allowing any number of redundant Lightning nodes to
  communicate with each other.
- Users can set up realtime alerts for a project

### Changed

- Better code-assist and intelliense in the Job Editor
- Updated @openfn/workflow-diagram to 0.4.0
- Make plus button part of job nodes in Workflow Diagram
- Updated @openfn/adaptor-docs to 0.0.5
- Updated @openfn/describe-package to 0.0.10
- Create an follow a manual Run from the Job Inspector
- View all workflows in a project on the workflows index page
- Move @openfn/workflow-diagram into the application, the NPM module is now
  deprecated.
- Remove workflow name from first node
- Move the used parts of `@openfn/engine` into the application.
- [BREAKING CHANGE] Ported `mix openfn.install.runtime` into application, use
  `mix lightning.install_runtime`.
- [BREAKING CHANGE] Introduced `@openfn/cli` as the new runtime for Jobs
- Rename a workflow through the page heading
- Hide the dataclips tab for beta
- Make adaptor default to common@latest
- Remove jobs list page
- Better error handling in the docs panel
- Disable credential ownership transfer in dev and prod environments
- Add project settings page
- Change Work Order filters to apply to the aggregate state of the work order
  and not the run directly
- Enable jobs by default
- Set log level to info
- Add Beta checkbox to register page
- User roles and permissions

### Fixed

- Don't consider disabled jobs when calculating subsequent runs
- Fixed overflow on Job Editor Tooltips
- Fixed auto-scroll when adding a new snippet in the Job Editor
- Fixed common operation typings in Job Editor

## [0.3.1] - 2022-11-22

### Fixed

- Fixed bug that tried to execute HTML scripts in dataclips
- Fixed bug that prevented work orders from displaying in the order of their
  last run, descending.
- Remove alerts after set timeout or close

## [0.3.0] - 2022-11-21

### Added

- Add seed data for demo site
- Create adaptor credentials through a form
- Configure cron expressions through a form
- View runs grouped by work orders and attempts
- Run an existing Job with any dataclip uuid from the Job form

### Changed

- Redirect users to projects list page when they click on Admin Settings menu
- Move job, project, input and output Dataclips to Run table
- Reverse the relationship between Jobs and Triggers. Triggers now can exist on
  their own; setting the stage for branching and merging workflows
- Updated Elixir and frontend dependencies
- [BREAKING CHANGE] Pipeline now uses Work Orders, previous data is not
  compatible.
- Runs, Dataclips and Attempts now all correctly use `usec` resolution
  timestamps.
- Upgraded LiveView to 0.18.0
- Upgraded Elixir to 1.14.1 and OTP 25
- Workflow Job editor now behaves like a panel
- Split JobLive.InspectorFormComponent into different plug-able subcomponents
- Ensure new jobs with cron triggers receive a default frequency
- Webhooks are now referenced by the trigger id instead of job id.
- Filter runs by status
- Filter runs by workflow
- Filter runs by date
- View a job run from the runs history
- View latest matching inputs to run a job with

## [0.2.0] - 2022-09-12

### Changed

- [BREAKING CHANGE] Add `Workflow` model, Jobs now belong to a Workflow This is
  a breaking change to the schema.
- Use Node.js 18, soon to be in LTS.
- Visualize success/fail triggers in workflow diagram.
- Move WorkflowDiagram related actions from DashboardLive into WorkflowLive
- Move WorkflowDiagram component into liveview, so that we can subscribe to
  channels (i.e. updating of the diagram when someone changes something).
- Integrate `@openfn/workflow-diagram@0.0.8` and use the new Store interface for
  updating it.
- Remove `component_mounted` event from WorkflowDiagram hook, using a
  MutationObserver and a Base64 encoded JSON payload.
- Fixed an issue where the compiler component would try and load a 'nothing
  adaptor', added a condition to check an adaptor is actually selected.
- Removed previous Workflow CTE queries, replaced by the introduction of the
  Workflow model, see
  (https://github.com/OpenFn/Lightning/blob/53da6883483e7d8d078783f348da327d1dd72d20/lib/lightning/workflows.ex#L111-L119).

## [0.1.13] - 2022-08-29

### Added

- Allow administrators to configure OIDC providers for authentication (note that
  this is just for authenticating, not yet for creating new accounts via OIDC)
- Add Monaco editor to the step/job panel
- Allow users to delete their own accounts. Schedule their user and credentials
  data for deletion when they do.
- Allow superusers to delete a user account. Schedule the user's credentials and
  user data for deletion when they do.
- If a user is scheduled for deletion, disable their account and prevent them
  from logging in.
- The 'User profile' and 'Credentials' page now have a sidebar menu

### Changed

- Project users now have one of the following roles: viewer, editor, admin,
  owner
- Users only have the following roles: user, superuser

## [0.1.12] - 2022-08-15

### Added

- Transfer credential ownership to another user.
- Create credentials via a form interface\*
- Show "projects with access" in credentials list view.
- Show job in runs list and run view.
- Added roles and permissions to workflows and history page
  [#645](https://github.com/OpenFn/Lightning/issues/645)

\*The form is defined by a JSON schema provided by an adaptor, in most cases:
e.g., `language-dhis2` provides a single schema which defines the required
attributes for `state.configuration`, while `language-common` provides multiple
credential schemas like "oauth" or "basic auth" which define attributes for
`state.configuration` and which might be used by lots of different jobs.)

### Fixed

- User menu (top right) appears on top of all other components.
- User profile screen integrated with the rest of the liveview app.

## [0.1.11] - 2022-08-05

### Fixed

- Fixed logging in Runner when `:debug` log level used; note that this caused
  crashes in Oban

## [0.1.10] - 2022-08-05

### Added

- Credential auditing
- Build/version information display for easier debugging

### Fixed

- Fixed a bug that enqueued cron-triggered jobs even when they were disabled

## [0.1.9] - 2022-07-27

### Added

- Navigate to user profile or credentials page and log out through the user icon
  dropdown
- Create and edit dataclips
- Add a production tag to credentials
- View a dropdown of operations and their description for the language-common
  `v2.0.0-rc2` adaptor (this pattern to be rolled out across adaptors)

### Changed

- Navigate between projects through a project picker on the navbar

### Fixed

- Run Lightning with docker

### Security

- Sensitive credential values are scrubbed from run logs
- All credentials are encrypted at REST

## [0.1.7] - 2022-06-24

### Added

- Run a job with a cron trigger
- Queue jobs via Oban/Postgres
- Edit jobs via the workflow canvas

## [0.1.6] - 2022-06-07

### Added

- Register, log in and log out of an account
- Allow superusers and admin users to create projects
- Allow admin users to create or disable a user’s account
- Allow superusers for local deployments to create users and give them access to
  project spaces

- Create and edit a job with a webhook, flow/fail or cron trigger
- Create and edit credentials for a job
- Copy a job's webhook URL
- View all workflows in a project visually
- Deploy lightning locally with Docker

- Enable a job to automatically process incoming requests
- Run a job with a webhook or flow/fail trigger
- View job runs along with their logs, exit code, start and end time
- View data clips that have initiated job runs (http requests for webhooks, run
  results)<|MERGE_RESOLUTION|>--- conflicted
+++ resolved
@@ -16,6 +16,9 @@
 ## [Unreleased]
 
 ### Added
+
+- Extend provisioner to support collections
+  [#2830](https://github.com/OpenFn/lightning/issues/2830)
 
 ### Changed
 
@@ -43,13 +46,8 @@
   [#2703](https://github.com/OpenFn/lightning/issues/2703)
 - Add temporary events to allow Lightning to log metrics reported by editors.
   [#2617](https://github.com/OpenFn/lightning/issues/2617)
-<<<<<<< HEAD
-- Extend provisioner to support collections
-  [#2830](https://github.com/OpenFn/lightning/issues/2830)
-=======
 - Audit when workflow deletion is requested.
   [#2727](https://github.com/OpenFn/lightning/issues/2727)
->>>>>>> 93e3e0db
 
 ### Changed
 

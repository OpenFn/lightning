--- conflicted
+++ resolved
@@ -16,13 +16,10 @@
   [#1064](https://github.com/OpenFn/Lightning/issues/1064)
 - Custom metric to track Attempt queue delay
   [#1556](https://github.com/OpenFn/Lightning/issues/1556)
-<<<<<<< HEAD
 - Allow Javascript expressions as conditions for edges
   [#1498](https://github.com/OpenFn/Lightning/issues/1498)
-=======
 - Expand workorder row when a `workorder_id` is specified in the filter
   [#1515](https://github.com/OpenFn/Lightning/issues/1515)
->>>>>>> 96ae4bf6
 
 ### Changed
 

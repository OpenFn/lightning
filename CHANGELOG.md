--- conflicted
+++ resolved
@@ -25,11 +25,9 @@
 - Remove snapshot creation when performing the Github sync - no longer needed
   post-migration.
   [#2703](https://github.com/OpenFn/lightning/issues/2703)
-<<<<<<< HEAD
 - Remove some redundant code related to `WorkOrders.create_for`.
-=======
+  [#2703](https://github.com/OpenFn/lightning/issues/2703)
 - Remove use of Snapshot.get_or_create_latest_for from tests.
->>>>>>> 57a6b19f
   [#2703](https://github.com/OpenFn/lightning/issues/2703)
 
 ### Fixed

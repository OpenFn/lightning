# Changelog

All notable changes to this project will be documented in this file.

- `Added` for new features.
- `Changed` for changes in existing functionality.
- `Deprecated` for soon-to-be removed features.
- `Removed` for now removed features.
- `Fixed` for any bug fixes.
- `Security` in case of vulnerabilities.

The format is based on [Keep a Changelog](https://keepachangelog.com/en/1.0.0/),
and this project adheres to
[Semantic Versioning](https://semver.org/spec/v2.0.0.html).

## [Unreleased]

### Added

### Changed

<<<<<<< HEAD
- Added a notice on application start about anonymous public impact reporting
  and its importance for the sustainability of
  [Digital Public Goods](https://digitalpublicgoods.net/) and
  [Digital Public Infrastructure](https://www.codevelop.fund/insights-1/what-is-digital-public-infrastructure).
=======
- Increase default `WORKER_MAX_RUN_DURATION_SECONDS` to 300 to match the
  [ws-worker default](https://github.com/OpenFn/kit/blob/main/packages/ws-worker/src/util/cli.ts#L149-L153)
  so if people don't set their timeout via ENV, at least the two match up.
>>>>>>> 104aae84

### Fixed

## [v2.6.2] - 2024-06-13

### Fixed

- Fix vanishing Docs panel when Editor panel is collapsed and opened again
  [#2195](https://github.com/OpenFn/lightning/issues/2195)
- Maintain tab when RunViewer remounts/push state drops tab hash
  [#2199](https://github.com/OpenFn/lightning/issues/2199)

## [v2.6.1] - 2024-06-12

### Changed

- Erlang to 26.2.5
- Update debian bookworm from 20240130 to 20240513.
- Return 403s when Provisioning API fails because of usage limits
  [#2182](https://github.com/OpenFn/lightning/pull/2182)
- Update email notification for changing retention period
  [#2066](https://github.com/OpenFn/lightning/issues/2066)
- Return 415s when Webhooks are sent Content-Types what are not supported.
  [#2180](https://github.com/OpenFn/lightning/issues/2180)
- Updated the default step text

### Fixed

- Rewrite TabSelector (now Tabbed) components fixing a number of navigation
  issues [#2051](https://github.com/OpenFn/lightning/issues/2051)

## [v2.6.0] - 2024-06-05

### Added

- Support multiple edges leading to the same step (a.k.a., "drag & drop")
  [#2008](https://github.com/OpenFn/lightning/issues/2008)

### Changed

### Fixed

## [v2.5.5] - 2024-06-05

### Added

- Replace LiveView Log Viewer component with React Monaco
  [#1863](https://github.com/OpenFn/lightning/issues/1863)

### Changed

- Bump default CLI to `@openfn/cli@1.3.2`
- Don't show deprecated adaptor versions in the adaptor version picklist (to be
  followed by some graceful deprecation handling/warning in
  [later work](https://github.com/OpenFn/lightning/issues/2172))
  [#2169](https://github.com/OpenFn/lightning/issues/2169)
- Refactor count workorders to reuse search code
  [#2121](https://github.com/OpenFn/lightning/issues/2121)
- Updated provisioning error message to include workflow and job names
  [#2140](https://github.com/OpenFn/lightning/issues/2140)

### Fixed

- Don't let two deploy workflows run at the same time to prevent git collisions
  [#2044](https://github.com/OpenFn/lightning/issues/2044)
- Stopped sending emails when creating a starter project
  [#2161](https://github.com/OpenFn/lightning/issues/2161)

## [v2.5.4] - 2024-05-31

### Added

- CORS support [#2157](https://github.com/OpenFn/lightning/issues/2157)
- Track users emails preferences
  [#2163](https://github.com/OpenFn/lightning/issues/2163)

### Changed

- Change Default Text For New Job Nodes
  [#2014](https://github.com/OpenFn/lightning/pull/2014)
- Persisted run options when runs are _created_, not when they are _claimed_.
  This has the benefit of "locking in" the behavior desired by the user at the
  time they demand a run, not whenever the worker picks it up.
  [#2085](https://github.com/OpenFn/lightning/pull/2085)
- Made `RUN_GRACE_PERIOD_SECONDS` a configurable ENV instead of 20% of the
  `WORKER_MAX_RUN_DURATION`
  [#2085](https://github.com/OpenFn/lightning/pull/2085)

### Fixed

- Stopped Janitor from calling runs lost if they have special runtime options
  [#2079](https://github.com/OpenFn/lightning/issues/2079)
- Dataclip Viewer now responds to page resize and internal page layout
  [#2120](https://github.com/OpenFn/lightning/issues/2120)

## [v2.5.3] - 2024-05-27

### Changed

- Stop users from creating deprecated Salesforce and GoogleSheets credentials.
  [#2142](https://github.com/OpenFn/lightning/issues/2142)
- Delegate menu customization and create menu components for reuse.
  [#1988](https://github.com/OpenFn/lightning/issues/1988)

### Fixed

- Disable Credential Save Button Until All Form Fields Are Validated
  [#2099](https://github.com/OpenFn/lightning/issues/2099)
- Fix Credential Modal Closure Error When Workflow Is Unsaved
  [#2101](https://github.com/OpenFn/lightning/pull/2101)
- Fix error when socket reconnects and user is viewing a run via the inspector
  [#2148](https://github.com/OpenFn/lightning/issues/2148)

## [v2.5.2] - 2024-05-23

### Fixed

- Preserve custom values (like `apiVersion`) during token refresh for OAuth2
  credentials [#2131](https://github.com/OpenFn/lightning/issues/2131)

## [v2.5.1] - 2024-05-21

### Fixed

- Don't compile Phoenix Storybook in production and test environments
  [#2119](https://github.com/OpenFn/lightning/pull/2119)
- Improve performance and memory consumption on queries and logic for digest
  mailer [#2121](https://github.com/OpenFn/lightning/issues/2121)

## [v2.5.0] - 2024-05-20

### Fixed

- When a refresh token is updated, save it!
  [#2124](https://github.com/OpenFn/lightning/pull/2124)

## [v2.5.0-pre4] - 2024-05-20

### Fixed

- Fix duplicate credential type bug
  [#2100](https://github.com/OpenFn/lightning/issues/2100)
- Ensure Global OAuth Clients Accessibility for All Users
  [#2114](https://github.com/OpenFn/lightning/issues/2114)

## [v2.5.0-pre3] - 2024-05-20

### Fixed

- Fix credential not added automatically after being created from the canvas.
  [#2105](https://github.com/OpenFn/lightning/issues/2105)
- Replace the "not working?" prompt by "All good, but if your credential stops
  working, you may need to re-authorize here.".
  [#2102](https://github.com/OpenFn/lightning/issues/1872)
- Fix Generic Oauth credentials don't get included in the refresh flow
  [#2106](https://github.com/OpenFn/lightning/pull/2106)

## [v2.5.0-pre2] - 2024-05-17

### Changed

- Replace LiveView Dataclip component with React Monaco bringing large
  performance improvements when viewing large dataclips.
  [#1872](https://github.com/OpenFn/lightning/issues/1872)

## [v2.5.0-pre] - 2024-05-17

### Added

- Allow users to build Oauth clients and associated credentials via the user
  interface. [#1919](https://github.com/OpenFn/lightning/issues/1919)

## [v2.4.14] - 2024-05-16

### Changed

- Refactored image and version info
  [#2097](https://github.com/OpenFn/lightning/pull/2097)

### Fixed

- Fixed issue where updating adaptor name and version of job node in the
  workflow canvas crashes the app when no credential is selected
  [#99](https://github.com/OpenFn/lightning/issues/99)
- Removes stacked viewer after switching tabs and steps.
  [#2064](https://github.com/OpenFn/lightning/issues/2064)

## [v2.4.13] - 2024-05-16

### Fixed

- Fixed issue where updating an existing Salesforce credential to use a
  `sandbox` endpoint would not properly re-authenticate.
  [#1842](https://github.com/OpenFn/lightning/issues/1842)
- Navigate directly to settings from url hash and renders default panel when
  there is no hash. [#1971](https://github.com/OpenFn/lightning/issues/1971)

## [v2.4.12] - 2024-05-15

### Fixed

- Fix render settings default panel on first load
  [#1971](https://github.com/OpenFn/lightning/issues/1971)

## [v2.4.11] - 2024-05-15

### Changed

- Upgraded Sentry to v10 for better error reporting.

## [v2.4.10] - 2024-05-14

### Fixed

- Fix the "reset demo" script by disabling the emailing that was introduced to
  the `create_project` function.
  [#2063](https://github.com/OpenFn/lightning/pull/2063)

## [v2.4.9] - 2024-05-14

### Changed

- Bumped @openfn/ws-worker to 1.1.8

### Fixed

- Correctly pass max allowed run time into the Run token, ensuring it's valid
  for the entirety of the Runs execution time
  [#2072](https://github.com/OpenFn/lightning/issues/2072)

## [v2.4.8] - 2024-05-13

### Added

- Add Github sync to usage limiter
  [#2031](https://github.com/OpenFn/lightning/pull/2031)

### Changed

- Remove illogical cancel buttons on user/pass change screen
  [#2067](https://github.com/OpenFn/lightning/issues/2067)

### Fixed

- Stop users from configuring failure alerts when the limiter returns error
  [#2076](https://github.com/OpenFn/lightning/pull/2076)

## [v2.4.7] - 2024-05-11

### Fixed

- Fixed early worker token expiry bug
  [#2070](https://github.com/OpenFn/lightning/issues/2070)

## [v2.4.6] - 2024-05-08

### Added

- Allow for automatic resubmission of failed usage tracking report submissions.
  [1789](https://github.com/OpenFn/lightning/issues/1789)
- Make signup feature configurable
  [#2049](https://github.com/OpenFn/lightning/issues/2049)
- Apply runtime limits to worker execution
  [#2015](https://github.com/OpenFn/lightning/pull/2015)
- Limit usage for failure alerts
  [#2011](https://github.com/OpenFn/lightning/pull/2011)

## [v2.4.5] - 2024-05-07

### Fixed

- Fix provioning API calls workflow limiter without the project ID
  [#2057](https://github.com/OpenFn/lightning/issues/2057)

## [v2.4.4] - 2024-05-03

### Added

- Benchmarking script that simulates data from a cold chain.
  [#1993](https://github.com/OpenFn/lightning/issues/1993)

### Changed

- Changed Snapshot `get_or_create_latest_for` to accept multis allow controlling
  of which repo it uses.
- Require exactly one owner for each project
  [#1991](https://github.com/OpenFn/lightning/issues/1991)

### Fixed

- Fixed issue preventing credential updates
  [#1861](https://github.com/OpenFn/lightning/issues/1861)

## [v2.4.3] - 2024-05-01

### Added

- Allow menu items customization
  [#1988](https://github.com/OpenFn/lightning/issues/1988)
- Workflow Snapshot support
  [#1822](https://github.com/OpenFn/lightning/issues/1822)
- Fix sample workflow from init_project_for_new_user
  [#2016](https://github.com/OpenFn/lightning/issues/2016)

### Changed

- Bumped @openfn/ws-worker to 1.1.6

### Fixed

- Assure workflow is always passed to Run.enqueue
  [#2032](https://github.com/OpenFn/lightning/issues/2032)
- Fix regression on History page where snapshots were not preloaded correctly
  [#2026](https://github.com/OpenFn/lightning/issues/2026)

## [v2.4.2] - 2024-04-24

### Fixed

- Fix missing credential types when running Lightning using Docker
  [#2010](https://github.com/OpenFn/lightning/issues/2010)
- Fix provisioning API includes deleted workflows in project state
  [#2001](https://github.com/OpenFn/lightning/issues/2001)

## [v2.4.1] - 2024-04-19

### Fixed

- Fix github cli deploy action failing to auto-commit
  [#1995](https://github.com/OpenFn/lightning/issues/1995)

## [v2.4.1-pre] - 2024-04-18

### Added

- Add custom metric to track the number of finalised runs.
  [#1790](https://github.com/OpenFn/lightning/issues/1790)

### Changed

- Set better defaults for the GitHub connection creation screen
  [#1994](https://github.com/OpenFn/lightning/issues/1994)
- Update `submission_status` for any Usagetracking.Report that does not have it
  set. [#1789](https://github.com/OpenFn/lightning/issues/1789)

## [v2.4.0] - 2024-04-12

### Added

- Allow description below the page title
  [#1975](https://github.com/OpenFn/lightning/issues/1975)
- Enable users to connect projects to their Github repos and branches that they
  have access to [#1895](https://github.com/OpenFn/lightning/issues/1895)
- Enable users to connect multiple projects to a single Github repo
  [#1811](https://github.com/OpenFn/lightning/issues/1811)

### Changed

- Change all System.get_env calls in runtime.exs to use dotenvy
  [#1968](https://github.com/OpenFn/lightning/issues/1968)
- Track usage tracking submission status in new field
  [#1789](https://github.com/OpenFn/lightning/issues/1789)
- Send richer version info as part of usage tracking submission.
  [#1819](https://github.com/OpenFn/lightning/issues/1819)

### Fixed

- Fix sync to branch only targetting main branch
  [#1892](https://github.com/OpenFn/lightning/issues/1892)
- Fix enqueue run without the workflow info
  [#1981](https://github.com/OpenFn/lightning/issues/1981)

## [v2.3.1] - 2024-04-03

### Changed

- Run the usage tracking submission job more frequently to reduce the risk of
  Oban unavailability at a particular time.
  [#1778](https://github.com/OpenFn/lightning/issues/1778)
- Remove code supporting V1 usage tracking submissions.
  [#1853](https://github.com/OpenFn/lightning/issues/1853)

### Fixed

- Fix scrolling behaviour on inspector for small screens
  [#1962](https://github.com/OpenFn/lightning/issues/1962)
- Fix project picker for users with many projects
  [#1952](https://github.com/OpenFn/lightning/issues/1952)

## [v2.3.0] - 2024-04-02

### Added

- Support for additional paths on a webhook URL such as `/i/<uuid>/Patient`
  [#1954](https://github.com/OpenFn/lightning/issues/1954)
- Support for a GET endpoint to "check" webhook URL availability
  [#1063](https://github.com/OpenFn/lightning/issues/1063)
- Allow external apps to control the run enqueue db transaction
  [#1958](https://github.com/OpenFn/lightning/issues/1958)

## [v2.2.2] - 2024-04-01

### Changed

- Changed dataclip search from string `LIKE` to tsvector on keys and values.
  While this will limit partial string matching to the beginning of words (not
  the middle or end) it will make searching way more performant
  [#1939](https://github.com/OpenFn/lightning/issues/1939)
- Translate job error messages using errors.po file
  [#1935](https://github.com/OpenFn/lightning/issues/1935)
- Improve the UI/UX of the run panel on the inspector for small screens
  [#1909](https://github.com/OpenFn/lightning/issues/1909)

### Fixed

- Regular database timeouts when searching across dataclip bodies
  [#1794](https://github.com/OpenFn/lightning/issues/1794)

## [v2.2.1] - 2024-03-27

### Added

- Enable users to connect to their Github accounts in preparation for
  streamlined GitHub project sync setup
  [#1894](https://github.com/OpenFn/lightning/issues/1894)

### Fixed

- Apply usage limit to bulk-reruns
  [#1931](https://github.com/OpenFn/lightning/issues/1931)
- Fix edge case that could result in duplicate usage tracking submissions.
  [#1853](https://github.com/OpenFn/lightning/issues/1853)
- Fix query timeout issue on history retention deletion
  [#1937](https://github.com/OpenFn/lightning/issues/1937)

## [v2.2.0] - 2024-03-21

### Added

- Allow admins to set project retention periods
  [#1760](https://github.com/OpenFn/lightning/issues/1760)
- Automatically wipe input/output data after their retention period
  [#1762](https://github.com/OpenFn/lightning/issues/1762)
- Automatically delete work order history after their retention period
  [#1761](https://github.com/OpenFn/lightning/issues/1761)

### Changed

- When automatically creating a project for a newly registered user (via the
  `INIT_PROJECT_FOR_NEW_USER=true` environment variable) that user should be the
  `owner` of the project.
  [#1927](https://github.com/OpenFn/lightning/issues/1927)
- Give priority to manual runs (over webhook requests and cron) so that active
  users on the inspector don't have to wait ages for thier work during high load
  periods [#1918](https://github.com/OpenFn/lightning/issues/1918)

## [v2.1.0] - 2024-03-20

### Added

- TSVector index to log_lines, and gin index to dataclips
  [#1898](https://github.com/OpenFn/lightning/issues/1898)
- Add API Version field to Salesforce OAuth credentials
  [#1838](https://github.com/OpenFn/lightning/issues/1838)

### Changed

- Replace v1 usage tracking with v2 usage tracking.
  [#1853](https://github.com/OpenFn/lightning/issues/1853)

## [v2.0.10]

### Changed

- Updated anonymous usage tracker submissions
  [#1853](https://github.com/OpenFn/lightning/issues/1853)

## [v2.0.9] - 2024-03-19

### Added

- Support for smaller screens on history and inspector.
  [#1908](https://github.com/OpenFn/lightning/issues/1908)
- Polling metric to track number of available runs.
  [#1790](https://github.com/OpenFn/lightning/issues/1790)
- Allows limiting creation of new runs and retries.
  [#1754](https://github.com/OpenFn/Lightning/issues/1754)
- Add specific messages for log, input, and output tabs when a run is lost
  [#1757](https://github.com/OpenFn/lightning/issues/1757)
- Soft and hard limits for runs created by webhook trigger.
  [#1859](https://github.com/OpenFn/Lightning/issues/1859)
- Publish an event when a new user is registered
  [#1873](https://github.com/OpenFn/lightning/issues/1873)
- Adds ability to add project collaborators from existing users
  [#1836](https://github.com/OpenFn/lightning/issues/1836)
- Added ability to remove project collaborators
  [#1837](https://github.com/OpenFn/lightning/issues/1837)
- Added new usage tracking submission code.
  [#1853](https://github.com/OpenFn/lightning/issues/1853)

### Changed

- Upgrade Elixir to 1.16.2
- Remove all values from `.env.example`.
  [#1904](https://github.com/OpenFn/lightning/issues/1904)

### Fixed

- Verify only stale project credentials
  [#1861](https://github.com/OpenFn/lightning/issues/1861)

## [v2.0.8] - 2024-02-29

### Fixed

- Show flash error when editing stale project credentials
  [#1795](https://github.com/OpenFn/lightning/issues/1795)
- Fixed bug with Github sync installation on docker-based deployments
  [#1845](https://github.com/OpenFn/lightning/issues/1845)

## [v2.0.6] - 2024-02-29

### Added

- Automatically create Github workflows in a target repository/branch when users
  set up a Github repo::OpenFn project sync
  [#1046](https://github.com/OpenFn/lightning/issues/1046)
- Allows limiting creation of new runs and retries.
  [#1754](https://github.com/OpenFn/Lightning/issues/1754)

### Changed

- Change bucket size used by the run queue delay custom metric.
  [#1790](https://github.com/OpenFn/lightning/issues/1790)
- Require setting `IS_RESETTABLE_DEMO` to "yes" via ENV before allowing the
  destructive `Demo.reset_demo/0` function from being called.
  [#1720](https://github.com/OpenFn/lightning/issues/1720)
- Remove version display condition that was redundant due to shadowing
  [#1819](https://github.com/OpenFn/lightning/issues/1819)

### Fixed

- Fix series of sentry issues related to OAuth credentials
  [#1799](https://github.com/OpenFn/lightning/issues/1799)

## [v2.0.5] - 2024-02-25

### Fixed

- Fixed error in Credentials without `sanbox` field set; only display `sandbox`
  field for Salesforce oauth credentials.
  [#1798](https://github.com/OpenFn/lightning/issues/1798)

## [v2.0.4] - 2024-02-24

### Added

- Display and edit OAuth credentials
  scopes[#1706](https://github.com/OpenFn/Lightning/issues/1706)

### Changed

- Stop sending `operating_system_detail` to the usage tracker
  [#1785](https://github.com/OpenFn/lightning/issues/1785)

### Fixed

- Make handling of usage tracking errors more robust.
  [#1787](https://github.com/OpenFn/lightning/issues/1787)
- Fix inspector shows selected dataclip as wiped after retying workorder from a
  non-first step [#1780](https://github.com/OpenFn/lightning/issues/1780)

## [v2.0.3] - 2024-02-21

### Added

- Actual metrics will now be submitted by Lightning to the Usage Tracker.
  [#1742](https://github.com/OpenFn/lightning/issues/1742)
- Added a support link to the menu that goes to the instance admin contact
  [#1783](https://github.com/OpenFn/lightning/issues/1783)

### Changed

- Usage Tracking submissions are now opt-out, rather than opt-in. Hashed UUIDs
  to ensure anonymity are default.
  [#1742](https://github.com/OpenFn/lightning/issues/1742)
- Usage Tracking submissions will now run daily rather than hourly.
  [#1742](https://github.com/OpenFn/lightning/issues/1742)

- Bumped @openfn/ws-worker to `v1.0` (this is used in dev mode when starting the
  worker from your mix app: `RTM=true iex -S mix phx.server`)
- Bumped @openfn/cli to `v1.0` (this is used for adaptor docs and magic)

### Fixed

- Non-responsive workflow canvas after web socket disconnection
  [#1750](https://github.com/OpenFn/lightning/issues/1750)

## [v2.0.2] - 2024-02-14

### Fixed

- Fixed a bug with the OAuth2 credential refresh flow that prevented
  GoogleSheets jobs from running after token expiration
  [#1735](https://github.com/OpenFn/Lightning/issues/1735)

## [v2.0.1] - 2024-02-13

### Changed

- Renamed ImpactTracking to UsageTracking
  [#1729](https://github.com/OpenFn/lightning/issues/1729)
- Block github installation if there's a pending installation in another project
  [#1731](https://github.com/OpenFn/Lightning/issues/1731)

### Fixed

- Expand work order button balloons randomly
  [#1737](https://github.com/OpenFn/Lightning/issues/1737)
- Editing credentials doesn't work from project scope
  [#1743](https://github.com/OpenFn/Lightning/issues/1743)

## [v2.0.0] - 2024-02-10

> At the time of writing there are no more big changes planned and testing has
> gone well. Thanks to everyone who's helped to kick the tyres during the "rc"
> phase. There are still a _lot of **new features** coming_, so please:
>
> - watch our [**Public Roadmap**](https://github.com/orgs/OpenFn/projects/3) to
>   stay abreast of our core team's backlog,
> - request a feature in the
>   [**Community Forum**](https://community.openfn.org),
> - raise a
>   [**new issue**](https://github.com/OpenFn/lightning/issues/new/choose) if
>   you spot a bug,
> - and head over to the
>   [**Contributing**](https://github.com/OpenFn/lightning/?tab=readme-ov-file#contribute-to-this-project)
>   section to lend a hand.
>
> Head to [**docs.openfn.org**](https://docs.openfn.org) for product
> documentation and help with v1 to v2 migration.

### Changed

- Bump `@openfn/worker` to `v0.8.1`
- Only show GoogleSheets and Salesforce credential options if Oauth clients are
  registered with the instance via ENV
  [#1734](https://github.com/OpenFn/Lightning/issues/1734)

### Fixed

- Use standard table type for webhook auth methods
  [#1514](https://github.com/OpenFn/Lightning/issues/1514)
- Make disabled button for "Connect to GitHub" clear, add tooltip
  [#1732](https://github.com/OpenFn/Lightning/issues/1715)

## [v2.0.0-rc12] - 2024-02-09

### Added

- Add RunQueue extension to allow claim customization.
  [#1715](https://github.com/OpenFn/Lightning/issues/1715)
- Add support for Salesforce OAuth2 credentials
  [#1633](https://github.com/OpenFn/Lightning/issues/1633)

### Changed

- Use `PAYLOAD_SIZE_KB` in k6 load testing script, set thresholds on wait time,
  set default payload size to `2kb`

### Fixed

- Adds more detail to work order states on dashboard
  [#1677](https://github.com/OpenFn/lightning/issues/1677)
- Fix Output & Logs in inspector fails to show sometimes
  [#1702](https://github.com/OpenFn/lightning/issues/1702)

## [v2.0.0-rc11] - 2024-02-08

### Fixed

- Bumped Phoenix LiveView from `0.20.4` to `0.20.5` to fix canvas selection
  issue [#1724](https://github.com/OpenFn/lightning/issues/1724)

## [v2.0.0-rc10] - 2024-02-08

### Changed

- Implemented safeguards to prevent deletion of jobs with associated run history
  [#1570](https://github.com/OpenFn/Lightning/issues/1570)

### Fixed

- Fixed inspector dataclip body not getting updated after dataclip is wiped
  [#1718](https://github.com/OpenFn/Lightning/issues/1718)
- Fixed work orders getting retried despite having wiped dataclips
  [#1721](https://github.com/OpenFn/Lightning/issues/1721)

## [v2.0.0-rc9] 2024-02-05

### Added

- Persist impact tracking configuration and reports
  [#1684](https://github.com/OpenFn/Lightning/issues/1684)
- Add zero-persistence project setting
  [#1209](https://github.com/OpenFn/Lightning/issues/1209)
- Wipe dataclip after use when zero-persistence is enabled
  [#1212](https://github.com/OpenFn/Lightning/issues/1212)
- Show appropriate message when a wiped dataclip is viewed
  [#1211](https://github.com/OpenFn/Lightning/issues/1211)
- Disable selecting work orders having wiped dataclips in the history page
  [#1210](https://github.com/OpenFn/Lightning/issues/1210)
- Hide rerun button in inspector when the selected step has a wiped dataclip
  [#1639](https://github.com/OpenFn/Lightning/issues/1639)
- Add rate limiter to webhook endpoints and runtime limiter for runs.
  [#639](https://github.com/OpenFn/Lightning/issues/639)

### Fixed

- Prevented secret scrubber from over-eagerly adding \*\*\* between all
  characters if an empty string secret was provided as a credential field value
  (e.g., {"username": "come-on-in", "password": ""})
  [#1585](https://github.com/OpenFn/Lightning/issues/1585)
- Fixed permissions issue that allowed viewer/editor to modify webhook auth
  methods. These permissions only belong to project owners and admins
  [#1692](https://github.com/OpenFn/Lightning/issues/1692)
- Fixed bug that was duplicating inbound http_requests, resulting in unnecessary
  data storage [#1695](https://github.com/OpenFn/Lightning/issues/1695)
- Fixed permissions issue that allowed editors to set up new Github connections
  [#1703](https://github.com/OpenFn/Lightning/issues/1703)
- Fixed permissions issue that allowed viewers to initiate syncs to github
  [#1704](https://github.com/OpenFn/Lightning/issues/1704)
- Fixed inspector view stuck at processing when following a crashed run
  [#1711](https://github.com/OpenFn/Lightning/issues/1711)
- Fixed inspector dataclip selector not getting updated after running manual run
  [#1714](https://github.com/OpenFn/Lightning/issues/1714)

## [v2.0.0-rc8] - 2024-01-30

### Added

- Shim code to interact with the Impact Tracking service
  [#1671](https://github.com/OpenFn/Lightning/issues/1671)

### Changed

- Standardized naming of "attempts" to "runs". This had already been done in the
  front-end, but this change cleans up the backend, the database, and the
  interface with the worker. Make sure to **run migrations** and update your
  ENV/secrets to use `WORKER_RUNS_PRIVATE_KEY` rather than
  `WORKER_ATTEMPTS_PRIVATE_KEY`
  [#1657](https://github.com/OpenFn/Lightning/issues/1657)
- Required `@openfn/ws-worker@0.8.0` or above.

## [v2.0.0-rc7] - 2024-01-26

### Added

- Store webhook request headers in Dataclips for use in jobs.
  [#1638](https://github.com/OpenFn/Lightning/issues/1638)

### Changed

- Display `http_request` dataclips to the user as they will be provided to the
  worker as "input" state to avoid confusion while writing jobs.
  [1664](https://github.com/OpenFn/Lightning/issues/1664)
- Named-spaced all worker environment variables with `WORKER_` and added
  documentation for how to configure them.
  [#1672](https://github.com/OpenFn/Lightning/pull/1672)
- Bumped to `@openfn/ws-worker@0.6.0`
- Bumped to `@openfn/cli@0.4.15`

### Fixed

- Fix Run via Docker [#1653](https://github.com/OpenFn/Lightning/issues/1653)
- Fix remaining warnings, enable "warnings as errors"
  [#1642](https://github.com/OpenFn/Lightning/issues/1642)
- Fix workflow dashboard bug when viewed for newly created workflows with only
  unfinished run steps. [#1674](https://github.com/OpenFn/Lightning/issues/1674)

## [v2.0.0-rc5] - 2024-01-22

### Changed

- Made two significant backend changes that don't impact UI/UX but **require
  migrations** and should make Lightning developer lives easier by updating
  parts of the backend to match terms now used in the frontend:
  - Renamed the `Runs` model and table to `Steps`
    [#1571](https://github.com/OpenFn/Lightning/issues/1571)
  - Renamed the `AttemptRuns` model and table to `AttemptSteps`
    [#1571](https://github.com/OpenFn/Lightning/issues/1571)

## [v2.0.0-rc4] - 2024-01-19

### Added

- Scrub output dataclips in the UI to avoid unintentional secret exposure
  [#1606](https://github.com/OpenFn/Lightning/issues/1606)

### Changed

- Bump to `@openfn/cli@0.4.14`
- Do not persist the active tab setting on the job editor
  [#1504](https://github.com/OpenFn/Lightning/issues/1504)
- Make condition label optional
  [#1648](https://github.com/OpenFn/Lightning/issues/1648)

### Fixed

- Fix credential body getting leaked to sentry incase of errors
  [#1600](https://github.com/OpenFn/Lightning/issues/1600)
- Fixed validation on Javascript edge conditions
  [#1602](https://github.com/OpenFn/Lightning/issues/1602)
- Removed unused code from `run_live` directory
  [#1625](https://github.com/OpenFn/Lightning/issues/1625)
- Edge condition expressions not correctly being handled during provisioning
  [#openfn/kit#560](https://github.com/OpenFn/kit/pull/560)

## [v2.0.0-rc3] 2024-01-12

### Added

- Custom metric to track stalled attempts
  [#1559](https://github.com/OpenFn/Lightning/issues/1559)
- Dashboard with project and workflow stats
  [#755](https://github.com/OpenFn/Lightning/issues/755)
- Add search by ID on the history page
  [#1468](https://github.com/OpenFn/Lightning/issues/1468)
- Custom metric to support autoscaling
  [#1607](https://github.com/OpenFn/Lightning/issues/1607)

### Changed

- Bumped CLI version to `0.4.13`
- Bumped worker version to `0.5.0`
- Give project editors and viewers read only access to project settings instead
  [#1477](https://github.com/OpenFn/Lightning/issues/1477)

### Fixed

- Throw an error when Lightning.MetadataService.get_adaptor_path/1 returns an
  adaptor path that is nil
  [#1601](https://github.com/OpenFn/Lightning/issues/1601)
- Fix failure due to creating work order from a newly created job
  [#1572](https://github.com/OpenFn/Lightning/issues/1572)
- Fixes on the dashboard and links
  [#1610](https://github.com/OpenFn/Lightning/issues/1610) and
  [#1608](https://github.com/OpenFn/Lightning/issues/1608)

## [2.0.0-rc2] - 2024-01-08

### Fixed

- Restored left-alignment for step list items on run detail and inspector
  [a6e4ada](https://github.com/OpenFn/Lightning/commit/a6e4adafd558269cfd690e7c4fdd8f9fe66c5f62)
- Inspector: fixed attempt/run language for "skipped" tooltip
  [fd7dd0c](https://github.com/OpenFn/Lightning/commit/fd7dd0ca8128dfba2902e5aa6a2259e2073f0f10)
- Inspector: fixed failure to save during "save & run" from inspector
  [#1596](https://github.com/OpenFn/Lightning/issues/1596)
- Inspector: fixed key bindings for save & run (retry vs. new work order)
  getting overridden when user focuses on the Monaco editor
  [#1596](https://github.com/OpenFn/Lightning/issues/1596)

## [2.0.0-rc1] - 2024-01-05

### Why does this repo go from `v0` to `v2.0`?

Lightning is the _2nd version_ of the OpenFn platform. While much of the core
technology is the same, there are breaking changes between `v1.105` (pre-2024)
and `v2` ("OpenFn Lightning").

For customers using OpenFn `v1`, a migration guide will be provided at
[docs.openfn.org](https://docs.openfn.org)

### Added

- Link to the job inspctor for a selected run from the history interface
  [#1524](https://github.com/OpenFn/Lightning/issues/1524)
- Reprocess an existing work order from the job inspector by default (instead of
  always creating a new work order)
  [#1524](https://github.com/OpenFn/Lightning/issues/1524)
- Bumped worker to support edge conditions between trigger and first job
  `"@openfn/ws-worker": "^0.4.0"`

### Changed

- Updated naming to prepare for v2 release
  [#1248](https://github.com/OpenFn/Lightning/issues/1248); the major change is
  that each time a work order (the typical unit of business value for an
  organization, e.g. "execute workflow ABC for patient 123") is executed, it is
  called a "run". Previously, it was called an "attempt". The hierarchy is now:

  ```
  Build-Time: Projects > Workflows > Steps
  Run-Time: Work Orders > Runs > Steps
  ```

  Note the name changes here are reflected in the UI, but not all tables/models
  will be changed until [1571](https://github.com/OpenFn/Lightning/issues/1571)
  is delivered.

## [v0.12.2] - 2023-12-24

### Changed

- Bumped worker to address occasional git install issue
  `"@openfn/ws-worker": "^0.3.2"`

### Fixed

- Fix RuntimeError: found duplicate ID "google-sheets-inner-form" for
  GoogleSheetsComponent [#1578](https://github.com/OpenFn/Lightning/issues/1578)
- Extend export script to include new JS expression edge type
  [#1540](https://github.com/OpenFn/Lightning/issues/1540)
- Fix regression for attempt viewer log line highlighting
  [#1589](https://github.com/OpenFn/Lightning/issues/1589)

## [v0.12.1] - 2023-12-21

### Changed

- Hide project security setting tab from non-authorized users
  [#1477](https://github.com/OpenFn/Lightning/issues/1477)

### Fixed

- History page crashes if job is removed from workflow after it's been run
  [#1568](https://github.com/OpenFn/Lightning/issues/1568)

## [v0.12.0] - 2023-12-15

### Added

- Add ellipsis for long job names on the canvas
  [#1217](https://github.com/OpenFn/Lightning/issues/1217)
- Fix Credential Creation Page UI
  [#1064](https://github.com/OpenFn/Lightning/issues/1064)
- Custom metric to track Attempt queue delay
  [#1556](https://github.com/OpenFn/Lightning/issues/1556)
- Expand work order row when a `workorder_id` is specified in the filter
  [#1515](https://github.com/OpenFn/Lightning/issues/1515)
- Allow Javascript expressions as conditions for edges
  [#1498](https://github.com/OpenFn/Lightning/issues/1498)

### Changed

- Derive dataclip in inspector from the attempt & step
  [#1551](https://github.com/OpenFn/Lightning/issues/1551)
- Updated CLI to 0.4.10 (fixes logging)
- Changed UserBackupToken model to use UTC timestamps (6563cb77)
- Restore FK relationship between `work_orders` and `attempts` pending a
  decision re: further partitioning.
  [#1254](https://github.com/OpenFn/Lightning/issues/1254)

### Fixed

- New credential doesn't appear in inspector until refresh
  [#1531](https://github.com/OpenFn/Lightning/issues/1531)
- Metadata not refreshing when credential is updated
  [#791](https://github.com/OpenFn/Lightning/issues/791)
- Adjusted z-index for Monaco Editor's sibling element to resolve layout
  conflict [#1329](https://github.com/OpenFn/Lightning/issues/1329)
- Demo script sets up example Runs with their log lines in a consistant order.
  [#1487](https://github.com/OpenFn/Lightning/issues/1487)
- Initial credential creation `changes` show `after` as `null` rather a value
  [#1118](https://github.com/OpenFn/Lightning/issues/1118)
- AttemptViewer flashing/rerendering when Jobs are running
  [#1550](https://github.com/OpenFn/Lightning/issues/1550)
- Not able to create a new Job when clicking the Check icon on the placeholder
  [#1537](https://github.com/OpenFn/Lightning/issues/1537)
- Improve selection logic on WorkflowDiagram
  [#1220](https://github.com/OpenFn/Lightning/issues/1220)

## [v0.11.0] - 2023-12-06

### Added

- Improved UI when manually creating Attempts via the Job Editor
  [#1474](https://github.com/OpenFn/Lightning/issues/1474)
- Increased the maximum inbound webhook request size to 10MB and added
  protection against _very large_ payloads with a 100MB "max_skip_body_length"
  [#1247](https://github.com/OpenFn/Lightning/issues/1247)

### Changed

- Use the internal port of the web container for the worker configuration in
  docker-compose setup. [#1485](https://github.com/OpenFn/Lightning/pull/1485)

## [v0.10.6] - 2023-12-05

### Changed

- Limit entries count on term work orders search
  [#1461](https://github.com/OpenFn/Lightning/issues/1461)
- Scrub log lines using multiple credentials samples
  [#1519](https://github.com/OpenFn/Lightning/issues/1519)
- Remove custom telemetry plumbing.
  [1259](https://github.com/OpenFn/Lightning/issues/1259)
- Enhance UX to prevent modal closure when Monaco/Dataclip editor is focused
  [#1510](https://github.com/OpenFn/Lightning/pull/1510)

### Fixed

- Use checkbox on boolean credential fields rather than a text input field
  [#1430](https://github.com/OpenFn/Lightning/issues/1430)
- Allow users to retry work orders that failed before their first run was
  created [#1417](https://github.com/OpenFn/Lightning/issues/1417)
- Fix to ensure webhook auth modal is closed when cancel or close are selected.
  [#1508](https://github.com/OpenFn/Lightning/issues/1508)
- Enable user to reauthorize and obtain a new refresh token.
  [#1495](https://github.com/OpenFn/Lightning/issues/1495)
- Save credential body with types declared on schema
  [#1518](https://github.com/OpenFn/Lightning/issues/1518)

## [v0.10.5] - 2023-12-03

### Changed

- Only add history page filters when needed for simpler multi-select status
  interface and shorter page URLs
  [#1331](https://github.com/OpenFn/Lightning/issues/1331)
- Use dynamic Endpoint config only on prod
  [#1435](https://github.com/OpenFn/Lightning/issues/1435)
- Validate schema field with any of expected values
  [#1502](https://github.com/OpenFn/Lightning/issues/1502)

### Fixed

- Fix for liveview crash when token expires or gets deleted after mount
  [#1318](https://github.com/OpenFn/Lightning/issues/1318)
- Remove two obsolete methods related to Run: `Lightning.Invocation.delete_run`
  and `Lightning.Invocation.Run.new_from`.
  [#1254](https://github.com/OpenFn/Lightning/issues/1254)
- Remove obsolete field `previous_id` from `runs` table.
  [#1254](https://github.com/OpenFn/Lightning/issues/1254)
- Fix for missing data in 'created' audit trail events for webhook auth methods
  [#1500](https://github.com/OpenFn/Lightning/issues/1500)

## [v0.10.4] - 2023-11-30

### Changed

- Increased History search timeout to 30s
  [#1461](https://github.com/OpenFn/Lightning/issues/1461)

### Fixed

- Tooltip text clears later than the background
  [#1094](https://github.com/OpenFn/Lightning/issues/1094)
- Temporary fix to superuser UI for managing project users
  [#1145](https://github.com/OpenFn/Lightning/issues/1145)
- Fix for adding ellipses on credential info on job editor heading
  [#1428](https://github.com/OpenFn/Lightning/issues/1428)

## [v0.10.3] - 2023-11-28

### Added

- Dimmed/greyed out triggers and edges on the canvas when they are disabled
  [#1464](https://github.com/OpenFn/Lightning/issues/1464)
- Async loading on the history page to improve UX on long DB queries
  [#1279](https://github.com/OpenFn/Lightning/issues/1279)
- Audit trail events for webhook auth (deletion method) change
  [#1165](https://github.com/OpenFn/Lightning/issues/1165)

### Changed

- Sort project collaborators by first name
  [#1326](https://github.com/OpenFn/Lightning/issues/1326)
- Work orders will now be set in a "pending" state when retries are enqueued.
  [#1340](https://github.com/OpenFn/Lightning/issues/1340)
- Avoid printing 2FA codes by default
  [#1322](https://github.com/OpenFn/Lightning/issues/1322)

### Fixed

- Create new workflow button sizing regression
  [#1405](https://github.com/OpenFn/Lightning/issues/1405)
- Google credential creation and automatic closing of oAuth tab
  [#1109](https://github.com/OpenFn/Lightning/issues/1109)
- Exporting project breaks the navigation of the page
  [#1440](https://github.com/OpenFn/Lightning/issues/1440)

## [v0.10.2] - 2023-11-21

### Changed

- Added `max_frame_size` to the Cowboy websockets protocol options in an attempt
  to address [#1421](https://github.com/OpenFn/Lightning/issues/1421)

## [v0.10.1] - 2023-11-21

### Fixed

- Work Order ID was not displayed properly in history page
  [#1423](https://github.com/OpenFn/Lightning/issues/1423)

## [v0.10.0] - 2023-11-21

### 🚨 Breaking change warning! 🚨

This release will contain breaking changes as we've significantly improved both
the workflow building and execution systems.

#### Nodes and edges

Before, workflows were represented as a list of jobs and triggers. For greater
flexibility and control of complex workflows, we've moved towards a more robust
"nodes and edges" approach. Where jobs in a workflow (a node) can be connected
by edges.

Triggers still exist, but live "outside" the directed acyclic graph (DAG) and
are used to automatically create work orders and attempts.

We've provided migrations that bring `v0.9.3` workflows in line with the
`v0.10.0` requirements.

#### Scalable workers

Before, Lightning spawned child processes to execute attempts in sand-boxed
NodeVMs on the same server. This created inefficiencies and security
vulnerabilities. Now, the Lightning web server adds attempts to a queue and
multiple worker applications can pull from that queue to process work.

In dev mode, this all happens automatically and on one machine, but in most
high-availability production environments the workers will be on another server.

Attempts are now handled entirely by the workers, and they report back to
Lightning. Exit reasons, final attempt states, error types and error messages
are either entirely new or handled differently now, but we have provided
migration scripts that will work to bring _most_ `v0.9.3` runs, attempts, and
work orders up to `v0.10.0`, though the granularity of `v0.9.3` states and exits
will be less than `v0.10.0` and the final states are not guaranteed to be
accurate for workflows with multiple branches and leaf nodes with varying exit
reasons.

The migration scripts can be run with a single function call in SetupUtils from
a connect `iex` session:

```
Lightning.SetupUtils.approximate_state_for_attempts_and_workorders()
```

Note that (like lots of _other_ functionality in `SetupUtils`, calling this
function is a destructive action and you should only do it if you've backed up
your data and you know what you're doing.)

As always, we recommend backing up your data before migrating. (And thanks for
bearing with us as we move towards our first stable Lightning release.)

### Added

- Fix flaky job name input behavior on error
  [#1218](https://github.com/OpenFn/Lightning/issues/1218)
- Added a hover effect on copy and add button for adaptors examples
  [#1297](https://github.com/OpenFn/Lightning/issues/1297)
- Migration helper code to move from `v0.9.3` to `v0.10.0` added to SetupUtils
  [#1363](https://github.com/OpenFn/Lightning/issues/1363)
- Option to start with `RTM=false iex -S mix phx.server` for opting out of the
  dev-mode automatic runtime manager.
- Webhook Authentication Methods database and CRUD operations
  [#1152](https://github.com/OpenFn/Lightning/issues/1152)
- Creation and Edit of webhook webhook authentication methods UI
  [#1149](https://github.com/OpenFn/Lightning/issues/1149)
- Add webhook authentication methods overview methods in the canvas
  [#1153](https://github.com/OpenFn/Lightning/issues/1153)
- Add icon on the canvas for triggers that have authentication enabled
  [#1157](https://github.com/OpenFn/Lightning/issues/1157)
- Require password/2FA code before showing password and API Key for webhook auth
  methods [#1200](https://github.com/OpenFn/Lightning/issues/1200)
- Restrict live dashboard access to only superusers, enable DB information and
  OS information [#1170](https://github.com/OpenFn/Lightning/issues/1170) OS
  information [#1170](https://github.com/OpenFn/Lightning/issues/1170)
- Expose additional metrics to LiveDashboard
  [#1171](https://github.com/OpenFn/Lightning/issues/1171)
- Add plumbing to dump Lightning metrics during load testing
  [#1178](https://github.com/OpenFn/Lightning/issues/1178)
- Allow for heavier payloads during load testing
  [#1179](https://github.com/OpenFn/Lightning/issues/1179)
- Add dynamic delay to help mitigate flickering test
  [#1195](https://github.com/OpenFn/Lightning/issues/1195)
- Add a OpenTelemetry trace example
  [#1189](https://github.com/OpenFn/Lightning/issues/1189)
- Add plumbing to support the use of PromEx
  [#1199](https://github.com/OpenFn/Lightning/issues/1199)
- Add warning text to PromEx config
  [#1222](https://github.com/OpenFn/Lightning/issues/1222)
- Track and filter on webhook controller state in :telemetry metrics
  [#1192](https://github.com/OpenFn/Lightning/issues/1192)
- Secure PromEx metrics endpoint by default
  [#1223](https://github.com/OpenFn/Lightning/issues/1223)
- Partition `log_lines` table based on `attempt_id`
  [#1254](https://github.com/OpenFn/Lightning/issues/1254)
- Remove foreign key from `attempts` in preparation for partitioning
  `work_orders` [#1254](https://github.com/OpenFn/Lightning/issues/1254)
- Remove `Workflows.delete_workflow`. It is no longer in use and would require
  modification to not leave orphaned attempts given the removal of the foreign
  key from `attempts`. [#1254](https://github.com/OpenFn/Lightning/issues/1254)
- Show tooltip for cloned runs in history page
  [#1327](https://github.com/OpenFn/Lightning/issues/1327)
- Have user create workflow name before moving to the canvas
  [#1103](https://github.com/OpenFn/Lightning/issues/1103)
- Allow PromEx authorization to be disabled
  [#1483](https://github.com/OpenFn/Lightning/issues/1483)

### Changed

- Updated vulnerable JS libraries, `postcss` and `semver`
  [#1176](https://github.com/OpenFn/Lightning/issues/1176)
- Update "Delete" to "Delete Job" on Job panel and include javascript deletion
  confirmation [#1105](https://github.com/OpenFn/Lightning/issues/1105)
- Move "Enabled" property from "Jobs" to "Edges"
  [#895](https://github.com/OpenFn/Lightning/issues/895)
- Incorrect wording on the "Delete" tooltip
  [#1313](https://github.com/OpenFn/Lightning/issues/1313)

### Fixed

- Fixed janitor lost query calculation
  [#1400](https://github.com/OpenFn/Lightning/issues/1400)
- Adaptor icons load gracefully
  [#1140](https://github.com/OpenFn/Lightning/issues/1140)
- Selected dataclip gets lost when starting a manual work order from the
  inspector interface [#1283](https://github.com/OpenFn/Lightning/issues/1283)
- Ensure that the whole edge when selected is highlighted
  [#1160](https://github.com/OpenFn/Lightning/issues/1160)
- Fix "Reconfigure Github" button in Project Settings
  [#1386](https://github.com/OpenFn/Lightning/issues/1386)
- Make janitor also clean up runs inside an attempt
  [#1348](https://github.com/OpenFn/Lightning/issues/1348)
- Modify CompleteRun to return error changeset when run not found
  [#1393](https://github.com/OpenFn/Lightning/issues/1393)
- Drop invocation reasons from DB
  [#1412](https://github.com/OpenFn/Lightning/issues/1412)
- Fix inconsistency in ordering of child nodes in the workflow diagram
  [#1406](https://github.com/OpenFn/Lightning/issues/1406)

## [v0.9.3] - 2023-09-27

### Added

- Add ellipsis when adaptor name is longer than the container allows
  [#1095](https://github.com/OpenFn/Lightning/issues/1095)
- Webhook Authentication Methods database and CRUD operations
  [#1152](https://github.com/OpenFn/Lightning/issues/1152)

### Changed

- Prevent deletion of first job of a workflow
  [#1097](https://github.com/OpenFn/Lightning/issues/1097)

### Fixed

- Fix long name on workflow cards
  [#1102](https://github.com/OpenFn/Lightning/issues/1102)
- Fix highlighted Edge can get out of sync with selected Edge
  [#1099](https://github.com/OpenFn/Lightning/issues/1099)
- Creating a new user without a password fails and there is no user feedback
  [#731](https://github.com/OpenFn/Lightning/issues/731)
- Crash when setting up version control
  [#1112](https://github.com/OpenFn/Lightning/issues/1112)

## [v0.9.2] - 2023-09-20

### Added

- Add "esc" key binding to close job inspector modal
  [#1069](https://github.com/OpenFn/Lightning/issues/1069)

### Changed

- Save icons from the `adaptors` repo locally and load them in the job editor
  [#943](https://github.com/OpenFn/Lightning/issues/943)

## [v0.9.1] - 2023-09-19

### Changed

- Modified audit trail to handle lots of different kind of audit events
  [#271](https://github.com/OpenFn/Lightning/issues/271)/[#44](https://github.com/OpenFn/Lightning/issues/44)
- Fix randomly unresponsive job panel after job deletion
  [#1113](https://github.com/OpenFn/Lightning/issues/1113)

## [v0.9.0] - 2023-09-15

### Added

- Add favicons [#1079](https://github.com/OpenFn/Lightning/issues/1079)
- Validate job name in placeholder job node
  [#1021](https://github.com/OpenFn/Lightning/issues/1021)
- Bring credential delete in line with new GDPR interpretation
  [#802](https://github.com/OpenFn/Lightning/issues/802)
- Make job names unique per workflow
  [#1053](https://github.com/OpenFn/Lightning/issues/1053)

### Changed

- Enhanced the job editor/inspector interface
  [#1025](https://github.com/OpenFn/Lightning/issues/1025)

### Fixed

- Finished run never appears in inspector when it fails
  [#1084](https://github.com/OpenFn/Lightning/issues/1084)
- Cannot delete some credentials via web UI
  [#1072](https://github.com/OpenFn/Lightning/issues/1072)
- Stopped the History table from jumping when re-running a job
  [#1100](https://github.com/OpenFn/Lightning/issues/1100)
- Fixed the "+" button when adding a job to a workflow
  [#1093](https://github.com/OpenFn/Lightning/issues/1093)

## [v0.8.3] - 2023-09-05

### Added

- Render error when workflow diagram node is invalid
  [#956](https://github.com/OpenFn/Lightning/issues/956)

### Changed

- Restyle history table [#1029](https://github.com/OpenFn/Lightning/issues/1029)
- Moved Filter and Search controls to the top of the history page
  [#1027](https://github.com/OpenFn/Lightning/issues/1027)

### Fixed

- Output incorrectly shows "this run failed" when the run hasn't yet finished
  [#1048](https://github.com/OpenFn/Lightning/issues/1048)
- Wrong label for workflow card timestamp
  [#1022](https://github.com/OpenFn/Lightning/issues/1022)

## [v0.8.2] - 2023-08-31

### Fixed

- Lack of differentiation between top of job editor modal and top menu was
  disorienting. Added shadow.

## [v0.8.1] - 2023-08-31

### Changed

- Moved Save and Run button to bottom of the Job edit modal
  [#1026](https://github.com/OpenFn/Lightning/issues/1026)
- Allow a manual work order to save the workflow before creating the work order
  [#959](https://github.com/OpenFn/Lightning/issues/959)

## [v0.8.0] - 2023-08-31

### Added

- Introduces Github sync feature, users can now setup our github app on their
  instance and sync projects using our latest portability spec
  [#970](https://github.com/OpenFn/Lightning/issues/970)
- Support Backup Codes for Multi-Factor Authentication
  [937](https://github.com/OpenFn/Lightning/issues/937)
- Log a warning in the console when the Editor/docs component is given latest
  [#958](https://github.com/OpenFn/Lightning/issues/958)
- Improve feedback when a Workflow name is invalid
  [#961](https://github.com/OpenFn/Lightning/issues/961)
- Show that the jobs' body is invalid
  [#957](https://github.com/OpenFn/Lightning/issues/957)
- Reimplement skipped CredentialLive tests
  [#962](https://github.com/OpenFn/Lightning/issues/962)
- Reimplement skipped WorkflowLive.IndexTest test
  [#964](https://github.com/OpenFn/Lightning/issues/964)
- Show GitHub installation ID and repo link to help setup/debugging for version
  control [1059](https://github.com/OpenFn/Lightning/issues/1059)

### Fixed

- Fixed issue where job names were being incorrectly hyphenated during
  project.yaml export [#1050](https://github.com/OpenFn/Lightning/issues/1050)
- Allows the demo script to set a project id during creation to help with cli
  deploy/pull/Github integration testing.
- Fixed demo project_repo_connection failing after nightly demo resets
  [1058](https://github.com/OpenFn/Lightning/issues/1058)
- Fixed an issue where the monaco suggestion tooltip was offset from the main
  editor [1030](https://github.com/OpenFn/Lightning/issues/1030)

## [v0.7.3] - 2023-08-15

### Changed

- Version control in project settings is now named Export your project
  [#1015](https://github.com/OpenFn/Lightning/issues/1015)

### Fixed

- Tooltip for credential select in Job Edit form is cut off
  [#972](https://github.com/OpenFn/Lightning/issues/972)
- Dataclip type and state assembly notice for creating new dataclip dropped
  during refactor [#975](https://github.com/OpenFn/Lightning/issues/975)

## [v0.7.2] - 2023-08-10

### Changed

- NodeJs security patch [1009](https://github.com/OpenFn/Lightning/pull/1009)

### Fixed

## [v0.7.1] - 2023-08-04

### Fixed

- Fixed flickery icons on new workflow job creation.

## [v0.7.0] - 2023-08-04

### Added

- Project owners can require MFA for their users
  [892](https://github.com/OpenFn/Lightning/issues/892)

### Changed

- Moved to Elixir 1.15 and Erlang 26.0.2 to sort our an annoying ElixirLS issue
  that was slowing down our engineers.
- Update Debian base to use bookworm (Debian 12) for our Docker images
- Change new credential modal to take up less space on the screen
  [#931](https://github.com/OpenFn/Lightning/issues/931)
- Placeholder nodes are now purely handled client-side

### Fixed

- Fix issue creating a new credential from the Job editor where the new
  credential was not being set on the job.
  [#951](https://github.com/OpenFn/Lightning/issues/951)
- Fix issue where checking a credential type radio button shows as unchecked on
  first click. [#976](https://github.com/OpenFn/Lightning/issues/976)
- Return the pre-filled workflow names
  [#971](https://github.com/OpenFn/Lightning/issues/971)
- Fix version reporting and external reset_demo() call via
  Application.spec()[#1010](https://github.com/OpenFn/Lightning/issues/1010)
- Fixed issue where entering a placeholder name through the form would result an
  in unsaveable workflow
  [#1001](https://github.com/OpenFn/Lightning/issues/1001)
- Ensure the DownloadController checks for authentication and authorisation.

## [v0.7.0-pre5] - 2023-07-28

### Changed

- Unless otherwise specified, only show work orders with activity in last 14
  days [#968](https://github.com/OpenFn/Lightning/issues/968)

## [v0.7.0-pre4] - 2023-07-27

### Changed

- Don't add cast fragments if the search_term is nil
  [#968](https://github.com/OpenFn/Lightning/issues/968)

## [v0.7.0-pre3] - 2023-07-26

### Fixed

- Fixed an issue with newly created edges that prevented downstream jobs
  [977](https://github.com/OpenFn/Lightning/issues/977)

## [v0.7.0-pre2] - 2023-07-26

Note that this is a pre-release with a couple of known bugs that are tracked in
the Nodes and Edges [epic](https://github.com/OpenFn/Lightning/issues/793).

### Added

- Added ability for a user to enable MFA on their account; using 2FA apps like
  Authy, Google Authenticator etc
  [#890](https://github.com/OpenFn/Lightning/issues/890)
- Write/run sql script to convert triggers
  [#875](https://github.com/OpenFn/Lightning/issues/875)
- Export projects as `.yaml` via UI
  [#249](https://github.com/OpenFn/Lightning/issues/249)

### Changed

- In `v0.7.0` we change the underlying workflow building and execution
  infrastructure to align with a standard "nodes and edges" design for directed
  acyclic graphs (DAGs). Make sure to run the migrations!
  [793](https://github.com/OpenFn/Lightning/issues/793)

### Fixed

- Propagate url pushState/changes to Workflow Diagram selection
  [#944](https://github.com/OpenFn/Lightning/issues/944)
- Fix issue when deleting nodes from the workflow editor
  [#830](https://github.com/OpenFn/Lightning/issues/830)
- Fix issue when clicking a trigger on a new/unsaved workflow
  [#954](https://github.com/OpenFn/Lightning/issues/954)

## [0.6.7] - 2023-07-13

### Added

- Add feature to bulk rerun work orders from a specific step in their workflow;
  e.g., "rerun these 50 work orders, starting each at step 4."
  [#906](https://github.com/OpenFn/Lightning/pull/906)

### Fixed

- Oban exception: "value too long" when log lines are longer than 255 chars
  [#929](https://github.com/OpenFn/Lightning/issues/929)

## [0.6.6] - 2023-06-30

### Added

- Add public API token to the demo site setup script
- Check and renew OAuth credentials when running a job
  [#646](https://github.com/OpenFn/Lightning/issues/646)

### Fixed

- Remove google sheets from adaptors list until supporting oauth flow
  [#792](https://github.com/OpenFn/Lightning/issues/792)
- Remove duplicate google sheets adaptor display on credential type picklist
  [#663](https://github.com/OpenFn/Lightning/issues/663)
- Fix demo setup script for calling from outside the app on Kubernetes
  deployments [#917](https://github.com/OpenFn/Lightning/issues/917)

## [0.6.5] - 2023-06-22

### Added

- Ability to rerun work orders from start by selecting one of more of them from
  the History page and clicking the "Rerun" button.
  [#659](https://github.com/OpenFn/Lightning/issues/659)

### Fixed

- Example runs for demo incorrect
  [#856](https://github.com/OpenFn/Lightning/issues/856)

## [0.6.3] - 2023-06-15

### Fixed

- Prevent saving null log lines to the database, fix issue with run display
  [#866](https://github.com/OpenFn/Lightning/issues/866)

## [0.6.2] - 2023-06-09

### Fixed

- Fixed viewer permissions for delete workflow

- Fixed bug with workflow cards
  [#859](https://github.com/OpenFn/Lightning/issues/859)

## [0.6.1] - 2023-06-08

### Fixed

- Fixed bug with run logs [#864](https://github.com/OpenFn/Lightning/issues/864)

- Correctly stagger demo runs to maintain order
  [#856](https://github.com/OpenFn/Lightning/issues/856)
- Remove `Timex` use from `SetupUtils` in favor of `DateTime` to fix issue when
  calling it in escript.

## [0.6.0]- 2023-04-12

### Added

- Create sample runs when generating sample workflow
  [#821](https://github.com/OpenFn/Lightning/issues/821)
- Added a provisioning api for creating and updating projects and their
  workflows See: [PROVISIONING.md](./PROVISIONING.md)
  [#641](https://github.com/OpenFn/Lightning/issues/641)
- Add ability for a `superuser` to schedule deletion, cancel deletion, and
  delete projects [#757](https://github.com/OpenFn/Lightning/issues/757)
- Add ability for a `project owner` to schedule deletion, cancel deletion, and
  delete projects [#746](https://github.com/OpenFn/Lightning/issues/746)

### Changed

- Ability to store run log lines as rows in a separate table
  [#514](https://github.com/OpenFn/Lightning/issues/514)

### Fixed

- Incorrect project digest queries
  [#768](https://github.com/OpenFn/Lightning/issues/768)]
- Fix issue when purging deleted users
  [#747](https://github.com/OpenFn/Lightning/issues/747)
- Generate a random name for Workflows when creating one via the UI.
  [#828](https://github.com/OpenFn/Lightning/issues/828)
- Handle error when deleting a job with runs.
  [#814](https://github.com/OpenFn/Lightning/issues/814)

## [0.5.2]

### Added

- Add `workflow_edges` table in preparation for new workflow editor
  implementation [#794](https://github.com/OpenFn/Lightning/issues/794)
- Stamped `credential_id` on run directly for easier auditing of the history
  interface. Admins can now see which credential was used to run a run.
  [#800](https://github.com/OpenFn/Lightning/issues/800)
- Better errors when using magic functions: "no magic yet" and "check
  credential" [#812](https://github.com/OpenFn/Lightning/issues/812)

### Changed

- The `delete-project` function now delete all associated activities
  [#759](https://github.com/OpenFn/Lightning/issues/759)

### Fixed

## [0.5.1] - 2023-04-12

### Added

- Added ability to create and revoke personal API tokens
  [#147](https://github.com/OpenFn/Lightning/issues/147)
- Add `last-used at` to API tokens
  [#722](https://github.com/OpenFn/Lightning/issues/722)
- Improved "save" for job builder; users can now press `Ctrl + S` or `⌘ + S` to
  save new or updated jobs job panel will _not_ close. (Click elsewhere in the
  canvas or click the "Close" button to close.)
  [#568](https://github.com/OpenFn/Lightning/issues/568)
- Add filtered search params to the history page URL
  [#660](https://github.com/OpenFn/Lightning/issues/660)

### Changed

- The secret scrubber now ignores booleans
  [690](https://github.com/OpenFn/Lightning/issues/690)

### Fixed

- The secret scrubber now properly handles integer secrets from credentials
  [690](https://github.com/OpenFn/Lightning/issues/690)
- Updated describe-package dependency, fixing sparkles in adaptor-docs
  [657](https://github.com/OpenFn/Lightning/issues/657)
- Clicks on the workflow canvas were not lining up with the nodes users clicked
  on; they are now [733](https://github.com/OpenFn/Lightning/issues/733)
- Job panel behaves better when collapsed
  [774](https://github.com/OpenFn/Lightning/issues/774)

## [0.5.0] - 2023-04-03

### Added

- Magic functions that fetch real metadata from connected systems via
  `credentials` and suggest completions in the job builder (e.g., pressing
  `control-space` when setting the `orgUnit` attribute for a DHIS2 create
  operation will pull the _actual_ list of orgUnits with human readable labels
  and fill in their orgUnit codes upon
  enter.)[670](https://github.com/OpenFn/Lightning/issues/670)
- A "metadata explorer" to browse actual system metadata for connected
  instances. [658](https://github.com/OpenFn/Lightning/issues/658)
- Resizable job builder panel for the main canvas/workflow view.
  [681](https://github.com/OpenFn/Lightning/issues/681)

### Changed

- Display timezone for cron schedule—it is always UTC.
  [#716](https://github.com/OpenFn/Lightning/issues/716)
- Instance administrators can now configure the interval between when a project
  owner or user requests deletion and when these records are purged from the
  database. It defaults to 7, but by providing a `PURGE_DELETED_AFTER_DAYS`
  environment variable the grace period can be altered. Note that setting this
  variable to `0` will make automatic purging _never_ occur but will still make
  "deleted" projects and users unavailable. This has been requested by certain
  organizations that must retain audit logs in a Lightning instance.
  [758](https://github.com/OpenFn/Lightning/issues/758)

### Fixed

- Locked CLI version to `@openfn/cli@0.0.35`.
  [#761](https://github.com/OpenFn/Lightning/issues/761)

## [0.4.8] - 2023-03-29

### Added

- Added a test harness for monitoring critical parts of the app using Telemetry
  [#654](https://github.com/OpenFn/Lightning/issues/654)

### Changed

- Set log level to `info` for runs. Most of the `debug` logging is useful for
  the CLI, but not for Lightning. In the future the log level will be
  configurable at instance > project > job level by the `superuser` and any
  project `admin`.
- Renamed license file so that automagic github icon is less confusing

### Fixed

- Broken links in failure alert email
  [#732](https://github.com/OpenFn/Lightning/issues/732)
- Registration Submission on app.openfn.org shows internal server error in
  browser [#686](https://github.com/OpenFn/Lightning/issues/686)
- Run the correct runtime install mix task in `Dockerfile-dev`
  [#541](https://github.com/OpenFn/Lightning/issues/541)
- Users not disabled when scheduled for deletion
  [#719](https://github.com/OpenFn/Lightning/issues/719)

## [0.4.6] - 2023-03-23

### Added

- Implement roles and permissions across entire app
  [#645](https://github.com/OpenFn/Lightning/issues/645)
- Fix webhook URL
  (`https://<<HOST_URL>>/i/cae544ab-03dc-4ccc-a09c-fb4edb255d7a`) for the
  OpenHIE demo workflow [448](https://github.com/OpenFn/Lightning/issues/448)
- Phoenix Storybook for improved component development
- Load test for webhook endpoint performance
  [#645](https://github.com/OpenFn/Lightning/issues/634)
- Notify user via email when they're added to a project
  [#306](https://github.com/OpenFn/Lightning/issues/306)
- Added notify user via email when their account is created
  [#307](https://github.com/OpenFn/Lightning/issues/307)

### Changed

- Improved errors when decoding encryption keys for use with Cloak.
  [#684](https://github.com/OpenFn/Lightning/issues/684)
- Allow users to run ANY job with a custom input.
  [#629](https://github.com/OpenFn/Lightning/issues/629)

### Fixed

- Ensure JSON schema form inputs are in the same order as they are written in
  the schema [#685](https://github.com/OpenFn/Lightning/issues/685)

## [0.4.4] - 2023-03-10

### Added

- Users can receive a digest email reporting on a specified project.
  [#638](https://github.com/OpenFn/Lightning/issues/638)
  [#585](https://github.com/OpenFn/Lightning/issues/585)

## [0.4.3] - 2023-03-06

### Added

- Tooltips on Job Builder panel
  [#650](https://github.com/OpenFn/Lightning/issues/650)

### Changed

- Upgraded to Phoenix 1.7 (3945856)

### Fixed

- Issue with FailureAlerter configuration missing in `prod` mode.

## [0.4.2] - 2023-02-24

### Added

- A user can change their own email
  [#247](https://github.com/OpenFn/Lightning/issues/247)
- Added a `SCHEMAS_PATH` environment variable to override the default folder
  location for credential schemas
  [#604](https://github.com/OpenFn/Lightning/issues/604)
- Added the ability to configure Google Sheets credentials
  [#536](https://github.com/OpenFn/Lightning/issues/536)
- Function to import a project
  [#574](https://github.com/OpenFn/Lightning/issues/574)

### Changed

- Users cannot register if they have not selected the terms and conditions
  [#531](https://github.com/OpenFn/Lightning/issues/531)

### Fixed

- Jobs panel slow for first open after restart
  [#567](https://github.com/OpenFn/Lightning/issues/567)

## [0.4.0] - 2023-02-08

### Added

- Added a Delete job button in Inspector
- Filter workflow runs by text/value in run logs or input body
- Drop "configuration" key from Run output dataclips after completion
- Ability to 'rerun' a run from the Run list
- Attempts and Runs update themselves in the Runs list
- Configure a project and workflow for a new registering user
- Run a job with a custom input
- Added plausible analytics
- Allow user to click on Webhook Trigger Node to copy webhook URL on workflow
  diagram
- Allow any user to delete a credential that they own
- Create any credential through a form except for OAuth
- Refit all diagram nodes on browser and container resize
- Enable distributed Erlang, allowing any number of redundant Lightning nodes to
  communicate with each other.
- Users can set up realtime alerts for a project

### Changed

- Better code-assist and intelliense in the Job Editor
- Updated @openfn/workflow-diagram to 0.4.0
- Make plus button part of job nodes in Workflow Diagram
- Updated @openfn/adaptor-docs to 0.0.5
- Updated @openfn/describe-package to 0.0.10
- Create an follow a manual Run from the Job Inspector
- View all workflows in a project on the workflows index page
- Move @openfn/workflow-diagram into the application, the NPM module is now
  deprecated.
- Remove workflow name from first node
- Move the used parts of `@openfn/engine` into the application.
- [BREAKING CHANGE] Ported `mix openfn.install.runtime` into application, use
  `mix lightning.install_runtime`.
- [BREAKING CHANGE] Introduced `@openfn/cli` as the new runtime for Jobs
- Rename a workflow through the page heading
- Hide the dataclips tab for beta
- Make adaptor default to common@latest
- Remove jobs list page
- Better error handling in the docs panel
- Disable credential ownership transfer in dev and prod environments
- Add project settings page
- Change Work Order filters to apply to the aggregate state of the work order
  and not the run directly
- Enable jobs by default
- Set log level to info
- Add Beta checkbox to register page
- User roles and permissions

### Fixed

- Don't consider disabled jobs when calculating subsequent runs
- Fixed overflow on Job Editor Tooltips
- Fixed auto-scroll when adding a new snippet in the Job Editor
- Fixed common operation typings in Job Editor

## [0.3.1] - 2022-11-22

### Fixed

- Fixed bug that tried to execute HTML scripts in dataclips
- Fixed bug that prevented work orders from displaying in the order of their
  last run, descending.
- Remove alerts after set timeout or close

## [0.3.0] - 2022-11-21

### Added

- Add seed data for demo site
- Create adaptor credentials through a form
- Configure cron expressions through a form
- View runs grouped by work orders and attempts
- Run an existing Job with any dataclip uuid from the Job form

### Changed

- Redirect users to projects list page when they click on Admin Settings menu
- Move job, project, input and output Dataclips to Run table
- Reverse the relationship between Jobs and Triggers. Triggers now can exist on
  their own; setting the stage for branching and merging workflows
- Updated Elixir and frontend dependencies
- [BREAKING CHANGE] Pipeline now uses Work Orders, previous data is not
  compatible.
- Runs, Dataclips and Attempts now all correctly use `usec` resolution
  timestamps.
- Upgraded LiveView to 0.18.0
- Upgraded Elixir to 1.14.1 and OTP 25
- Workflow Job editor now behaves like a panel
- Split JobLive.InspectorFormComponent into different plug-able subcomponents
- Ensure new jobs with cron triggers receive a default frequency
- Webhooks are now referenced by the trigger id instead of job id.
- Filter runs by status
- Filter runs by workflow
- Filter runs by date
- View a job run from the runs history
- View latest matching inputs to run a job with

## [0.2.0] - 2022-09-12

### Changed

- [BREAKING CHANGE] Add `Workflow` model, Jobs now belong to a Workflow This is
  a breaking change to the schema.
- Use Node.js 18, soon to be in LTS.
- Visualize success/fail triggers in workflow diagram.
- Move WorkflowDiagram related actions from DashboardLive into WorkflowLive
- Move WorkflowDiagram component into liveview, so that we can subscribe to
  channels (i.e. updating of the diagram when someone changes something).
- Integrate `@openfn/workflow-diagram@0.0.8` and use the new Store interface for
  updating it.
- Remove `component_mounted` event from WorkflowDiagram hook, using a
  MutationObserver and a Base64 encoded JSON payload.
- Fixed an issue where the compiler component would try and load a 'nothing
  adaptor', added a condition to check an adaptor is actually selected.
- Removed previous Workflow CTE queries, replaced by the introduction of the
  Workflow model, see
  (https://github.com/OpenFn/Lightning/blob/53da6883483e7d8d078783f348da327d1dd72d20/lib/lightning/workflows.ex#L111-L119).

## [0.1.13] - 2022-08-29

### Added

- Allow administrators to configure OIDC providers for authentication (note that
  this is just for authenticating, not yet for creating new accounts via OIDC)
- Add Monaco editor to the step/job panel
- Allow users to delete their own accounts. Schedule their user and credentials
  data for deletion when they do.
- Allow superusers to delete a user account. Schedule the user's credentials and
  user data for deletion when they do.
- If a user is scheduled for deletion, disable their account and prevent them
  from logging in.
- The 'User profile' and 'Credentials' page now have a sidebar menu

### Changed

- Project users now have one of the following roles: viewer, editor, admin,
  owner
- Users only have the following roles: user, superuser

## [0.1.12] - 2022-08-15

### Added

- Transfer credential ownership to another user.
- Create credentials via a form interface\*
- Show "projects with access" in credentials list view.
- Show job in runs list and run view.
- Added roles and permissions to workflows and history page
  [#645](https://github.com/OpenFn/Lightning/issues/645)

\*The form is defined by a JSON schema provided by an adaptor, in most cases:
e.g., `language-dhis2` provides a single schema which defines the required
attributes for `state.configuration`, while `language-common` provides multiple
credential schemas like "oauth" or "basic auth" which define attributes for
`state.configuration` and which might be used by lots of different jobs.)

### Fixed

- User menu (top right) appears on top of all other components.
- User profile screen integrated with the rest of the liveview app.

## [0.1.11] - 2022-08-05

### Fixed

- Fixed logging in Runner when `:debug` log level used; note that this caused
  crashes in Oban

## [0.1.10] - 2022-08-05

### Added

- Credential auditing
- Build/version information display for easier debugging

### Fixed

- Fixed a bug that enqueued cron-triggered jobs even when they were disabled

## [0.1.9] - 2022-07-27

### Added

- Navigate to user profile or credentials page and log out through the user icon
  dropdown
- Create and edit dataclips
- Add a production tag to credentials
- View a dropdown of operations and their description for the language-common
  `v2.0.0-rc2` adaptor (this pattern to be rolled out across adaptors)

### Changed

- Navigate between projects through a project picker on the navbar

### Fixed

- Run Lightning with docker

### Security

- Sensitive credential values are scrubbed from run logs
- All credentials are encrypted at REST

## [0.1.7] - 2022-06-24

### Added

- Run a job with a cron trigger
- Queue jobs via Oban/Postgres
- Edit jobs via the workflow canvas

## [0.1.6] - 2022-06-07

### Added

- Register, log in and log out of an account
- Allow superusers and admin users to create projects
- Allow admin users to create or disable a user’s account
- Allow superusers for local deployments to create users and give them access to
  project spaces

- Create and edit a job with a webhook, flow/fail or cron trigger
- Create and edit credentials for a job
- Copy a job's webhook URL
- View all workflows in a project visually
- Deploy lightning locally with Docker

- Enable a job to automatically process incoming requests
- Run a job with a webhook or flow/fail trigger
- View job runs along with their logs, exit code, start and end time
- View data clips that have initiated job runs (http requests for webhooks, run
  results)<|MERGE_RESOLUTION|>--- conflicted
+++ resolved
@@ -19,16 +19,13 @@
 
 ### Changed
 
-<<<<<<< HEAD
 - Added a notice on application start about anonymous public impact reporting
   and its importance for the sustainability of
   [Digital Public Goods](https://digitalpublicgoods.net/) and
   [Digital Public Infrastructure](https://www.codevelop.fund/insights-1/what-is-digital-public-infrastructure).
-=======
 - Increase default `WORKER_MAX_RUN_DURATION_SECONDS` to 300 to match the
   [ws-worker default](https://github.com/OpenFn/kit/blob/main/packages/ws-worker/src/util/cli.ts#L149-L153)
   so if people don't set their timeout via ENV, at least the two match up.
->>>>>>> 104aae84
 
 ### Fixed
 

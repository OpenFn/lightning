--- conflicted
+++ resolved
@@ -12,12 +12,9 @@
 
 - Added roles and permissions to project settings page
   [#645](https://github.com/OpenFn/Lightning/issues/645)
-<<<<<<< HEAD
-- Added Phoenix Storybook for improved component development
-=======
 - Added roles and permissions to profile and credentials page
   [#645](https://github.com/OpenFn/Lightning/issues/645)
->>>>>>> 32d697c8
+- Added Phoenix Storybook for improved component development
 
 ### Changed
 

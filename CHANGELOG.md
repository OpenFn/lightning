# Changelog

All notable changes to this project will be documented in this file.

- `Added` for new features.
- `Changed` for changes in existing functionality.
- `Deprecated` for soon-to-be removed features.
- `Removed` for now removed features.
- `Fixed` for any bug fixes.
- `Security` in case of vulnerabilities.

The format is based on [Keep a Changelog](https://keepachangelog.com/en/1.0.0/),
and this project adheres to
[Semantic Versioning](https://semver.org/spec/v2.0.0.html).

## [Unreleased]

### Added

<<<<<<< HEAD
- Audit history exports events
  [#2367](https://github.com/OpenFn/lightning/issues/2367)
=======
- Bootstrap script to help install and configure the Lightning app for development
  [#2654](https://github.com/OpenFn/lightning/pull/2654) 
>>>>>>> 9a5070cb

### Changed

- Upgrade dependencies
  [#2624](https://github.com/OpenFn/lightning/pull/2624)
- Hide the collections and fhir-jembi adaptors from the available adaptors list
  [#2648](https://github.com/OpenFn/lightning/issues/2648)
- Change column name for "Last Activity" to "Last Modified" on Projects list
  [#2593](https://github.com/OpenFn/lightning/issues/2593)

### Fixed

- Fix LiveView crash when pressing "esc" on inspector
  [#2622](https://github.com/OpenFn/lightning/issues/2622)

## [v2.10.0-rc.1] - 2024-11-08

### Changed

- Reduce transaction time when fetching collection items by fetching upfront
  [#2645](https://github.com/OpenFn/lightning/issues/2645)

## [v2.10.0-rc.0] - 2024-11-07

### Added

- Adds a UI for managing collections
  [#2567](https://github.com/OpenFn/lightning/issues/2567)
- Introduces collections, a programatic workflow data sharing resource.
  [#2551](https://github.com/OpenFn/lightning/issues/2551)

## [v2.9.15] - 2024-11-06

### Added

- Added some basic editor usage tips to the docs panel
  [#2629](https://github.com/OpenFn/lightning/pull/2629)
- Create audit events when the retention periods for a project's dataclips and
  history are modified. [#2589](https://github.com/OpenFn/lightning/issues/2589)

### Changed

- The Docs panel in the inspector will now be closed by default
  [#2629](https://github.com/OpenFn/lightning/pull/2629)
- JSDoc annotations are removed from code assist descriptions
  [#2629](https://github.com/OpenFn/lightning/pull/2629)
- Show project name during delete confirmation
  [#2634](https://github.com/OpenFn/lightning/pull/2634)

### Fixed

- Fix misaligned margins on collapsed panels in the inspector
  [#2571](https://github.com/OpenFn/lightning/issues/2571)
- Fix sorting directions icons in projects table in the project dashboard page
  [#2631](https://github.com/OpenFn/lightning/pull/2631)
- Fixed an issue where code-completion prompts don't load properly in the
  inspector [#2629](https://github.com/OpenFn/lightning/pull/2629)
- Fixed an issue where namespaces (like http.) don't appear in code assist
  prompts [#2629](https://github.com/OpenFn/lightning/pull/2629)

## [v2.9.14] - 2024-10-31

### Added

- Additional documentation and notification text relating to the importance of
  alternate storage for Kafka triggers.
  [#2614](https://github.com/OpenFn/lightning/issues/2614)
- Add support for run memory limit option
  [#2623](https://github.com/OpenFn/lightning/pull/2623)

### Changed

- Enforcing MFA for a project can be enforced by the usage limiter
  [#2607](https://github.com/OpenFn/lightning/pull/2607)
- Add extensions for limiting retention period
  [#2618](https://github.com/OpenFn/lightning/pull/2618)

## [v2.9.13] - 2024-10-28

### Changed

- Add responsible ai disclaimer to arcade video
  [#2610](https://github.com/OpenFn/lightning/pull/2610)

## [v2.9.12] - 2024-10-25

### Fixed

- Fix editor panel buttons gets out of shape on smaller screens
  [#2278](https://github.com/OpenFn/lightning/issues/2278)
- Do not send empty strings in credential body to the worker
  [#2585](https://github.com/OpenFn/lightning/issues/2585)
- Refactor projects dashboard page and fix bug on last activity column
  [#2593](https://github.com/OpenFn/lightning/issues/2593)

## [v2.9.11] - 2024-10-23

### Added

- Optionally write Kafka messages that can not be persisted to the file system.
  [#2386](https://github.com/OpenFn/lightning/issues/2386)
- Add `MessageRecovery` utility code to restore Kafka messages that were
  pesisted to the file system.
  [#2386](https://github.com/OpenFn/lightning/issues/2386)
- Projects page welcome section: allow users to learn how to use the app thru
  Arcade videos [#2563](https://github.com/OpenFn/lightning/issues/2563)
- Store user preferences in database
  [#2564](https://github.com/OpenFn/lightning/issues/2564)

### Changed

- Allow users to to preview password fields in credential forms
  [#2584](https://github.com/OpenFn/lightning/issues/2584)
- Remove superuser flag for oauth clients creation
  [#2417](https://github.com/OpenFn/lightning/issues/2417)
- Make URL validator more flexible to support URLs with dashes and other cases
  [#2417](https://github.com/OpenFn/lightning/issues/2417)

### Fixed

- Fix retry many workorders when built for job
  [#2597](https://github.com/OpenFn/lightning/issues/2597)
- Do not count deleted workflows in the projects table
  [#2540](https://github.com/OpenFn/lightning/issues/2540)

## [v2.9.10] - 2024-10-16

### Added

- Notify users when a Kafka trigger can not persist a message to the database.
  [#2386](https://github.com/OpenFn/lightning/issues/2386)
- Support `kafka` trigger type in the provisioner
  [#2506](https://github.com/OpenFn/lightning/issues/2506)

### Fixed

- Fix work order retry sorting and avoids loading dataclips
  [#2581](https://github.com/OpenFn/lightning/issues/2581)
- Fix editor panel overlays output panel when scrolled
  [#2291](https://github.com/OpenFn/lightning/issues/2291)

## [v2.9.9] - 2024-10-09

### Changed

- Make project description multiline in project.yaml
  [#2534](https://github.com/OpenFn/lightning/issues/2534)
- Do not track partition timestamps when ingesting Kafka messages.
  [#2531](https://github.com/OpenFn/lightning/issues/2531)
- Always use the `initial_offset_reset_policy` when enabling a Kafka pipeline.
  [#2531](https://github.com/OpenFn/lightning/issues/2531)
- Add plumbing to simulate a persistence failure in a Kafka trigger pipeline.
  [#2386](https://github.com/OpenFn/lightning/issues/2386)

### Fixed

- Fix Oban errors not getting logged in Sentry
  [#2542](https://github.com/OpenFn/lightning/issues/2542)
- Perform data retention purging in batches to avoid timeouts
  [#2528](https://github.com/OpenFn/lightning/issues/2528)
- Fix editor panel title gets pushed away when collapsed
  [#2545](https://github.com/OpenFn/lightning/issues/2545)
- Mark unfinished steps having finished runs as `lost`
  [#2416](https://github.com/OpenFn/lightning/issues/2416)

## [v2.9.8] - 2024-10-03

### Added

- Ability for users to to retry Runs and create manual Work Orders from the job
  inspector #2496 [#2496](https://github.com/OpenFn/lightning/issues/2496)

### Fixed

- Fix panel icons overlays on top title when collapsed
  [#2537](https://github.com/OpenFn/lightning/issues/2537)

## [v2.9.7] - 2024-10-02

### Added

- Enqueues many work orders retries in the same transaction per Oban job.
  [#2363](https://github.com/OpenFn/lightning/issues/2363)
- Added the ability to retry rejected work orders.
  [#2391](https://github.com/OpenFn/lightning/issues/2391)

### Changed

- Notify other present users when the promoted user saves the workflow
  [#2282](https://github.com/OpenFn/lightning/issues/2282)
- User email change: Add debounce on blur to input forms to avoid validation
  after every keystroke [#2365](https://github.com/OpenFn/lightning/issues/2365)

### Fixed

- Use timestamps sent from worker when starting and completing runs
  [#2434](https://github.com/OpenFn/lightning/issues/2434)
- User email change: Add debounce on blur to input forms to avoid validation
  after every keystroke [#2365](https://github.com/OpenFn/lightning/issues/2365)

### Fixed

- User email change: Send notification of change to the old email address and
  confirmation to the new email address
  [#2365](https://github.com/OpenFn/lightning/issues/2365)
- Fixes filters to properly handle the "rejected" status for work orders.
  [#2391](https://github.com/OpenFn/lightning/issues/2391)
- Fix item selection (project / billing account) in the context switcher
  [#2518](https://github.com/OpenFn/lightning/issues/2518)
- Export edge condition expressions as multiline in project spec
  [#2521](https://github.com/OpenFn/lightning/issues/2521)
- Fix line spacing on AI Assistant
  [#2498](https://github.com/OpenFn/lightning/issues/2498)

## [v2.9.6] - 2024-09-23

### Added

### Changed

- Increase minimum password length to 12 in accordance with ASVS 4.0.3
  recommendation V2.1.2 [#2507](https://github.com/OpenFn/lightning/pull/2507)
- Changed the public sandbox (https://demo.openfn.org) setup script to use
  `welcome12345` passwords to comply with a 12-character minimum

### Fixed

- Dataclip selector always shows that the dataclip is wiped even when the job
  wasn't run [#2303](https://github.com/OpenFn/lightning/issues/2303)
- Send run channel errors to sentry
  [#2515](https://github.com/OpenFn/lightning/issues/2515)

## [v2.9.5] - 2024-09-18

### Changed

- Hide export history button when no workorder is rendered in the table
  [#2440](https://github.com/OpenFn/lightning/issues/2440)
- Improve docs for running lightning locally #2499
  [#2499](https://github.com/OpenFn/lightning/pull/2499)

### Fixed

- Fix empty webhook URL when switching workflow trigger type
  [#2050](https://github.com/OpenFn/lightning/issues/2050)
- Add quotes when special YAML characters are present in the exported project
  [#2446](https://github.com/OpenFn/lightning/issues/2446)
- In the AI Assistant, don't open the help page when clicking the Responsible AI
  Link [#2511](https://github.com/OpenFn/lightning/issues/2511)

## [v2.9.4] - 2024-09-16

### Changed

- Responsible AI review of AI Assistant
  [#2478](https://github.com/OpenFn/lightning/pull/2478)
- Improve history export page UI
  [#2442](https://github.com/OpenFn/lightning/issues/2442)
- When selecting a node in the workflow diagram, connected edges will also be
  highlighted [#2396](https://github.com/OpenFn/lightning/issues/2358)

### Fixed

- Fix AI Assitant crashes on a job that is not saved yet
  [#2479](https://github.com/OpenFn/lightning/issues/2479)
- Fix jumpy combobox for scope switcher
  [#2469](https://github.com/OpenFn/lightning/issues/2469)
- Fix console errors when rending edge labels in the workflow diagram
- Fix tooltip on export workorder button
  [#2430](https://github.com/OpenFn/lightning/issues/2430)

## [v2.9.3] - 2024-09-11

### Added

- Add utility module to seed a DB to support query performance analysis.
  [#2441](https://github.com/OpenFn/lightning/issues/2441)

### Changed

- Enhance user profile page to add a section for updating basic information
  [#2470](https://github.com/OpenFn/lightning/pull/2470)
- Upgraded Heroicons to v2.1.5, from v2.0.18
  [#2483](https://github.com/OpenFn/lightning/pull/2483)
- Standardize `link-uuid` style for uuid chips
- Updated PromEx configuration to align with custom Oban naming.
  [#2488](https://github.com/OpenFn/lightning/issues/2488)

## [v2.9.2] - 2024-09-09

### Changed

- Temporarily limit AI to @openfn emails while testing
  [#2482](https://github.com/OpenFn/lightning/pull/2482)

## [v2.9.1] - 2024-09-09

### Fixed

- Provisioner creates invalid snapshots when doing CLI deploy
  [#2461](https://github.com/OpenFn/lightning/issues/2461)
  [#2460](https://github.com/OpenFn/lightning/issues/2460)

  > This is a fix for future Workflow updates that are deployed by the CLI and
  > Github integrations. Unfortunately, there is a high likelihood that your
  > existing snapshots could be incorrect (e.g. missing steps, missing edges).
  > In order to fix this, you will need to manually create new snapshots for
  > each of your workflows. This can be done either by modifying the workflow in
  > the UI and saving it. Or running a command on the running instance:
  >
  > ```elixir
  > alias Lightning.Repo
  > alias Lightning.Workflows.{Workflow, Snapshot}
  >
  > Repo.transaction(fn ->
  >   snapshots =
  >     Repo.all(Workflow)
  >     |> Enum.map(&Workflow.touch/1)
  >     |> Enum.map(&Repo.update!/1)
  >     |> Enum.map(fn workflow ->
  >       {:ok, snapshot} = Snapshot.create(workflow)
  >       snapshot
  >     end)
  >
  >  {:ok, snapshots}
  > end)
  > ```

## [v2.9.0] - 2024-09-06

### Added

- Limit AI queries and hook the increment of AI queries to allow usage limiting.
  [#2438](https://github.com/OpenFn/lightning/pull/2438)
- Persist AI Assistant conversations and enable it for all users
  [#2296](https://github.com/OpenFn/lightning/issues/2296)

### Changed

- Rename `new_table` component to `table`.
  [#2448](https://github.com/OpenFn/lightning/pull/2448)

### Fixed

- Fix `workflow_id` presence in state.json during Github sync
  [#2445](https://github.com/OpenFn/lightning/issues/2445)

## [v2.8.2] - 2024-09-04

### Added

- Change navbar colors depending on scope.
  [#2449](https://github.com/OpenFn/lightning/pull/2449)
- Add support for configurable idle connection timeouts via the `IDLE_TIMEOUT`
  environment variable. [#2443](https://github.com/OpenFn/lightning/issues/2443)

### Changed

- Allow setup_user command to be execute from outside the container with
  `/app/bin/lightning eval Lightning.Setup.setup_user/3`
- Implement a combo-box to make navigating between projects easier
  [#241](https://github.com/OpenFn/lightning/pull/2424)
- Updated vulnerable version of micromatch.
  [#2454](https://github.com/OpenFn/lightning/issues/2454)

## [v2.8.1] - 2024-08-28

### Changed

- Improve run claim query by removing extraneous sorts
  [#2431](https://github.com/OpenFn/lightning/issues/2431)

## [v2.8.0] - 2024-08-27

### Added

- Users are now able to export work orders, runs, steps, logs, and dataclips
  from the History page.
  [#1698](https://github.com/OpenFn/lightning/issues/1698)

### Changed

- Add index over `run_id` and `step_id` in run_steps to improve worker claim
  speed. [#2428](https://github.com/OpenFn/lightning/issues/2428)
- Show Github Error messages as they are to help troubleshooting
  [#2156](https://github.com/OpenFn/lightning/issues/2156)
- Allow `Setup_utils.setup_user` to be used for the initial superuser creation.
- Update to code assist in the Job Editor to import namespaces from adaptors.
  [#2432](https://github.com/OpenFn/lightning/issues/2432)

### Fixed

- Unable to remove/reconnect github app in lightning after uninstalling directly
  from Github [#2168](https://github.com/OpenFn/lightning/issues/2168)
- Github sync buttons available even when usage limiter returns error
  [PR#2390](https://github.com/OpenFn/lightning/pull/2390)
- Fix issue with the persisting of a Kafka message with headers.
  [#2402](https://github.com/OpenFn/lightning/issues/2402)
- Protect against race conditions when updating partition timestamps for a Kafka
  trigger. [#2378](https://github.com/OpenFn/lightning/issues/2378)

## [v2.7.19] - 2024-08-19

### Added

- Pass the user_id param on check usage limits.
  [#2387](https://github.com/OpenFn/lightning/issues/2387)

## [v2.7.18] - 2024-08-17

### Added

- Ensure that all users in an instance have a confirmed email address within 48
  hours [#2389](https://github.com/OpenFn/lightning/issues/2389)

### Changed

- Ensure that all the demo accounts are confirmed by default
  [#2395](https://github.com/OpenFn/lightning/issues/2395)

### Fixed

- Removed all Kafka trigger code that ensured that message sequence is honoured
  for messages with keys. Functionality to ensure that message sequence is
  honoured will be added in the future, but in an abstraction that is a better
  fit for the current Lightning design.
  [#2362](https://github.com/OpenFn/lightning/issues/2362)
- Dropped the `trigger_kafka_messages` table that formed part of the Kafka
  trigger implementation, but which is now obsolete given the removal of the
  code related to message sequence preservation.
  [#2362](https://github.com/OpenFn/lightning/issues/2362)

## [v2.7.17] - 2024-08-14

### Added

- Added an `iex` command to setup a user, an apiToken, and credentials so that
  it's possible to get a fully running lightning instance via external shell
  script. (This is a tricky requirement for a distributed set of local
  deployments) [#2369](https://github.com/OpenFn/lightning/issues/2369) and
  [#2373](https://github.com/OpenFn/lightning/pull/2373)
- Added support for _very basic_ project-credential management (add, associate
  with job) via provisioning API.
  [#2367](https://github.com/OpenFn/lightning/issues/2367)

### Changed

- Enforced uniqueness on credential names _by user_.
  [#2371](https://github.com/OpenFn/lightning/pull/2371)
- Use Swoosh to format User models into recipients
  [#2374](https://github.com/OpenFn/lightning/pull/2374)
- Bump default CLI to `@openfn/cli@1.8.1`

### Fixed

- When a Workflow is deleted, any associated Kafka trigger pipelines will be
  stopped and deleted. [#2379](https://github.com/OpenFn/lightning/issues/2379)

## [v2.7.16] - 2024-08-07

### Fixed

- @ibrahimwickama fixed issue that prevented users from creating new workflows
  if they are running in an `http` environment (rather than `localhost` or
  `https`). [#2365](https://github.com/OpenFn/lightning/pull/2356)

## [v2.7.15] - 2024-08-07

### Changed

- Kafka messages without keys are synchronously converted into a Workorder,
  Dataclip and Run. Messages with keys are stored as TriggerKafkaMessage
  records, however the code needed to process them has been disabled, pending
  removal. [#2351](https://github.com/OpenFn/lightning/issues/2351)

## [v2.7.14] - 2024-08-05

### Changed

- Use standard styles for link, fix home button in breadcrumbs
  [#2354](https://github.com/OpenFn/lightning/pull/2354)

## [v2.7.13] - 2024-08-05

### Changed

- Don't log 406 Not Acceptable errors to Sentry
  [#2350](https://github.com/OpenFn/lightning/issues/2350)

### Fixed

- Correctly handle floats in LogMessage
  [#2348](https://github.com/OpenFn/lightning/issues/2348)

## [v2.7.12] - 2024-07-31

### Changed

- Make root layout configurable
  [#2310](https://github.com/OpenFn/lightning/pull/2310)
- Use snapshots when initiating Github Sync
  [#1827](https://github.com/OpenFn/lightning/issues/1827)
- Move runtime logic into module
  [#2338](https://github.com/OpenFn/lightning/pull/2338)
- Use `AccountHook Extension` to register new users invited in a project
  [#2341](https://github.com/OpenFn/lightning/pull/2341)
- Standardized top bars across the UI with a navigable breadcrumbs interface
  [#2299](https://github.com/OpenFn/lightning/pull/2299)

### Fixed

- Limit frame size of worker socket connections
  [#2339](https://github.com/OpenFn/lightning/issues/2339)
- Limit number of days to 31 in cron trigger dropdown
  [#2331](https://github.com/OpenFn/lightning/issues/2331)

## [v2.7.11] - 2024-07-26

### Added

- Expose more Kafka configuration at instance-level.
  [#2329](https://github.com/OpenFn/lightning/issues/2329)

### Fixed

- Table action css tweaks
  [#2333](https://github.com/OpenFn/lightning/issues/2333)

## [v2.7.10]

### Added

- A rudimentary optimisation for Kafka messages that do not have a key as the
  sequence of these messages can not be guaranteed.
  [#2323](https://github.com/OpenFn/lightning/issues/2323)

### Fixed

- Fix an intermittent bug when trying to intern Kafka offset reset policy.
  [#2327](https://github.com/OpenFn/lightning/issues/2327)

## [v2.7.9] - 2024-07-24

### Changed

- CSS - standardized some more tailwind components
  [PR#2324](https://github.com/OpenFn/lightning/pull/2324)

## [v2.7.8] - 2024-07-24

### Changed

- Enable End to End Integration tests
  [#2187](https://github.com/OpenFn/lightning/issues/2187)
- Make selected Kafka trigger parameters configurable via ENV vars.
  [#2315](https://github.com/OpenFn/lightning/issues/2315)
- Use the Oauth2 `revocation_endpoint` to revoke token access (1) before
  attempting to reauthorize and (2) when users schedule a credential for
  deletion [#2314](https://github.com/OpenFn/lightning/issues/2314)
- Standardized tailwind alerts
  [#2314](https://github.com/OpenFn/lightning/issues/2314)
- Standardized `link` tailwind style (and provided `link-plain`, `link-info`,
  `link-error`, and `link-warning`)
  [#2314](https://github.com/OpenFn/lightning/issues/2314)

### Fixed

- Fix work order URL in failure alerts
  [#2305](https://github.com/OpenFn/lightning/pull/2305)
- Fix error when handling existing encrypted credentials
  [#2316](https://github.com/OpenFn/lightning/issues/2316)
- Fix job editor switches to the snapshot version when body is changed
  [#2306](https://github.com/OpenFn/lightning/issues/2306)
- Fix misaligned "Retry from here" button on inspector page
  [#2308](https://github.com/OpenFn/lightning/issues/2308)

## [v2.7.7] - 2024-07-18

### Added

- Add experimental support for triggers that consume message from a Kafka
  cluster [#1801](https://github.com/OpenFn/lightning/issues/1801)
- Workflows can now specify concurrency, allowing runs to be executed
  syncronously or to a maximum concurrency level. Note that this applies to the
  default FifoRunQueue only.
  [#2022](https://github.com/OpenFn/lightning/issues/2022)
- Invite Non-Registered Users to a Project
  [#2288](https://github.com/OpenFn/lightning/pull/2288)

### Changed

- Make modal close events configurable
  [#2298](https://github.com/OpenFn/lightning/issues/2298)

### Fixed

- Prevent Oauth credentials from being created if they don't have a
  `refresh_token` [#2289](https://github.com/OpenFn/lightning/pull/2289) and
  send more helpful error data back to the worker during token refresh failure
  [#2135](https://github.com/OpenFn/lightning/issues/2135)
- Fix CLI deploy not creating snapshots for workflows
  [#2271](https://github.com/OpenFn/lightning/issues/2271)

## [v2.7.6] - 2024-07-11

### Fixed

- UsageTracking crons are enabled again (if config is enabled)
  [#2276](https://github.com/OpenFn/lightning/issues/2276)
- UsageTracking metrics absorb the fact that a step's job_id may not currently
  exist when counting unique jobs
  [#2279](https://github.com/OpenFn/lightning/issues/2279)
- Adjusted layout and text displayed when preventing simultaneous edits to
  accommodate more screen sizes
  [#2277](https://github.com/OpenFn/lightning/issues/2277)

## [v2.7.5] - 2024-07-10

### Changed

- Prevent two editors from making changes to the same workflow at the same time
  [#1949](https://github.com/OpenFn/lightning/issues/1949)
- Moved the Edge Condition Label field to the top of the form, so it's always
  visible [#2236](https://github.com/OpenFn/lightning/pull/2236)
- Update edge condition labels in the Workflow Diagram to always show the
  condition type icon and the label
  [#2236](https://github.com/OpenFn/lightning/pull/2236)

### Fixed

- Do Not Require Lock Version In URL Parameters
  [#2267](https://github.com/OpenFn/lightning/pull/2267)
- Trim erroneous spaces on user first and last names
  [#2269](https://github.com/OpenFn/lightning/pull/2269)

## [v2.7.4] - 2024-07-06

### Changed

- When the entire log string is a valid JSON object, pretty print it with a
  standard `JSON.stringify(str, null, 2)` but if it's something else then let
  the user do whatever they want (e.g., if you write
  `console.log('some', 'cool', state.data)` we won't mess with it.)
  [#2260](https://github.com/OpenFn/lightning/pull/2260)

### Fixed

- Fixed sticky toggle button for switching between latest version and a snapshot
  of a workflow [#2264](https://github.com/OpenFn/lightning/pull/2264)

## [v2.7.3] - 2024-07-05

### Changed

- Bumped the ws-worker to v1.3

### Fixed

- Fix issue when selecting different steps in RunViewer and the parent liveview
  not being informed [#2253](https://github.com/OpenFn/lightning/issues/2253)
- Stopped inspector from crashing when looking for a step by a run/job
  combination [#2201](https://github.com/OpenFn/lightning/issues/2201)
- Workflow activation only considers new and changed workflows
  [#2237](https://github.com/OpenFn/lightning/pull/2237)

## [v2.7.2] - 2024-07-03

### Changed

- Allow endpoint plugs to be injected at compile time.
  [#2248](https://github.com/OpenFn/lightning/pull/2248)
- All models to use the `public` schema.
  [#2249](https://github.com/OpenFn/lightning/pull/2249)
- In the workflow diagram, smartly update the view when adding new nodes
  [#2174](https://github.com/OpenFn/lightning/issues/2174)
- In the workflow diagram, remove the "autofit" toggle in the control bar

### Fixed

- Remove prompt parameter from the authorization URL parameters for the Generic
  Oauth Clients [#2250](https://github.com/OpenFn/lightning/issues/2250)
- Fixed react key error [#2233](https://github.com/OpenFn/lightning/issues/2233)
- Show common functions in the Docs panel
  [#1733](https://github.com/OpenFn/lightning/issues/1733)

## [v2.7.1] - 2024-07-01

### Changed

- Update email copies [#2213](https://github.com/OpenFn/lightning/issues/2213)

### Fixed

- Fix jumpy cursor in the Job editor.
  [#2229](https://github.com/OpenFn/lightning/issues/2229)
- Rework syncing behaviour to prevent changes getting thrown out on a socket
  reconnect. [#2007](https://github.com/OpenFn/lightning/issues/2007)

## [v2.7.0] - 2024-06-26

### Added

- Use of snapshots for displaying runs and their associated steps in the History
  page. [#1825](https://github.com/OpenFn/lightning/issues/1825)
- Added view-only mode for rendering workflows and runs in the Workflow Canvas
  and the Inspector page using snapshots, with the option to switch between a
  specific snapshot version and the latest version. Edit mode is available when
  displaying the latest version.
  [#1843](https://github.com/OpenFn/lightning/issues/1843)
- Allow users to delete steps sssociated with runs in the Workflow Canvas
  [#2027](https://github.com/OpenFn/lightning/issues/2027)
- Link to adaptor `/src` from inspector.
- Prototype AI Assistant for working with job code.
  [#2193](https://github.com/OpenFn/lightning/issues/2193)

### Changed

- Reverted behaviour on "Rerun from here" to select the Log tab.
  [#2202](https://github.com/OpenFn/lightning/issues/2202)
- Don't allow connections between an orphaned node and a
  Trigger[#2188](https://github.com/OpenFn/lightning/issues/2188)
- Reduce the minimum zoom in the workflow diagram
  [#2214](https://github.com/OpenFn/lightning/issues/2214)

### Fixed

- Fix some adaptor docs not displaying
  [#2019](https://github.com/OpenFn/lightning/issues/2019)
- Fix broken `mix lightning.install_adaptor_icons` task due to addition of Finch
  http client change.

## [v2.6.3] - 2024-06-19

### Changed

- Added a notice on application start about anonymous public impact reporting
  and its importance for the sustainability of
  [Digital Public Goods](https://digitalpublicgoods.net/) and
  [Digital Public Infrastructure](https://www.codevelop.fund/insights-1/what-is-digital-public-infrastructure).
- Increase default `WORKER_MAX_RUN_DURATION_SECONDS` to 300 to match the
  [ws-worker default](https://github.com/OpenFn/kit/blob/main/packages/ws-worker/src/util/cli.ts#L149-L153)
  so if people don't set their timeout via ENV, at least the two match up.

## [v2.6.2] - 2024-06-13

### Fixed

- Fix vanishing Docs panel when Editor panel is collapsed and opened again
  [#2195](https://github.com/OpenFn/lightning/issues/2195)
- Maintain tab when RunViewer remounts/push state drops tab hash
  [#2199](https://github.com/OpenFn/lightning/issues/2199)

## [v2.6.1] - 2024-06-12

### Changed

- Erlang to 26.2.5
- Update debian bookworm from 20240130 to 20240513.
- Return 403s when Provisioning API fails because of usage limits
  [#2182](https://github.com/OpenFn/lightning/pull/2182)
- Update email notification for changing retention period
  [#2066](https://github.com/OpenFn/lightning/issues/2066)
- Return 415s when Webhooks are sent Content-Types what are not supported.
  [#2180](https://github.com/OpenFn/lightning/issues/2180)
- Updated the default step text

### Fixed

- Rewrite TabSelector (now Tabbed) components fixing a number of navigation
  issues [#2051](https://github.com/OpenFn/lightning/issues/2051)

## [v2.6.0] - 2024-06-05

### Added

- Support multiple edges leading to the same step (a.k.a., "drag & drop")
  [#2008](https://github.com/OpenFn/lightning/issues/2008)

### Changed

### Fixed

## [v2.5.5] - 2024-06-05

### Added

- Replace LiveView Log Viewer component with React Monaco
  [#1863](https://github.com/OpenFn/lightning/issues/1863)

### Changed

- Bump default CLI to `@openfn/cli@1.3.2`
- Don't show deprecated adaptor versions in the adaptor version picklist (to be
  followed by some graceful deprecation handling/warning in
  [later work](https://github.com/OpenFn/lightning/issues/2172))
  [#2169](https://github.com/OpenFn/lightning/issues/2169)
- Refactor count workorders to reuse search code
  [#2121](https://github.com/OpenFn/lightning/issues/2121)
- Updated provisioning error message to include workflow and job names
  [#2140](https://github.com/OpenFn/lightning/issues/2140)

### Fixed

- Don't let two deploy workflows run at the same time to prevent git collisions
  [#2044](https://github.com/OpenFn/lightning/issues/2044)
- Stopped sending emails when creating a starter project
  [#2161](https://github.com/OpenFn/lightning/issues/2161)

## [v2.5.4] - 2024-05-31

### Added

- CORS support [#2157](https://github.com/OpenFn/lightning/issues/2157)
- Track users emails preferences
  [#2163](https://github.com/OpenFn/lightning/issues/2163)

### Changed

- Change Default Text For New Job Nodes
  [#2014](https://github.com/OpenFn/lightning/pull/2014)
- Persisted run options when runs are _created_, not when they are _claimed_.
  This has the benefit of "locking in" the behavior desired by the user at the
  time they demand a run, not whenever the worker picks it up.
  [#2085](https://github.com/OpenFn/lightning/pull/2085)
- Made `RUN_GRACE_PERIOD_SECONDS` a configurable ENV instead of 20% of the
  `WORKER_MAX_RUN_DURATION`
  [#2085](https://github.com/OpenFn/lightning/pull/2085)

### Fixed

- Stopped Janitor from calling runs lost if they have special runtime options
  [#2079](https://github.com/OpenFn/lightning/issues/2079)
- Dataclip Viewer now responds to page resize and internal page layout
  [#2120](https://github.com/OpenFn/lightning/issues/2120)

## [v2.5.3] - 2024-05-27

### Changed

- Stop users from creating deprecated Salesforce and GoogleSheets credentials.
  [#2142](https://github.com/OpenFn/lightning/issues/2142)
- Delegate menu customization and create menu components for reuse.
  [#1988](https://github.com/OpenFn/lightning/issues/1988)

### Fixed

- Disable Credential Save Button Until All Form Fields Are Validated
  [#2099](https://github.com/OpenFn/lightning/issues/2099)
- Fix Credential Modal Closure Error When Workflow Is Unsaved
  [#2101](https://github.com/OpenFn/lightning/pull/2101)
- Fix error when socket reconnects and user is viewing a run via the inspector
  [#2148](https://github.com/OpenFn/lightning/issues/2148)

## [v2.5.2] - 2024-05-23

### Fixed

- Preserve custom values (like `apiVersion`) during token refresh for OAuth2
  credentials [#2131](https://github.com/OpenFn/lightning/issues/2131)

## [v2.5.1] - 2024-05-21

### Fixed

- Don't compile Phoenix Storybook in production and test environments
  [#2119](https://github.com/OpenFn/lightning/pull/2119)
- Improve performance and memory consumption on queries and logic for digest
  mailer [#2121](https://github.com/OpenFn/lightning/issues/2121)

## [v2.5.0] - 2024-05-20

### Fixed

- When a refresh token is updated, save it!
  [#2124](https://github.com/OpenFn/lightning/pull/2124)

## [v2.5.0-pre4] - 2024-05-20

### Fixed

- Fix duplicate credential type bug
  [#2100](https://github.com/OpenFn/lightning/issues/2100)
- Ensure Global OAuth Clients Accessibility for All Users
  [#2114](https://github.com/OpenFn/lightning/issues/2114)

## [v2.5.0-pre3] - 2024-05-20

### Fixed

- Fix credential not added automatically after being created from the canvas.
  [#2105](https://github.com/OpenFn/lightning/issues/2105)
- Replace the "not working?" prompt by "All good, but if your credential stops
  working, you may need to re-authorize here.".
  [#2102](https://github.com/OpenFn/lightning/issues/1872)
- Fix Generic Oauth credentials don't get included in the refresh flow
  [#2106](https://github.com/OpenFn/lightning/pull/2106)

## [v2.5.0-pre2] - 2024-05-17

### Changed

- Replace LiveView Dataclip component with React Monaco bringing large
  performance improvements when viewing large dataclips.
  [#1872](https://github.com/OpenFn/lightning/issues/1872)

## [v2.5.0-pre] - 2024-05-17

### Added

- Allow users to build Oauth clients and associated credentials via the user
  interface. [#1919](https://github.com/OpenFn/lightning/issues/1919)

## [v2.4.14] - 2024-05-16

### Changed

- Refactored image and version info
  [#2097](https://github.com/OpenFn/lightning/pull/2097)

### Fixed

- Fixed issue where updating adaptor name and version of job node in the
  workflow canvas crashes the app when no credential is selected
  [#99](https://github.com/OpenFn/lightning/issues/99)
- Removes stacked viewer after switching tabs and steps.
  [#2064](https://github.com/OpenFn/lightning/issues/2064)

## [v2.4.13] - 2024-05-16

### Fixed

- Fixed issue where updating an existing Salesforce credential to use a
  `sandbox` endpoint would not properly re-authenticate.
  [#1842](https://github.com/OpenFn/lightning/issues/1842)
- Navigate directly to settings from url hash and renders default panel when
  there is no hash. [#1971](https://github.com/OpenFn/lightning/issues/1971)

## [v2.4.12] - 2024-05-15

### Fixed

- Fix render settings default panel on first load
  [#1971](https://github.com/OpenFn/lightning/issues/1971)

## [v2.4.11] - 2024-05-15

### Changed

- Upgraded Sentry to v10 for better error reporting.

## [v2.4.10] - 2024-05-14

### Fixed

- Fix the "reset demo" script by disabling the emailing that was introduced to
  the `create_project` function.
  [#2063](https://github.com/OpenFn/lightning/pull/2063)

## [v2.4.9] - 2024-05-14

### Changed

- Bumped @openfn/ws-worker to 1.1.8

### Fixed

- Correctly pass max allowed run time into the Run token, ensuring it's valid
  for the entirety of the Runs execution time
  [#2072](https://github.com/OpenFn/lightning/issues/2072)

## [v2.4.8] - 2024-05-13

### Added

- Add Github sync to usage limiter
  [#2031](https://github.com/OpenFn/lightning/pull/2031)

### Changed

- Remove illogical cancel buttons on user/pass change screen
  [#2067](https://github.com/OpenFn/lightning/issues/2067)

### Fixed

- Stop users from configuring failure alerts when the limiter returns error
  [#2076](https://github.com/OpenFn/lightning/pull/2076)

## [v2.4.7] - 2024-05-11

### Fixed

- Fixed early worker token expiry bug
  [#2070](https://github.com/OpenFn/lightning/issues/2070)

## [v2.4.6] - 2024-05-08

### Added

- Allow for automatic resubmission of failed usage tracking report submissions.
  [1789](https://github.com/OpenFn/lightning/issues/1789)
- Make signup feature configurable
  [#2049](https://github.com/OpenFn/lightning/issues/2049)
- Apply runtime limits to worker execution
  [#2015](https://github.com/OpenFn/lightning/pull/2015)
- Limit usage for failure alerts
  [#2011](https://github.com/OpenFn/lightning/pull/2011)

## [v2.4.5] - 2024-05-07

### Fixed

- Fix provioning API calls workflow limiter without the project ID
  [#2057](https://github.com/OpenFn/lightning/issues/2057)

## [v2.4.4] - 2024-05-03

### Added

- Benchmarking script that simulates data from a cold chain.
  [#1993](https://github.com/OpenFn/lightning/issues/1993)

### Changed

- Changed Snapshot `get_or_create_latest_for` to accept multis allow controlling
  of which repo it uses.
- Require exactly one owner for each project
  [#1991](https://github.com/OpenFn/lightning/issues/1991)

### Fixed

- Fixed issue preventing credential updates
  [#1861](https://github.com/OpenFn/lightning/issues/1861)

## [v2.4.3] - 2024-05-01

### Added

- Allow menu items customization
  [#1988](https://github.com/OpenFn/lightning/issues/1988)
- Workflow Snapshot support
  [#1822](https://github.com/OpenFn/lightning/issues/1822)
- Fix sample workflow from init_project_for_new_user
  [#2016](https://github.com/OpenFn/lightning/issues/2016)

### Changed

- Bumped @openfn/ws-worker to 1.1.6

### Fixed

- Assure workflow is always passed to Run.enqueue
  [#2032](https://github.com/OpenFn/lightning/issues/2032)
- Fix regression on History page where snapshots were not preloaded correctly
  [#2026](https://github.com/OpenFn/lightning/issues/2026)

## [v2.4.2] - 2024-04-24

### Fixed

- Fix missing credential types when running Lightning using Docker
  [#2010](https://github.com/OpenFn/lightning/issues/2010)
- Fix provisioning API includes deleted workflows in project state
  [#2001](https://github.com/OpenFn/lightning/issues/2001)

## [v2.4.1] - 2024-04-19

### Fixed

- Fix github cli deploy action failing to auto-commit
  [#1995](https://github.com/OpenFn/lightning/issues/1995)

## [v2.4.1-pre] - 2024-04-18

### Added

- Add custom metric to track the number of finalised runs.
  [#1790](https://github.com/OpenFn/lightning/issues/1790)

### Changed

- Set better defaults for the GitHub connection creation screen
  [#1994](https://github.com/OpenFn/lightning/issues/1994)
- Update `submission_status` for any Usagetracking.Report that does not have it
  set. [#1789](https://github.com/OpenFn/lightning/issues/1789)

## [v2.4.0] - 2024-04-12

### Added

- Allow description below the page title
  [#1975](https://github.com/OpenFn/lightning/issues/1975)
- Enable users to connect projects to their Github repos and branches that they
  have access to [#1895](https://github.com/OpenFn/lightning/issues/1895)
- Enable users to connect multiple projects to a single Github repo
  [#1811](https://github.com/OpenFn/lightning/issues/1811)

### Changed

- Change all System.get_env calls in runtime.exs to use dotenvy
  [#1968](https://github.com/OpenFn/lightning/issues/1968)
- Track usage tracking submission status in new field
  [#1789](https://github.com/OpenFn/lightning/issues/1789)
- Send richer version info as part of usage tracking submission.
  [#1819](https://github.com/OpenFn/lightning/issues/1819)

### Fixed

- Fix sync to branch only targetting main branch
  [#1892](https://github.com/OpenFn/lightning/issues/1892)
- Fix enqueue run without the workflow info
  [#1981](https://github.com/OpenFn/lightning/issues/1981)

## [v2.3.1] - 2024-04-03

### Changed

- Run the usage tracking submission job more frequently to reduce the risk of
  Oban unavailability at a particular time.
  [#1778](https://github.com/OpenFn/lightning/issues/1778)
- Remove code supporting V1 usage tracking submissions.
  [#1853](https://github.com/OpenFn/lightning/issues/1853)

### Fixed

- Fix scrolling behaviour on inspector for small screens
  [#1962](https://github.com/OpenFn/lightning/issues/1962)
- Fix project picker for users with many projects
  [#1952](https://github.com/OpenFn/lightning/issues/1952)

## [v2.3.0] - 2024-04-02

### Added

- Support for additional paths on a webhook URL such as `/i/<uuid>/Patient`
  [#1954](https://github.com/OpenFn/lightning/issues/1954)
- Support for a GET endpoint to "check" webhook URL availability
  [#1063](https://github.com/OpenFn/lightning/issues/1063)
- Allow external apps to control the run enqueue db transaction
  [#1958](https://github.com/OpenFn/lightning/issues/1958)

## [v2.2.2] - 2024-04-01

### Changed

- Changed dataclip search from string `LIKE` to tsvector on keys and values.
  While this will limit partial string matching to the beginning of words (not
  the middle or end) it will make searching way more performant
  [#1939](https://github.com/OpenFn/lightning/issues/1939)
- Translate job error messages using errors.po file
  [#1935](https://github.com/OpenFn/lightning/issues/1935)
- Improve the UI/UX of the run panel on the inspector for small screens
  [#1909](https://github.com/OpenFn/lightning/issues/1909)

### Fixed

- Regular database timeouts when searching across dataclip bodies
  [#1794](https://github.com/OpenFn/lightning/issues/1794)

## [v2.2.1] - 2024-03-27

### Added

- Enable users to connect to their Github accounts in preparation for
  streamlined GitHub project sync setup
  [#1894](https://github.com/OpenFn/lightning/issues/1894)

### Fixed

- Apply usage limit to bulk-reruns
  [#1931](https://github.com/OpenFn/lightning/issues/1931)
- Fix edge case that could result in duplicate usage tracking submissions.
  [#1853](https://github.com/OpenFn/lightning/issues/1853)
- Fix query timeout issue on history retention deletion
  [#1937](https://github.com/OpenFn/lightning/issues/1937)

## [v2.2.0] - 2024-03-21

### Added

- Allow admins to set project retention periods
  [#1760](https://github.com/OpenFn/lightning/issues/1760)
- Automatically wipe input/output data after their retention period
  [#1762](https://github.com/OpenFn/lightning/issues/1762)
- Automatically delete work order history after their retention period
  [#1761](https://github.com/OpenFn/lightning/issues/1761)

### Changed

- When automatically creating a project for a newly registered user (via the
  `INIT_PROJECT_FOR_NEW_USER=true` environment variable) that user should be the
  `owner` of the project.
  [#1927](https://github.com/OpenFn/lightning/issues/1927)
- Give priority to manual runs (over webhook requests and cron) so that active
  users on the inspector don't have to wait ages for thier work during high load
  periods [#1918](https://github.com/OpenFn/lightning/issues/1918)

## [v2.1.0] - 2024-03-20

### Added

- TSVector index to log_lines, and gin index to dataclips
  [#1898](https://github.com/OpenFn/lightning/issues/1898)
- Add API Version field to Salesforce OAuth credentials
  [#1838](https://github.com/OpenFn/lightning/issues/1838)

### Changed

- Replace v1 usage tracking with v2 usage tracking.
  [#1853](https://github.com/OpenFn/lightning/issues/1853)

## [v2.0.10]

### Changed

- Updated anonymous usage tracker submissions
  [#1853](https://github.com/OpenFn/lightning/issues/1853)

## [v2.0.9] - 2024-03-19

### Added

- Support for smaller screens on history and inspector.
  [#1908](https://github.com/OpenFn/lightning/issues/1908)
- Polling metric to track number of available runs.
  [#1790](https://github.com/OpenFn/lightning/issues/1790)
- Allows limiting creation of new runs and retries.
  [#1754](https://github.com/OpenFn/Lightning/issues/1754)
- Add specific messages for log, input, and output tabs when a run is lost
  [#1757](https://github.com/OpenFn/lightning/issues/1757)
- Soft and hard limits for runs created by webhook trigger.
  [#1859](https://github.com/OpenFn/Lightning/issues/1859)
- Publish an event when a new user is registered
  [#1873](https://github.com/OpenFn/lightning/issues/1873)
- Adds ability to add project collaborators from existing users
  [#1836](https://github.com/OpenFn/lightning/issues/1836)
- Added ability to remove project collaborators
  [#1837](https://github.com/OpenFn/lightning/issues/1837)
- Added new usage tracking submission code.
  [#1853](https://github.com/OpenFn/lightning/issues/1853)

### Changed

- Upgrade Elixir to 1.16.2
- Remove all values from `.env.example`.
  [#1904](https://github.com/OpenFn/lightning/issues/1904)

### Fixed

- Verify only stale project credentials
  [#1861](https://github.com/OpenFn/lightning/issues/1861)

## [v2.0.8] - 2024-02-29

### Fixed

- Show flash error when editing stale project credentials
  [#1795](https://github.com/OpenFn/lightning/issues/1795)
- Fixed bug with Github sync installation on docker-based deployments
  [#1845](https://github.com/OpenFn/lightning/issues/1845)

## [v2.0.6] - 2024-02-29

### Added

- Automatically create Github workflows in a target repository/branch when users
  set up a Github repo::OpenFn project sync
  [#1046](https://github.com/OpenFn/lightning/issues/1046)
- Allows limiting creation of new runs and retries.
  [#1754](https://github.com/OpenFn/Lightning/issues/1754)

### Changed

- Change bucket size used by the run queue delay custom metric.
  [#1790](https://github.com/OpenFn/lightning/issues/1790)
- Require setting `IS_RESETTABLE_DEMO` to "yes" via ENV before allowing the
  destructive `Demo.reset_demo/0` function from being called.
  [#1720](https://github.com/OpenFn/lightning/issues/1720)
- Remove version display condition that was redundant due to shadowing
  [#1819](https://github.com/OpenFn/lightning/issues/1819)

### Fixed

- Fix series of sentry issues related to OAuth credentials
  [#1799](https://github.com/OpenFn/lightning/issues/1799)

## [v2.0.5] - 2024-02-25

### Fixed

- Fixed error in Credentials without `sanbox` field set; only display `sandbox`
  field for Salesforce oauth credentials.
  [#1798](https://github.com/OpenFn/lightning/issues/1798)

## [v2.0.4] - 2024-02-24

### Added

- Display and edit OAuth credentials
  scopes[#1706](https://github.com/OpenFn/Lightning/issues/1706)

### Changed

- Stop sending `operating_system_detail` to the usage tracker
  [#1785](https://github.com/OpenFn/lightning/issues/1785)

### Fixed

- Make handling of usage tracking errors more robust.
  [#1787](https://github.com/OpenFn/lightning/issues/1787)
- Fix inspector shows selected dataclip as wiped after retying workorder from a
  non-first step [#1780](https://github.com/OpenFn/lightning/issues/1780)

## [v2.0.3] - 2024-02-21

### Added

- Actual metrics will now be submitted by Lightning to the Usage Tracker.
  [#1742](https://github.com/OpenFn/lightning/issues/1742)
- Added a support link to the menu that goes to the instance admin contact
  [#1783](https://github.com/OpenFn/lightning/issues/1783)

### Changed

- Usage Tracking submissions are now opt-out, rather than opt-in. Hashed UUIDs
  to ensure anonymity are default.
  [#1742](https://github.com/OpenFn/lightning/issues/1742)
- Usage Tracking submissions will now run daily rather than hourly.
  [#1742](https://github.com/OpenFn/lightning/issues/1742)

- Bumped @openfn/ws-worker to `v1.0` (this is used in dev mode when starting the
  worker from your mix app: `RTM=true iex -S mix phx.server`)
- Bumped @openfn/cli to `v1.0` (this is used for adaptor docs and magic)

### Fixed

- Non-responsive workflow canvas after web socket disconnection
  [#1750](https://github.com/OpenFn/lightning/issues/1750)

## [v2.0.2] - 2024-02-14

### Fixed

- Fixed a bug with the OAuth2 credential refresh flow that prevented
  GoogleSheets jobs from running after token expiration
  [#1735](https://github.com/OpenFn/Lightning/issues/1735)

## [v2.0.1] - 2024-02-13

### Changed

- Renamed ImpactTracking to UsageTracking
  [#1729](https://github.com/OpenFn/lightning/issues/1729)
- Block github installation if there's a pending installation in another project
  [#1731](https://github.com/OpenFn/Lightning/issues/1731)

### Fixed

- Expand work order button balloons randomly
  [#1737](https://github.com/OpenFn/Lightning/issues/1737)
- Editing credentials doesn't work from project scope
  [#1743](https://github.com/OpenFn/Lightning/issues/1743)

## [v2.0.0] - 2024-02-10

> At the time of writing there are no more big changes planned and testing has
> gone well. Thanks to everyone who's helped to kick the tyres during the "rc"
> phase. There are still a _lot of **new features** coming_, so please:
>
> - watch our [**Public Roadmap**](https://github.com/orgs/OpenFn/projects/3) to
>   stay abreast of our core team's backlog,
> - request a feature in the
>   [**Community Forum**](https://community.openfn.org),
> - raise a
>   [**new issue**](https://github.com/OpenFn/lightning/issues/new/choose) if
>   you spot a bug,
> - and head over to the
>   [**Contributing**](https://github.com/OpenFn/lightning/?tab=readme-ov-file#contribute-to-this-project)
>   section to lend a hand.
>
> Head to [**docs.openfn.org**](https://docs.openfn.org) for product
> documentation and help with v1 to v2 migration.

### Changed

- Bump `@openfn/worker` to `v0.8.1`
- Only show GoogleSheets and Salesforce credential options if Oauth clients are
  registered with the instance via ENV
  [#1734](https://github.com/OpenFn/Lightning/issues/1734)

### Fixed

- Use standard table type for webhook auth methods
  [#1514](https://github.com/OpenFn/Lightning/issues/1514)
- Make disabled button for "Connect to GitHub" clear, add tooltip
  [#1732](https://github.com/OpenFn/Lightning/issues/1715)

## [v2.0.0-rc12] - 2024-02-09

### Added

- Add RunQueue extension to allow claim customization.
  [#1715](https://github.com/OpenFn/Lightning/issues/1715)
- Add support for Salesforce OAuth2 credentials
  [#1633](https://github.com/OpenFn/Lightning/issues/1633)

### Changed

- Use `PAYLOAD_SIZE_KB` in k6 load testing script, set thresholds on wait time,
  set default payload size to `2kb`

### Fixed

- Adds more detail to work order states on dashboard
  [#1677](https://github.com/OpenFn/lightning/issues/1677)
- Fix Output & Logs in inspector fails to show sometimes
  [#1702](https://github.com/OpenFn/lightning/issues/1702)

## [v2.0.0-rc11] - 2024-02-08

### Fixed

- Bumped Phoenix LiveView from `0.20.4` to `0.20.5` to fix canvas selection
  issue [#1724](https://github.com/OpenFn/lightning/issues/1724)

## [v2.0.0-rc10] - 2024-02-08

### Changed

- Implemented safeguards to prevent deletion of jobs with associated run history
  [#1570](https://github.com/OpenFn/Lightning/issues/1570)

### Fixed

- Fixed inspector dataclip body not getting updated after dataclip is wiped
  [#1718](https://github.com/OpenFn/Lightning/issues/1718)
- Fixed work orders getting retried despite having wiped dataclips
  [#1721](https://github.com/OpenFn/Lightning/issues/1721)

## [v2.0.0-rc9] 2024-02-05

### Added

- Persist impact tracking configuration and reports
  [#1684](https://github.com/OpenFn/Lightning/issues/1684)
- Add zero-persistence project setting
  [#1209](https://github.com/OpenFn/Lightning/issues/1209)
- Wipe dataclip after use when zero-persistence is enabled
  [#1212](https://github.com/OpenFn/Lightning/issues/1212)
- Show appropriate message when a wiped dataclip is viewed
  [#1211](https://github.com/OpenFn/Lightning/issues/1211)
- Disable selecting work orders having wiped dataclips in the history page
  [#1210](https://github.com/OpenFn/Lightning/issues/1210)
- Hide rerun button in inspector when the selected step has a wiped dataclip
  [#1639](https://github.com/OpenFn/Lightning/issues/1639)
- Add rate limiter to webhook endpoints and runtime limiter for runs.
  [#639](https://github.com/OpenFn/Lightning/issues/639)

### Fixed

- Prevented secret scrubber from over-eagerly adding \*\*\* between all
  characters if an empty string secret was provided as a credential field value
  (e.g., {"username": "come-on-in", "password": ""})
  [#1585](https://github.com/OpenFn/Lightning/issues/1585)
- Fixed permissions issue that allowed viewer/editor to modify webhook auth
  methods. These permissions only belong to project owners and admins
  [#1692](https://github.com/OpenFn/Lightning/issues/1692)
- Fixed bug that was duplicating inbound http_requests, resulting in unnecessary
  data storage [#1695](https://github.com/OpenFn/Lightning/issues/1695)
- Fixed permissions issue that allowed editors to set up new Github connections
  [#1703](https://github.com/OpenFn/Lightning/issues/1703)
- Fixed permissions issue that allowed viewers to initiate syncs to github
  [#1704](https://github.com/OpenFn/Lightning/issues/1704)
- Fixed inspector view stuck at processing when following a crashed run
  [#1711](https://github.com/OpenFn/Lightning/issues/1711)
- Fixed inspector dataclip selector not getting updated after running manual run
  [#1714](https://github.com/OpenFn/Lightning/issues/1714)

## [v2.0.0-rc8] - 2024-01-30

### Added

- Shim code to interact with the Impact Tracking service
  [#1671](https://github.com/OpenFn/Lightning/issues/1671)

### Changed

- Standardized naming of "attempts" to "runs". This had already been done in the
  front-end, but this change cleans up the backend, the database, and the
  interface with the worker. Make sure to **run migrations** and update your
  ENV/secrets to use `WORKER_RUNS_PRIVATE_KEY` rather than
  `WORKER_ATTEMPTS_PRIVATE_KEY`
  [#1657](https://github.com/OpenFn/Lightning/issues/1657)
- Required `@openfn/ws-worker@0.8.0` or above.

## [v2.0.0-rc7] - 2024-01-26

### Added

- Store webhook request headers in Dataclips for use in jobs.
  [#1638](https://github.com/OpenFn/Lightning/issues/1638)

### Changed

- Display `http_request` dataclips to the user as they will be provided to the
  worker as "input" state to avoid confusion while writing jobs.
  [1664](https://github.com/OpenFn/Lightning/issues/1664)
- Named-spaced all worker environment variables with `WORKER_` and added
  documentation for how to configure them.
  [#1672](https://github.com/OpenFn/Lightning/pull/1672)
- Bumped to `@openfn/ws-worker@0.6.0`
- Bumped to `@openfn/cli@0.4.15`

### Fixed

- Fix Run via Docker [#1653](https://github.com/OpenFn/Lightning/issues/1653)
- Fix remaining warnings, enable "warnings as errors"
  [#1642](https://github.com/OpenFn/Lightning/issues/1642)
- Fix workflow dashboard bug when viewed for newly created workflows with only
  unfinished run steps. [#1674](https://github.com/OpenFn/Lightning/issues/1674)

## [v2.0.0-rc5] - 2024-01-22

### Changed

- Made two significant backend changes that don't impact UI/UX but **require
  migrations** and should make Lightning developer lives easier by updating
  parts of the backend to match terms now used in the frontend:
  - Renamed the `Runs` model and table to `Steps`
    [#1571](https://github.com/OpenFn/Lightning/issues/1571)
  - Renamed the `AttemptRuns` model and table to `AttemptSteps`
    [#1571](https://github.com/OpenFn/Lightning/issues/1571)

## [v2.0.0-rc4] - 2024-01-19

### Added

- Scrub output dataclips in the UI to avoid unintentional secret exposure
  [#1606](https://github.com/OpenFn/Lightning/issues/1606)

### Changed

- Bump to `@openfn/cli@0.4.14`
- Do not persist the active tab setting on the job editor
  [#1504](https://github.com/OpenFn/Lightning/issues/1504)
- Make condition label optional
  [#1648](https://github.com/OpenFn/Lightning/issues/1648)

### Fixed

- Fix credential body getting leaked to sentry incase of errors
  [#1600](https://github.com/OpenFn/Lightning/issues/1600)
- Fixed validation on Javascript edge conditions
  [#1602](https://github.com/OpenFn/Lightning/issues/1602)
- Removed unused code from `run_live` directory
  [#1625](https://github.com/OpenFn/Lightning/issues/1625)
- Edge condition expressions not correctly being handled during provisioning
  [#openfn/kit#560](https://github.com/OpenFn/kit/pull/560)

## [v2.0.0-rc3] 2024-01-12

### Added

- Custom metric to track stalled attempts
  [#1559](https://github.com/OpenFn/Lightning/issues/1559)
- Dashboard with project and workflow stats
  [#755](https://github.com/OpenFn/Lightning/issues/755)
- Add search by ID on the history page
  [#1468](https://github.com/OpenFn/Lightning/issues/1468)
- Custom metric to support autoscaling
  [#1607](https://github.com/OpenFn/Lightning/issues/1607)

### Changed

- Bumped CLI version to `0.4.13`
- Bumped worker version to `0.5.0`
- Give project editors and viewers read only access to project settings instead
  [#1477](https://github.com/OpenFn/Lightning/issues/1477)

### Fixed

- Throw an error when Lightning.MetadataService.get_adaptor_path/1 returns an
  adaptor path that is nil
  [#1601](https://github.com/OpenFn/Lightning/issues/1601)
- Fix failure due to creating work order from a newly created job
  [#1572](https://github.com/OpenFn/Lightning/issues/1572)
- Fixes on the dashboard and links
  [#1610](https://github.com/OpenFn/Lightning/issues/1610) and
  [#1608](https://github.com/OpenFn/Lightning/issues/1608)

## [2.0.0-rc2] - 2024-01-08

### Fixed

- Restored left-alignment for step list items on run detail and inspector
  [a6e4ada](https://github.com/OpenFn/Lightning/commit/a6e4adafd558269cfd690e7c4fdd8f9fe66c5f62)
- Inspector: fixed attempt/run language for "skipped" tooltip
  [fd7dd0c](https://github.com/OpenFn/Lightning/commit/fd7dd0ca8128dfba2902e5aa6a2259e2073f0f10)
- Inspector: fixed failure to save during "save & run" from inspector
  [#1596](https://github.com/OpenFn/Lightning/issues/1596)
- Inspector: fixed key bindings for save & run (retry vs. new work order)
  getting overridden when user focuses on the Monaco editor
  [#1596](https://github.com/OpenFn/Lightning/issues/1596)

## [2.0.0-rc1] - 2024-01-05

### Why does this repo go from `v0` to `v2.0`?

Lightning is the _2nd version_ of the OpenFn platform. While much of the core
technology is the same, there are breaking changes between `v1.105` (pre-2024)
and `v2` ("OpenFn Lightning").

For customers using OpenFn `v1`, a migration guide will be provided at
[docs.openfn.org](https://docs.openfn.org)

### Added

- Link to the job inspctor for a selected run from the history interface
  [#1524](https://github.com/OpenFn/Lightning/issues/1524)
- Reprocess an existing work order from the job inspector by default (instead of
  always creating a new work order)
  [#1524](https://github.com/OpenFn/Lightning/issues/1524)
- Bumped worker to support edge conditions between trigger and first job
  `"@openfn/ws-worker": "^0.4.0"`

### Changed

- Updated naming to prepare for v2 release
  [#1248](https://github.com/OpenFn/Lightning/issues/1248); the major change is
  that each time a work order (the typical unit of business value for an
  organization, e.g. "execute workflow ABC for patient 123") is executed, it is
  called a "run". Previously, it was called an "attempt". The hierarchy is now:

  ```
  Build-Time: Projects > Workflows > Steps
  Run-Time: Work Orders > Runs > Steps
  ```

  Note the name changes here are reflected in the UI, but not all tables/models
  will be changed until [1571](https://github.com/OpenFn/Lightning/issues/1571)
  is delivered.

## [v0.12.2] - 2023-12-24

### Changed

- Bumped worker to address occasional git install issue
  `"@openfn/ws-worker": "^0.3.2"`

### Fixed

- Fix RuntimeError: found duplicate ID "google-sheets-inner-form" for
  GoogleSheetsComponent [#1578](https://github.com/OpenFn/Lightning/issues/1578)
- Extend export script to include new JS expression edge type
  [#1540](https://github.com/OpenFn/Lightning/issues/1540)
- Fix regression for attempt viewer log line highlighting
  [#1589](https://github.com/OpenFn/Lightning/issues/1589)

## [v0.12.1] - 2023-12-21

### Changed

- Hide project security setting tab from non-authorized users
  [#1477](https://github.com/OpenFn/Lightning/issues/1477)

### Fixed

- History page crashes if job is removed from workflow after it's been run
  [#1568](https://github.com/OpenFn/Lightning/issues/1568)

## [v0.12.0] - 2023-12-15

### Added

- Add ellipsis for long job names on the canvas
  [#1217](https://github.com/OpenFn/Lightning/issues/1217)
- Fix Credential Creation Page UI
  [#1064](https://github.com/OpenFn/Lightning/issues/1064)
- Custom metric to track Attempt queue delay
  [#1556](https://github.com/OpenFn/Lightning/issues/1556)
- Expand work order row when a `workorder_id` is specified in the filter
  [#1515](https://github.com/OpenFn/Lightning/issues/1515)
- Allow Javascript expressions as conditions for edges
  [#1498](https://github.com/OpenFn/Lightning/issues/1498)

### Changed

- Derive dataclip in inspector from the attempt & step
  [#1551](https://github.com/OpenFn/Lightning/issues/1551)
- Updated CLI to 0.4.10 (fixes logging)
- Changed UserBackupToken model to use UTC timestamps (6563cb77)
- Restore FK relationship between `work_orders` and `attempts` pending a
  decision re: further partitioning.
  [#1254](https://github.com/OpenFn/Lightning/issues/1254)

### Fixed

- New credential doesn't appear in inspector until refresh
  [#1531](https://github.com/OpenFn/Lightning/issues/1531)
- Metadata not refreshing when credential is updated
  [#791](https://github.com/OpenFn/Lightning/issues/791)
- Adjusted z-index for Monaco Editor's sibling element to resolve layout
  conflict [#1329](https://github.com/OpenFn/Lightning/issues/1329)
- Demo script sets up example Runs with their log lines in a consistant order.
  [#1487](https://github.com/OpenFn/Lightning/issues/1487)
- Initial credential creation `changes` show `after` as `null` rather a value
  [#1118](https://github.com/OpenFn/Lightning/issues/1118)
- AttemptViewer flashing/rerendering when Jobs are running
  [#1550](https://github.com/OpenFn/Lightning/issues/1550)
- Not able to create a new Job when clicking the Check icon on the placeholder
  [#1537](https://github.com/OpenFn/Lightning/issues/1537)
- Improve selection logic on WorkflowDiagram
  [#1220](https://github.com/OpenFn/Lightning/issues/1220)

## [v0.11.0] - 2023-12-06

### Added

- Improved UI when manually creating Attempts via the Job Editor
  [#1474](https://github.com/OpenFn/Lightning/issues/1474)
- Increased the maximum inbound webhook request size to 10MB and added
  protection against _very large_ payloads with a 100MB "max_skip_body_length"
  [#1247](https://github.com/OpenFn/Lightning/issues/1247)

### Changed

- Use the internal port of the web container for the worker configuration in
  docker-compose setup. [#1485](https://github.com/OpenFn/Lightning/pull/1485)

## [v0.10.6] - 2023-12-05

### Changed

- Limit entries count on term work orders search
  [#1461](https://github.com/OpenFn/Lightning/issues/1461)
- Scrub log lines using multiple credentials samples
  [#1519](https://github.com/OpenFn/Lightning/issues/1519)
- Remove custom telemetry plumbing.
  [1259](https://github.com/OpenFn/Lightning/issues/1259)
- Enhance UX to prevent modal closure when Monaco/Dataclip editor is focused
  [#1510](https://github.com/OpenFn/Lightning/pull/1510)

### Fixed

- Use checkbox on boolean credential fields rather than a text input field
  [#1430](https://github.com/OpenFn/Lightning/issues/1430)
- Allow users to retry work orders that failed before their first run was
  created [#1417](https://github.com/OpenFn/Lightning/issues/1417)
- Fix to ensure webhook auth modal is closed when cancel or close are selected.
  [#1508](https://github.com/OpenFn/Lightning/issues/1508)
- Enable user to reauthorize and obtain a new refresh token.
  [#1495](https://github.com/OpenFn/Lightning/issues/1495)
- Save credential body with types declared on schema
  [#1518](https://github.com/OpenFn/Lightning/issues/1518)

## [v0.10.5] - 2023-12-03

### Changed

- Only add history page filters when needed for simpler multi-select status
  interface and shorter page URLs
  [#1331](https://github.com/OpenFn/Lightning/issues/1331)
- Use dynamic Endpoint config only on prod
  [#1435](https://github.com/OpenFn/Lightning/issues/1435)
- Validate schema field with any of expected values
  [#1502](https://github.com/OpenFn/Lightning/issues/1502)

### Fixed

- Fix for liveview crash when token expires or gets deleted after mount
  [#1318](https://github.com/OpenFn/Lightning/issues/1318)
- Remove two obsolete methods related to Run: `Lightning.Invocation.delete_run`
  and `Lightning.Invocation.Run.new_from`.
  [#1254](https://github.com/OpenFn/Lightning/issues/1254)
- Remove obsolete field `previous_id` from `runs` table.
  [#1254](https://github.com/OpenFn/Lightning/issues/1254)
- Fix for missing data in 'created' audit trail events for webhook auth methods
  [#1500](https://github.com/OpenFn/Lightning/issues/1500)

## [v0.10.4] - 2023-11-30

### Changed

- Increased History search timeout to 30s
  [#1461](https://github.com/OpenFn/Lightning/issues/1461)

### Fixed

- Tooltip text clears later than the background
  [#1094](https://github.com/OpenFn/Lightning/issues/1094)
- Temporary fix to superuser UI for managing project users
  [#1145](https://github.com/OpenFn/Lightning/issues/1145)
- Fix for adding ellipses on credential info on job editor heading
  [#1428](https://github.com/OpenFn/Lightning/issues/1428)

## [v0.10.3] - 2023-11-28

### Added

- Dimmed/greyed out triggers and edges on the canvas when they are disabled
  [#1464](https://github.com/OpenFn/Lightning/issues/1464)
- Async loading on the history page to improve UX on long DB queries
  [#1279](https://github.com/OpenFn/Lightning/issues/1279)
- Audit trail events for webhook auth (deletion method) change
  [#1165](https://github.com/OpenFn/Lightning/issues/1165)

### Changed

- Sort project collaborators by first name
  [#1326](https://github.com/OpenFn/Lightning/issues/1326)
- Work orders will now be set in a "pending" state when retries are enqueued.
  [#1340](https://github.com/OpenFn/Lightning/issues/1340)
- Avoid printing 2FA codes by default
  [#1322](https://github.com/OpenFn/Lightning/issues/1322)

### Fixed

- Create new workflow button sizing regression
  [#1405](https://github.com/OpenFn/Lightning/issues/1405)
- Google credential creation and automatic closing of oAuth tab
  [#1109](https://github.com/OpenFn/Lightning/issues/1109)
- Exporting project breaks the navigation of the page
  [#1440](https://github.com/OpenFn/Lightning/issues/1440)

## [v0.10.2] - 2023-11-21

### Changed

- Added `max_frame_size` to the Cowboy websockets protocol options in an attempt
  to address [#1421](https://github.com/OpenFn/Lightning/issues/1421)

## [v0.10.1] - 2023-11-21

### Fixed

- Work Order ID was not displayed properly in history page
  [#1423](https://github.com/OpenFn/Lightning/issues/1423)

## [v0.10.0] - 2023-11-21

### 🚨 Breaking change warning! 🚨

This release will contain breaking changes as we've significantly improved both
the workflow building and execution systems.

#### Nodes and edges

Before, workflows were represented as a list of jobs and triggers. For greater
flexibility and control of complex workflows, we've moved towards a more robust
"nodes and edges" approach. Where jobs in a workflow (a node) can be connected
by edges.

Triggers still exist, but live "outside" the directed acyclic graph (DAG) and
are used to automatically create work orders and attempts.

We've provided migrations that bring `v0.9.3` workflows in line with the
`v0.10.0` requirements.

#### Scalable workers

Before, Lightning spawned child processes to execute attempts in sand-boxed
NodeVMs on the same server. This created inefficiencies and security
vulnerabilities. Now, the Lightning web server adds attempts to a queue and
multiple worker applications can pull from that queue to process work.

In dev mode, this all happens automatically and on one machine, but in most
high-availability production environments the workers will be on another server.

Attempts are now handled entirely by the workers, and they report back to
Lightning. Exit reasons, final attempt states, error types and error messages
are either entirely new or handled differently now, but we have provided
migration scripts that will work to bring _most_ `v0.9.3` runs, attempts, and
work orders up to `v0.10.0`, though the granularity of `v0.9.3` states and exits
will be less than `v0.10.0` and the final states are not guaranteed to be
accurate for workflows with multiple branches and leaf nodes with varying exit
reasons.

The migration scripts can be run with a single function call in SetupUtils from
a connect `iex` session:

```
Lightning.SetupUtils.approximate_state_for_attempts_and_workorders()
```

Note that (like lots of _other_ functionality in `SetupUtils`, calling this
function is a destructive action and you should only do it if you've backed up
your data and you know what you're doing.)

As always, we recommend backing up your data before migrating. (And thanks for
bearing with us as we move towards our first stable Lightning release.)

### Added

- Fix flaky job name input behavior on error
  [#1218](https://github.com/OpenFn/Lightning/issues/1218)
- Added a hover effect on copy and add button for adaptors examples
  [#1297](https://github.com/OpenFn/Lightning/issues/1297)
- Migration helper code to move from `v0.9.3` to `v0.10.0` added to SetupUtils
  [#1363](https://github.com/OpenFn/Lightning/issues/1363)
- Option to start with `RTM=false iex -S mix phx.server` for opting out of the
  dev-mode automatic runtime manager.
- Webhook Authentication Methods database and CRUD operations
  [#1152](https://github.com/OpenFn/Lightning/issues/1152)
- Creation and Edit of webhook webhook authentication methods UI
  [#1149](https://github.com/OpenFn/Lightning/issues/1149)
- Add webhook authentication methods overview methods in the canvas
  [#1153](https://github.com/OpenFn/Lightning/issues/1153)
- Add icon on the canvas for triggers that have authentication enabled
  [#1157](https://github.com/OpenFn/Lightning/issues/1157)
- Require password/2FA code before showing password and API Key for webhook auth
  methods [#1200](https://github.com/OpenFn/Lightning/issues/1200)
- Restrict live dashboard access to only superusers, enable DB information and
  OS information [#1170](https://github.com/OpenFn/Lightning/issues/1170) OS
  information [#1170](https://github.com/OpenFn/Lightning/issues/1170)
- Expose additional metrics to LiveDashboard
  [#1171](https://github.com/OpenFn/Lightning/issues/1171)
- Add plumbing to dump Lightning metrics during load testing
  [#1178](https://github.com/OpenFn/Lightning/issues/1178)
- Allow for heavier payloads during load testing
  [#1179](https://github.com/OpenFn/Lightning/issues/1179)
- Add dynamic delay to help mitigate flickering test
  [#1195](https://github.com/OpenFn/Lightning/issues/1195)
- Add a OpenTelemetry trace example
  [#1189](https://github.com/OpenFn/Lightning/issues/1189)
- Add plumbing to support the use of PromEx
  [#1199](https://github.com/OpenFn/Lightning/issues/1199)
- Add warning text to PromEx config
  [#1222](https://github.com/OpenFn/Lightning/issues/1222)
- Track and filter on webhook controller state in :telemetry metrics
  [#1192](https://github.com/OpenFn/Lightning/issues/1192)
- Secure PromEx metrics endpoint by default
  [#1223](https://github.com/OpenFn/Lightning/issues/1223)
- Partition `log_lines` table based on `attempt_id`
  [#1254](https://github.com/OpenFn/Lightning/issues/1254)
- Remove foreign key from `attempts` in preparation for partitioning
  `work_orders` [#1254](https://github.com/OpenFn/Lightning/issues/1254)
- Remove `Workflows.delete_workflow`. It is no longer in use and would require
  modification to not leave orphaned attempts given the removal of the foreign
  key from `attempts`. [#1254](https://github.com/OpenFn/Lightning/issues/1254)
- Show tooltip for cloned runs in history page
  [#1327](https://github.com/OpenFn/Lightning/issues/1327)
- Have user create workflow name before moving to the canvas
  [#1103](https://github.com/OpenFn/Lightning/issues/1103)
- Allow PromEx authorization to be disabled
  [#1483](https://github.com/OpenFn/Lightning/issues/1483)

### Changed

- Updated vulnerable JS libraries, `postcss` and `semver`
  [#1176](https://github.com/OpenFn/Lightning/issues/1176)
- Update "Delete" to "Delete Job" on Job panel and include javascript deletion
  confirmation [#1105](https://github.com/OpenFn/Lightning/issues/1105)
- Move "Enabled" property from "Jobs" to "Edges"
  [#895](https://github.com/OpenFn/Lightning/issues/895)
- Incorrect wording on the "Delete" tooltip
  [#1313](https://github.com/OpenFn/Lightning/issues/1313)

### Fixed

- Fixed janitor lost query calculation
  [#1400](https://github.com/OpenFn/Lightning/issues/1400)
- Adaptor icons load gracefully
  [#1140](https://github.com/OpenFn/Lightning/issues/1140)
- Selected dataclip gets lost when starting a manual work order from the
  inspector interface [#1283](https://github.com/OpenFn/Lightning/issues/1283)
- Ensure that the whole edge when selected is highlighted
  [#1160](https://github.com/OpenFn/Lightning/issues/1160)
- Fix "Reconfigure Github" button in Project Settings
  [#1386](https://github.com/OpenFn/Lightning/issues/1386)
- Make janitor also clean up runs inside an attempt
  [#1348](https://github.com/OpenFn/Lightning/issues/1348)
- Modify CompleteRun to return error changeset when run not found
  [#1393](https://github.com/OpenFn/Lightning/issues/1393)
- Drop invocation reasons from DB
  [#1412](https://github.com/OpenFn/Lightning/issues/1412)
- Fix inconsistency in ordering of child nodes in the workflow diagram
  [#1406](https://github.com/OpenFn/Lightning/issues/1406)

## [v0.9.3] - 2023-09-27

### Added

- Add ellipsis when adaptor name is longer than the container allows
  [#1095](https://github.com/OpenFn/Lightning/issues/1095)
- Webhook Authentication Methods database and CRUD operations
  [#1152](https://github.com/OpenFn/Lightning/issues/1152)

### Changed

- Prevent deletion of first job of a workflow
  [#1097](https://github.com/OpenFn/Lightning/issues/1097)

### Fixed

- Fix long name on workflow cards
  [#1102](https://github.com/OpenFn/Lightning/issues/1102)
- Fix highlighted Edge can get out of sync with selected Edge
  [#1099](https://github.com/OpenFn/Lightning/issues/1099)
- Creating a new user without a password fails and there is no user feedback
  [#731](https://github.com/OpenFn/Lightning/issues/731)
- Crash when setting up version control
  [#1112](https://github.com/OpenFn/Lightning/issues/1112)

## [v0.9.2] - 2023-09-20

### Added

- Add "esc" key binding to close job inspector modal
  [#1069](https://github.com/OpenFn/Lightning/issues/1069)

### Changed

- Save icons from the `adaptors` repo locally and load them in the job editor
  [#943](https://github.com/OpenFn/Lightning/issues/943)

## [v0.9.1] - 2023-09-19

### Changed

- Modified audit trail to handle lots of different kind of audit events
  [#271](https://github.com/OpenFn/Lightning/issues/271)/[#44](https://github.com/OpenFn/Lightning/issues/44)
- Fix randomly unresponsive job panel after job deletion
  [#1113](https://github.com/OpenFn/Lightning/issues/1113)

## [v0.9.0] - 2023-09-15

### Added

- Add favicons [#1079](https://github.com/OpenFn/Lightning/issues/1079)
- Validate job name in placeholder job node
  [#1021](https://github.com/OpenFn/Lightning/issues/1021)
- Bring credential delete in line with new GDPR interpretation
  [#802](https://github.com/OpenFn/Lightning/issues/802)
- Make job names unique per workflow
  [#1053](https://github.com/OpenFn/Lightning/issues/1053)

### Changed

- Enhanced the job editor/inspector interface
  [#1025](https://github.com/OpenFn/Lightning/issues/1025)

### Fixed

- Finished run never appears in inspector when it fails
  [#1084](https://github.com/OpenFn/Lightning/issues/1084)
- Cannot delete some credentials via web UI
  [#1072](https://github.com/OpenFn/Lightning/issues/1072)
- Stopped the History table from jumping when re-running a job
  [#1100](https://github.com/OpenFn/Lightning/issues/1100)
- Fixed the "+" button when adding a job to a workflow
  [#1093](https://github.com/OpenFn/Lightning/issues/1093)

## [v0.8.3] - 2023-09-05

### Added

- Render error when workflow diagram node is invalid
  [#956](https://github.com/OpenFn/Lightning/issues/956)

### Changed

- Restyle history table [#1029](https://github.com/OpenFn/Lightning/issues/1029)
- Moved Filter and Search controls to the top of the history page
  [#1027](https://github.com/OpenFn/Lightning/issues/1027)

### Fixed

- Output incorrectly shows "this run failed" when the run hasn't yet finished
  [#1048](https://github.com/OpenFn/Lightning/issues/1048)
- Wrong label for workflow card timestamp
  [#1022](https://github.com/OpenFn/Lightning/issues/1022)

## [v0.8.2] - 2023-08-31

### Fixed

- Lack of differentiation between top of job editor modal and top menu was
  disorienting. Added shadow.

## [v0.8.1] - 2023-08-31

### Changed

- Moved Save and Run button to bottom of the Job edit modal
  [#1026](https://github.com/OpenFn/Lightning/issues/1026)
- Allow a manual work order to save the workflow before creating the work order
  [#959](https://github.com/OpenFn/Lightning/issues/959)

## [v0.8.0] - 2023-08-31

### Added

- Introduces Github sync feature, users can now setup our github app on their
  instance and sync projects using our latest portability spec
  [#970](https://github.com/OpenFn/Lightning/issues/970)
- Support Backup Codes for Multi-Factor Authentication
  [937](https://github.com/OpenFn/Lightning/issues/937)
- Log a warning in the console when the Editor/docs component is given latest
  [#958](https://github.com/OpenFn/Lightning/issues/958)
- Improve feedback when a Workflow name is invalid
  [#961](https://github.com/OpenFn/Lightning/issues/961)
- Show that the jobs' body is invalid
  [#957](https://github.com/OpenFn/Lightning/issues/957)
- Reimplement skipped CredentialLive tests
  [#962](https://github.com/OpenFn/Lightning/issues/962)
- Reimplement skipped WorkflowLive.IndexTest test
  [#964](https://github.com/OpenFn/Lightning/issues/964)
- Show GitHub installation ID and repo link to help setup/debugging for version
  control [1059](https://github.com/OpenFn/Lightning/issues/1059)

### Fixed

- Fixed issue where job names were being incorrectly hyphenated during
  project.yaml export [#1050](https://github.com/OpenFn/Lightning/issues/1050)
- Allows the demo script to set a project id during creation to help with cli
  deploy/pull/Github integration testing.
- Fixed demo project_repo_connection failing after nightly demo resets
  [1058](https://github.com/OpenFn/Lightning/issues/1058)
- Fixed an issue where the monaco suggestion tooltip was offset from the main
  editor [1030](https://github.com/OpenFn/Lightning/issues/1030)

## [v0.7.3] - 2023-08-15

### Changed

- Version control in project settings is now named Export your project
  [#1015](https://github.com/OpenFn/Lightning/issues/1015)

### Fixed

- Tooltip for credential select in Job Edit form is cut off
  [#972](https://github.com/OpenFn/Lightning/issues/972)
- Dataclip type and state assembly notice for creating new dataclip dropped
  during refactor [#975](https://github.com/OpenFn/Lightning/issues/975)

## [v0.7.2] - 2023-08-10

### Changed

- NodeJs security patch [1009](https://github.com/OpenFn/Lightning/pull/1009)

### Fixed

## [v0.7.1] - 2023-08-04

### Fixed

- Fixed flickery icons on new workflow job creation.

## [v0.7.0] - 2023-08-04

### Added

- Project owners can require MFA for their users
  [892](https://github.com/OpenFn/Lightning/issues/892)

### Changed

- Moved to Elixir 1.15 and Erlang 26.0.2 to sort our an annoying ElixirLS issue
  that was slowing down our engineers.
- Update Debian base to use bookworm (Debian 12) for our Docker images
- Change new credential modal to take up less space on the screen
  [#931](https://github.com/OpenFn/Lightning/issues/931)
- Placeholder nodes are now purely handled client-side

### Fixed

- Fix issue creating a new credential from the Job editor where the new
  credential was not being set on the job.
  [#951](https://github.com/OpenFn/Lightning/issues/951)
- Fix issue where checking a credential type radio button shows as unchecked on
  first click. [#976](https://github.com/OpenFn/Lightning/issues/976)
- Return the pre-filled workflow names
  [#971](https://github.com/OpenFn/Lightning/issues/971)
- Fix version reporting and external reset_demo() call via
  Application.spec()[#1010](https://github.com/OpenFn/Lightning/issues/1010)
- Fixed issue where entering a placeholder name through the form would result an
  in unsaveable workflow
  [#1001](https://github.com/OpenFn/Lightning/issues/1001)
- Ensure the DownloadController checks for authentication and authorisation.

## [v0.7.0-pre5] - 2023-07-28

### Changed

- Unless otherwise specified, only show work orders with activity in last 14
  days [#968](https://github.com/OpenFn/Lightning/issues/968)

## [v0.7.0-pre4] - 2023-07-27

### Changed

- Don't add cast fragments if the search_term is nil
  [#968](https://github.com/OpenFn/Lightning/issues/968)

## [v0.7.0-pre3] - 2023-07-26

### Fixed

- Fixed an issue with newly created edges that prevented downstream jobs
  [977](https://github.com/OpenFn/Lightning/issues/977)

## [v0.7.0-pre2] - 2023-07-26

Note that this is a pre-release with a couple of known bugs that are tracked in
the Nodes and Edges [epic](https://github.com/OpenFn/Lightning/issues/793).

### Added

- Added ability for a user to enable MFA on their account; using 2FA apps like
  Authy, Google Authenticator etc
  [#890](https://github.com/OpenFn/Lightning/issues/890)
- Write/run sql script to convert triggers
  [#875](https://github.com/OpenFn/Lightning/issues/875)
- Export projects as `.yaml` via UI
  [#249](https://github.com/OpenFn/Lightning/issues/249)

### Changed

- In `v0.7.0` we change the underlying workflow building and execution
  infrastructure to align with a standard "nodes and edges" design for directed
  acyclic graphs (DAGs). Make sure to run the migrations!
  [793](https://github.com/OpenFn/Lightning/issues/793)

### Fixed

- Propagate url pushState/changes to Workflow Diagram selection
  [#944](https://github.com/OpenFn/Lightning/issues/944)
- Fix issue when deleting nodes from the workflow editor
  [#830](https://github.com/OpenFn/Lightning/issues/830)
- Fix issue when clicking a trigger on a new/unsaved workflow
  [#954](https://github.com/OpenFn/Lightning/issues/954)

## [0.6.7] - 2023-07-13

### Added

- Add feature to bulk rerun work orders from a specific step in their workflow;
  e.g., "rerun these 50 work orders, starting each at step 4."
  [#906](https://github.com/OpenFn/Lightning/pull/906)

### Fixed

- Oban exception: "value too long" when log lines are longer than 255 chars
  [#929](https://github.com/OpenFn/Lightning/issues/929)

## [0.6.6] - 2023-06-30

### Added

- Add public API token to the demo site setup script
- Check and renew OAuth credentials when running a job
  [#646](https://github.com/OpenFn/Lightning/issues/646)

### Fixed

- Remove google sheets from adaptors list until supporting oauth flow
  [#792](https://github.com/OpenFn/Lightning/issues/792)
- Remove duplicate google sheets adaptor display on credential type picklist
  [#663](https://github.com/OpenFn/Lightning/issues/663)
- Fix demo setup script for calling from outside the app on Kubernetes
  deployments [#917](https://github.com/OpenFn/Lightning/issues/917)

## [0.6.5] - 2023-06-22

### Added

- Ability to rerun work orders from start by selecting one of more of them from
  the History page and clicking the "Rerun" button.
  [#659](https://github.com/OpenFn/Lightning/issues/659)

### Fixed

- Example runs for demo incorrect
  [#856](https://github.com/OpenFn/Lightning/issues/856)

## [0.6.3] - 2023-06-15

### Fixed

- Prevent saving null log lines to the database, fix issue with run display
  [#866](https://github.com/OpenFn/Lightning/issues/866)

## [0.6.2] - 2023-06-09

### Fixed

- Fixed viewer permissions for delete workflow

- Fixed bug with workflow cards
  [#859](https://github.com/OpenFn/Lightning/issues/859)

## [0.6.1] - 2023-06-08

### Fixed

- Fixed bug with run logs [#864](https://github.com/OpenFn/Lightning/issues/864)

- Correctly stagger demo runs to maintain order
  [#856](https://github.com/OpenFn/Lightning/issues/856)
- Remove `Timex` use from `SetupUtils` in favor of `DateTime` to fix issue when
  calling it in escript.

## [0.6.0]- 2023-04-12

### Added

- Create sample runs when generating sample workflow
  [#821](https://github.com/OpenFn/Lightning/issues/821)
- Added a provisioning api for creating and updating projects and their
  workflows See: [PROVISIONING.md](./PROVISIONING.md)
  [#641](https://github.com/OpenFn/Lightning/issues/641)
- Add ability for a `superuser` to schedule deletion, cancel deletion, and
  delete projects [#757](https://github.com/OpenFn/Lightning/issues/757)
- Add ability for a `project owner` to schedule deletion, cancel deletion, and
  delete projects [#746](https://github.com/OpenFn/Lightning/issues/746)

### Changed

- Ability to store run log lines as rows in a separate table
  [#514](https://github.com/OpenFn/Lightning/issues/514)

### Fixed

- Incorrect project digest queries
  [#768](https://github.com/OpenFn/Lightning/issues/768)]
- Fix issue when purging deleted users
  [#747](https://github.com/OpenFn/Lightning/issues/747)
- Generate a random name for Workflows when creating one via the UI.
  [#828](https://github.com/OpenFn/Lightning/issues/828)
- Handle error when deleting a job with runs.
  [#814](https://github.com/OpenFn/Lightning/issues/814)

## [0.5.2]

### Added

- Add `workflow_edges` table in preparation for new workflow editor
  implementation [#794](https://github.com/OpenFn/Lightning/issues/794)
- Stamped `credential_id` on run directly for easier auditing of the history
  interface. Admins can now see which credential was used to run a run.
  [#800](https://github.com/OpenFn/Lightning/issues/800)
- Better errors when using magic functions: "no magic yet" and "check
  credential" [#812](https://github.com/OpenFn/Lightning/issues/812)

### Changed

- The `delete-project` function now delete all associated activities
  [#759](https://github.com/OpenFn/Lightning/issues/759)

### Fixed

## [0.5.1] - 2023-04-12

### Added

- Added ability to create and revoke personal API tokens
  [#147](https://github.com/OpenFn/Lightning/issues/147)
- Add `last-used at` to API tokens
  [#722](https://github.com/OpenFn/Lightning/issues/722)
- Improved "save" for job builder; users can now press `Ctrl + S` or `⌘ + S` to
  save new or updated jobs job panel will _not_ close. (Click elsewhere in the
  canvas or click the "Close" button to close.)
  [#568](https://github.com/OpenFn/Lightning/issues/568)
- Add filtered search params to the history page URL
  [#660](https://github.com/OpenFn/Lightning/issues/660)

### Changed

- The secret scrubber now ignores booleans
  [690](https://github.com/OpenFn/Lightning/issues/690)

### Fixed

- The secret scrubber now properly handles integer secrets from credentials
  [690](https://github.com/OpenFn/Lightning/issues/690)
- Updated describe-package dependency, fixing sparkles in adaptor-docs
  [657](https://github.com/OpenFn/Lightning/issues/657)
- Clicks on the workflow canvas were not lining up with the nodes users clicked
  on; they are now [733](https://github.com/OpenFn/Lightning/issues/733)
- Job panel behaves better when collapsed
  [774](https://github.com/OpenFn/Lightning/issues/774)

## [0.5.0] - 2023-04-03

### Added

- Magic functions that fetch real metadata from connected systems via
  `credentials` and suggest completions in the job builder (e.g., pressing
  `control-space` when setting the `orgUnit` attribute for a DHIS2 create
  operation will pull the _actual_ list of orgUnits with human readable labels
  and fill in their orgUnit codes upon
  enter.)[670](https://github.com/OpenFn/Lightning/issues/670)
- A "metadata explorer" to browse actual system metadata for connected
  instances. [658](https://github.com/OpenFn/Lightning/issues/658)
- Resizable job builder panel for the main canvas/workflow view.
  [681](https://github.com/OpenFn/Lightning/issues/681)

### Changed

- Display timezone for cron schedule—it is always UTC.
  [#716](https://github.com/OpenFn/Lightning/issues/716)
- Instance administrators can now configure the interval between when a project
  owner or user requests deletion and when these records are purged from the
  database. It defaults to 7, but by providing a `PURGE_DELETED_AFTER_DAYS`
  environment variable the grace period can be altered. Note that setting this
  variable to `0` will make automatic purging _never_ occur but will still make
  "deleted" projects and users unavailable. This has been requested by certain
  organizations that must retain audit logs in a Lightning instance.
  [758](https://github.com/OpenFn/Lightning/issues/758)

### Fixed

- Locked CLI version to `@openfn/cli@0.0.35`.
  [#761](https://github.com/OpenFn/Lightning/issues/761)

## [0.4.8] - 2023-03-29

### Added

- Added a test harness for monitoring critical parts of the app using Telemetry
  [#654](https://github.com/OpenFn/Lightning/issues/654)

### Changed

- Set log level to `info` for runs. Most of the `debug` logging is useful for
  the CLI, but not for Lightning. In the future the log level will be
  configurable at instance > project > job level by the `superuser` and any
  project `admin`.
- Renamed license file so that automagic github icon is less confusing

### Fixed

- Broken links in failure alert email
  [#732](https://github.com/OpenFn/Lightning/issues/732)
- Registration Submission on app.openfn.org shows internal server error in
  browser [#686](https://github.com/OpenFn/Lightning/issues/686)
- Run the correct runtime install mix task in `Dockerfile-dev`
  [#541](https://github.com/OpenFn/Lightning/issues/541)
- Users not disabled when scheduled for deletion
  [#719](https://github.com/OpenFn/Lightning/issues/719)

## [0.4.6] - 2023-03-23

### Added

- Implement roles and permissions across entire app
  [#645](https://github.com/OpenFn/Lightning/issues/645)
- Fix webhook URL
  (`https://<<HOST_URL>>/i/cae544ab-03dc-4ccc-a09c-fb4edb255d7a`) for the
  OpenHIE demo workflow [448](https://github.com/OpenFn/Lightning/issues/448)
- Phoenix Storybook for improved component development
- Load test for webhook endpoint performance
  [#645](https://github.com/OpenFn/Lightning/issues/634)
- Notify user via email when they're added to a project
  [#306](https://github.com/OpenFn/Lightning/issues/306)
- Added notify user via email when their account is created
  [#307](https://github.com/OpenFn/Lightning/issues/307)

### Changed

- Improved errors when decoding encryption keys for use with Cloak.
  [#684](https://github.com/OpenFn/Lightning/issues/684)
- Allow users to run ANY job with a custom input.
  [#629](https://github.com/OpenFn/Lightning/issues/629)

### Fixed

- Ensure JSON schema form inputs are in the same order as they are written in
  the schema [#685](https://github.com/OpenFn/Lightning/issues/685)

## [0.4.4] - 2023-03-10

### Added

- Users can receive a digest email reporting on a specified project.
  [#638](https://github.com/OpenFn/Lightning/issues/638)
  [#585](https://github.com/OpenFn/Lightning/issues/585)

## [0.4.3] - 2023-03-06

### Added

- Tooltips on Job Builder panel
  [#650](https://github.com/OpenFn/Lightning/issues/650)

### Changed

- Upgraded to Phoenix 1.7 (3945856)

### Fixed

- Issue with FailureAlerter configuration missing in `prod` mode.

## [0.4.2] - 2023-02-24

### Added

- A user can change their own email
  [#247](https://github.com/OpenFn/Lightning/issues/247)
- Added a `SCHEMAS_PATH` environment variable to override the default folder
  location for credential schemas
  [#604](https://github.com/OpenFn/Lightning/issues/604)
- Added the ability to configure Google Sheets credentials
  [#536](https://github.com/OpenFn/Lightning/issues/536)
- Function to import a project
  [#574](https://github.com/OpenFn/Lightning/issues/574)

### Changed

- Users cannot register if they have not selected the terms and conditions
  [#531](https://github.com/OpenFn/Lightning/issues/531)

### Fixed

- Jobs panel slow for first open after restart
  [#567](https://github.com/OpenFn/Lightning/issues/567)

## [0.4.0] - 2023-02-08

### Added

- Added a Delete job button in Inspector
- Filter workflow runs by text/value in run logs or input body
- Drop "configuration" key from Run output dataclips after completion
- Ability to 'rerun' a run from the Run list
- Attempts and Runs update themselves in the Runs list
- Configure a project and workflow for a new registering user
- Run a job with a custom input
- Added plausible analytics
- Allow user to click on Webhook Trigger Node to copy webhook URL on workflow
  diagram
- Allow any user to delete a credential that they own
- Create any credential through a form except for OAuth
- Refit all diagram nodes on browser and container resize
- Enable distributed Erlang, allowing any number of redundant Lightning nodes to
  communicate with each other.
- Users can set up realtime alerts for a project

### Changed

- Better code-assist and intelliense in the Job Editor
- Updated @openfn/workflow-diagram to 0.4.0
- Make plus button part of job nodes in Workflow Diagram
- Updated @openfn/adaptor-docs to 0.0.5
- Updated @openfn/describe-package to 0.0.10
- Create an follow a manual Run from the Job Inspector
- View all workflows in a project on the workflows index page
- Move @openfn/workflow-diagram into the application, the NPM module is now
  deprecated.
- Remove workflow name from first node
- Move the used parts of `@openfn/engine` into the application.
- [BREAKING CHANGE] Ported `mix openfn.install.runtime` into application, use
  `mix lightning.install_runtime`.
- [BREAKING CHANGE] Introduced `@openfn/cli` as the new runtime for Jobs
- Rename a workflow through the page heading
- Hide the dataclips tab for beta
- Make adaptor default to common@latest
- Remove jobs list page
- Better error handling in the docs panel
- Disable credential ownership transfer in dev and prod environments
- Add project settings page
- Change Work Order filters to apply to the aggregate state of the work order
  and not the run directly
- Enable jobs by default
- Set log level to info
- Add Beta checkbox to register page
- User roles and permissions

### Fixed

- Don't consider disabled jobs when calculating subsequent runs
- Fixed overflow on Job Editor Tooltips
- Fixed auto-scroll when adding a new snippet in the Job Editor
- Fixed common operation typings in Job Editor

## [0.3.1] - 2022-11-22

### Fixed

- Fixed bug that tried to execute HTML scripts in dataclips
- Fixed bug that prevented work orders from displaying in the order of their
  last run, descending.
- Remove alerts after set timeout or close

## [0.3.0] - 2022-11-21

### Added

- Add seed data for demo site
- Create adaptor credentials through a form
- Configure cron expressions through a form
- View runs grouped by work orders and attempts
- Run an existing Job with any dataclip uuid from the Job form

### Changed

- Redirect users to projects list page when they click on Admin Settings menu
- Move job, project, input and output Dataclips to Run table
- Reverse the relationship between Jobs and Triggers. Triggers now can exist on
  their own; setting the stage for branching and merging workflows
- Updated Elixir and frontend dependencies
- [BREAKING CHANGE] Pipeline now uses Work Orders, previous data is not
  compatible.
- Runs, Dataclips and Attempts now all correctly use `usec` resolution
  timestamps.
- Upgraded LiveView to 0.18.0
- Upgraded Elixir to 1.14.1 and OTP 25
- Workflow Job editor now behaves like a panel
- Split JobLive.InspectorFormComponent into different plug-able subcomponents
- Ensure new jobs with cron triggers receive a default frequency
- Webhooks are now referenced by the trigger id instead of job id.
- Filter runs by status
- Filter runs by workflow
- Filter runs by date
- View a job run from the runs history
- View latest matching inputs to run a job with

## [0.2.0] - 2022-09-12

### Changed

- [BREAKING CHANGE] Add `Workflow` model, Jobs now belong to a Workflow This is
  a breaking change to the schema.
- Use Node.js 18, soon to be in LTS.
- Visualize success/fail triggers in workflow diagram.
- Move WorkflowDiagram related actions from DashboardLive into WorkflowLive
- Move WorkflowDiagram component into liveview, so that we can subscribe to
  channels (i.e. updating of the diagram when someone changes something).
- Integrate `@openfn/workflow-diagram@0.0.8` and use the new Store interface for
  updating it.
- Remove `component_mounted` event from WorkflowDiagram hook, using a
  MutationObserver and a Base64 encoded JSON payload.
- Fixed an issue where the compiler component would try and load a 'nothing
  adaptor', added a condition to check an adaptor is actually selected.
- Removed previous Workflow CTE queries, replaced by the introduction of the
  Workflow model, see
  (https://github.com/OpenFn/Lightning/blob/53da6883483e7d8d078783f348da327d1dd72d20/lib/lightning/workflows.ex#L111-L119).

## [0.1.13] - 2022-08-29

### Added

- Allow administrators to configure OIDC providers for authentication (note that
  this is just for authenticating, not yet for creating new accounts via OIDC)
- Add Monaco editor to the step/job panel
- Allow users to delete their own accounts. Schedule their user and credentials
  data for deletion when they do.
- Allow superusers to delete a user account. Schedule the user's credentials and
  user data for deletion when they do.
- If a user is scheduled for deletion, disable their account and prevent them
  from logging in.
- The 'User profile' and 'Credentials' page now have a sidebar menu

### Changed

- Project users now have one of the following roles: viewer, editor, admin,
  owner
- Users only have the following roles: user, superuser

## [0.1.12] - 2022-08-15

### Added

- Transfer credential ownership to another user.
- Create credentials via a form interface\*
- Show "projects with access" in credentials list view.
- Show job in runs list and run view.
- Added roles and permissions to workflows and history page
  [#645](https://github.com/OpenFn/Lightning/issues/645)

\*The form is defined by a JSON schema provided by an adaptor, in most cases:
e.g., `language-dhis2` provides a single schema which defines the required
attributes for `state.configuration`, while `language-common` provides multiple
credential schemas like "oauth" or "basic auth" which define attributes for
`state.configuration` and which might be used by lots of different jobs.)

### Fixed

- User menu (top right) appears on top of all other components.
- User profile screen integrated with the rest of the liveview app.

## [0.1.11] - 2022-08-05

### Fixed

- Fixed logging in Runner when `:debug` log level used; note that this caused
  crashes in Oban

## [0.1.10] - 2022-08-05

### Added

- Credential auditing
- Build/version information display for easier debugging

### Fixed

- Fixed a bug that enqueued cron-triggered jobs even when they were disabled

## [0.1.9] - 2022-07-27

### Added

- Navigate to user profile or credentials page and log out through the user icon
  dropdown
- Create and edit dataclips
- Add a production tag to credentials
- View a dropdown of operations and their description for the language-common
  `v2.0.0-rc2` adaptor (this pattern to be rolled out across adaptors)

### Changed

- Navigate between projects through a project picker on the navbar

### Fixed

- Run Lightning with docker

### Security

- Sensitive credential values are scrubbed from run logs
- All credentials are encrypted at REST

## [0.1.7] - 2022-06-24

### Added

- Run a job with a cron trigger
- Queue jobs via Oban/Postgres
- Edit jobs via the workflow canvas

## [0.1.6] - 2022-06-07

### Added

- Register, log in and log out of an account
- Allow superusers and admin users to create projects
- Allow admin users to create or disable a user’s account
- Allow superusers for local deployments to create users and give them access to
  project spaces

- Create and edit a job with a webhook, flow/fail or cron trigger
- Create and edit credentials for a job
- Copy a job's webhook URL
- View all workflows in a project visually
- Deploy lightning locally with Docker

- Enable a job to automatically process incoming requests
- Run a job with a webhook or flow/fail trigger
- View job runs along with their logs, exit code, start and end time
- View data clips that have initiated job runs (http requests for webhooks, run
  results)<|MERGE_RESOLUTION|>--- conflicted
+++ resolved
@@ -17,13 +17,10 @@
 
 ### Added
 
-<<<<<<< HEAD
 - Audit history exports events
   [#2367](https://github.com/OpenFn/lightning/issues/2367)
-=======
 - Bootstrap script to help install and configure the Lightning app for development
   [#2654](https://github.com/OpenFn/lightning/pull/2654) 
->>>>>>> 9a5070cb
 
 ### Changed
 

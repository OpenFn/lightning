--- conflicted
+++ resolved
@@ -22,16 +22,13 @@
 
 ### Changed
 
-<<<<<<< HEAD
 - Enhance user profile page to add a section for updating basic information
   [#2470](https://github.com/OpenFn/lightning/pull/2470)
-=======
 - Upgraded Heroicons to v2.1.5, from v2.0.18
   [#2483](https://github.com/OpenFn/lightning/pull/2483)
 - Standardize `link-uuid` style for uuid chips
 - Updated PromEx configuration to align with custom Oban naming.
   [#2488](https://github.com/OpenFn/lightning/issues/2488)
->>>>>>> f3268071
 
 ### Fixed
 

--- conflicted
+++ resolved
@@ -58,17 +58,14 @@
 
 ### Fixed
 
-<<<<<<< HEAD
 - Fix canvas "lockup" after AI chat errors, prevent sending empty message to AI
   [3605](https://github.com/OpenFn/lightning/issues/3605)
-=======
 - Fix memory bloat on dataclip viewer in dataclip detail page
   [#3641](https://github.com/OpenFn/lightning/issues/3641)
 - Ameliorate memory usage when scrubbing dataclips for security
   [#3641](https://github.com/OpenFn/lightning/issues/3641)
 - Fixed bootstrap script compatibility for Intel Macs and older Bash versions
   (3.1+) [#3623](https://github.com/OpenFn/lightning/pull/3623)
->>>>>>> 6adbdd32
 - Fixed GDPR Compliance component
   [#3611](https://github.com/OpenFn/lightning/issues/3611)
 - Fixed vertical alignment in breadcrumbs

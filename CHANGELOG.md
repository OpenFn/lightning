--- conflicted
+++ resolved
@@ -17,10 +17,9 @@
 
 ### Added
 
-<<<<<<< HEAD
 - Enable Support User and adds audit trail for MFA.
   [#3072](https://github.com/OpenFn/lightning/issues/3072)
-=======
+
 ### Changed
 
 ### Fixed
@@ -33,7 +32,6 @@
   [#2942](https://github.com/OpenFn/lightning/issues/2942)
 - Enable Credential Transfer In Projects Credentials Table
   [#2978](https://github.com/OpenFn/lightning/issues/2978)
->>>>>>> 5fbdcd5e
 - Allow possibility to inject components for implementing GDPR compliance
   [PR#3056](https://github.com/OpenFn/lightning/pull/3056)
 - Change edge color in the workflow when there is an error

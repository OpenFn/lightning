# Changelog

All notable changes to this project will be documented in this file.

- `Added` for new features.
- `Changed` for changes in existing functionality.
- `Deprecated` for soon-to-be removed features.
- `Removed` for now removed features.
- `Fixed` for any bug fixes.
- `Security` in case of vulnerabilities.

The format is based on [Keep a Changelog](https://keepachangelog.com/en/1.0.0/),
and this project adheres to
[Semantic Versioning](https://semver.org/spec/v2.0.0.html).

## [Unreleased]

### Added

- Add support for local adaptors. This can be enabled via `LOCAL_ADAPTORS=true`
  and path specified via `OPENFN_ADAPTORS_REPO=./path/to/repo/`
  [#905](https://github.com/OpenFn/lightning/issues/905)
- Add component injection for AI responses feedback
  [#2495](https://github.com/OpenFn/lightning/issues/2495)
- Audit the provisioning of projects via the API
  [#2718](https://github.com/OpenFn/lightning/issues/2718)
- Track Collections storage usage based on items key and value sizes
  [#2853](https://github.com/OpenFn/lightning/issues/2853)
- Temporary instrumentation for JobEditor to help identify performance issues.
  [#2617](https://github.com/OpenFn/lightning/issues/2617)
- Indexes to foreign keys on `workflow_edges` and `steps` tables to try and
  alleviate slow loading of the job editor.
  [#2617](https://github.com/OpenFn/lightning/issues/2617)
<<<<<<< HEAD
- Remove `Snapshot.get_or_create_latest_for`.
  [#2703](https://github.com/OpenFn/lightning/issues/2703)
=======
- Add temporary events to allow Lightning to log metrics reported by editors.
  [#2617](https://github.com/OpenFn/lightning/issues/2617)
- Audit when workflow deletion is requested.
  [#2727](https://github.com/OpenFn/lightning/issues/2727)
>>>>>>> b5175324

### Changed

- Remove snapshot creation when performing the Github sync - no longer needed
  post-migration. [#2703](https://github.com/OpenFn/lightning/issues/2703)
- Remove some redundant code related to `WorkOrders.create_for`.
  [#2703](https://github.com/OpenFn/lightning/issues/2703)
- Remove use of Snapshot.get_or_create_latest_for from tests.
  [#2703](https://github.com/OpenFn/lightning/issues/2703)
- Bump PostCSS [#2863](https://github.com/OpenFn/lightning/pull/2863)
- Replaced HTTPoison with Tesla in the AdaptorRegistry.
  [#2861](https://github.com/OpenFn/lightning/pull/2861)
- Remove googlesheets, gmail and collections from credential schemas list
  [#2854](https://github.com/OpenFn/lightning/issues/2854)
- Remove ring on save workflow button
  [#2829](https://github.com/OpenFn/lightning/issues/2829)

### Fixed

- Do not send digest emails for projects with no workflows
  [#2688](https://github.com/OpenFn/lightning/issues/2688)
- Fixed navbar items alignment in the workflow builder
  [#2825](https://github.com/OpenFn/lightning/issues/2825)
- PromEx metrics no longer detaching on error
  [#2875](https://github.com/OpenFn/lightning/issues/2875)

## [v2.10.12] - 2025-01-21

### Changed

- PromEx metrics endpoint returns 401 on unauthorized requests.
  [#2823](https://github.com/OpenFn/lightning/issues/2823)
- Allow non-openfn.org users to access AI Assistant
  [#2845](https://github.com/OpenFn/lightning/issues/2845)

## [v2.10.11] - 2025-01-21

### Added

- Add component injection for AI responses feedback
  [#2495](https://github.com/OpenFn/lightning/issues/2495)

### Fixed

- Fix `z-index` for unsaved workflow dot on workflow edit page
  [#2809](https://github.com/OpenFn/lightning/issues/2809)

## [v2.10.10] - 2025-01-15

### Added

- Add workflows API to create, update, get and list.
  [#1887](https://github.com/OpenFn/lightning/issues/1887)
- Show email address of credential owner on project credentials page
  [#2210](https://github.com/OpenFn/lightning/issues/2210)

### Changed

- Configure Monaco to load files from lightning instead of cdn
  [#2786](https://github.com/OpenFn/lightning/issues/2786)

### Fixed

- Fixed Save and Run to always execute jobs with latest changes
  [#2804](https://github.com/OpenFn/lightning/issues/2804)
- Fixed aggressive CSS rule in app.css that made it hard to style menu items
  [#2807](https://github.com/OpenFn/lightning/pull/2807)
- `z-index` broken on unsaved dot on workflow edit page
  [#2809](https://github.com/OpenFn/lightning/issues/2809)
- Fixed an issue in the editor where the Loading Types message displays forever
  while running offline [#2813](https://github.com/OpenFn/lightning/issues/2813)
- Fixed an a small layout issue in the Docs panel when loading the editor
  offline [#2813](https://github.com/OpenFn/lightning/issues/2813)

## [v2.10.9] - 2025-01-09

### Added

- Audit the creation and removal of Github repo connections.
  [#2668](https://github.com/OpenFn/lightning/issues/2668)
- Add save and sync option in the workflow edit page
  [#2707](https://github.com/OpenFn/lightning/issues/2707)

### Changed

- Git-ignore files from mix assets.deploy
  [#2788](https://github.com/OpenFn/lightning/issues/2788)
- Added Claude integration in job chat
  [#2403](https://github.com/OpenFn/lightning/pull/2403)
- OPENAI_API_KEY renamed to AI_ASSISTANT_API_KEY
  [#2403](https://github.com/OpenFn/lightning/pull/2403)
- Remove snapshot creation from WorkOrders, no longer necessary post-migration.
  [#2703](https://github.com/OpenFn/lightning/issues/2703)

## [v2.10.8] - 2024-12-18

### Added

- Add ability to retry or cancel AI Assistant error responses for user messages
  [#2704](https://github.com/OpenFn/lightning/issues/2704)

### Changed

## [v2.10.7] - 2024-12-13 🎂 ❤️ Happy Birthday, Mom!

### Added

- Clear AI assistant's chat input after a message is sent
  [#2781](https://github.com/OpenFn/lightning/issues/2781)
- Allow different rules and action for delete user.
  [#2500](https://github.com/OpenFn/lightning/issues/2500)
- Handle errors from the AI Assistant more gracefully
  [#2474](https://github.com/OpenFn/lightning/issues/2474)

### Changed

- Make the AdaptorRegistry cache path configurable
  [#2780](https://github.com/OpenFn/lightning/issues/2780)

### Fixed

- Delete user modal no longer uses the same id as the underlying user record.
  [#2751](https://github.com/OpenFn/lightning/issues/2751)
- Use workflow activation limiter on index toggle.
  [#2777](https://github.com/OpenFn/lightning/issues/2777)

## [v2.10.6] - 2024-12-10

### Added

- Handle errors from the AI Assistant more gracefully
  [#2741](https://github.com/OpenFn/lightning/issues/2741)

### Changed

- Updated the About the AI Assistant help text
- Make user email verification optional. Defaults to `false`
  [#2755](https://github.com/OpenFn/lightning/issues/2755)
  > ⚠️ The default was behaviour was to always require email verification. Set
  > `REQUIRE_EMAIL_VERIFICATION` to `true` to revert to the old behaviour.
- Enhance AI assistant panel UI
  [#2497](https://github.com/OpenFn/lightning/issues/2497)
- Allow superusers to be created via the user UI.
  [#2719](https://github.com/OpenFn/lightning/issues/2719)

### Fixed

- Fix Priority and Scope Issues in Inspector Key Bindings
  [#2770](https://github.com/OpenFn/lightning/issues/2770)
- Fixed an issue where sometimes adaptor docs won't load in the Inspector
  [#2749](https://github.com/OpenFn/lightning/pull/2749)
- Return a 422 when a duplicate key is sent to the collections post/put_all API
  [#2752](https://github.com/OpenFn/lightning/issues/2752)
- Do not require the user's password when a superuser updates a user.
  [#2757](https://github.com/OpenFn/lightning/issues/2757)

## [v2.10.5] - 2024-12-04

### Added

- Enable Tab Key for Indenting Text in AI Assistant Input Box
  [#2407](https://github.com/OpenFn/lightning/issues/2407)
- Ctrl/Cmd + Enter to Send a Message to the AI Assistant
  [#2406](https://github.com/OpenFn/lightning/issues/2406)
- Add styles to AI chat messages
  [#2484](https://github.com/OpenFn/lightning/issues/2484)
- Auditing when enabling/disabling a workflow
  [#2697](https://github.com/OpenFn/lightning/issues/2697)
- Ability to enable/disable a workflow from the workflow editor
  [#2698](https://github.com/OpenFn/lightning/issues/2698)

### Changed

- Insert all on a collection with the same timestamp
  [#2711](https://github.com/OpenFn/lightning/issues/2711)
- AI Assistant: Show disclaimer once every day per user
  [#2481](https://github.com/OpenFn/lightning/issues/2481)
- AI Assistant: Scroll to new message when it arrives
  [#2409](https://github.com/OpenFn/lightning/issues/2409)
- AI Assistant: Set vertical scrollbar below the session title
  [#2477](https://github.com/OpenFn/lightning/issues/2477)
- AI Assistant: Increase size of input box for easier handling of large inputs
  [#2408](https://github.com/OpenFn/lightning/issues/2408)
- Bumped dependencies
- Extend display of audit events to cater for deletions.
  [#2701](https://github.com/OpenFn/lightning/issues/2701)
- Kafka documentation housekeeping.
  [#2414](https://github.com/OpenFn/lightning/issues/2414)

### Fixed

- Collections controller sending an invalid response body when a item doesn't
  exist [#2733](https://github.com/OpenFn/lightning/issues/2733)
- AI Assistant: Text in the form gets cleared when you change the editor content
  [#2739](https://github.com/OpenFn/lightning/issues/2739)

## [v2.10.4] - 2024-11-22

### Added

- Support dynamic json schema email format validation.
  [#2664](https://github.com/OpenFn/lightning/issues/2664)
- Audit snapshot creation
  [#2601](https://github.com/OpenFn/lightning/issues/2601)
- Allow filtering collection items by updated_before and updated_after.
  [#2693](https://github.com/OpenFn/lightning/issues/2693)
- Add support for SMTP email configuration
  [#2699](https://github.com/OpenFn/lightning/issues/2699) ⚠️️ Please note that
  `EMAIL_ADMIN` defaults to `lightning@example.com` in production environments

### Fixed

- Fix cursor for small limit on collections request
  [#2683](https://github.com/OpenFn/lightning/issues/2683)
- Disable save and run actions on deleted workflows
  [#2170](https://github.com/OpenFn/lightning/issues/2170)
- Distinguish active and inactive sort arrows in projects overview table
  [#2423](https://github.com/OpenFn/lightning/issues/2423)
- Fix show password toggle icon gets flipped after changing the password value
  [#2611](https://github.com/OpenFn/lightning/issues/2611)

## [v2.10.3] - 2024-11-13

### Added

- Disable monaco command palette in Input and Log viewers
  [#2643](https://github.com/OpenFn/lightning/issues/2643)
- Make provision for non-User actors when creating Audit entries.
  [#2601](https://github.com/OpenFn/lightning/issues/2601)

### Fixed

- Superusers can't update users passwords
  [#2621](https://github.com/OpenFn/lightning/issues/2621)
- Attempt to reduce memory consumption when generating UsageTracking reports.
  [#2636](https://github.com/OpenFn/lightning/issues/2636)

## [v2.10.2] - 2024-11-14

### Added

- Audit history exports events
  [#2637](https://github.com/OpenFn/lightning/issues/2637)

### Changed

- Ignore Plug.Conn.InvalidQueryError in Sentry
  [#2672](https://github.com/OpenFn/lightning/issues/2672)
- Add Index to `dataclip_id` on `runs` and `work_orders` tables to speed up
  deletion [PR#2677](https://github.com/OpenFn/lightning/pull/2677)

### Fixed

- Error when the logger receives a boolean
  [#2666](https://github.com/OpenFn/lightning/issues/2666)

## [v2.10.1] - 2024-11-13

### Fixed

- Fix metadata loading as code-assist in the editor
  [#2669](https://github.com/OpenFn/lightning/pull/2669)
- Fix Broken Input Dataclip UI
  [#2670](https://github.com/OpenFn/lightning/pull/2670)

## [v2.10.0] - 2024-11-13

### Changed

- Increase collection items value limit to 1M characters
  [#2661](https://github.com/OpenFn/lightning/pull/2661)

### Fixed

- Fix issues loading suggestions for code-assist
  [#2662](https://github.com/OpenFn/lightning/pull/2662)

## [v2.10.0-rc.2] - 2024-11-12

### Added

- Bootstrap script to help install and configure the Lightning app for
  development [#2654](https://github.com/OpenFn/lightning/pull/2654)

### Changed

- Upgrade dependencies [#2624](https://github.com/OpenFn/lightning/pull/2624)
- Hide the collections and fhir-jembi adaptors from the available adaptors list
  [#2648](https://github.com/OpenFn/lightning/issues/2648)
- Change column name for "Last Activity" to "Last Modified" on Projects list
  [#2593](https://github.com/OpenFn/lightning/issues/2593)

### Fixed

- Fix LiveView crash when pressing "esc" on inspector
  [#2622](https://github.com/OpenFn/lightning/issues/2622)
- Delete project data in batches to avoid timeouts in the db connection
  [#2632](https://github.com/OpenFn/lightning/issues/2632)
- Fix MetadataService crashing when errors are encountered
  [#2659](https://github.com/OpenFn/lightning/issues/2659)

## [v2.10.0-rc.1] - 2024-11-08

### Changed

- Reduce transaction time when fetching collection items by fetching upfront
  [#2645](https://github.com/OpenFn/lightning/issues/2645)

## [v2.10.0-rc.0] - 2024-11-07

### Added

- Adds a UI for managing collections
  [#2567](https://github.com/OpenFn/lightning/issues/2567)
- Introduces collections, a programatic workflow data sharing resource.
  [#2551](https://github.com/OpenFn/lightning/issues/2551)

## [v2.9.15] - 2024-11-06

### Added

- Added some basic editor usage tips to the docs panel
  [#2629](https://github.com/OpenFn/lightning/pull/2629)
- Create audit events when the retention periods for a project's dataclips and
  history are modified. [#2589](https://github.com/OpenFn/lightning/issues/2589)

### Changed

- The Docs panel in the inspector will now be closed by default
  [#2629](https://github.com/OpenFn/lightning/pull/2629)
- JSDoc annotations are removed from code assist descriptions
  [#2629](https://github.com/OpenFn/lightning/pull/2629)
- Show project name during delete confirmation
  [#2634](https://github.com/OpenFn/lightning/pull/2634)

### Fixed

- Fix misaligned margins on collapsed panels in the inspector
  [#2571](https://github.com/OpenFn/lightning/issues/2571)
- Fix sorting directions icons in projects table in the project dashboard page
  [#2631](https://github.com/OpenFn/lightning/pull/2631)
- Fixed an issue where code-completion prompts don't load properly in the
  inspector [#2629](https://github.com/OpenFn/lightning/pull/2629)
- Fixed an issue where namespaces (like http.) don't appear in code assist
  prompts [#2629](https://github.com/OpenFn/lightning/pull/2629)

## [v2.9.14] - 2024-10-31

### Added

- Additional documentation and notification text relating to the importance of
  alternate storage for Kafka triggers.
  [#2614](https://github.com/OpenFn/lightning/issues/2614)
- Add support for run memory limit option
  [#2623](https://github.com/OpenFn/lightning/pull/2623)

### Changed

- Enforcing MFA for a project can be enforced by the usage limiter
  [#2607](https://github.com/OpenFn/lightning/pull/2607)
- Add extensions for limiting retention period
  [#2618](https://github.com/OpenFn/lightning/pull/2618)

## [v2.9.13] - 2024-10-28

### Changed

- Add responsible ai disclaimer to arcade video
  [#2610](https://github.com/OpenFn/lightning/pull/2610)

## [v2.9.12] - 2024-10-25

### Fixed

- Fix editor panel buttons gets out of shape on smaller screens
  [#2278](https://github.com/OpenFn/lightning/issues/2278)
- Do not send empty strings in credential body to the worker
  [#2585](https://github.com/OpenFn/lightning/issues/2585)
- Refactor projects dashboard page and fix bug on last activity column
  [#2593](https://github.com/OpenFn/lightning/issues/2593)

## [v2.9.11] - 2024-10-23

### Added

- Optionally write Kafka messages that can not be persisted to the file system.
  [#2386](https://github.com/OpenFn/lightning/issues/2386)
- Add `MessageRecovery` utility code to restore Kafka messages that were
  pesisted to the file system.
  [#2386](https://github.com/OpenFn/lightning/issues/2386)
- Projects page welcome section: allow users to learn how to use the app thru
  Arcade videos [#2563](https://github.com/OpenFn/lightning/issues/2563)
- Store user preferences in database
  [#2564](https://github.com/OpenFn/lightning/issues/2564)

### Changed

- Allow users to to preview password fields in credential forms
  [#2584](https://github.com/OpenFn/lightning/issues/2584)
- Remove superuser flag for oauth clients creation
  [#2417](https://github.com/OpenFn/lightning/issues/2417)
- Make URL validator more flexible to support URLs with dashes and other cases
  [#2417](https://github.com/OpenFn/lightning/issues/2417)

### Fixed

- Fix retry many workorders when built for job
  [#2597](https://github.com/OpenFn/lightning/issues/2597)
- Do not count deleted workflows in the projects table
  [#2540](https://github.com/OpenFn/lightning/issues/2540)

## [v2.9.10] - 2024-10-16

### Added

- Notify users when a Kafka trigger can not persist a message to the database.
  [#2386](https://github.com/OpenFn/lightning/issues/2386)
- Support `kafka` trigger type in the provisioner
  [#2506](https://github.com/OpenFn/lightning/issues/2506)

### Fixed

- Fix work order retry sorting and avoids loading dataclips
  [#2581](https://github.com/OpenFn/lightning/issues/2581)
- Fix editor panel overlays output panel when scrolled
  [#2291](https://github.com/OpenFn/lightning/issues/2291)

## [v2.9.9] - 2024-10-09

### Changed

- Make project description multiline in project.yaml
  [#2534](https://github.com/OpenFn/lightning/issues/2534)
- Do not track partition timestamps when ingesting Kafka messages.
  [#2531](https://github.com/OpenFn/lightning/issues/2531)
- Always use the `initial_offset_reset_policy` when enabling a Kafka pipeline.
  [#2531](https://github.com/OpenFn/lightning/issues/2531)
- Add plumbing to simulate a persistence failure in a Kafka trigger pipeline.
  [#2386](https://github.com/OpenFn/lightning/issues/2386)

### Fixed

- Fix Oban errors not getting logged in Sentry
  [#2542](https://github.com/OpenFn/lightning/issues/2542)
- Perform data retention purging in batches to avoid timeouts
  [#2528](https://github.com/OpenFn/lightning/issues/2528)
- Fix editor panel title gets pushed away when collapsed
  [#2545](https://github.com/OpenFn/lightning/issues/2545)
- Mark unfinished steps having finished runs as `lost`
  [#2416](https://github.com/OpenFn/lightning/issues/2416)

## [v2.9.8] - 2024-10-03

### Added

- Ability for users to to retry Runs and create manual Work Orders from the job
  inspector #2496 [#2496](https://github.com/OpenFn/lightning/issues/2496)

### Fixed

- Fix panel icons overlays on top title when collapsed
  [#2537](https://github.com/OpenFn/lightning/issues/2537)

## [v2.9.7] - 2024-10-02

### Added

- Enqueues many work orders retries in the same transaction per Oban job.
  [#2363](https://github.com/OpenFn/lightning/issues/2363)
- Added the ability to retry rejected work orders.
  [#2391](https://github.com/OpenFn/lightning/issues/2391)

### Changed

- Notify other present users when the promoted user saves the workflow
  [#2282](https://github.com/OpenFn/lightning/issues/2282)
- User email change: Add debounce on blur to input forms to avoid validation
  after every keystroke [#2365](https://github.com/OpenFn/lightning/issues/2365)

### Fixed

- Use timestamps sent from worker when starting and completing runs
  [#2434](https://github.com/OpenFn/lightning/issues/2434)
- User email change: Add debounce on blur to input forms to avoid validation
  after every keystroke [#2365](https://github.com/OpenFn/lightning/issues/2365)

### Fixed

- User email change: Send notification of change to the old email address and
  confirmation to the new email address
  [#2365](https://github.com/OpenFn/lightning/issues/2365)
- Fixes filters to properly handle the "rejected" status for work orders.
  [#2391](https://github.com/OpenFn/lightning/issues/2391)
- Fix item selection (project / billing account) in the context switcher
  [#2518](https://github.com/OpenFn/lightning/issues/2518)
- Export edge condition expressions as multiline in project spec
  [#2521](https://github.com/OpenFn/lightning/issues/2521)
- Fix line spacing on AI Assistant
  [#2498](https://github.com/OpenFn/lightning/issues/2498)

## [v2.9.6] - 2024-09-23

### Added

### Changed

- Increase minimum password length to 12 in accordance with ASVS 4.0.3
  recommendation V2.1.2 [#2507](https://github.com/OpenFn/lightning/pull/2507)
- Changed the public sandbox (https://demo.openfn.org) setup script to use
  `welcome12345` passwords to comply with a 12-character minimum

### Fixed

- Dataclip selector always shows that the dataclip is wiped even when the job
  wasn't run [#2303](https://github.com/OpenFn/lightning/issues/2303)
- Send run channel errors to sentry
  [#2515](https://github.com/OpenFn/lightning/issues/2515)

## [v2.9.5] - 2024-09-18

### Changed

- Hide export history button when no workorder is rendered in the table
  [#2440](https://github.com/OpenFn/lightning/issues/2440)
- Improve docs for running lightning locally #2499
  [#2499](https://github.com/OpenFn/lightning/pull/2499)

### Fixed

- Fix empty webhook URL when switching workflow trigger type
  [#2050](https://github.com/OpenFn/lightning/issues/2050)
- Add quotes when special YAML characters are present in the exported project
  [#2446](https://github.com/OpenFn/lightning/issues/2446)
- In the AI Assistant, don't open the help page when clicking the Responsible AI
  Link [#2511](https://github.com/OpenFn/lightning/issues/2511)

## [v2.9.4] - 2024-09-16

### Changed

- Responsible AI review of AI Assistant
  [#2478](https://github.com/OpenFn/lightning/pull/2478)
- Improve history export page UI
  [#2442](https://github.com/OpenFn/lightning/issues/2442)
- When selecting a node in the workflow diagram, connected edges will also be
  highlighted [#2396](https://github.com/OpenFn/lightning/issues/2358)

### Fixed

- Fix AI Assitant crashes on a job that is not saved yet
  [#2479](https://github.com/OpenFn/lightning/issues/2479)
- Fix jumpy combobox for scope switcher
  [#2469](https://github.com/OpenFn/lightning/issues/2469)
- Fix console errors when rending edge labels in the workflow diagram
- Fix tooltip on export workorder button
  [#2430](https://github.com/OpenFn/lightning/issues/2430)

## [v2.9.3] - 2024-09-11

### Added

- Add utility module to seed a DB to support query performance analysis.
  [#2441](https://github.com/OpenFn/lightning/issues/2441)

### Changed

- Enhance user profile page to add a section for updating basic information
  [#2470](https://github.com/OpenFn/lightning/pull/2470)
- Upgraded Heroicons to v2.1.5, from v2.0.18
  [#2483](https://github.com/OpenFn/lightning/pull/2483)
- Standardize `link-uuid` style for uuid chips
- Updated PromEx configuration to align with custom Oban naming.
  [#2488](https://github.com/OpenFn/lightning/issues/2488)

## [v2.9.2] - 2024-09-09

### Changed

- Temporarily limit AI to @openfn emails while testing
  [#2482](https://github.com/OpenFn/lightning/pull/2482)

## [v2.9.1] - 2024-09-09

### Fixed

- Provisioner creates invalid snapshots when doing CLI deploy
  [#2461](https://github.com/OpenFn/lightning/issues/2461)
  [#2460](https://github.com/OpenFn/lightning/issues/2460)

  > This is a fix for future Workflow updates that are deployed by the CLI and
  > Github integrations. Unfortunately, there is a high likelihood that your
  > existing snapshots could be incorrect (e.g. missing steps, missing edges).
  > In order to fix this, you will need to manually create new snapshots for
  > each of your workflows. This can be done either by modifying the workflow in
  > the UI and saving it. Or running a command on the running instance:
  >
  > ```elixir
  > alias Lightning.Repo
  > alias Lightning.Workflows.{Workflow, Snapshot}
  >
  > Repo.transaction(fn ->
  >   snapshots =
  >     Repo.all(Workflow)
  >     |> Enum.map(&Workflow.touch/1)
  >     |> Enum.map(&Repo.update!/1)
  >     |> Enum.map(fn workflow ->
  >       {:ok, snapshot} = Snapshot.create(workflow)
  >       snapshot
  >     end)
  >
  >  {:ok, snapshots}
  > end)
  > ```

## [v2.9.0] - 2024-09-06

### Added

- Limit AI queries and hook the increment of AI queries to allow usage limiting.
  [#2438](https://github.com/OpenFn/lightning/pull/2438)
- Persist AI Assistant conversations and enable it for all users
  [#2296](https://github.com/OpenFn/lightning/issues/2296)

### Changed

- Rename `new_table` component to `table`.
  [#2448](https://github.com/OpenFn/lightning/pull/2448)

### Fixed

- Fix `workflow_id` presence in state.json during Github sync
  [#2445](https://github.com/OpenFn/lightning/issues/2445)

## [v2.8.2] - 2024-09-04

### Added

- Change navbar colors depending on scope.
  [#2449](https://github.com/OpenFn/lightning/pull/2449)
- Add support for configurable idle connection timeouts via the `IDLE_TIMEOUT`
  environment variable. [#2443](https://github.com/OpenFn/lightning/issues/2443)

### Changed

- Allow setup_user command to be execute from outside the container with
  `/app/bin/lightning eval Lightning.Setup.setup_user/3`
- Implement a combo-box to make navigating between projects easier
  [#241](https://github.com/OpenFn/lightning/pull/2424)
- Updated vulnerable version of micromatch.
  [#2454](https://github.com/OpenFn/lightning/issues/2454)

## [v2.8.1] - 2024-08-28

### Changed

- Improve run claim query by removing extraneous sorts
  [#2431](https://github.com/OpenFn/lightning/issues/2431)

## [v2.8.0] - 2024-08-27

### Added

- Users are now able to export work orders, runs, steps, logs, and dataclips
  from the History page.
  [#1698](https://github.com/OpenFn/lightning/issues/1698)

### Changed

- Add index over `run_id` and `step_id` in run_steps to improve worker claim
  speed. [#2428](https://github.com/OpenFn/lightning/issues/2428)
- Show Github Error messages as they are to help troubleshooting
  [#2156](https://github.com/OpenFn/lightning/issues/2156)
- Allow `Setup_utils.setup_user` to be used for the initial superuser creation.
- Update to code assist in the Job Editor to import namespaces from adaptors.
  [#2432](https://github.com/OpenFn/lightning/issues/2432)

### Fixed

- Unable to remove/reconnect github app in lightning after uninstalling directly
  from Github [#2168](https://github.com/OpenFn/lightning/issues/2168)
- Github sync buttons available even when usage limiter returns error
  [PR#2390](https://github.com/OpenFn/lightning/pull/2390)
- Fix issue with the persisting of a Kafka message with headers.
  [#2402](https://github.com/OpenFn/lightning/issues/2402)
- Protect against race conditions when updating partition timestamps for a Kafka
  trigger. [#2378](https://github.com/OpenFn/lightning/issues/2378)

## [v2.7.19] - 2024-08-19

### Added

- Pass the user_id param on check usage limits.
  [#2387](https://github.com/OpenFn/lightning/issues/2387)

## [v2.7.18] - 2024-08-17

### Added

- Ensure that all users in an instance have a confirmed email address within 48
  hours [#2389](https://github.com/OpenFn/lightning/issues/2389)

### Changed

- Ensure that all the demo accounts are confirmed by default
  [#2395](https://github.com/OpenFn/lightning/issues/2395)

### Fixed

- Removed all Kafka trigger code that ensured that message sequence is honoured
  for messages with keys. Functionality to ensure that message sequence is
  honoured will be added in the future, but in an abstraction that is a better
  fit for the current Lightning design.
  [#2362](https://github.com/OpenFn/lightning/issues/2362)
- Dropped the `trigger_kafka_messages` table that formed part of the Kafka
  trigger implementation, but which is now obsolete given the removal of the
  code related to message sequence preservation.
  [#2362](https://github.com/OpenFn/lightning/issues/2362)

## [v2.7.17] - 2024-08-14

### Added

- Added an `iex` command to setup a user, an apiToken, and credentials so that
  it's possible to get a fully running lightning instance via external shell
  script. (This is a tricky requirement for a distributed set of local
  deployments) [#2369](https://github.com/OpenFn/lightning/issues/2369) and
  [#2373](https://github.com/OpenFn/lightning/pull/2373)
- Added support for _very basic_ project-credential management (add, associate
  with job) via provisioning API.
  [#2367](https://github.com/OpenFn/lightning/issues/2367)

### Changed

- Enforced uniqueness on credential names _by user_.
  [#2371](https://github.com/OpenFn/lightning/pull/2371)
- Use Swoosh to format User models into recipients
  [#2374](https://github.com/OpenFn/lightning/pull/2374)
- Bump default CLI to `@openfn/cli@1.8.1`

### Fixed

- When a Workflow is deleted, any associated Kafka trigger pipelines will be
  stopped and deleted. [#2379](https://github.com/OpenFn/lightning/issues/2379)

## [v2.7.16] - 2024-08-07

### Fixed

- @ibrahimwickama fixed issue that prevented users from creating new workflows
  if they are running in an `http` environment (rather than `localhost` or
  `https`). [#2365](https://github.com/OpenFn/lightning/pull/2356)

## [v2.7.15] - 2024-08-07

### Changed

- Kafka messages without keys are synchronously converted into a Workorder,
  Dataclip and Run. Messages with keys are stored as TriggerKafkaMessage
  records, however the code needed to process them has been disabled, pending
  removal. [#2351](https://github.com/OpenFn/lightning/issues/2351)

## [v2.7.14] - 2024-08-05

### Changed

- Use standard styles for link, fix home button in breadcrumbs
  [#2354](https://github.com/OpenFn/lightning/pull/2354)

## [v2.7.13] - 2024-08-05

### Changed

- Don't log 406 Not Acceptable errors to Sentry
  [#2350](https://github.com/OpenFn/lightning/issues/2350)

### Fixed

- Correctly handle floats in LogMessage
  [#2348](https://github.com/OpenFn/lightning/issues/2348)

## [v2.7.12] - 2024-07-31

### Changed

- Make root layout configurable
  [#2310](https://github.com/OpenFn/lightning/pull/2310)
- Use snapshots when initiating Github Sync
  [#1827](https://github.com/OpenFn/lightning/issues/1827)
- Move runtime logic into module
  [#2338](https://github.com/OpenFn/lightning/pull/2338)
- Use `AccountHook Extension` to register new users invited in a project
  [#2341](https://github.com/OpenFn/lightning/pull/2341)
- Standardized top bars across the UI with a navigable breadcrumbs interface
  [#2299](https://github.com/OpenFn/lightning/pull/2299)

### Fixed

- Limit frame size of worker socket connections
  [#2339](https://github.com/OpenFn/lightning/issues/2339)
- Limit number of days to 31 in cron trigger dropdown
  [#2331](https://github.com/OpenFn/lightning/issues/2331)

## [v2.7.11] - 2024-07-26

### Added

- Expose more Kafka configuration at instance-level.
  [#2329](https://github.com/OpenFn/lightning/issues/2329)

### Fixed

- Table action css tweaks
  [#2333](https://github.com/OpenFn/lightning/issues/2333)

## [v2.7.10]

### Added

- A rudimentary optimisation for Kafka messages that do not have a key as the
  sequence of these messages can not be guaranteed.
  [#2323](https://github.com/OpenFn/lightning/issues/2323)

### Fixed

- Fix an intermittent bug when trying to intern Kafka offset reset policy.
  [#2327](https://github.com/OpenFn/lightning/issues/2327)

## [v2.7.9] - 2024-07-24

### Changed

- CSS - standardized some more tailwind components
  [PR#2324](https://github.com/OpenFn/lightning/pull/2324)

## [v2.7.8] - 2024-07-24

### Changed

- Enable End to End Integration tests
  [#2187](https://github.com/OpenFn/lightning/issues/2187)
- Make selected Kafka trigger parameters configurable via ENV vars.
  [#2315](https://github.com/OpenFn/lightning/issues/2315)
- Use the Oauth2 `revocation_endpoint` to revoke token access (1) before
  attempting to reauthorize and (2) when users schedule a credential for
  deletion [#2314](https://github.com/OpenFn/lightning/issues/2314)
- Standardized tailwind alerts
  [#2314](https://github.com/OpenFn/lightning/issues/2314)
- Standardized `link` tailwind style (and provided `link-plain`, `link-info`,
  `link-error`, and `link-warning`)
  [#2314](https://github.com/OpenFn/lightning/issues/2314)

### Fixed

- Fix work order URL in failure alerts
  [#2305](https://github.com/OpenFn/lightning/pull/2305)
- Fix error when handling existing encrypted credentials
  [#2316](https://github.com/OpenFn/lightning/issues/2316)
- Fix job editor switches to the snapshot version when body is changed
  [#2306](https://github.com/OpenFn/lightning/issues/2306)
- Fix misaligned "Retry from here" button on inspector page
  [#2308](https://github.com/OpenFn/lightning/issues/2308)

## [v2.7.7] - 2024-07-18

### Added

- Add experimental support for triggers that consume message from a Kafka
  cluster [#1801](https://github.com/OpenFn/lightning/issues/1801)
- Workflows can now specify concurrency, allowing runs to be executed
  syncronously or to a maximum concurrency level. Note that this applies to the
  default FifoRunQueue only.
  [#2022](https://github.com/OpenFn/lightning/issues/2022)
- Invite Non-Registered Users to a Project
  [#2288](https://github.com/OpenFn/lightning/pull/2288)

### Changed

- Make modal close events configurable
  [#2298](https://github.com/OpenFn/lightning/issues/2298)

### Fixed

- Prevent Oauth credentials from being created if they don't have a
  `refresh_token` [#2289](https://github.com/OpenFn/lightning/pull/2289) and
  send more helpful error data back to the worker during token refresh failure
  [#2135](https://github.com/OpenFn/lightning/issues/2135)
- Fix CLI deploy not creating snapshots for workflows
  [#2271](https://github.com/OpenFn/lightning/issues/2271)

## [v2.7.6] - 2024-07-11

### Fixed

- UsageTracking crons are enabled again (if config is enabled)
  [#2276](https://github.com/OpenFn/lightning/issues/2276)
- UsageTracking metrics absorb the fact that a step's job_id may not currently
  exist when counting unique jobs
  [#2279](https://github.com/OpenFn/lightning/issues/2279)
- Adjusted layout and text displayed when preventing simultaneous edits to
  accommodate more screen sizes
  [#2277](https://github.com/OpenFn/lightning/issues/2277)

## [v2.7.5] - 2024-07-10

### Changed

- Prevent two editors from making changes to the same workflow at the same time
  [#1949](https://github.com/OpenFn/lightning/issues/1949)
- Moved the Edge Condition Label field to the top of the form, so it's always
  visible [#2236](https://github.com/OpenFn/lightning/pull/2236)
- Update edge condition labels in the Workflow Diagram to always show the
  condition type icon and the label
  [#2236](https://github.com/OpenFn/lightning/pull/2236)

### Fixed

- Do Not Require Lock Version In URL Parameters
  [#2267](https://github.com/OpenFn/lightning/pull/2267)
- Trim erroneous spaces on user first and last names
  [#2269](https://github.com/OpenFn/lightning/pull/2269)

## [v2.7.4] - 2024-07-06

### Changed

- When the entire log string is a valid JSON object, pretty print it with a
  standard `JSON.stringify(str, null, 2)` but if it's something else then let
  the user do whatever they want (e.g., if you write
  `console.log('some', 'cool', state.data)` we won't mess with it.)
  [#2260](https://github.com/OpenFn/lightning/pull/2260)

### Fixed

- Fixed sticky toggle button for switching between latest version and a snapshot
  of a workflow [#2264](https://github.com/OpenFn/lightning/pull/2264)

## [v2.7.3] - 2024-07-05

### Changed

- Bumped the ws-worker to v1.3

### Fixed

- Fix issue when selecting different steps in RunViewer and the parent liveview
  not being informed [#2253](https://github.com/OpenFn/lightning/issues/2253)
- Stopped inspector from crashing when looking for a step by a run/job
  combination [#2201](https://github.com/OpenFn/lightning/issues/2201)
- Workflow activation only considers new and changed workflows
  [#2237](https://github.com/OpenFn/lightning/pull/2237)

## [v2.7.2] - 2024-07-03

### Changed

- Allow endpoint plugs to be injected at compile time.
  [#2248](https://github.com/OpenFn/lightning/pull/2248)
- All models to use the `public` schema.
  [#2249](https://github.com/OpenFn/lightning/pull/2249)
- In the workflow diagram, smartly update the view when adding new nodes
  [#2174](https://github.com/OpenFn/lightning/issues/2174)
- In the workflow diagram, remove the "autofit" toggle in the control bar

### Fixed

- Remove prompt parameter from the authorization URL parameters for the Generic
  Oauth Clients [#2250](https://github.com/OpenFn/lightning/issues/2250)
- Fixed react key error [#2233](https://github.com/OpenFn/lightning/issues/2233)
- Show common functions in the Docs panel
  [#1733](https://github.com/OpenFn/lightning/issues/1733)

## [v2.7.1] - 2024-07-01

### Changed

- Update email copies [#2213](https://github.com/OpenFn/lightning/issues/2213)

### Fixed

- Fix jumpy cursor in the Job editor.
  [#2229](https://github.com/OpenFn/lightning/issues/2229)
- Rework syncing behaviour to prevent changes getting thrown out on a socket
  reconnect. [#2007](https://github.com/OpenFn/lightning/issues/2007)

## [v2.7.0] - 2024-06-26

### Added

- Use of snapshots for displaying runs and their associated steps in the History
  page. [#1825](https://github.com/OpenFn/lightning/issues/1825)
- Added view-only mode for rendering workflows and runs in the Workflow Canvas
  and the Inspector page using snapshots, with the option to switch between a
  specific snapshot version and the latest version. Edit mode is available when
  displaying the latest version.
  [#1843](https://github.com/OpenFn/lightning/issues/1843)
- Allow users to delete steps sssociated with runs in the Workflow Canvas
  [#2027](https://github.com/OpenFn/lightning/issues/2027)
- Link to adaptor `/src` from inspector.
- Prototype AI Assistant for working with job code.
  [#2193](https://github.com/OpenFn/lightning/issues/2193)

### Changed

- Reverted behaviour on "Rerun from here" to select the Log tab.
  [#2202](https://github.com/OpenFn/lightning/issues/2202)
- Don't allow connections between an orphaned node and a
  Trigger[#2188](https://github.com/OpenFn/lightning/issues/2188)
- Reduce the minimum zoom in the workflow diagram
  [#2214](https://github.com/OpenFn/lightning/issues/2214)

### Fixed

- Fix some adaptor docs not displaying
  [#2019](https://github.com/OpenFn/lightning/issues/2019)
- Fix broken `mix lightning.install_adaptor_icons` task due to addition of Finch
  http client change.

## [v2.6.3] - 2024-06-19

### Changed

- Added a notice on application start about anonymous public impact reporting
  and its importance for the sustainability of
  [Digital Public Goods](https://digitalpublicgoods.net/) and
  [Digital Public Infrastructure](https://www.codevelop.fund/insights-1/what-is-digital-public-infrastructure).
- Increase default `WORKER_MAX_RUN_DURATION_SECONDS` to 300 to match the
  [ws-worker default](https://github.com/OpenFn/kit/blob/main/packages/ws-worker/src/util/cli.ts#L149-L153)
  so if people don't set their timeout via ENV, at least the two match up.

## [v2.6.2] - 2024-06-13

### Fixed

- Fix vanishing Docs panel when Editor panel is collapsed and opened again
  [#2195](https://github.com/OpenFn/lightning/issues/2195)
- Maintain tab when RunViewer remounts/push state drops tab hash
  [#2199](https://github.com/OpenFn/lightning/issues/2199)

## [v2.6.1] - 2024-06-12

### Changed

- Erlang to 26.2.5
- Update debian bookworm from 20240130 to 20240513.
- Return 403s when Provisioning API fails because of usage limits
  [#2182](https://github.com/OpenFn/lightning/pull/2182)
- Update email notification for changing retention period
  [#2066](https://github.com/OpenFn/lightning/issues/2066)
- Return 415s when Webhooks are sent Content-Types what are not supported.
  [#2180](https://github.com/OpenFn/lightning/issues/2180)
- Updated the default step text

### Fixed

- Rewrite TabSelector (now Tabbed) components fixing a number of navigation
  issues [#2051](https://github.com/OpenFn/lightning/issues/2051)

## [v2.6.0] - 2024-06-05

### Added

- Support multiple edges leading to the same step (a.k.a., "drag & drop")
  [#2008](https://github.com/OpenFn/lightning/issues/2008)

### Changed

### Fixed

## [v2.5.5] - 2024-06-05

### Added

- Replace LiveView Log Viewer component with React Monaco
  [#1863](https://github.com/OpenFn/lightning/issues/1863)

### Changed

- Bump default CLI to `@openfn/cli@1.3.2`
- Don't show deprecated adaptor versions in the adaptor version picklist (to be
  followed by some graceful deprecation handling/warning in
  [later work](https://github.com/OpenFn/lightning/issues/2172))
  [#2169](https://github.com/OpenFn/lightning/issues/2169)
- Refactor count workorders to reuse search code
  [#2121](https://github.com/OpenFn/lightning/issues/2121)
- Updated provisioning error message to include workflow and job names
  [#2140](https://github.com/OpenFn/lightning/issues/2140)

### Fixed

- Don't let two deploy workflows run at the same time to prevent git collisions
  [#2044](https://github.com/OpenFn/lightning/issues/2044)
- Stopped sending emails when creating a starter project
  [#2161](https://github.com/OpenFn/lightning/issues/2161)

## [v2.5.4] - 2024-05-31

### Added

- CORS support [#2157](https://github.com/OpenFn/lightning/issues/2157)
- Track users emails preferences
  [#2163](https://github.com/OpenFn/lightning/issues/2163)

### Changed

- Change Default Text For New Job Nodes
  [#2014](https://github.com/OpenFn/lightning/pull/2014)
- Persisted run options when runs are _created_, not when they are _claimed_.
  This has the benefit of "locking in" the behavior desired by the user at the
  time they demand a run, not whenever the worker picks it up.
  [#2085](https://github.com/OpenFn/lightning/pull/2085)
- Made `RUN_GRACE_PERIOD_SECONDS` a configurable ENV instead of 20% of the
  `WORKER_MAX_RUN_DURATION`
  [#2085](https://github.com/OpenFn/lightning/pull/2085)

### Fixed

- Stopped Janitor from calling runs lost if they have special runtime options
  [#2079](https://github.com/OpenFn/lightning/issues/2079)
- Dataclip Viewer now responds to page resize and internal page layout
  [#2120](https://github.com/OpenFn/lightning/issues/2120)

## [v2.5.3] - 2024-05-27

### Changed

- Stop users from creating deprecated Salesforce and GoogleSheets credentials.
  [#2142](https://github.com/OpenFn/lightning/issues/2142)
- Delegate menu customization and create menu components for reuse.
  [#1988](https://github.com/OpenFn/lightning/issues/1988)

### Fixed

- Disable Credential Save Button Until All Form Fields Are Validated
  [#2099](https://github.com/OpenFn/lightning/issues/2099)
- Fix Credential Modal Closure Error When Workflow Is Unsaved
  [#2101](https://github.com/OpenFn/lightning/pull/2101)
- Fix error when socket reconnects and user is viewing a run via the inspector
  [#2148](https://github.com/OpenFn/lightning/issues/2148)

## [v2.5.2] - 2024-05-23

### Fixed

- Preserve custom values (like `apiVersion`) during token refresh for OAuth2
  credentials [#2131](https://github.com/OpenFn/lightning/issues/2131)

## [v2.5.1] - 2024-05-21

### Fixed

- Don't compile Phoenix Storybook in production and test environments
  [#2119](https://github.com/OpenFn/lightning/pull/2119)
- Improve performance and memory consumption on queries and logic for digest
  mailer [#2121](https://github.com/OpenFn/lightning/issues/2121)

## [v2.5.0] - 2024-05-20

### Fixed

- When a refresh token is updated, save it!
  [#2124](https://github.com/OpenFn/lightning/pull/2124)

## [v2.5.0-pre4] - 2024-05-20

### Fixed

- Fix duplicate credential type bug
  [#2100](https://github.com/OpenFn/lightning/issues/2100)
- Ensure Global OAuth Clients Accessibility for All Users
  [#2114](https://github.com/OpenFn/lightning/issues/2114)

## [v2.5.0-pre3] - 2024-05-20

### Fixed

- Fix credential not added automatically after being created from the canvas.
  [#2105](https://github.com/OpenFn/lightning/issues/2105)
- Replace the "not working?" prompt by "All good, but if your credential stops
  working, you may need to re-authorize here.".
  [#2102](https://github.com/OpenFn/lightning/issues/1872)
- Fix Generic Oauth credentials don't get included in the refresh flow
  [#2106](https://github.com/OpenFn/lightning/pull/2106)

## [v2.5.0-pre2] - 2024-05-17

### Changed

- Replace LiveView Dataclip component with React Monaco bringing large
  performance improvements when viewing large dataclips.
  [#1872](https://github.com/OpenFn/lightning/issues/1872)

## [v2.5.0-pre] - 2024-05-17

### Added

- Allow users to build Oauth clients and associated credentials via the user
  interface. [#1919](https://github.com/OpenFn/lightning/issues/1919)

## [v2.4.14] - 2024-05-16

### Changed

- Refactored image and version info
  [#2097](https://github.com/OpenFn/lightning/pull/2097)

### Fixed

- Fixed issue where updating adaptor name and version of job node in the
  workflow canvas crashes the app when no credential is selected
  [#99](https://github.com/OpenFn/lightning/issues/99)
- Removes stacked viewer after switching tabs and steps.
  [#2064](https://github.com/OpenFn/lightning/issues/2064)

## [v2.4.13] - 2024-05-16

### Fixed

- Fixed issue where updating an existing Salesforce credential to use a
  `sandbox` endpoint would not properly re-authenticate.
  [#1842](https://github.com/OpenFn/lightning/issues/1842)
- Navigate directly to settings from url hash and renders default panel when
  there is no hash. [#1971](https://github.com/OpenFn/lightning/issues/1971)

## [v2.4.12] - 2024-05-15

### Fixed

- Fix render settings default panel on first load
  [#1971](https://github.com/OpenFn/lightning/issues/1971)

## [v2.4.11] - 2024-05-15

### Changed

- Upgraded Sentry to v10 for better error reporting.

## [v2.4.10] - 2024-05-14

### Fixed

- Fix the "reset demo" script by disabling the emailing that was introduced to
  the `create_project` function.
  [#2063](https://github.com/OpenFn/lightning/pull/2063)

## [v2.4.9] - 2024-05-14

### Changed

- Bumped @openfn/ws-worker to 1.1.8

### Fixed

- Correctly pass max allowed run time into the Run token, ensuring it's valid
  for the entirety of the Runs execution time
  [#2072](https://github.com/OpenFn/lightning/issues/2072)

## [v2.4.8] - 2024-05-13

### Added

- Add Github sync to usage limiter
  [#2031](https://github.com/OpenFn/lightning/pull/2031)

### Changed

- Remove illogical cancel buttons on user/pass change screen
  [#2067](https://github.com/OpenFn/lightning/issues/2067)

### Fixed

- Stop users from configuring failure alerts when the limiter returns error
  [#2076](https://github.com/OpenFn/lightning/pull/2076)

## [v2.4.7] - 2024-05-11

### Fixed

- Fixed early worker token expiry bug
  [#2070](https://github.com/OpenFn/lightning/issues/2070)

## [v2.4.6] - 2024-05-08

### Added

- Allow for automatic resubmission of failed usage tracking report submissions.
  [1789](https://github.com/OpenFn/lightning/issues/1789)
- Make signup feature configurable
  [#2049](https://github.com/OpenFn/lightning/issues/2049)
- Apply runtime limits to worker execution
  [#2015](https://github.com/OpenFn/lightning/pull/2015)
- Limit usage for failure alerts
  [#2011](https://github.com/OpenFn/lightning/pull/2011)

## [v2.4.5] - 2024-05-07

### Fixed

- Fix provioning API calls workflow limiter without the project ID
  [#2057](https://github.com/OpenFn/lightning/issues/2057)

## [v2.4.4] - 2024-05-03

### Added

- Benchmarking script that simulates data from a cold chain.
  [#1993](https://github.com/OpenFn/lightning/issues/1993)

### Changed

- Changed Snapshot `get_or_create_latest_for` to accept multis allow controlling
  of which repo it uses.
- Require exactly one owner for each project
  [#1991](https://github.com/OpenFn/lightning/issues/1991)

### Fixed

- Fixed issue preventing credential updates
  [#1861](https://github.com/OpenFn/lightning/issues/1861)

## [v2.4.3] - 2024-05-01

### Added

- Allow menu items customization
  [#1988](https://github.com/OpenFn/lightning/issues/1988)
- Workflow Snapshot support
  [#1822](https://github.com/OpenFn/lightning/issues/1822)
- Fix sample workflow from init_project_for_new_user
  [#2016](https://github.com/OpenFn/lightning/issues/2016)

### Changed

- Bumped @openfn/ws-worker to 1.1.6

### Fixed

- Assure workflow is always passed to Run.enqueue
  [#2032](https://github.com/OpenFn/lightning/issues/2032)
- Fix regression on History page where snapshots were not preloaded correctly
  [#2026](https://github.com/OpenFn/lightning/issues/2026)

## [v2.4.2] - 2024-04-24

### Fixed

- Fix missing credential types when running Lightning using Docker
  [#2010](https://github.com/OpenFn/lightning/issues/2010)
- Fix provisioning API includes deleted workflows in project state
  [#2001](https://github.com/OpenFn/lightning/issues/2001)

## [v2.4.1] - 2024-04-19

### Fixed

- Fix github cli deploy action failing to auto-commit
  [#1995](https://github.com/OpenFn/lightning/issues/1995)

## [v2.4.1-pre] - 2024-04-18

### Added

- Add custom metric to track the number of finalised runs.
  [#1790](https://github.com/OpenFn/lightning/issues/1790)

### Changed

- Set better defaults for the GitHub connection creation screen
  [#1994](https://github.com/OpenFn/lightning/issues/1994)
- Update `submission_status` for any Usagetracking.Report that does not have it
  set. [#1789](https://github.com/OpenFn/lightning/issues/1789)

## [v2.4.0] - 2024-04-12

### Added

- Allow description below the page title
  [#1975](https://github.com/OpenFn/lightning/issues/1975)
- Enable users to connect projects to their Github repos and branches that they
  have access to [#1895](https://github.com/OpenFn/lightning/issues/1895)
- Enable users to connect multiple projects to a single Github repo
  [#1811](https://github.com/OpenFn/lightning/issues/1811)

### Changed

- Change all System.get_env calls in runtime.exs to use dotenvy
  [#1968](https://github.com/OpenFn/lightning/issues/1968)
- Track usage tracking submission status in new field
  [#1789](https://github.com/OpenFn/lightning/issues/1789)
- Send richer version info as part of usage tracking submission.
  [#1819](https://github.com/OpenFn/lightning/issues/1819)

### Fixed

- Fix sync to branch only targetting main branch
  [#1892](https://github.com/OpenFn/lightning/issues/1892)
- Fix enqueue run without the workflow info
  [#1981](https://github.com/OpenFn/lightning/issues/1981)

## [v2.3.1] - 2024-04-03

### Changed

- Run the usage tracking submission job more frequently to reduce the risk of
  Oban unavailability at a particular time.
  [#1778](https://github.com/OpenFn/lightning/issues/1778)
- Remove code supporting V1 usage tracking submissions.
  [#1853](https://github.com/OpenFn/lightning/issues/1853)

### Fixed

- Fix scrolling behaviour on inspector for small screens
  [#1962](https://github.com/OpenFn/lightning/issues/1962)
- Fix project picker for users with many projects
  [#1952](https://github.com/OpenFn/lightning/issues/1952)

## [v2.3.0] - 2024-04-02

### Added

- Support for additional paths on a webhook URL such as `/i/<uuid>/Patient`
  [#1954](https://github.com/OpenFn/lightning/issues/1954)
- Support for a GET endpoint to "check" webhook URL availability
  [#1063](https://github.com/OpenFn/lightning/issues/1063)
- Allow external apps to control the run enqueue db transaction
  [#1958](https://github.com/OpenFn/lightning/issues/1958)

## [v2.2.2] - 2024-04-01

### Changed

- Changed dataclip search from string `LIKE` to tsvector on keys and values.
  While this will limit partial string matching to the beginning of words (not
  the middle or end) it will make searching way more performant
  [#1939](https://github.com/OpenFn/lightning/issues/1939)
- Translate job error messages using errors.po file
  [#1935](https://github.com/OpenFn/lightning/issues/1935)
- Improve the UI/UX of the run panel on the inspector for small screens
  [#1909](https://github.com/OpenFn/lightning/issues/1909)

### Fixed

- Regular database timeouts when searching across dataclip bodies
  [#1794](https://github.com/OpenFn/lightning/issues/1794)

## [v2.2.1] - 2024-03-27

### Added

- Enable users to connect to their Github accounts in preparation for
  streamlined GitHub project sync setup
  [#1894](https://github.com/OpenFn/lightning/issues/1894)

### Fixed

- Apply usage limit to bulk-reruns
  [#1931](https://github.com/OpenFn/lightning/issues/1931)
- Fix edge case that could result in duplicate usage tracking submissions.
  [#1853](https://github.com/OpenFn/lightning/issues/1853)
- Fix query timeout issue on history retention deletion
  [#1937](https://github.com/OpenFn/lightning/issues/1937)

## [v2.2.0] - 2024-03-21

### Added

- Allow admins to set project retention periods
  [#1760](https://github.com/OpenFn/lightning/issues/1760)
- Automatically wipe input/output data after their retention period
  [#1762](https://github.com/OpenFn/lightning/issues/1762)
- Automatically delete work order history after their retention period
  [#1761](https://github.com/OpenFn/lightning/issues/1761)

### Changed

- When automatically creating a project for a newly registered user (via the
  `INIT_PROJECT_FOR_NEW_USER=true` environment variable) that user should be the
  `owner` of the project.
  [#1927](https://github.com/OpenFn/lightning/issues/1927)
- Give priority to manual runs (over webhook requests and cron) so that active
  users on the inspector don't have to wait ages for thier work during high load
  periods [#1918](https://github.com/OpenFn/lightning/issues/1918)

## [v2.1.0] - 2024-03-20

### Added

- TSVector index to log_lines, and gin index to dataclips
  [#1898](https://github.com/OpenFn/lightning/issues/1898)
- Add API Version field to Salesforce OAuth credentials
  [#1838](https://github.com/OpenFn/lightning/issues/1838)

### Changed

- Replace v1 usage tracking with v2 usage tracking.
  [#1853](https://github.com/OpenFn/lightning/issues/1853)

## [v2.0.10]

### Changed

- Updated anonymous usage tracker submissions
  [#1853](https://github.com/OpenFn/lightning/issues/1853)

## [v2.0.9] - 2024-03-19

### Added

- Support for smaller screens on history and inspector.
  [#1908](https://github.com/OpenFn/lightning/issues/1908)
- Polling metric to track number of available runs.
  [#1790](https://github.com/OpenFn/lightning/issues/1790)
- Allows limiting creation of new runs and retries.
  [#1754](https://github.com/OpenFn/Lightning/issues/1754)
- Add specific messages for log, input, and output tabs when a run is lost
  [#1757](https://github.com/OpenFn/lightning/issues/1757)
- Soft and hard limits for runs created by webhook trigger.
  [#1859](https://github.com/OpenFn/Lightning/issues/1859)
- Publish an event when a new user is registered
  [#1873](https://github.com/OpenFn/lightning/issues/1873)
- Adds ability to add project collaborators from existing users
  [#1836](https://github.com/OpenFn/lightning/issues/1836)
- Added ability to remove project collaborators
  [#1837](https://github.com/OpenFn/lightning/issues/1837)
- Added new usage tracking submission code.
  [#1853](https://github.com/OpenFn/lightning/issues/1853)

### Changed

- Upgrade Elixir to 1.16.2
- Remove all values from `.env.example`.
  [#1904](https://github.com/OpenFn/lightning/issues/1904)

### Fixed

- Verify only stale project credentials
  [#1861](https://github.com/OpenFn/lightning/issues/1861)

## [v2.0.8] - 2024-02-29

### Fixed

- Show flash error when editing stale project credentials
  [#1795](https://github.com/OpenFn/lightning/issues/1795)
- Fixed bug with Github sync installation on docker-based deployments
  [#1845](https://github.com/OpenFn/lightning/issues/1845)

## [v2.0.6] - 2024-02-29

### Added

- Automatically create Github workflows in a target repository/branch when users
  set up a Github repo::OpenFn project sync
  [#1046](https://github.com/OpenFn/lightning/issues/1046)
- Allows limiting creation of new runs and retries.
  [#1754](https://github.com/OpenFn/Lightning/issues/1754)

### Changed

- Change bucket size used by the run queue delay custom metric.
  [#1790](https://github.com/OpenFn/lightning/issues/1790)
- Require setting `IS_RESETTABLE_DEMO` to "yes" via ENV before allowing the
  destructive `Demo.reset_demo/0` function from being called.
  [#1720](https://github.com/OpenFn/lightning/issues/1720)
- Remove version display condition that was redundant due to shadowing
  [#1819](https://github.com/OpenFn/lightning/issues/1819)

### Fixed

- Fix series of sentry issues related to OAuth credentials
  [#1799](https://github.com/OpenFn/lightning/issues/1799)

## [v2.0.5] - 2024-02-25

### Fixed

- Fixed error in Credentials without `sanbox` field set; only display `sandbox`
  field for Salesforce oauth credentials.
  [#1798](https://github.com/OpenFn/lightning/issues/1798)

## [v2.0.4] - 2024-02-24

### Added

- Display and edit OAuth credentials
  scopes[#1706](https://github.com/OpenFn/Lightning/issues/1706)

### Changed

- Stop sending `operating_system_detail` to the usage tracker
  [#1785](https://github.com/OpenFn/lightning/issues/1785)

### Fixed

- Make handling of usage tracking errors more robust.
  [#1787](https://github.com/OpenFn/lightning/issues/1787)
- Fix inspector shows selected dataclip as wiped after retying workorder from a
  non-first step [#1780](https://github.com/OpenFn/lightning/issues/1780)

## [v2.0.3] - 2024-02-21

### Added

- Actual metrics will now be submitted by Lightning to the Usage Tracker.
  [#1742](https://github.com/OpenFn/lightning/issues/1742)
- Added a support link to the menu that goes to the instance admin contact
  [#1783](https://github.com/OpenFn/lightning/issues/1783)

### Changed

- Usage Tracking submissions are now opt-out, rather than opt-in. Hashed UUIDs
  to ensure anonymity are default.
  [#1742](https://github.com/OpenFn/lightning/issues/1742)
- Usage Tracking submissions will now run daily rather than hourly.
  [#1742](https://github.com/OpenFn/lightning/issues/1742)

- Bumped @openfn/ws-worker to `v1.0` (this is used in dev mode when starting the
  worker from your mix app: `RTM=true iex -S mix phx.server`)
- Bumped @openfn/cli to `v1.0` (this is used for adaptor docs and magic)

### Fixed

- Non-responsive workflow canvas after web socket disconnection
  [#1750](https://github.com/OpenFn/lightning/issues/1750)

## [v2.0.2] - 2024-02-14

### Fixed

- Fixed a bug with the OAuth2 credential refresh flow that prevented
  GoogleSheets jobs from running after token expiration
  [#1735](https://github.com/OpenFn/Lightning/issues/1735)

## [v2.0.1] - 2024-02-13

### Changed

- Renamed ImpactTracking to UsageTracking
  [#1729](https://github.com/OpenFn/lightning/issues/1729)
- Block github installation if there's a pending installation in another project
  [#1731](https://github.com/OpenFn/Lightning/issues/1731)

### Fixed

- Expand work order button balloons randomly
  [#1737](https://github.com/OpenFn/Lightning/issues/1737)
- Editing credentials doesn't work from project scope
  [#1743](https://github.com/OpenFn/Lightning/issues/1743)

## [v2.0.0] - 2024-02-10

> At the time of writing there are no more big changes planned and testing has
> gone well. Thanks to everyone who's helped to kick the tyres during the "rc"
> phase. There are still a _lot of **new features** coming_, so please:
>
> - watch our [**Public Roadmap**](https://github.com/orgs/OpenFn/projects/3) to
>   stay abreast of our core team's backlog,
> - request a feature in the
>   [**Community Forum**](https://community.openfn.org),
> - raise a
>   [**new issue**](https://github.com/OpenFn/lightning/issues/new/choose) if
>   you spot a bug,
> - and head over to the
>   [**Contributing**](https://github.com/OpenFn/lightning/?tab=readme-ov-file#contribute-to-this-project)
>   section to lend a hand.
>
> Head to [**docs.openfn.org**](https://docs.openfn.org) for product
> documentation and help with v1 to v2 migration.

### Changed

- Bump `@openfn/worker` to `v0.8.1`
- Only show GoogleSheets and Salesforce credential options if Oauth clients are
  registered with the instance via ENV
  [#1734](https://github.com/OpenFn/Lightning/issues/1734)

### Fixed

- Use standard table type for webhook auth methods
  [#1514](https://github.com/OpenFn/Lightning/issues/1514)
- Make disabled button for "Connect to GitHub" clear, add tooltip
  [#1732](https://github.com/OpenFn/Lightning/issues/1715)

## [v2.0.0-rc12] - 2024-02-09

### Added

- Add RunQueue extension to allow claim customization.
  [#1715](https://github.com/OpenFn/Lightning/issues/1715)
- Add support for Salesforce OAuth2 credentials
  [#1633](https://github.com/OpenFn/Lightning/issues/1633)

### Changed

- Use `PAYLOAD_SIZE_KB` in k6 load testing script, set thresholds on wait time,
  set default payload size to `2kb`

### Fixed

- Adds more detail to work order states on dashboard
  [#1677](https://github.com/OpenFn/lightning/issues/1677)
- Fix Output & Logs in inspector fails to show sometimes
  [#1702](https://github.com/OpenFn/lightning/issues/1702)

## [v2.0.0-rc11] - 2024-02-08

### Fixed

- Bumped Phoenix LiveView from `0.20.4` to `0.20.5` to fix canvas selection
  issue [#1724](https://github.com/OpenFn/lightning/issues/1724)

## [v2.0.0-rc10] - 2024-02-08

### Changed

- Implemented safeguards to prevent deletion of jobs with associated run history
  [#1570](https://github.com/OpenFn/Lightning/issues/1570)

### Fixed

- Fixed inspector dataclip body not getting updated after dataclip is wiped
  [#1718](https://github.com/OpenFn/Lightning/issues/1718)
- Fixed work orders getting retried despite having wiped dataclips
  [#1721](https://github.com/OpenFn/Lightning/issues/1721)

## [v2.0.0-rc9] 2024-02-05

### Added

- Persist impact tracking configuration and reports
  [#1684](https://github.com/OpenFn/Lightning/issues/1684)
- Add zero-persistence project setting
  [#1209](https://github.com/OpenFn/Lightning/issues/1209)
- Wipe dataclip after use when zero-persistence is enabled
  [#1212](https://github.com/OpenFn/Lightning/issues/1212)
- Show appropriate message when a wiped dataclip is viewed
  [#1211](https://github.com/OpenFn/Lightning/issues/1211)
- Disable selecting work orders having wiped dataclips in the history page
  [#1210](https://github.com/OpenFn/Lightning/issues/1210)
- Hide rerun button in inspector when the selected step has a wiped dataclip
  [#1639](https://github.com/OpenFn/Lightning/issues/1639)
- Add rate limiter to webhook endpoints and runtime limiter for runs.
  [#639](https://github.com/OpenFn/Lightning/issues/639)

### Fixed

- Prevented secret scrubber from over-eagerly adding \*\*\* between all
  characters if an empty string secret was provided as a credential field value
  (e.g., {"username": "come-on-in", "password": ""})
  [#1585](https://github.com/OpenFn/Lightning/issues/1585)
- Fixed permissions issue that allowed viewer/editor to modify webhook auth
  methods. These permissions only belong to project owners and admins
  [#1692](https://github.com/OpenFn/Lightning/issues/1692)
- Fixed bug that was duplicating inbound http_requests, resulting in unnecessary
  data storage [#1695](https://github.com/OpenFn/Lightning/issues/1695)
- Fixed permissions issue that allowed editors to set up new Github connections
  [#1703](https://github.com/OpenFn/Lightning/issues/1703)
- Fixed permissions issue that allowed viewers to initiate syncs to github
  [#1704](https://github.com/OpenFn/Lightning/issues/1704)
- Fixed inspector view stuck at processing when following a crashed run
  [#1711](https://github.com/OpenFn/Lightning/issues/1711)
- Fixed inspector dataclip selector not getting updated after running manual run
  [#1714](https://github.com/OpenFn/Lightning/issues/1714)

## [v2.0.0-rc8] - 2024-01-30

### Added

- Shim code to interact with the Impact Tracking service
  [#1671](https://github.com/OpenFn/Lightning/issues/1671)

### Changed

- Standardized naming of "attempts" to "runs". This had already been done in the
  front-end, but this change cleans up the backend, the database, and the
  interface with the worker. Make sure to **run migrations** and update your
  ENV/secrets to use `WORKER_RUNS_PRIVATE_KEY` rather than
  `WORKER_ATTEMPTS_PRIVATE_KEY`
  [#1657](https://github.com/OpenFn/Lightning/issues/1657)
- Required `@openfn/ws-worker@0.8.0` or above.

## [v2.0.0-rc7] - 2024-01-26

### Added

- Store webhook request headers in Dataclips for use in jobs.
  [#1638](https://github.com/OpenFn/Lightning/issues/1638)

### Changed

- Display `http_request` dataclips to the user as they will be provided to the
  worker as "input" state to avoid confusion while writing jobs.
  [1664](https://github.com/OpenFn/Lightning/issues/1664)
- Named-spaced all worker environment variables with `WORKER_` and added
  documentation for how to configure them.
  [#1672](https://github.com/OpenFn/Lightning/pull/1672)
- Bumped to `@openfn/ws-worker@0.6.0`
- Bumped to `@openfn/cli@0.4.15`

### Fixed

- Fix Run via Docker [#1653](https://github.com/OpenFn/Lightning/issues/1653)
- Fix remaining warnings, enable "warnings as errors"
  [#1642](https://github.com/OpenFn/Lightning/issues/1642)
- Fix workflow dashboard bug when viewed for newly created workflows with only
  unfinished run steps. [#1674](https://github.com/OpenFn/Lightning/issues/1674)

## [v2.0.0-rc5] - 2024-01-22

### Changed

- Made two significant backend changes that don't impact UI/UX but **require
  migrations** and should make Lightning developer lives easier by updating
  parts of the backend to match terms now used in the frontend:
  - Renamed the `Runs` model and table to `Steps`
    [#1571](https://github.com/OpenFn/Lightning/issues/1571)
  - Renamed the `AttemptRuns` model and table to `AttemptSteps`
    [#1571](https://github.com/OpenFn/Lightning/issues/1571)

## [v2.0.0-rc4] - 2024-01-19

### Added

- Scrub output dataclips in the UI to avoid unintentional secret exposure
  [#1606](https://github.com/OpenFn/Lightning/issues/1606)

### Changed

- Bump to `@openfn/cli@0.4.14`
- Do not persist the active tab setting on the job editor
  [#1504](https://github.com/OpenFn/Lightning/issues/1504)
- Make condition label optional
  [#1648](https://github.com/OpenFn/Lightning/issues/1648)

### Fixed

- Fix credential body getting leaked to sentry incase of errors
  [#1600](https://github.com/OpenFn/Lightning/issues/1600)
- Fixed validation on Javascript edge conditions
  [#1602](https://github.com/OpenFn/Lightning/issues/1602)
- Removed unused code from `run_live` directory
  [#1625](https://github.com/OpenFn/Lightning/issues/1625)
- Edge condition expressions not correctly being handled during provisioning
  [#openfn/kit#560](https://github.com/OpenFn/kit/pull/560)

## [v2.0.0-rc3] 2024-01-12

### Added

- Custom metric to track stalled attempts
  [#1559](https://github.com/OpenFn/Lightning/issues/1559)
- Dashboard with project and workflow stats
  [#755](https://github.com/OpenFn/Lightning/issues/755)
- Add search by ID on the history page
  [#1468](https://github.com/OpenFn/Lightning/issues/1468)
- Custom metric to support autoscaling
  [#1607](https://github.com/OpenFn/Lightning/issues/1607)

### Changed

- Bumped CLI version to `0.4.13`
- Bumped worker version to `0.5.0`
- Give project editors and viewers read only access to project settings instead
  [#1477](https://github.com/OpenFn/Lightning/issues/1477)

### Fixed

- Throw an error when Lightning.MetadataService.get_adaptor_path/1 returns an
  adaptor path that is nil
  [#1601](https://github.com/OpenFn/Lightning/issues/1601)
- Fix failure due to creating work order from a newly created job
  [#1572](https://github.com/OpenFn/Lightning/issues/1572)
- Fixes on the dashboard and links
  [#1610](https://github.com/OpenFn/Lightning/issues/1610) and
  [#1608](https://github.com/OpenFn/Lightning/issues/1608)

## [2.0.0-rc2] - 2024-01-08

### Fixed

- Restored left-alignment for step list items on run detail and inspector
  [a6e4ada](https://github.com/OpenFn/Lightning/commit/a6e4adafd558269cfd690e7c4fdd8f9fe66c5f62)
- Inspector: fixed attempt/run language for "skipped" tooltip
  [fd7dd0c](https://github.com/OpenFn/Lightning/commit/fd7dd0ca8128dfba2902e5aa6a2259e2073f0f10)
- Inspector: fixed failure to save during "save & run" from inspector
  [#1596](https://github.com/OpenFn/Lightning/issues/1596)
- Inspector: fixed key bindings for save & run (retry vs. new work order)
  getting overridden when user focuses on the Monaco editor
  [#1596](https://github.com/OpenFn/Lightning/issues/1596)

## [2.0.0-rc1] - 2024-01-05

### Why does this repo go from `v0` to `v2.0`?

Lightning is the _2nd version_ of the OpenFn platform. While much of the core
technology is the same, there are breaking changes between `v1.105` (pre-2024)
and `v2` ("OpenFn Lightning").

For customers using OpenFn `v1`, a migration guide will be provided at
[docs.openfn.org](https://docs.openfn.org)

### Added

- Link to the job inspctor for a selected run from the history interface
  [#1524](https://github.com/OpenFn/Lightning/issues/1524)
- Reprocess an existing work order from the job inspector by default (instead of
  always creating a new work order)
  [#1524](https://github.com/OpenFn/Lightning/issues/1524)
- Bumped worker to support edge conditions between trigger and first job
  `"@openfn/ws-worker": "^0.4.0"`

### Changed

- Updated naming to prepare for v2 release
  [#1248](https://github.com/OpenFn/Lightning/issues/1248); the major change is
  that each time a work order (the typical unit of business value for an
  organization, e.g. "execute workflow ABC for patient 123") is executed, it is
  called a "run". Previously, it was called an "attempt". The hierarchy is now:

  ```
  Build-Time: Projects > Workflows > Steps
  Run-Time: Work Orders > Runs > Steps
  ```

  Note the name changes here are reflected in the UI, but not all tables/models
  will be changed until [1571](https://github.com/OpenFn/Lightning/issues/1571)
  is delivered.

## [v0.12.2] - 2023-12-24

### Changed

- Bumped worker to address occasional git install issue
  `"@openfn/ws-worker": "^0.3.2"`

### Fixed

- Fix RuntimeError: found duplicate ID "google-sheets-inner-form" for
  GoogleSheetsComponent [#1578](https://github.com/OpenFn/Lightning/issues/1578)
- Extend export script to include new JS expression edge type
  [#1540](https://github.com/OpenFn/Lightning/issues/1540)
- Fix regression for attempt viewer log line highlighting
  [#1589](https://github.com/OpenFn/Lightning/issues/1589)

## [v0.12.1] - 2023-12-21

### Changed

- Hide project security setting tab from non-authorized users
  [#1477](https://github.com/OpenFn/Lightning/issues/1477)

### Fixed

- History page crashes if job is removed from workflow after it's been run
  [#1568](https://github.com/OpenFn/Lightning/issues/1568)

## [v0.12.0] - 2023-12-15

### Added

- Add ellipsis for long job names on the canvas
  [#1217](https://github.com/OpenFn/Lightning/issues/1217)
- Fix Credential Creation Page UI
  [#1064](https://github.com/OpenFn/Lightning/issues/1064)
- Custom metric to track Attempt queue delay
  [#1556](https://github.com/OpenFn/Lightning/issues/1556)
- Expand work order row when a `workorder_id` is specified in the filter
  [#1515](https://github.com/OpenFn/Lightning/issues/1515)
- Allow Javascript expressions as conditions for edges
  [#1498](https://github.com/OpenFn/Lightning/issues/1498)

### Changed

- Derive dataclip in inspector from the attempt & step
  [#1551](https://github.com/OpenFn/Lightning/issues/1551)
- Updated CLI to 0.4.10 (fixes logging)
- Changed UserBackupToken model to use UTC timestamps (6563cb77)
- Restore FK relationship between `work_orders` and `attempts` pending a
  decision re: further partitioning.
  [#1254](https://github.com/OpenFn/Lightning/issues/1254)

### Fixed

- New credential doesn't appear in inspector until refresh
  [#1531](https://github.com/OpenFn/Lightning/issues/1531)
- Metadata not refreshing when credential is updated
  [#791](https://github.com/OpenFn/Lightning/issues/791)
- Adjusted z-index for Monaco Editor's sibling element to resolve layout
  conflict [#1329](https://github.com/OpenFn/Lightning/issues/1329)
- Demo script sets up example Runs with their log lines in a consistant order.
  [#1487](https://github.com/OpenFn/Lightning/issues/1487)
- Initial credential creation `changes` show `after` as `null` rather a value
  [#1118](https://github.com/OpenFn/Lightning/issues/1118)
- AttemptViewer flashing/rerendering when Jobs are running
  [#1550](https://github.com/OpenFn/Lightning/issues/1550)
- Not able to create a new Job when clicking the Check icon on the placeholder
  [#1537](https://github.com/OpenFn/Lightning/issues/1537)
- Improve selection logic on WorkflowDiagram
  [#1220](https://github.com/OpenFn/Lightning/issues/1220)

## [v0.11.0] - 2023-12-06

### Added

- Improved UI when manually creating Attempts via the Job Editor
  [#1474](https://github.com/OpenFn/Lightning/issues/1474)
- Increased the maximum inbound webhook request size to 10MB and added
  protection against _very large_ payloads with a 100MB "max_skip_body_length"
  [#1247](https://github.com/OpenFn/Lightning/issues/1247)

### Changed

- Use the internal port of the web container for the worker configuration in
  docker-compose setup. [#1485](https://github.com/OpenFn/Lightning/pull/1485)

## [v0.10.6] - 2023-12-05

### Changed

- Limit entries count on term work orders search
  [#1461](https://github.com/OpenFn/Lightning/issues/1461)
- Scrub log lines using multiple credentials samples
  [#1519](https://github.com/OpenFn/Lightning/issues/1519)
- Remove custom telemetry plumbing.
  [1259](https://github.com/OpenFn/Lightning/issues/1259)
- Enhance UX to prevent modal closure when Monaco/Dataclip editor is focused
  [#1510](https://github.com/OpenFn/Lightning/pull/1510)

### Fixed

- Use checkbox on boolean credential fields rather than a text input field
  [#1430](https://github.com/OpenFn/Lightning/issues/1430)
- Allow users to retry work orders that failed before their first run was
  created [#1417](https://github.com/OpenFn/Lightning/issues/1417)
- Fix to ensure webhook auth modal is closed when cancel or close are selected.
  [#1508](https://github.com/OpenFn/Lightning/issues/1508)
- Enable user to reauthorize and obtain a new refresh token.
  [#1495](https://github.com/OpenFn/Lightning/issues/1495)
- Save credential body with types declared on schema
  [#1518](https://github.com/OpenFn/Lightning/issues/1518)

## [v0.10.5] - 2023-12-03

### Changed

- Only add history page filters when needed for simpler multi-select status
  interface and shorter page URLs
  [#1331](https://github.com/OpenFn/Lightning/issues/1331)
- Use dynamic Endpoint config only on prod
  [#1435](https://github.com/OpenFn/Lightning/issues/1435)
- Validate schema field with any of expected values
  [#1502](https://github.com/OpenFn/Lightning/issues/1502)

### Fixed

- Fix for liveview crash when token expires or gets deleted after mount
  [#1318](https://github.com/OpenFn/Lightning/issues/1318)
- Remove two obsolete methods related to Run: `Lightning.Invocation.delete_run`
  and `Lightning.Invocation.Run.new_from`.
  [#1254](https://github.com/OpenFn/Lightning/issues/1254)
- Remove obsolete field `previous_id` from `runs` table.
  [#1254](https://github.com/OpenFn/Lightning/issues/1254)
- Fix for missing data in 'created' audit trail events for webhook auth methods
  [#1500](https://github.com/OpenFn/Lightning/issues/1500)

## [v0.10.4] - 2023-11-30

### Changed

- Increased History search timeout to 30s
  [#1461](https://github.com/OpenFn/Lightning/issues/1461)

### Fixed

- Tooltip text clears later than the background
  [#1094](https://github.com/OpenFn/Lightning/issues/1094)
- Temporary fix to superuser UI for managing project users
  [#1145](https://github.com/OpenFn/Lightning/issues/1145)
- Fix for adding ellipses on credential info on job editor heading
  [#1428](https://github.com/OpenFn/Lightning/issues/1428)

## [v0.10.3] - 2023-11-28

### Added

- Dimmed/greyed out triggers and edges on the canvas when they are disabled
  [#1464](https://github.com/OpenFn/Lightning/issues/1464)
- Async loading on the history page to improve UX on long DB queries
  [#1279](https://github.com/OpenFn/Lightning/issues/1279)
- Audit trail events for webhook auth (deletion method) change
  [#1165](https://github.com/OpenFn/Lightning/issues/1165)

### Changed

- Sort project collaborators by first name
  [#1326](https://github.com/OpenFn/Lightning/issues/1326)
- Work orders will now be set in a "pending" state when retries are enqueued.
  [#1340](https://github.com/OpenFn/Lightning/issues/1340)
- Avoid printing 2FA codes by default
  [#1322](https://github.com/OpenFn/Lightning/issues/1322)

### Fixed

- Create new workflow button sizing regression
  [#1405](https://github.com/OpenFn/Lightning/issues/1405)
- Google credential creation and automatic closing of oAuth tab
  [#1109](https://github.com/OpenFn/Lightning/issues/1109)
- Exporting project breaks the navigation of the page
  [#1440](https://github.com/OpenFn/Lightning/issues/1440)

## [v0.10.2] - 2023-11-21

### Changed

- Added `max_frame_size` to the Cowboy websockets protocol options in an attempt
  to address [#1421](https://github.com/OpenFn/Lightning/issues/1421)

## [v0.10.1] - 2023-11-21

### Fixed

- Work Order ID was not displayed properly in history page
  [#1423](https://github.com/OpenFn/Lightning/issues/1423)

## [v0.10.0] - 2023-11-21

### 🚨 Breaking change warning! 🚨

This release will contain breaking changes as we've significantly improved both
the workflow building and execution systems.

#### Nodes and edges

Before, workflows were represented as a list of jobs and triggers. For greater
flexibility and control of complex workflows, we've moved towards a more robust
"nodes and edges" approach. Where jobs in a workflow (a node) can be connected
by edges.

Triggers still exist, but live "outside" the directed acyclic graph (DAG) and
are used to automatically create work orders and attempts.

We've provided migrations that bring `v0.9.3` workflows in line with the
`v0.10.0` requirements.

#### Scalable workers

Before, Lightning spawned child processes to execute attempts in sand-boxed
NodeVMs on the same server. This created inefficiencies and security
vulnerabilities. Now, the Lightning web server adds attempts to a queue and
multiple worker applications can pull from that queue to process work.

In dev mode, this all happens automatically and on one machine, but in most
high-availability production environments the workers will be on another server.

Attempts are now handled entirely by the workers, and they report back to
Lightning. Exit reasons, final attempt states, error types and error messages
are either entirely new or handled differently now, but we have provided
migration scripts that will work to bring _most_ `v0.9.3` runs, attempts, and
work orders up to `v0.10.0`, though the granularity of `v0.9.3` states and exits
will be less than `v0.10.0` and the final states are not guaranteed to be
accurate for workflows with multiple branches and leaf nodes with varying exit
reasons.

The migration scripts can be run with a single function call in SetupUtils from
a connect `iex` session:

```
Lightning.SetupUtils.approximate_state_for_attempts_and_workorders()
```

Note that (like lots of _other_ functionality in `SetupUtils`, calling this
function is a destructive action and you should only do it if you've backed up
your data and you know what you're doing.)

As always, we recommend backing up your data before migrating. (And thanks for
bearing with us as we move towards our first stable Lightning release.)

### Added

- Fix flaky job name input behavior on error
  [#1218](https://github.com/OpenFn/Lightning/issues/1218)
- Added a hover effect on copy and add button for adaptors examples
  [#1297](https://github.com/OpenFn/Lightning/issues/1297)
- Migration helper code to move from `v0.9.3` to `v0.10.0` added to SetupUtils
  [#1363](https://github.com/OpenFn/Lightning/issues/1363)
- Option to start with `RTM=false iex -S mix phx.server` for opting out of the
  dev-mode automatic runtime manager.
- Webhook Authentication Methods database and CRUD operations
  [#1152](https://github.com/OpenFn/Lightning/issues/1152)
- Creation and Edit of webhook webhook authentication methods UI
  [#1149](https://github.com/OpenFn/Lightning/issues/1149)
- Add webhook authentication methods overview methods in the canvas
  [#1153](https://github.com/OpenFn/Lightning/issues/1153)
- Add icon on the canvas for triggers that have authentication enabled
  [#1157](https://github.com/OpenFn/Lightning/issues/1157)
- Require password/2FA code before showing password and API Key for webhook auth
  methods [#1200](https://github.com/OpenFn/Lightning/issues/1200)
- Restrict live dashboard access to only superusers, enable DB information and
  OS information [#1170](https://github.com/OpenFn/Lightning/issues/1170) OS
  information [#1170](https://github.com/OpenFn/Lightning/issues/1170)
- Expose additional metrics to LiveDashboard
  [#1171](https://github.com/OpenFn/Lightning/issues/1171)
- Add plumbing to dump Lightning metrics during load testing
  [#1178](https://github.com/OpenFn/Lightning/issues/1178)
- Allow for heavier payloads during load testing
  [#1179](https://github.com/OpenFn/Lightning/issues/1179)
- Add dynamic delay to help mitigate flickering test
  [#1195](https://github.com/OpenFn/Lightning/issues/1195)
- Add a OpenTelemetry trace example
  [#1189](https://github.com/OpenFn/Lightning/issues/1189)
- Add plumbing to support the use of PromEx
  [#1199](https://github.com/OpenFn/Lightning/issues/1199)
- Add warning text to PromEx config
  [#1222](https://github.com/OpenFn/Lightning/issues/1222)
- Track and filter on webhook controller state in :telemetry metrics
  [#1192](https://github.com/OpenFn/Lightning/issues/1192)
- Secure PromEx metrics endpoint by default
  [#1223](https://github.com/OpenFn/Lightning/issues/1223)
- Partition `log_lines` table based on `attempt_id`
  [#1254](https://github.com/OpenFn/Lightning/issues/1254)
- Remove foreign key from `attempts` in preparation for partitioning
  `work_orders` [#1254](https://github.com/OpenFn/Lightning/issues/1254)
- Remove `Workflows.delete_workflow`. It is no longer in use and would require
  modification to not leave orphaned attempts given the removal of the foreign
  key from `attempts`. [#1254](https://github.com/OpenFn/Lightning/issues/1254)
- Show tooltip for cloned runs in history page
  [#1327](https://github.com/OpenFn/Lightning/issues/1327)
- Have user create workflow name before moving to the canvas
  [#1103](https://github.com/OpenFn/Lightning/issues/1103)
- Allow PromEx authorization to be disabled
  [#1483](https://github.com/OpenFn/Lightning/issues/1483)

### Changed

- Updated vulnerable JS libraries, `postcss` and `semver`
  [#1176](https://github.com/OpenFn/Lightning/issues/1176)
- Update "Delete" to "Delete Job" on Job panel and include javascript deletion
  confirmation [#1105](https://github.com/OpenFn/Lightning/issues/1105)
- Move "Enabled" property from "Jobs" to "Edges"
  [#895](https://github.com/OpenFn/Lightning/issues/895)
- Incorrect wording on the "Delete" tooltip
  [#1313](https://github.com/OpenFn/Lightning/issues/1313)

### Fixed

- Fixed janitor lost query calculation
  [#1400](https://github.com/OpenFn/Lightning/issues/1400)
- Adaptor icons load gracefully
  [#1140](https://github.com/OpenFn/Lightning/issues/1140)
- Selected dataclip gets lost when starting a manual work order from the
  inspector interface [#1283](https://github.com/OpenFn/Lightning/issues/1283)
- Ensure that the whole edge when selected is highlighted
  [#1160](https://github.com/OpenFn/Lightning/issues/1160)
- Fix "Reconfigure Github" button in Project Settings
  [#1386](https://github.com/OpenFn/Lightning/issues/1386)
- Make janitor also clean up runs inside an attempt
  [#1348](https://github.com/OpenFn/Lightning/issues/1348)
- Modify CompleteRun to return error changeset when run not found
  [#1393](https://github.com/OpenFn/Lightning/issues/1393)
- Drop invocation reasons from DB
  [#1412](https://github.com/OpenFn/Lightning/issues/1412)
- Fix inconsistency in ordering of child nodes in the workflow diagram
  [#1406](https://github.com/OpenFn/Lightning/issues/1406)

## [v0.9.3] - 2023-09-27

### Added

- Add ellipsis when adaptor name is longer than the container allows
  [#1095](https://github.com/OpenFn/Lightning/issues/1095)
- Webhook Authentication Methods database and CRUD operations
  [#1152](https://github.com/OpenFn/Lightning/issues/1152)

### Changed

- Prevent deletion of first job of a workflow
  [#1097](https://github.com/OpenFn/Lightning/issues/1097)

### Fixed

- Fix long name on workflow cards
  [#1102](https://github.com/OpenFn/Lightning/issues/1102)
- Fix highlighted Edge can get out of sync with selected Edge
  [#1099](https://github.com/OpenFn/Lightning/issues/1099)
- Creating a new user without a password fails and there is no user feedback
  [#731](https://github.com/OpenFn/Lightning/issues/731)
- Crash when setting up version control
  [#1112](https://github.com/OpenFn/Lightning/issues/1112)

## [v0.9.2] - 2023-09-20

### Added

- Add "esc" key binding to close job inspector modal
  [#1069](https://github.com/OpenFn/Lightning/issues/1069)

### Changed

- Save icons from the `adaptors` repo locally and load them in the job editor
  [#943](https://github.com/OpenFn/Lightning/issues/943)

## [v0.9.1] - 2023-09-19

### Changed

- Modified audit trail to handle lots of different kind of audit events
  [#271](https://github.com/OpenFn/Lightning/issues/271)/[#44](https://github.com/OpenFn/Lightning/issues/44)
- Fix randomly unresponsive job panel after job deletion
  [#1113](https://github.com/OpenFn/Lightning/issues/1113)

## [v0.9.0] - 2023-09-15

### Added

- Add favicons [#1079](https://github.com/OpenFn/Lightning/issues/1079)
- Validate job name in placeholder job node
  [#1021](https://github.com/OpenFn/Lightning/issues/1021)
- Bring credential delete in line with new GDPR interpretation
  [#802](https://github.com/OpenFn/Lightning/issues/802)
- Make job names unique per workflow
  [#1053](https://github.com/OpenFn/Lightning/issues/1053)

### Changed

- Enhanced the job editor/inspector interface
  [#1025](https://github.com/OpenFn/Lightning/issues/1025)

### Fixed

- Finished run never appears in inspector when it fails
  [#1084](https://github.com/OpenFn/Lightning/issues/1084)
- Cannot delete some credentials via web UI
  [#1072](https://github.com/OpenFn/Lightning/issues/1072)
- Stopped the History table from jumping when re-running a job
  [#1100](https://github.com/OpenFn/Lightning/issues/1100)
- Fixed the "+" button when adding a job to a workflow
  [#1093](https://github.com/OpenFn/Lightning/issues/1093)

## [v0.8.3] - 2023-09-05

### Added

- Render error when workflow diagram node is invalid
  [#956](https://github.com/OpenFn/Lightning/issues/956)

### Changed

- Restyle history table [#1029](https://github.com/OpenFn/Lightning/issues/1029)
- Moved Filter and Search controls to the top of the history page
  [#1027](https://github.com/OpenFn/Lightning/issues/1027)

### Fixed

- Output incorrectly shows "this run failed" when the run hasn't yet finished
  [#1048](https://github.com/OpenFn/Lightning/issues/1048)
- Wrong label for workflow card timestamp
  [#1022](https://github.com/OpenFn/Lightning/issues/1022)

## [v0.8.2] - 2023-08-31

### Fixed

- Lack of differentiation between top of job editor modal and top menu was
  disorienting. Added shadow.

## [v0.8.1] - 2023-08-31

### Changed

- Moved Save and Run button to bottom of the Job edit modal
  [#1026](https://github.com/OpenFn/Lightning/issues/1026)
- Allow a manual work order to save the workflow before creating the work order
  [#959](https://github.com/OpenFn/Lightning/issues/959)

## [v0.8.0] - 2023-08-31

### Added

- Introduces Github sync feature, users can now setup our github app on their
  instance and sync projects using our latest portability spec
  [#970](https://github.com/OpenFn/Lightning/issues/970)
- Support Backup Codes for Multi-Factor Authentication
  [937](https://github.com/OpenFn/Lightning/issues/937)
- Log a warning in the console when the Editor/docs component is given latest
  [#958](https://github.com/OpenFn/Lightning/issues/958)
- Improve feedback when a Workflow name is invalid
  [#961](https://github.com/OpenFn/Lightning/issues/961)
- Show that the jobs' body is invalid
  [#957](https://github.com/OpenFn/Lightning/issues/957)
- Reimplement skipped CredentialLive tests
  [#962](https://github.com/OpenFn/Lightning/issues/962)
- Reimplement skipped WorkflowLive.IndexTest test
  [#964](https://github.com/OpenFn/Lightning/issues/964)
- Show GitHub installation ID and repo link to help setup/debugging for version
  control [1059](https://github.com/OpenFn/Lightning/issues/1059)

### Fixed

- Fixed issue where job names were being incorrectly hyphenated during
  project.yaml export [#1050](https://github.com/OpenFn/Lightning/issues/1050)
- Allows the demo script to set a project id during creation to help with cli
  deploy/pull/Github integration testing.
- Fixed demo project_repo_connection failing after nightly demo resets
  [1058](https://github.com/OpenFn/Lightning/issues/1058)
- Fixed an issue where the monaco suggestion tooltip was offset from the main
  editor [1030](https://github.com/OpenFn/Lightning/issues/1030)

## [v0.7.3] - 2023-08-15

### Changed

- Version control in project settings is now named Export your project
  [#1015](https://github.com/OpenFn/Lightning/issues/1015)

### Fixed

- Tooltip for credential select in Job Edit form is cut off
  [#972](https://github.com/OpenFn/Lightning/issues/972)
- Dataclip type and state assembly notice for creating new dataclip dropped
  during refactor [#975](https://github.com/OpenFn/Lightning/issues/975)

## [v0.7.2] - 2023-08-10

### Changed

- NodeJs security patch [1009](https://github.com/OpenFn/Lightning/pull/1009)

### Fixed

## [v0.7.1] - 2023-08-04

### Fixed

- Fixed flickery icons on new workflow job creation.

## [v0.7.0] - 2023-08-04

### Added

- Project owners can require MFA for their users
  [892](https://github.com/OpenFn/Lightning/issues/892)

### Changed

- Moved to Elixir 1.15 and Erlang 26.0.2 to sort our an annoying ElixirLS issue
  that was slowing down our engineers.
- Update Debian base to use bookworm (Debian 12) for our Docker images
- Change new credential modal to take up less space on the screen
  [#931](https://github.com/OpenFn/Lightning/issues/931)
- Placeholder nodes are now purely handled client-side

### Fixed

- Fix issue creating a new credential from the Job editor where the new
  credential was not being set on the job.
  [#951](https://github.com/OpenFn/Lightning/issues/951)
- Fix issue where checking a credential type radio button shows as unchecked on
  first click. [#976](https://github.com/OpenFn/Lightning/issues/976)
- Return the pre-filled workflow names
  [#971](https://github.com/OpenFn/Lightning/issues/971)
- Fix version reporting and external reset_demo() call via
  Application.spec()[#1010](https://github.com/OpenFn/Lightning/issues/1010)
- Fixed issue where entering a placeholder name through the form would result an
  in unsaveable workflow
  [#1001](https://github.com/OpenFn/Lightning/issues/1001)
- Ensure the DownloadController checks for authentication and authorisation.

## [v0.7.0-pre5] - 2023-07-28

### Changed

- Unless otherwise specified, only show work orders with activity in last 14
  days [#968](https://github.com/OpenFn/Lightning/issues/968)

## [v0.7.0-pre4] - 2023-07-27

### Changed

- Don't add cast fragments if the search_term is nil
  [#968](https://github.com/OpenFn/Lightning/issues/968)

## [v0.7.0-pre3] - 2023-07-26

### Fixed

- Fixed an issue with newly created edges that prevented downstream jobs
  [977](https://github.com/OpenFn/Lightning/issues/977)

## [v0.7.0-pre2] - 2023-07-26

Note that this is a pre-release with a couple of known bugs that are tracked in
the Nodes and Edges [epic](https://github.com/OpenFn/Lightning/issues/793).

### Added

- Added ability for a user to enable MFA on their account; using 2FA apps like
  Authy, Google Authenticator etc
  [#890](https://github.com/OpenFn/Lightning/issues/890)
- Write/run sql script to convert triggers
  [#875](https://github.com/OpenFn/Lightning/issues/875)
- Export projects as `.yaml` via UI
  [#249](https://github.com/OpenFn/Lightning/issues/249)

### Changed

- In `v0.7.0` we change the underlying workflow building and execution
  infrastructure to align with a standard "nodes and edges" design for directed
  acyclic graphs (DAGs). Make sure to run the migrations!
  [793](https://github.com/OpenFn/Lightning/issues/793)

### Fixed

- Propagate url pushState/changes to Workflow Diagram selection
  [#944](https://github.com/OpenFn/Lightning/issues/944)
- Fix issue when deleting nodes from the workflow editor
  [#830](https://github.com/OpenFn/Lightning/issues/830)
- Fix issue when clicking a trigger on a new/unsaved workflow
  [#954](https://github.com/OpenFn/Lightning/issues/954)

## [0.6.7] - 2023-07-13

### Added

- Add feature to bulk rerun work orders from a specific step in their workflow;
  e.g., "rerun these 50 work orders, starting each at step 4."
  [#906](https://github.com/OpenFn/Lightning/pull/906)

### Fixed

- Oban exception: "value too long" when log lines are longer than 255 chars
  [#929](https://github.com/OpenFn/Lightning/issues/929)

## [0.6.6] - 2023-06-30

### Added

- Add public API token to the demo site setup script
- Check and renew OAuth credentials when running a job
  [#646](https://github.com/OpenFn/Lightning/issues/646)

### Fixed

- Remove google sheets from adaptors list until supporting oauth flow
  [#792](https://github.com/OpenFn/Lightning/issues/792)
- Remove duplicate google sheets adaptor display on credential type picklist
  [#663](https://github.com/OpenFn/Lightning/issues/663)
- Fix demo setup script for calling from outside the app on Kubernetes
  deployments [#917](https://github.com/OpenFn/Lightning/issues/917)

## [0.6.5] - 2023-06-22

### Added

- Ability to rerun work orders from start by selecting one of more of them from
  the History page and clicking the "Rerun" button.
  [#659](https://github.com/OpenFn/Lightning/issues/659)

### Fixed

- Example runs for demo incorrect
  [#856](https://github.com/OpenFn/Lightning/issues/856)

## [0.6.3] - 2023-06-15

### Fixed

- Prevent saving null log lines to the database, fix issue with run display
  [#866](https://github.com/OpenFn/Lightning/issues/866)

## [0.6.2] - 2023-06-09

### Fixed

- Fixed viewer permissions for delete workflow

- Fixed bug with workflow cards
  [#859](https://github.com/OpenFn/Lightning/issues/859)

## [0.6.1] - 2023-06-08

### Fixed

- Fixed bug with run logs [#864](https://github.com/OpenFn/Lightning/issues/864)

- Correctly stagger demo runs to maintain order
  [#856](https://github.com/OpenFn/Lightning/issues/856)
- Remove `Timex` use from `SetupUtils` in favor of `DateTime` to fix issue when
  calling it in escript.

## [0.6.0]- 2023-04-12

### Added

- Create sample runs when generating sample workflow
  [#821](https://github.com/OpenFn/Lightning/issues/821)
- Added a provisioning api for creating and updating projects and their
  workflows See: [PROVISIONING.md](./PROVISIONING.md)
  [#641](https://github.com/OpenFn/Lightning/issues/641)
- Add ability for a `superuser` to schedule deletion, cancel deletion, and
  delete projects [#757](https://github.com/OpenFn/Lightning/issues/757)
- Add ability for a `project owner` to schedule deletion, cancel deletion, and
  delete projects [#746](https://github.com/OpenFn/Lightning/issues/746)

### Changed

- Ability to store run log lines as rows in a separate table
  [#514](https://github.com/OpenFn/Lightning/issues/514)

### Fixed

- Incorrect project digest queries
  [#768](https://github.com/OpenFn/Lightning/issues/768)]
- Fix issue when purging deleted users
  [#747](https://github.com/OpenFn/Lightning/issues/747)
- Generate a random name for Workflows when creating one via the UI.
  [#828](https://github.com/OpenFn/Lightning/issues/828)
- Handle error when deleting a job with runs.
  [#814](https://github.com/OpenFn/Lightning/issues/814)

## [0.5.2]

### Added

- Add `workflow_edges` table in preparation for new workflow editor
  implementation [#794](https://github.com/OpenFn/Lightning/issues/794)
- Stamped `credential_id` on run directly for easier auditing of the history
  interface. Admins can now see which credential was used to run a run.
  [#800](https://github.com/OpenFn/Lightning/issues/800)
- Better errors when using magic functions: "no magic yet" and "check
  credential" [#812](https://github.com/OpenFn/Lightning/issues/812)

### Changed

- The `delete-project` function now delete all associated activities
  [#759](https://github.com/OpenFn/Lightning/issues/759)

### Fixed

## [0.5.1] - 2023-04-12

### Added

- Added ability to create and revoke personal API tokens
  [#147](https://github.com/OpenFn/Lightning/issues/147)
- Add `last-used at` to API tokens
  [#722](https://github.com/OpenFn/Lightning/issues/722)
- Improved "save" for job builder; users can now press `Ctrl + S` or `⌘ + S` to
  save new or updated jobs job panel will _not_ close. (Click elsewhere in the
  canvas or click the "Close" button to close.)
  [#568](https://github.com/OpenFn/Lightning/issues/568)
- Add filtered search params to the history page URL
  [#660](https://github.com/OpenFn/Lightning/issues/660)

### Changed

- The secret scrubber now ignores booleans
  [690](https://github.com/OpenFn/Lightning/issues/690)

### Fixed

- The secret scrubber now properly handles integer secrets from credentials
  [690](https://github.com/OpenFn/Lightning/issues/690)
- Updated describe-package dependency, fixing sparkles in adaptor-docs
  [657](https://github.com/OpenFn/Lightning/issues/657)
- Clicks on the workflow canvas were not lining up with the nodes users clicked
  on; they are now [733](https://github.com/OpenFn/Lightning/issues/733)
- Job panel behaves better when collapsed
  [774](https://github.com/OpenFn/Lightning/issues/774)

## [0.5.0] - 2023-04-03

### Added

- Magic functions that fetch real metadata from connected systems via
  `credentials` and suggest completions in the job builder (e.g., pressing
  `control-space` when setting the `orgUnit` attribute for a DHIS2 create
  operation will pull the _actual_ list of orgUnits with human readable labels
  and fill in their orgUnit codes upon
  enter.)[670](https://github.com/OpenFn/Lightning/issues/670)
- A "metadata explorer" to browse actual system metadata for connected
  instances. [658](https://github.com/OpenFn/Lightning/issues/658)
- Resizable job builder panel for the main canvas/workflow view.
  [681](https://github.com/OpenFn/Lightning/issues/681)

### Changed

- Display timezone for cron schedule—it is always UTC.
  [#716](https://github.com/OpenFn/Lightning/issues/716)
- Instance administrators can now configure the interval between when a project
  owner or user requests deletion and when these records are purged from the
  database. It defaults to 7, but by providing a `PURGE_DELETED_AFTER_DAYS`
  environment variable the grace period can be altered. Note that setting this
  variable to `0` will make automatic purging _never_ occur but will still make
  "deleted" projects and users unavailable. This has been requested by certain
  organizations that must retain audit logs in a Lightning instance.
  [758](https://github.com/OpenFn/Lightning/issues/758)

### Fixed

- Locked CLI version to `@openfn/cli@0.0.35`.
  [#761](https://github.com/OpenFn/Lightning/issues/761)

## [0.4.8] - 2023-03-29

### Added

- Added a test harness for monitoring critical parts of the app using Telemetry
  [#654](https://github.com/OpenFn/Lightning/issues/654)

### Changed

- Set log level to `info` for runs. Most of the `debug` logging is useful for
  the CLI, but not for Lightning. In the future the log level will be
  configurable at instance > project > job level by the `superuser` and any
  project `admin`.
- Renamed license file so that automagic github icon is less confusing

### Fixed

- Broken links in failure alert email
  [#732](https://github.com/OpenFn/Lightning/issues/732)
- Registration Submission on app.openfn.org shows internal server error in
  browser [#686](https://github.com/OpenFn/Lightning/issues/686)
- Run the correct runtime install mix task in `Dockerfile-dev`
  [#541](https://github.com/OpenFn/Lightning/issues/541)
- Users not disabled when scheduled for deletion
  [#719](https://github.com/OpenFn/Lightning/issues/719)

## [0.4.6] - 2023-03-23

### Added

- Implement roles and permissions across entire app
  [#645](https://github.com/OpenFn/Lightning/issues/645)
- Fix webhook URL
  (`https://<<HOST_URL>>/i/cae544ab-03dc-4ccc-a09c-fb4edb255d7a`) for the
  OpenHIE demo workflow [448](https://github.com/OpenFn/Lightning/issues/448)
- Phoenix Storybook for improved component development
- Load test for webhook endpoint performance
  [#645](https://github.com/OpenFn/Lightning/issues/634)
- Notify user via email when they're added to a project
  [#306](https://github.com/OpenFn/Lightning/issues/306)
- Added notify user via email when their account is created
  [#307](https://github.com/OpenFn/Lightning/issues/307)

### Changed

- Improved errors when decoding encryption keys for use with Cloak.
  [#684](https://github.com/OpenFn/Lightning/issues/684)
- Allow users to run ANY job with a custom input.
  [#629](https://github.com/OpenFn/Lightning/issues/629)

### Fixed

- Ensure JSON schema form inputs are in the same order as they are written in
  the schema [#685](https://github.com/OpenFn/Lightning/issues/685)

## [0.4.4] - 2023-03-10

### Added

- Users can receive a digest email reporting on a specified project.
  [#638](https://github.com/OpenFn/Lightning/issues/638)
  [#585](https://github.com/OpenFn/Lightning/issues/585)

## [0.4.3] - 2023-03-06

### Added

- Tooltips on Job Builder panel
  [#650](https://github.com/OpenFn/Lightning/issues/650)

### Changed

- Upgraded to Phoenix 1.7 (3945856)

### Fixed

- Issue with FailureAlerter configuration missing in `prod` mode.

## [0.4.2] - 2023-02-24

### Added

- A user can change their own email
  [#247](https://github.com/OpenFn/Lightning/issues/247)
- Added a `SCHEMAS_PATH` environment variable to override the default folder
  location for credential schemas
  [#604](https://github.com/OpenFn/Lightning/issues/604)
- Added the ability to configure Google Sheets credentials
  [#536](https://github.com/OpenFn/Lightning/issues/536)
- Function to import a project
  [#574](https://github.com/OpenFn/Lightning/issues/574)

### Changed

- Users cannot register if they have not selected the terms and conditions
  [#531](https://github.com/OpenFn/Lightning/issues/531)

### Fixed

- Jobs panel slow for first open after restart
  [#567](https://github.com/OpenFn/Lightning/issues/567)

## [0.4.0] - 2023-02-08

### Added

- Added a Delete job button in Inspector
- Filter workflow runs by text/value in run logs or input body
- Drop "configuration" key from Run output dataclips after completion
- Ability to 'rerun' a run from the Run list
- Attempts and Runs update themselves in the Runs list
- Configure a project and workflow for a new registering user
- Run a job with a custom input
- Added plausible analytics
- Allow user to click on Webhook Trigger Node to copy webhook URL on workflow
  diagram
- Allow any user to delete a credential that they own
- Create any credential through a form except for OAuth
- Refit all diagram nodes on browser and container resize
- Enable distributed Erlang, allowing any number of redundant Lightning nodes to
  communicate with each other.
- Users can set up realtime alerts for a project

### Changed

- Better code-assist and intelliense in the Job Editor
- Updated @openfn/workflow-diagram to 0.4.0
- Make plus button part of job nodes in Workflow Diagram
- Updated @openfn/adaptor-docs to 0.0.5
- Updated @openfn/describe-package to 0.0.10
- Create an follow a manual Run from the Job Inspector
- View all workflows in a project on the workflows index page
- Move @openfn/workflow-diagram into the application, the NPM module is now
  deprecated.
- Remove workflow name from first node
- Move the used parts of `@openfn/engine` into the application.
- [BREAKING CHANGE] Ported `mix openfn.install.runtime` into application, use
  `mix lightning.install_runtime`.
- [BREAKING CHANGE] Introduced `@openfn/cli` as the new runtime for Jobs
- Rename a workflow through the page heading
- Hide the dataclips tab for beta
- Make adaptor default to common@latest
- Remove jobs list page
- Better error handling in the docs panel
- Disable credential ownership transfer in dev and prod environments
- Add project settings page
- Change Work Order filters to apply to the aggregate state of the work order
  and not the run directly
- Enable jobs by default
- Set log level to info
- Add Beta checkbox to register page
- User roles and permissions

### Fixed

- Don't consider disabled jobs when calculating subsequent runs
- Fixed overflow on Job Editor Tooltips
- Fixed auto-scroll when adding a new snippet in the Job Editor
- Fixed common operation typings in Job Editor

## [0.3.1] - 2022-11-22

### Fixed

- Fixed bug that tried to execute HTML scripts in dataclips
- Fixed bug that prevented work orders from displaying in the order of their
  last run, descending.
- Remove alerts after set timeout or close

## [0.3.0] - 2022-11-21

### Added

- Add seed data for demo site
- Create adaptor credentials through a form
- Configure cron expressions through a form
- View runs grouped by work orders and attempts
- Run an existing Job with any dataclip uuid from the Job form

### Changed

- Redirect users to projects list page when they click on Admin Settings menu
- Move job, project, input and output Dataclips to Run table
- Reverse the relationship between Jobs and Triggers. Triggers now can exist on
  their own; setting the stage for branching and merging workflows
- Updated Elixir and frontend dependencies
- [BREAKING CHANGE] Pipeline now uses Work Orders, previous data is not
  compatible.
- Runs, Dataclips and Attempts now all correctly use `usec` resolution
  timestamps.
- Upgraded LiveView to 0.18.0
- Upgraded Elixir to 1.14.1 and OTP 25
- Workflow Job editor now behaves like a panel
- Split JobLive.InspectorFormComponent into different plug-able subcomponents
- Ensure new jobs with cron triggers receive a default frequency
- Webhooks are now referenced by the trigger id instead of job id.
- Filter runs by status
- Filter runs by workflow
- Filter runs by date
- View a job run from the runs history
- View latest matching inputs to run a job with

## [0.2.0] - 2022-09-12

### Changed

- [BREAKING CHANGE] Add `Workflow` model, Jobs now belong to a Workflow This is
  a breaking change to the schema.
- Use Node.js 18, soon to be in LTS.
- Visualize success/fail triggers in workflow diagram.
- Move WorkflowDiagram related actions from DashboardLive into WorkflowLive
- Move WorkflowDiagram component into liveview, so that we can subscribe to
  channels (i.e. updating of the diagram when someone changes something).
- Integrate `@openfn/workflow-diagram@0.0.8` and use the new Store interface for
  updating it.
- Remove `component_mounted` event from WorkflowDiagram hook, using a
  MutationObserver and a Base64 encoded JSON payload.
- Fixed an issue where the compiler component would try and load a 'nothing
  adaptor', added a condition to check an adaptor is actually selected.
- Removed previous Workflow CTE queries, replaced by the introduction of the
  Workflow model, see
  (https://github.com/OpenFn/Lightning/blob/53da6883483e7d8d078783f348da327d1dd72d20/lib/lightning/workflows.ex#L111-L119).

## [0.1.13] - 2022-08-29

### Added

- Allow administrators to configure OIDC providers for authentication (note that
  this is just for authenticating, not yet for creating new accounts via OIDC)
- Add Monaco editor to the step/job panel
- Allow users to delete their own accounts. Schedule their user and credentials
  data for deletion when they do.
- Allow superusers to delete a user account. Schedule the user's credentials and
  user data for deletion when they do.
- If a user is scheduled for deletion, disable their account and prevent them
  from logging in.
- The 'User profile' and 'Credentials' page now have a sidebar menu

### Changed

- Project users now have one of the following roles: viewer, editor, admin,
  owner
- Users only have the following roles: user, superuser

## [0.1.12] - 2022-08-15

### Added

- Transfer credential ownership to another user.
- Create credentials via a form interface\*
- Show "projects with access" in credentials list view.
- Show job in runs list and run view.
- Added roles and permissions to workflows and history page
  [#645](https://github.com/OpenFn/Lightning/issues/645)

\*The form is defined by a JSON schema provided by an adaptor, in most cases:
e.g., `language-dhis2` provides a single schema which defines the required
attributes for `state.configuration`, while `language-common` provides multiple
credential schemas like "oauth" or "basic auth" which define attributes for
`state.configuration` and which might be used by lots of different jobs.)

### Fixed

- User menu (top right) appears on top of all other components.
- User profile screen integrated with the rest of the liveview app.

## [0.1.11] - 2022-08-05

### Fixed

- Fixed logging in Runner when `:debug` log level used; note that this caused
  crashes in Oban

## [0.1.10] - 2022-08-05

### Added

- Credential auditing
- Build/version information display for easier debugging

### Fixed

- Fixed a bug that enqueued cron-triggered jobs even when they were disabled

## [0.1.9] - 2022-07-27

### Added

- Navigate to user profile or credentials page and log out through the user icon
  dropdown
- Create and edit dataclips
- Add a production tag to credentials
- View a dropdown of operations and their description for the language-common
  `v2.0.0-rc2` adaptor (this pattern to be rolled out across adaptors)

### Changed

- Navigate between projects through a project picker on the navbar

### Fixed

- Run Lightning with docker

### Security

- Sensitive credential values are scrubbed from run logs
- All credentials are encrypted at REST

## [0.1.7] - 2022-06-24

### Added

- Run a job with a cron trigger
- Queue jobs via Oban/Postgres
- Edit jobs via the workflow canvas

## [0.1.6] - 2022-06-07

### Added

- Register, log in and log out of an account
- Allow superusers and admin users to create projects
- Allow admin users to create or disable a user’s account
- Allow superusers for local deployments to create users and give them access to
  project spaces

- Create and edit a job with a webhook, flow/fail or cron trigger
- Create and edit credentials for a job
- Copy a job's webhook URL
- View all workflows in a project visually
- Deploy lightning locally with Docker

- Enable a job to automatically process incoming requests
- Run a job with a webhook or flow/fail trigger
- View job runs along with their logs, exit code, start and end time
- View data clips that have initiated job runs (http requests for webhooks, run
  results)<|MERGE_RESOLUTION|>--- conflicted
+++ resolved
@@ -31,15 +31,12 @@
 - Indexes to foreign keys on `workflow_edges` and `steps` tables to try and
   alleviate slow loading of the job editor.
   [#2617](https://github.com/OpenFn/lightning/issues/2617)
-<<<<<<< HEAD
 - Remove `Snapshot.get_or_create_latest_for`.
   [#2703](https://github.com/OpenFn/lightning/issues/2703)
-=======
 - Add temporary events to allow Lightning to log metrics reported by editors.
   [#2617](https://github.com/OpenFn/lightning/issues/2617)
 - Audit when workflow deletion is requested.
   [#2727](https://github.com/OpenFn/lightning/issues/2727)
->>>>>>> b5175324
 
 ### Changed
 

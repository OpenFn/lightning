# Changelog

All notable changes to this project will be documented in this file.

- `Added` for new features.
- `Changed` for changes in existing functionality.
- `Deprecated` for soon-to-be removed features.
- `Removed` for now removed features.
- `Fixed` for any bug fixes.
- `Security` in case of vulnerabilities.

The format is based on [Keep a Changelog](https://keepachangelog.com/en/1.0.0/),
and this project adheres to
[Semantic Versioning](https://semver.org/spec/v2.0.0.html).

## [Unreleased]

### Added

### Changed

### Fixed

<<<<<<< HEAD
- Fix run selection not persisting across page reload in collaborative editor
  [#4188](https://github.com/OpenFn/lightning/issues/4188)
=======
- Fix error propagation on collab editor
  [#4069](https://github.com/OpenFn/lightning/issues/4069)
- "Try the new editor" wasn't persisting properly to user preferences
  [#4199](https://github.com/OpenFn/lightning/issues/4199)
>>>>>>> f375aeaf

## [2.15.0-pre5] - 2025-12-13 🎂 ❤️ Happy Birthday, Mom!

### Added

### Changed

- Improve version pinning behavior in collaborative editor
  [#4121](https://github.com/OpenFn/lightning/issues/4121)
- Unify disabled button states across collaborative editor for consistent
  styling and behaviour [#4179](https://github.com/OpenFn/lightning/issues/4179)

### Fixed

- Fix IDE crash when viewing jobs that don't exist in workflow version - now
  shows informative message with option to select another job or change versions
  [#4173](https://github.com/OpenFn/lightning/issues/4173)
- Fix issue where selected step wasn't synced with selected workflow job
  [#4189](https://github.com/OpenFn/lightning/issues/4189)
- Fix job updates not persisted after saving
  [#4154](https://github.com/OpenFn/lightning/issues/4154)
- Fix infinite loading when reopening workflow in collaborative editor due to
  delta updates not being merged with persisted state
  [#4164](https://github.com/OpenFn/lightning/issues/4164)
- Fix incorrect field access and version type in checkpoint creation that would
  crash after 500 document updates
  [#4176](https://github.com/OpenFn/lightning/issues/4176)
- Fix issue where users were not able to go to the latest versin of a workflow
  [#4149](https://github.com/OpenFn/lightning/issues/4149)
- Fix AI Assistant disclaimer not persisting after acceptance
  [#4158](https://github.com/OpenFn/lightning/issues/4158)
- Credential form now shows inline validation errors for JSON schema and raw
  body fields after field interaction
  [#4168](https://github.com/OpenFn/lightning/issues/4168)
- Fix saving workflow with same name as deleted workflow
  [#4165](https://github.com/OpenFn/lightning/pull/4165)
- Fix validation error states not changing after undo (Ctrl+Z) on Workflow
  Settings [#4182](https://github.com/OpenFn/lightning/issues/4182))
- Fix credential modal stacking issue in collaborative editor IDE
  [#4171](https://github.com/OpenFn/lightning/issues/4171)
- Fix adaptor picker Escape key returning to configure modal when opened
  directly [#4183](https://github.com/OpenFn/lightning/issues/4183)

## [2.15.0-pre4] - 2025-12-08

### Added

- Display collab editor promotion in the legacy editor
  [#4091](https://github.com/OpenFn/lightning/issues/4091)
- Template search and selection in collaborative workflow editor with AI-powered
  workflow generation for missing templates
  [#4081](https://github.com/OpenFn/lightning/issues/4081)
  [#4052](https://github.com/OpenFn/lightning/issues/4052)
- AI Assistant integration in collaborative workflow editor
  [#4042](https://github.com/OpenFn/lightning/pull/4042)

### Changed

- Standardize run buttons so they all behave predictably
  [#4129](https://github.com/OpenFn/lightning/issues/4129)
- Make collab editor available to everyone (not just experimental feature users)
  [#4091](https://github.com/OpenFn/lightning/issues/4091)

### Fixed

- Fix Run/Retry button flash and improve History button UX in collaborative
  editor [#4108](https://github.com/OpenFn/lightning/issues/4108)
- Fix new jobs are misplaced on the canvas in manual layout
  [#4118](https://github.com/OpenFn/lightning/issues/4118)
- Fix docs not working for latest version of adaptors in IDE
  [#4136](https://github.com/OpenFn/lightning/issues/4136)

## [2.15.0-pre3] - 2025-12-05

### Added

- Collab Editor: Respect limits when creating runs and retries
  [#4102](https://github.com/OpenFn/lightning/issues/4102)

### Fixed

- Selected run sometimes fails to highlight step in the collab editor
  [#4127](https://github.com/OpenFn/lightning/issues/4127)
- Run logs no longer disappear after browser refresh in IDE
  [#4079](https://github.com/OpenFn/lightning/issues/4079)
- Fix version chip [#4120](https://github.com/OpenFn/lightning/issues/4120)
- Fix OAuth credential creation crash in Collaborate view when returning from
  provider authorization
  [#4131](https://github.com/OpenFn/lightning/issues/4131)

## [2.15.0-pre2] - 2025-12-04

### Added

- User preference persistence for collaborative editor - users can now toggle
  between legacy and collaborative editors, and their choice is remembered
  across sessions with automatic redirect
  [#4091](https://github.com/OpenFn/lightning/issues/4091)
- Added mini history to the IDE as a state machine that provides the same
  experience that's available on the canvas
  [#4054](https://github.com/OpenFn/lightning/issues/4054)
  - **If no run chosen?** You can browse from history or create a new one.
  - **If run chosen?** You can view the details or deselect to start over.

### Changed

- Refactor URLStore to use Record with Immer for proper structural sharing,
  reducing unnecessary re-renders when unrelated URL params change
  [#4097](https://github.com/OpenFn/lightning/issues/4097)
- Show "Connect" button when no credential is selected for non-language-common
  steps [#4085](https://github.com/OpenFn/lightning/issues/4085)
- Show credential name (and full name and owner on hover) when a credential is
  selected [#4085](https://github.com/OpenFn/lightning/issues/4085)
- Allow owners to edit credentials from the adaptor picker
  [#4085](https://github.com/OpenFn/lightning/issues/4085)

### Fixed

- Fix version not switching when selecting a run from history panel
  [#4097](https://github.com/OpenFn/lightning/issues/4097)
- User menu dropdown no longer clips or causes horizontal scroll in side
  navigation [#4092](https://github.com/OpenFn/lightning/issues/4092)
- Improved version mismatch banner UX: made compact, dismissible, and
  repositioned to top-center; improved history panel collapse behavior to
  maintain run selection with visual run chip indicator
  [#4044](https://github.com/OpenFn/lightning/issues/4044)
- Settings panel now opens correctly when Run Panel is visible; also improved
  Run Panel to stay open and update context when switching between nodes
  [#4008](https://github.com/OpenFn/lightning/issues/4008)
- Fix collaborative cursors disappearing after switching workflow versions
  [#4066](https://github.com/OpenFn/lightning/issues/4066)
- Throttle cursor awareness updates to reduce server load
  [#4066](https://github.com/OpenFn/lightning/issues/4066)
- Loading workflow screen appears when disconnected from server
  [#3972](https://github.com/OpenFn/lightning/issues/3972)
- IDE shows job expresion of previously selected job
  [#4022](https://github.com/OpenFn/lightning/issues/4022)
- Fix save & run buttons disabled after new workflow save
  [#4084](https://github.com/OpenFn/lightning/issues/4084)
- Fix flickering of canvas and job editor
  [#4095](https://github.com/OpenFn/lightning/issues/4095)
- Run channel crashes when sending `run:updated` event
  [#4093](https://github.com/OpenFn/lightning/issues/4093)
- Fix Version mismatch modal appears on top of IDE
  [#4096](https://github.com/OpenFn/lightning/issues/4096)

## [2.15.0-pre1] - 2025-11-27

### Added

- Add workflow template publishing to collaborative editor
  [#3921](https://github.com/OpenFn/lightning/issues/3921)

### Changed

- Optimize dashboard stats queries with database aggregation
  [#4070](https://github.com/OpenFn/lightning/issues/4070)
- Add composite indexes on steps and runs for dashboard queries
  [#4070](https://github.com/OpenFn/lightning/issues/4070)
- Enable usage limit checks across the whole application
  [#PR4050](https://github.com/OpenFn/lightning/pull/4050)
- Make IDE heading separate from top menu
  [#4077](https://github.com/OpenFn/lightning/issues/4077)
- Update IDE workflow step selector (order by proximity to trigger)
  [#4048](https://github.com/OpenFn/lightning/issues/4048)

### Fixed

- Version dropdown now updates correctly for all users after workflow save
  [#3985](https://github.com/OpenFn/lightning/issues/3985)
  [#4024](https://github.com/OpenFn/lightning/issues/4024)
- Put close button in top right
  [PR#4037](https://github.com/OpenFn/lightning/pull/4037)
- Don't grey out in-progress runs
  [PR#4037](https://github.com/OpenFn/lightning/pull/4037)
- Explain why run panel is grey for edge-case when the workflow step selected
  not in the list of run steps
  [PR#4037](https://github.com/OpenFn/lightning/pull/4037)
- Fix history panel unable to close after selecting/deselecting run
  [#4027](https://github.com/OpenFn/lightning/issues/4027)
- Fix version chip (and sidebar scroll) when line breaks needed
  [PR#4047](https://github.com/OpenFn/lightning/pull/4047)
- Fix error validation for nodes/edges & show better error messages on save
  [PR#4061](https://github.com/OpenFn/lightning/pull/4061)
- Fix custom cron expressions getting overwritten & additional cron support
  [#4011](https://github.com/OpenFn/lightning/issues/4011)
- Fix monaco popups and tooltips getting cut off
  [PR#4072](https://github.com/OpenFn/lightning/pull/4072)
- Fix metadata/docs panel reopening when resizing adjacent panel
  [#4073](https://github.com/OpenFn/lightning/issues/4073)
- Fix logs panel not allowing scroll after being resized to minimum height
  [PR#4067](https://github.com/OpenFn/lightning/pull/4067)

## [2.15.0-pre] - 2025-11-20

### Added

- Show collaborators mouse pointers on the workflow canvas
  [#3810](https://github.com/OpenFn/lightning/issues/3810)

### Changed

- Always keep the Diagram mounted even when the IDE is present
  [#3981](https://github.com/OpenFn/lightning/issues/3981)
- Dropped react-hotkeys-hook for custom priority based key handler hook
  [#3981](https://github.com/OpenFn/lightning/issues/3981)
- Simplified IDE by only letting users see the "Create a New Manual Run Panel"
  when an existing Run isn't already loaded. Cleaned up the Run panel.
  [#4006](https://github.com/OpenFn/lightning/issues/4006)
- Consolidated RunStore functionality into HistoryStore in collaborative editor
  for improved state management and reduced complexity
- Default failure notifications for project users are now disabled to minimize
  email volume [#3517](https://github.com/OpenFn/lightning/issues/3517)
- Simpler "disabled" state for workflows, still show last mod
  [#3962](https://github.com/OpenFn/lightning/issues/3962)
- Move user profile to top left corner
  [#3997](https://github.com/OpenFn/lightning/issues/3997)
- Collapse breadcrumbs when there are more than 2 of them
  [#3997](https://github.com/OpenFn/lightning/issues/3997)

### Fixed

- Fix flickering of active collaborator icons between states(active, inactive,
  unavailable) [#3931](https://github.com/OpenFn/lightning/issues/3931)
- Restored footers to inspectors on the canvas while in read only mode
  [#4018](https://github.com/OpenFn/lightning/issues/4018)
- Fix vertical scrolling in workflow panels
  [#3979](https://github.com/OpenFn/lightning/issues/3979)
- Fix ghost edges blocking saves and breaking autolayout when deleting jobs in
  collaborative editor [#3983](https://github.com/OpenFn/lightning/issues/3983)
- Fix tooltip styling inconsistencies in collaborative editor
  [#3980](https://github.com/OpenFn/lightning/issues/3980)
- Fix beaker icon appearing active in classical editor
  [#3988](https://github.com/OpenFn/lightning/issues/3988)
- Fix ESC key closing IDE when pressed on adaptor modal
  [#3978](https://github.com/OpenFn/lightning/issues/3978)
- Fix run/save-and-run keystroke mapping for canvas & IDE
  [#3902](https://github.com/OpenFn/lightning/issues/3902) &
  [#3903](https://github.com/OpenFn/lightning/issues/3903)
- Monaco tooltips get cut off
  [#3900](https://github.com/OpenFn/lightning/issues/3900)

## [2.14.15-pre] - 2025-11-13

### Added

- Add missing adaptor and credential tooltips to the collab editor
  [#3919](https://github.com/OpenFn/lightning/issues/3919)
- Show server validation errors in the collab editor forms
  [#3783](https://github.com/OpenFn/lightning/issues/3783)
- Add advanced credential type picker in collaborative workflow editor allowing
  users to create OAuth, raw JSON, and keychain credentials directly from the
  workflow canvas [#3906](https://github.com/OpenFn/lightning/issues/3906)
- Enforce readonly state in collaborative editor forms for viewers and old
  snapshots [#3948](https://github.com/OpenFn/lightning/pull/3948)
- Collab Editor: Add Workflow YAML code viewer panel
  [#3646](https://github.com/OpenFn/lightning/issues/3646)
- Webhook authentication management in the collaborative editor
  [#3887](https://github.com/OpenFn/lightning/issues/3887)
- Mix task to merge project state files without database access
  [#3615](https://github.com/OpenFn/lightning/issues/3615)
- Support Undo/Redo commands in the collab editor
  [#3712](https://github.com/OpenFn/lightning/issues/3712)
- Added adaptor docs & metadata panel to IDE
  [#3857](https://github.com/OpenFn/lightning/issues/3857)
- Show Error indication on workflow settings button
  [#3632](https://github.com/OpenFn/lightning/issues/3632)

### Changed

- Merged CollaborateNew and Collaborate LiveViews into a single unified LiveView
  for improved maintainability and consistent modal behavior
  [#3942](https://github.com/OpenFn/lightning/pull/3942)

### Fixed

- 500 error when navigating from collaborative editor to full history page
  [#3941](https://github.com/OpenFn/lightning/pull/3941)
- Duplicate `isReadOnly` declaration in TriggerForm that was blocking asset
  builds [#3976](https://github.com/OpenFn/lightning/issues/3976)
- Run duration and status alignment drift in history view
  [#3945](https://github.com/OpenFn/lightning/pull/3945)
- Shared doc lookup in clustered environments now works across nodes instead of
  only searching locally
  [#3910](https://github.com/OpenFn/lightning/issues/3910)

## [2.14.14] - 2025-11-05

### Added

- Add the ability to search by dataclip name on the history page
  [#3486](https://github.com/OpenFn/lightning/issues/3486)

### Fixed

- Exception when cleaning up old persisted documents
  [#3932](https://github.com/OpenFn/lightning/issues/3932)
- Legacy canvas new job nodes no longer auto-populate with adaptor name
  [#3920](https://github.com/OpenFn/lightning/issues/3920)

## [2.14.14-pre2] - 2025-11-04

### Added

- Run/retry split button in collaborative editor allowing users to retry
  existing runs or create new work orders from both the ManualRunPanel and
  fullscreen IDE header [#3876](https://github.com/OpenFn/lightning/issues/3876)
- Keyboard shortcuts for run/retry actions - `Cmd+Enter` (or `Ctrl+Enter`)
  triggers run/retry, `Cmd+Shift+Enter` create new work order
  [#3861](https://github.com/OpenFn/lightning/issues/3861)

### Changed

- Updated styles on new IDE to match (nay, exceed!) those on the legacy IDE
  [#3894](https://github.com/OpenFn/lightning/issues/3894)
- Add save & sync split button to new canvas & IDE header
  [#3908](https://github.com/OpenFn/lightning/issues/3908)
- Show collaborators in the header of the new canvas & IDE
  [#3845](https://github.com/OpenFn/lightning/issues/3845)

### Fixed

- Channel error handling crash when error responses don't include expected
  structure [#3928](https://github.com/OpenFn/lightning/issues/3928)
- Dataclip body display timing out due to slow credentials query - optimised
  query to leverage indexes better using a self-join
  [#3924](https://github.com/OpenFn/lightning/issues/3924)
- Adaptor picker changes now sync immediately to Y.Doc instead of requiring
  manual save [#3904](https://github.com/OpenFn/lightning/issues/3904)
- Fixed Cmd+Enter creating duplicate work orders in workflow editor - both
  ManualRunPanel and WorkflowEditor keyboard handlers were firing simultaneously
  [#3876](https://github.com/OpenFn/lightning/issues/3876)
- Fixed GenServer crash when retrying from collaborative editor due to Y.Doc
  workflow data structure issues
  [#3876](https://github.com/OpenFn/lightning/issues/3876)
- Fixed run panel blocking node selection and causing screen flashes when
  switching between nodes
  [#3876](https://github.com/OpenFn/lightning/issues/3876)

## [2.14.14-pre1] - 2025-10-30

### Added

- Adaptor and credential configuration in canvas job inspector - users can now
  configure adaptor version and connect credentials directly from the canvas
  [#3834](https://github.com/OpenFn/lightning/issues/3834)
- Press `Control-E` (or `⌘+E`) to open the IDE when a job/step is selected
  [#3890](https://github.com/OpenFn/lightning/issues/3890)
- Drag-to-connect nodes on workflow canvas - users can now drag from the plus
  button on a node and drop it onto another node to create connections
  [#3825](https://github.com/OpenFn/lightning/issues/3825)
- Read-only indicator in collaborative editor header
  [#3627](https://github.com/OpenFn/lightning/issues/3627)
- Sync workflow concurrency and enable_job_logs settings in collaborative
  editor - allows users to configure max concurrency and console.log() usage
  with real-time collaborative editing support
  [#3798](https://github.com/OpenFn/lightning/issues/3798) and
  [#3799](https://github.com/OpenFn/lightning/issues/3799)
- Show validation error message when creating sandbox with duplicate name
  [#3776](https://github.com/OpenFn/lightning/issues/3776)
- Divergence warning when merging sandboxes - displays alert if target branch
  was modified after sandbox creation to prevent data loss
  [#3747](https://github.com/OpenFn/lightning/issues/3747)
- Sandbox indicator banners in workflow editor (inspector) to help indicate when
  working in a sandbox environment
  [#3413](https://github.com/OpenFn/lightning/issues/3413)
- Manual runs from the canvas and the IDE
  [#3827](https://github.com/openfn/lightning/issues/3827) and
  [$3634](https://github.com/openfn/lightning/issues/3634)
- View and switch versions
  [#3819](https://github.com/openfn/lightning/issues/3819)
- Run viewer panel in collaborative IDE with Run, Log, Input, and Output tabs
  [#3844](https://github.com/OpenFn/lightning/issues/3844)

### Changed

- Error messages in collaborative editor now include field names for validation
  errors (e.g., "Name: can't be blank")
  [#3843](https://github.com/OpenFn/lightning/issues/3843)
- Added error notifications when workflow reset fails in collaborative editor
  [#3843](https://github.com/OpenFn/lightning/issues/3843)
- Consolidated toast notification styling in collaborative editor for better
  maintainability [#3843](https://github.com/OpenFn/lightning/issues/3843)

### Fixed

- Prevent manual run panel from opening via keystroke if running isn't possible
  (permissions or snapshot)
- Default Next Input for Cron-Triggered Workflows
  [#3856](https://github.com/OpenFn/lightning/issues/3856)
- Error toasts not appearing when workflow save fails (validation errors,
  permission denied, etc.) in collaborative editor
  [#3843](https://github.com/OpenFn/lightning/issues/3843)
- Toast notification colors not displaying correctly due to CSS specificity
  issues [#3843](https://github.com/OpenFn/lightning/issues/3843)
- Canvas goes blank when adding nodes in collaborative workflow editor
  [#3848](https://github.com/OpenFn/lightning/issues/3848)
- Crash when switching from old to collaborative editor
  [#3865](https://github.com/OpenFn/lightning/issues/3865)
- Position errors when rendering nodes
  [#3866](https://github.com/OpenFn/lightning/issues/3866)
- Layout animation crashes when adding nodes
  [#3867](https://github.com/OpenFn/lightning/issues/3867)
- Fixed sandbox merge failing with StaleEntryError when parent workflow was
  modified after sandbox creation
  [#3765](https://github.com/OpenFn/lightning/issues/3765)
- Workflow is either decapitated or uneditable
  [#3842](https://github.com/OpenFn/lightning/issues/3842)
- User can navigate to React canvas from LiveView version
  [#3847](https://github.com/openfn/lightning/issues/3847)
- Fixed missing cron icon in trigger on new canvas
  [#3849](https://github.com/OpenFn/lightning/issues/3849)

## [2.14.13] - 2025-10-24

## [2.14.13-pre1] - 2025-10-24

### Added

- Ability to run a workflow from the new react canvas
  [#3634](https://github.com/OpenFn/lightning/issues/3634)

## [2.14.13-pre] - 2025-10-24

### Added

- Ability to delay webhook trigger replies until a workflow finishes; ⚠️ note
  that this is an experimental feature (API subject to change, only enabled via
  DB updates) [#PR3785](https://github.com/OpenFn/lightning/pull/3785)
- REST API for runs, work_orders, and log_lines to refresh GovStack compliance
  [#1656](https://github.com/OpenFn/lightning/issues/1656) &
  [PR#3786](https://github.com/OpenFn/lightning/pull/3786)
- Added full-screen IDE for job editing
  [#3708](https://github.com/OpenFn/lightning/issues/3708)
- Show collaborative editor toggle (beaker icon) when creating new workflows
  [#3797](https://github.com/OpenFn/lightning/pull/3797)
- Auto-format code on commit with git hooks
  [#3806](https://github.com/OpenFn/lightning/pull/3806)
- Escape key support for closing inspector panels in collaborative workflow
  editor, using react-hotkeys-hook for scoped keyboard shortcuts with modal
  priority [#3768](https://github.com/OpenFn/lightning/issues/3768)

### Changed

- Removed Cancel button from inspector panel footers (redundant with X button
  and Escape key) [#3768](https://github.com/OpenFn/lightning/issues/3768)
- Refactored inspector component architecture to use composition pattern with
  reusable layout shell and pure form components
  [#3768](https://github.com/OpenFn/lightning/issues/3768)
- Updated breadcrumb navigation to display parent project name before sandbox
  name [#3474](https://github.com/OpenFn/lightning/issues/3474)

### Fixed

- Fixed credential preservation during sandbox workflow merge - credentials are
  now correctly maintained when merging sandboxes back to parent projects
  [#3782](https://github.com/OpenFn/lightning/issues/3782)
- Backfilled `env` field for existing root projects to ensure environment chips
  display correctly in workflow editor and inspector
  [#3839](https://github.com/OpenFn/lightning/issues/3839)

## [2.14.12] - 2025-10-21

## [2.14.12-pre1] - 2025-10-21

### Fixed

- Ensure default positions when using the Workflow Assistant with manual
  positioning enabled [#3795](https://github.com/OpenFn/lightning/issues/3795)

## [2.14.12-pre] - 2025-10-21

### Added

- Editable EdgeInspector form in collaborative workflow editor with TanStack
  Form, enabling users to configure edge properties (label, condition type, JS
  expressions, enabled state) with auto-save and real-time collaborative editing
  [#3701](https://github.com/OpenFn/lightning/issues/3701)
- Delete nodes from Job panel in Collaborative Editor
  [#3702](https://github.com/OpenFn/lightning/issues/3702)
- Reintroduce the impeded project with hopefully better performance
  characteristics [#3542](https://github.com/OpenFn/lightning/issues/3542)

### Changed

- Tweaked the Sandbox color palette
- Detect and clean stale CMake caches in bootstrap script
  [PR#3762](https://github.com/OpenFn/lightning/pull/3762)
- Implement workflow settings form using tanstack form
  [#3643](https://github.com/OpenFn/lightning/issues/3643)
- [#3774](https://github.com/OpenFn/lightning/pull/3774)Adjusted padding of
  labels in the Workflow Diagram.

### Fixed

- Jobs in collaborative editor can now be saved without selecting a credential
  [#3760](https://github.com/OpenFn/lightning/issues/3760)
- Runtime permission checks in WorkflowChannel save/reset operations to prevent
  unauthorized edits when user roles change during active collaboration sessions
  [#3749](https://github.com/OpenFn/lightning/issues/3749)

## [2.14.11] - 2025-10-15

## [2.14.11-pre1] - 2025-10-15

### Added

- Create new workflow via YAML in the collaborative editor
  [#3700](https://github.com/OpenFn/lightning/issues/3700)
- E2E tests for edge validation in collaborative editor
  [#3724](https://github.com/OpenFn/lightning/issues/3724)
- Ensure that TOTP codes cannot be reused.
  [#3758](https://github.com/OpenFn/lightning/issues/3758)

### Changed

- Detect and clean stale CMake caches in bootstrap script
  [PR#3762](https://github.com/OpenFn/lightning/pull/3762)

### Fixed

- Credentials added to parent projects now automatically propagate to all
  descendant sandbox projects, ensuring sandboxes have access to parent
  credentials. Includes migration to backfill existing missing associations.
  [#3756](https://github.com/OpenFn/lightning/issues/3756)

## [2.14.11-pre] - 2025-10-14

### Added

- User interface for merging sandboxes
  [#3436](https://github.com/OpenFn/lightning/issues/3436)
- Credential environments user interface and runtime
  [#3598](https://github.com/OpenFn/lightning/issues/3598)
- Save button with validation and permissions in collaborative workflow editor
  [#3635](https://github.com/OpenFn/lightning/issues/3635)
- Workflow reset functionality in collaborative editor
  [#3635](https://github.com/OpenFn/lightning/issues/3635)
- Toast notifications and Redux DevTools integration for collaborative editor
  [#3635](https://github.com/OpenFn/lightning/issues/3635)
- E2E test infrastructure with Page Object Models for workflow testing
- E2E testing guidelines for Playwright
- Add project merging functionality
  [#3432](https://github.com/OpenFn/lightning/issues/3432)
- SessionContextStore for collaborative workflow editor to provide user,
  project, and config data to React components via Phoenix Channel
- E2E test infrastructure with Page Object Models for workflow editor testing
- E2E test for workflow step creation and configuration
- Force restart and AdaptorRegistry warming on E2E manager script

### Changed

- Delete oauth_tokens tables
  [#3608](https://github.com/OpenFn/lightning/issues/3608)
- Improved state management and store architecture in collaborative editor
  [#3635](https://github.com/OpenFn/lightning/issues/3635)
- Upgraded Tailwind CSS from 4.0.13 to 4.1.14

### Fixed

- Project merge now correctly preserves target project identity (name,
  description, env, color) instead of overwriting with source metadata
  [#3742](https://github.com/OpenFn/lightning/issues/3742)
- New workflows created in sandboxes now properly retain all jobs, triggers, and
  edges when merged into target projects (previously only workflow metadata was
  copied, resulting in empty workflows)
  [#3744](https://github.com/OpenFn/lightning/issues/3744)

### Released

## [2.14.10] - 2025-10-07

## [2.14.10-pre] - 2025-10-07

### Added

- Worker "presence" module to track connected workers (and their capacity)
  across the app. [#3725](https://github.com/OpenFn/lightning/pull/3725)
- SessionContextStore for collaborative workflow editor to provide user,
  project, and config data to React components via Phoenix Channel
  [#3624](https://github.com/OpenFn/lightning/issues/3624)

### Changed

- Limit sandbox creation
  [PR#3655](https://github.com/OpenFn/lightning/pull/3655)

## [v2.14.9] - 2025-10-03

## [v2.14.9-pre] - 2025-10-02

### Added

### Changed

- Removed unused functions for getting dataclip bodies from postgres as
  JSON/maps [#3653](https://github.com/OpenFn/lightning/issues/3653)
- Limit sandbox creation
  [PR#3655](https://github.com/OpenFn/lightning/pull/3655)

### Fixed

- Prevent the janitor trying to mark runs as lost that aren't actually lost
  [PR#3672](https://github.com/OpenFn/lightning/pull/3672)
- Fix canvas "lockup" after AI chat errors, prevent sending empty message to AI
  [3605](https://github.com/OpenFn/lightning/issues/3605)

## [v2.14.8] - 2025-10-01

## [v2.14.8-pre1] - 2025-10-01

### Fixed

- Send back `null` if a requested dataclip has been wiped
  [PR#3652](https://github.com/OpenFn/lightning/pull/3652)

## [v2.14.8-pre] - 2025-10-01

### Fixed

- Reduced
  [high server memory usage on dataclip body retrieval](https://github.com/OpenFn/lightning/issues/3641)
  by 97% [PR#3651](https://github.com/OpenFn/lightning/pull/3651)

## [v2.14.7] - 2025-09-30

### Changed

- Optimized map and join with `Enum.map_join/3`
  [`c112f3d`](https://github.com/OpenFn/lightning/commit/c112f3df29f8ab83b187f3695fdaf32c0837a016)

### Fixed

- Fixed tests for dataclip live viewer
  [#3648](https://github.com/OpenFn/lightning/issues/3648)

## [v2.14.7-pre] - 2025-09-30

### Added

- Add database changes for credentials environments support
  [#3597](https://github.com/OpenFn/lightning/issues/3597)
- REST API for Credential creation, deletion, list
  [#3583](https://github.com/OpenFn/lightning/issues/3583)

### Changed

- Bumped devDeps `ws-worker` version to `1.15.0` to better handle job
  compilation memory issues
  [#3613](https://github.com/OpenFn/lightning/pull/3613)

### Fixed

- Fix memory bloat on dataclip viewer in dataclip detail page
  [#3641](https://github.com/OpenFn/lightning/issues/3641)
- Ameliorate memory usage when scrubbing dataclips for security
  [#3641](https://github.com/OpenFn/lightning/issues/3641)
- Fixed bootstrap script compatibility for Intel Macs and older Bash versions
  (3.1+) [#3623](https://github.com/OpenFn/lightning/pull/3623)
- Fixed GDPR Compliance component
  [#3611](https://github.com/OpenFn/lightning/issues/3611)
- Fixed vertical alignment in breadcrumbs
  [#3612](https://github.com/OpenFn/lightning/issues/3612)
- Updated Project Digest to include count of work orders in an unsuccessful
  state [#3616](https://github.com/OpenFn/lightning/issues/3616)

## [v2.14.6] - 2025-09-30

## [v2.14.6-pre1] - 2025-09-26

### Changed

- Modify `Common.root_name` to display any map with a `:name` key

## [v2.14.6-pre] - 2025-09-25

### Added

- Sandbox Basic CRUD UI [#3412](https://github.com/OpenFn/lightning/issues/3412)
  [#3431](https://github.com/OpenFn/lightning/issues/3431)
- Generate workflow version on save
  [#3452](https://github.com/OpenFn/lightning/issues/3452)
- Add `bin/update-images` script for automated Dockerfile version management

### Changed

- Optimized queue query planner stability to prevent 60s+ spikes
  [#3564](https://github.com/OpenFn/lightning/issues/3564)
- Fix aarch64 (Apple Silicon) Dockerfile-dev build
  [PR#3589](https://github.com/OpenFn/lightning/pull/3589)

### Fixed

- Fix project deletion for projects with webhook auth methods
  [#3619](https://github.com/OpenFn/lightning/issues/3619),
  [#3523](https://github.com/OpenFn/lightning/issues/3523)
- Fix pagination bar rounding to match table corners
  [#3595](https://github.com/OpenFn/lightning/issues/3595)
- Restore export history button
  [#3594](https://github.com/OpenFn/lightning/issues/3594)
- Wrong timestamp information in mini-history for in-progress runs
  [#3579](https://github.com/OpenFn/lightning/pull/3579)

## [v2.14.5] - 2025-09-24

## [v2.14.5-pre1] - 2025-09-11

### Added

- Hide sandboxes from project lists and project picker
  [#3573](https://github.com/OpenFn/lightning/issues/3573)

### Changed

- Update deps

## [v2.14.5-pre] - 2025-09-11

### Added

- Experimental feature - Collaborative Editing
  [#3509](https://github.com/OpenFn/lightning/issues/3509)
- API for provisioning Sandboxes
  [#3430](https://github.com/OpenFn/lightning/issues/3430)
- Added DB support for sandboxes and workflow version provenance.
  [#3422](https://github.com/OpenFn/lightning/issues/3422)
- Retry webhook events on transient database connection errors
  [#3097](https://github.com/OpenFn/lightning/issues/3097)
- Allow users to retry followed runs from the job panel
  [#3502](https://github.com/OpenFn/lightning/issues/3502)

### Changed

- Make `:work_available` broadcast opt-out-able via ENV.
  [#3574](https://github.com/OpenFn/lightning/pull/3574)
- Enable X-Content-Type-Options header for static pages.
  [#3534](https://github.com/OpenFn/lightning/issues/3534)
- Refactor webhook auth methods modals
  [#1588](https://github.com/OpenFn/lightning/issues/1588)

### Fixed

- Tooltip gets stuck when switching pages
  [#3559](https://github.com/OpenFn/lightning/pull/3559)
- Current run dataclip stuck when switching nodes
  [#3560](https://github.com/OpenFn/lightning/pull/3560)

## [v2.14.4] - 2025-09-09

### Fixed

- Fix Workflow AI Assistant apearing above inspector panel
  [#3567](https://github.com/OpenFn/lightning/issues/3567)

## [v2.14.3] - 2025-08-29

## [v2.14.3-pre1] - 2025-08-22

### Fixed

- Clean UI for errors with recovery from the errors
  [#3239](https://github.com/OpenFn/lightning/issues/3239)

## [v2.14.3-pre] - 2025-08-21

### Added

- Visualizing runs on the workflow editor canvas
  [#3387](https://github.com/OpenFn/lightning/issues/3387)
- Add test gauge metric that can be used to set arbitrary values for the
  purposes of triggering behaviour in metric consumers.
  [3510](https://github.com/OpenFn/lightning/issues/3510)
- Add test gauge metric that can be used to set arbitrary values for the
  purposes of triggering behaviour in metric consumers.
  [#3510](https://github.com/OpenFn/lightning/issues/3510)
- Possibly temporary plumbing to allow the use of libcluster_postgres as an
  additional mechanism for discovering Erlang nodes.
  [#3482](https://github.com/OpenFn/lightning/issues/3482)
- Remove redundant 'preconnect' link
  [#3532](https://github.com/OpenFn/lightning/issues/3532)

### Fixed

- Fix cannot read properties of undefined (reading 'x') error on canvas
  [#3530](https://github.com/OpenFn/lightning/issues/3530)
- Hide Mini-History on new template page
  [#3531](https://github.com/OpenFn/lightning/pull/3531)

## [v2.14.2] - 2025-08-15

## [v2.14.2-pre] - 2025-08-15

### Fixed

- Fixed issue where adaptors icons didn't change on the canvas when in
  auto-layout mode [#3526](https://github.com/OpenFn/lightning/issues/3526)

## [v2.14.1] - 2025-08-14

### Changed

- Removed impeded project metric until performance improvements can be made.
  [#3519](https://github.com/OpenFn/lightning/issues/3519)

## [v2.14.1-pre2] - 2025-08-12

### Fixed

- Fix workflow diagram collapsing in on itself to become a neutron star
  [#3506](https://github.com/OpenFn/lightning/issues/3506)
- Fix Oban crash when Apollo times out
  [#3497](https://github.com/OpenFn/lightning/issues/3497)
- Fix PostgreSQL UTF-8 error when inserting log lines with null bytes
  [#3090](https://github.com/OpenFn/lightning/issues/3090)

## [v2.14.1-pre1] - 2025-08-07

### Fixed

- Restored historical migration (⚠️ if you ran migrations on `v2.14.1-pre` by
  editing your DB directly or dropping your DB first, you must undo those
  changes by hand before running this migration) and added a migration to change
  `:workflow_code` to `:code` on the AI Chat Messages table
  [3495](https://github.com/OpenFn/lightning/issues/3495)

## [v2.14.1-pre] - 2025-08-06

### Added

- Extended the AI Assistant to support editing existing workflows
  [#3247](https://github.com/OpenFn/lightning/issues/3247)
- Alert that workflows may break before letting users revoke access to a project
  for their credential [#537](https://github.com/OpenFn/lightning/issues/537)

### Changed

- Upgraded Elixir from 1.17 to 1.18
  [d35a6d1](https://github.com/OpenFn/lightning/commit/d35a6d1)

### Fixed

- Fix CTRL+S saving previously selected template when creating a workflow
  [#3442](https://github.com/OpenFn/lightning/issues/3442)

## [v2.14.0] - 2025-08-05

### Fixed

- Added "interactive" to checkbox disabled tooltip to allow user to click link,
  ensure permissions line up with admin or above.
  [PR-3473](https://github.com/OpenFn/lightning/pull/3473)
- Fixed table action menus
  [#3476](https://github.com/OpenFn/lightning/issues/3476)
- Fixed "⚠️ Production" icon size in credentials table
  [#3483](https://github.com/OpenFn/lightning/issues/3483)
- Fixed test on history page
  [3475](https://github.com/OpenFn/lightning/issues/3475)

## [v2.14.0-pre1] - 2025-08-04

### Added

- Added a retry button to the work order row itself
  [PR-3472](https://github.com/OpenFn/lightning/pull/3472)

### Fixed

- Fixed small table UI regression for history
  [PR-3472](https://github.com/OpenFn/lightning/pull/3472)

## [v2.14.0-pre] - 2025-08-01

### Added

- Allow users to name and preserve existing dataclips
  [#311](https://github.com/OpenFn/lightning/issues/311)

### Changed

- Click to copy all timestamps in UTC across the application
  [#1419](https://github.com/OpenFn/lightning/issues/1419)
- Display relative times and respect browser timezones
  [#1255](https://github.com/OpenFn/lightning/issues/1255)
- Sortable history table
  [PR-3356](https://github.com/OpenFn/lightning/pull/3356)
- Visible run durations on the history table
  [PR-3356](https://github.com/OpenFn/lightning/pull/3356)
- Easier expansion of work orders in the history table
  [PR-3356](https://github.com/OpenFn/lightning/pull/3356)

## [v2.13.7-pre1] 2025-08-01

### Added

- Keychain credentials allow variable authentication/secret selection based on a
  run's input dataclip [#3359](https://github.com/OpenFn/lightning/issues/3359)

## [v2.13.7-pre] 2025-07-31

### Fixed

- Prevent requests to webhook URLs from matching non-webhook triggers
  [#3453](https://github.com/OpenFn/lightning/issues/3453)
- Authorized users unable to change the workflow concurrency setting
  [#3459](https://github.com/OpenFn/lightning/issues/3459)

## [v2.13.6] - 2025-07-24

### Added

- Extended impeded project to take workflow concurrency into account.
  [#3408](https://github.com/OpenFn/lightning/issues/3408)

### Changed

- Upgrade Ecto from v3.11 to v3.13
  [#3448](https://github.com/OpenFn/lightning/pull/3448)

### Fixed

- Fixed bug that prevented HTTP credentials from loading, now allow JSON objects
  to be passed as credential form inputs for complex settings like custom TLS
  options [#3437](https://github.com/OpenFn/lightning/issues/3437)

## [v2.13.6-pre] 2025-07-18

### Changed

- Bump bcrypt_elixir from 3.2.1 to 3.3.2
  [#3264](https://github.com/OpenFn/lightning/issues/3264)
- Bump sobelow from 0.13.0 to 0.14.0
  [#3263](https://github.com/OpenFn/lightning/issues/3263)
- Bump jsonpatch from 1.0.2 to 2.2.2
  [#3262](https://github.com/OpenFn/lightning/issues/3262)
- Bump oban from 2.18.3 to 2.19.4
  [#3159](https://github.com/OpenFn/lightning/issues/3159)
- Bump eqrcode from 0.1.10 to 0.2.1
  [#3116](https://github.com/OpenFn/lightning/issues/3116)
- Remove unused test as well as puppeteer dependency.
  [#3404](https://github.com/OpenFn/lightning/issues/3404)

### Fixed

- Don't render credential modals inside table cells
  [#1588](https://github.com/OpenFn/lightning/issues/1588)
- Handling of CLI error messages when fetching metadata via an adaptor
  [#3367](https://github.com/OpenFn/lightning/issues/3367)
- Error messages in forms not appearing when LastPass enabled
  [#3402](https://github.com/OpenFn/lightning/issues/3402)

## [v2.13.5] 2025-07-11

## [v2.13.5-pre] 2025-07-11

### Added

- Allow users to see & _use_ the "next input" state that would be used by a cron
  trigger when inspecting and running cron-triggered jobs
  [3335](https://github.com/OpenFn/lightning/issues/3335)
- Enable Undo and Redo in the Workflow Editor
  [#3358](https://github.com/OpenFn/lightning/pull/3358)

### Changed

- Bump CLI to 1.13.1 [#3351](https://github.com/OpenFn/lightning/issues/3351)

### Fixed

- Isolate failed to refresh token errors from other oauth errros
  [#3332](https://github.com/OpenFn/lightning/issues/3332)

## [v2.13.4] - 2025-07-05

## [v2.13.4-pre1] - 2025-07-04

### Changed

- Standardize modal footers and paddings
  [#3277](https://github.com/OpenFn/lightning/issues/3277)

### Fixed

- Fix text content overflowing in credential modal
  [#3280](https://github.com/OpenFn/lightning/pull/3280)
- Fix tables UI broken [#3324](https://github.com/OpenFn/lightning/issues/3324)

## [v2.13.4-pre] - 2025-07-04

### Added

- New buttons to run a workflow directly from the canvas, both from the start of
  the workflow [#3290](https://github.com/OpenFn/lightning/issues/3290) and from
  an individual step [#3294](https://github.com/OpenFn/lightning/issues/3294)
- Sorting & filtering superuser interfaces for Projects, Project, and Users
  [#3354](https://github.com/OpenFn/lightning/pull/3354)

### Changed

- Dont send oauth token expiry errors to Sentry
  [#3334](https://github.com/OpenFn/lightning/issues/3334)
- Improve error message when credential fails during runs
  [#3332](https://github.com/OpenFn/lightning/issues/3332)

### Fixed

- Fix OAuth scope validation error caused by `offline_access`
  [#3363](https://github.com/OpenFn/lightning/issues/3363)
- Cannot send message in old ai chat sessions
  [#3347](https://github.com/OpenFn/lightning/issues/3347)
- Fixes brief flash of previously viewed diagram when switching workflows
  [#3352](https://github.com/OpenFn/lightning/pull/3352)
- Fixes import of workflow YML for a manual laid out workflow.
  [#3360](https://github.com/OpenFn/lightning/pull/3360)

## [v2.13.3] 2025-06-26

## [v2.13.3-pre1] 2025-06-26

### Fixed

- ⚠️️ **Security patch for cases when a single user creates multiple Oauth
  credentials for the same Oauth client.** This fix prevents credential token
  sharing for users with _multiple_ Oauth credentials linked to a single OpenFn
  username, a single Oauth Client, and the _same_ set of scopes. Previously,
  these credentials would be considered the unique (`user_id`, `client_id`,
  `scopes`) and only the _last_ issued token would be persisted. This fix binds
  oauth_tokens to credentials 1:1 and provides a number of enhancements for
  debugging and reauthorizing Oauth credentials.
  [#3326](https://github.com/OpenFn/lightning/issues/3326)

## [v2.13.3-pre]

### Added

- Give users the option to attach job code and logs to AI Assistant
  [#2935](https://github.com/OpenFn/lightning/issues/2935)
- Allow users to edit position of nodes in the workflow
  [#3123](https://github.com/OpenFn/lightning/issues/3123)
- Minimap for easier workflow navigation
  [#3125](https://github.com/OpenFn/lightning/issues/3125)
- Added icons to control layout in the workflow
  [PR #3242](https://github.com/OpenFn/lightning/pull/3242)

### Changed

- Update React Flow to version 12
  [PR #3242](https://github.com/OpenFn/lightning/pull/3242)
- Create nodes and edges with the same button in the workflow
  [#2175](https://github.com/OpenFn/lightning/issues/2175)

### Fixed

- AI Assistant fails to send job context in subsequent messages
  [#3329](https://github.com/OpenFn/lightning/issues/3329)
- Fix snapshot cleanup incorrectly deleting runs via cascade deletion
  [#3313](https://github.com/OpenFn/lightning/issues/3313)
- `Lightning.Demo.reset_demo()` was broken by an ordering issue between
  Credentials and Oauth tokens.

## [v2.13.2] - 2025-06-18

⚠️️ Please note that **this version fixes an issue that caused premature run
history deletion** when snapshots were cleaned. Certain additional runs related
to pre-existing work orders were being deleted before their retention period.
This bug was introduced in version `v2.12.3-pre` on May 29th. If you're tracking
`latest` you'd see this bug come out in `v2.13.0` on June 4th.

## [v2.13.2-pre] - 2025-06-18

### Added

- Show who started each run
  [#3309](https://github.com/OpenFn/lightning/issues/3309)

### Changed

### Fixed

- Stop cleanup of snapshots (was causing data loss)
- The application env `queue_result_retention_period` was previously pulling
  from a wrongly named `QUEUE_RESULT_RETENTION_PERIOD_SECONDS`; the calculation
  is actually done in minutes; we now set this env from
  `QUEUE_RESULT_RETENTION_PERIOD_MINUTES`
  [#3316](https://github.com/OpenFn/lightning/issues/3316)

## [v2.13.1] - 2025-06-12

## [v2.13.1-pre] - 2025-06-11

### Changed

- Report AI Assistant errors to Sentry
  [#3010](https://github.com/OpenFn/lightning/issues/3010)
- Do not validate edge js condition expression
  [#3028](https://github.com/OpenFn/lightning/issues/3028)

### Fixed

- Allow scrolling in the template grid
  [#3284](https://github.com/OpenFn/lightning/issues/3284)
- Search input in run history is cleared when you click on the filter buttons
  [#1951](https://github.com/OpenFn/lightning/issues/1951)
- Fix Inspector Input panel not showing current run's dataclip for older
  workflow runs [#3288](https://github.com/OpenFn/lightning/issues/3288)

## [v2.13.0] - 2025-06-04

## [v2.13.0-pre2] - 2025-06-04

### Fixed

- Only show credentials owned by current user in `/credentials` (not those
  shared with them also) [3273](https://github.com/OpenFn/lightning/issues/3273)
- Fix texts not getting wrapped in modals that are inside table rows
  [3274](https://github.com/OpenFn/lightning/issues/3274)

## [v2.13.0-pre1] - 2025-06-03

### Changed

- Removed heavy Arcade videos, replaced with time-aware, friendly greeting.
  [#3267](https://github.com/OpenFn/lightning/issues/3267)

### Fixed

- Don't display hidden secondary buttons
  [#3265](https://github.com/OpenFn/lightning/issues/3265)

## [v2.13.0-pre] - 2025-06-02

### Added

- Set timeout for Apollo client requests.
  [#3009](https://github.com/OpenFn/lightning/issues/3009)
- Generate workflows using AI
  [#3174](https://github.com/OpenFn/lightning/issues/3174)
- Enhance workflows templates UI
  [#3175](https://github.com/OpenFn/lightning/issues/3175)

### Changed

- Standardize sub-tabs (tabs inside tabs on Inspector)
  [#3261](https://github.com/OpenFn/lightning/pull/3261)
- No longer blocking the "Create new workflow" button based on _active_ workflow
  limits [#3251](https://github.com/OpenFn/lightning/pull/3251)

### Fixed

- Fix magic metadata [#3134](https://github.com/OpenFn/lightning/issues/3134)
- Padding Changes on Project Setup Page
  [#3257](https://github.com/OpenFn/lightning/issues/3257)

## [v2.12.3-pre] - 2025-05-29

### Added

- Added a custom metric to track projects that could benefit from additional
  worker pods. [#3189](https://github.com/OpenFn/lightning/issues/3189)
- Add a test metric that can be used to test external infrastructure (e.g.
  alerting) in a deployed Lightning instance.
  [#3229](https://github.com/OpenFn/lightning/issues/3229)
- Broadcast work-available to worker when runs are enqueued
  [#2934](https://github.com/OpenFn/lightning/issues/2934)

### Changed

- Update Elixir to 1.18.3 [#2748](https://github.com/OpenFn/lightning/pull/2748)
- Standardized table components across the application
  [#2905](https://github.com/OpenFn/lightning/issues/2905)
- Standardize buttons [#3093](https://github.com/OpenFn/lightning/issues/3093)
- Make the chunk size for deleting expired activty configurable via ENV
  [#3181](https://github.com/OpenFn/lightning/pull/3181)
- Reduce the cardinality of `lightning_run_lost_count`.
  [#3226](https://github.com/OpenFn/lightning/issues/3226)
- Improve manual run component
  [#3089](https://github.com/OpenFn/lightning/issues/3089)

### Fixed

- Delay purge user having project file(s)
  [#2919](https://github.com/OpenFn/lightning/issues/2919)
- Display all github repositories even if they're more than 30
  [#3206](https://github.com/OpenFn/lightning/issues/3206)
- Github repo names getting truncated
  [#3037](https://github.com/OpenFn/lightning/issues/3037)

## [v2.12.2] - 2025-05-01

### Changed

- Tweak language on webhook auth method modal and list action
  [#3166](https://github.com/OpenFn/lightning/pull/3166)
- Re-order nightly cron jobs to reduce acute stress on db
  [#3179](https://github.com/OpenFn/lightning/pull/3179)

### Fixed

- Fix save and sync not working in the workflow editor
  [#3177](https://github.com/OpenFn/lightning/issues/3177)

## [v2.12.1] - 2025-04-29

### Changed

- Sort logs in failure notification emails by timestamp, ascending
  [#2347](https://github.com/OpenFn/lightning/issues/2347)
- Rename webhook auth method button and title
  [#3165](https://github.com/OpenFn/lightning/issues/3165)

### Fixed

- Importer not updating canvas properly
  [#3156](https://github.com/OpenFn/lightning/issues/3156)
- Template name overwritten by workflow name when updating an existing template
  [#3157](https://github.com/OpenFn/lightning/issues/3157)
- Route not found after pressing Enter to create a workflow
  [#3142](https://github.com/OpenFn/lightning/issues/3142)
- Make Collections delete_all idempotent
  [#3143](https://github.com/OpenFn/lightning/issues/3143)
- Blank modal showing when you click to show webhook auth method password
  [#3154](https://github.com/OpenFn/lightning/issues/3154)

## [v2.12.0] - 2025-04-25

### Added

- Create workflows from base templates
  [#3018](https://github.com/OpenFn/lightning/issues/3018),
  [#3031](https://github.com/OpenFn/lightning/issues/3031)
  [#3080](https://github.com/OpenFn/lightning/issues/3080)
- Custom metrics to track lost runs
  [#3070](https://github.com/OpenFn/lightning/issues/3070)
- AI Assistant: add metadata column to chat sessions
  [#3054](https://github.com/OpenFn/lightning/issues/3054)
- Added a message to explain to the user why they're waiting for a run
  [#3131](https://github.com/OpenFn/lightning/issues/3131)
- Allow users to create workflows from base templates
  [#3110](https://github.com/OpenFn/lightning/issues/3110)
- Simplified adding credentials to projects
  [#3034](https://github.com/OpenFn/lightning/issues/3034)
- Enabled displaying full workflow name when hovering workflow name in the
  workflows list page [#2894](https://github.com/OpenFn/lightning/issues/2894)
- Enabled clickable rows in the workflows list page
  [#3047](https://github.com/OpenFn/lightning/issues/3047)
- Added sorting & filtering workflows
  [#3046](https://github.com/OpenFn/lightning/issues/3046)
- Add helper function to create latest snapshot
  [#3099](https://github.com/OpenFn/lightning/issues/3099)
- Restart the credential setup from selecting the credential type
  [#2284](https://github.com/OpenFn/lightning/issues/2284)
- Enable Support User and adds audit trail for MFA.
  [#3072](https://github.com/OpenFn/lightning/issues/3072)
- Allow users to view and copy their workflow as a code
  [#3016](https://github.com/OpenFn/lightning/issues/3016)
- Allow users to create workflow via YAML import
  [#3013](https://github.com/OpenFn/lightning/issues/3013)
- Make provision for the inclusion of 'external' metrics.
  [#3096](https://github.com/OpenFn/lightning/issues/3096)
- Introduce 'seeding' of PromEx event metrics
  [#3096](https://github.com/OpenFn/lightning/issues/3096)
- When claiming a run, a worker name can optionally be provided to the adaptor
  that is responsible for claiming runs.
  [#3079](https://github.com/OpenFn/lightning/issues/3079)
- Persist worker name provided by worker when claiming a run. NOTE: This
  requires version `1.13.2` of the worker.
  [#3079](https://github.com/OpenFn/lightning/issues/3079)

### Changed

- Add project name to failure email subject
  [#2974](https://github.com/OpenFn/lightning/issues/2974)
- Large refactor of the inspector and React components
  [#3043](https://github.com/OpenFn/lightning/pull/3043)
- The AI Assistant now has access to docs.openfn.org to better inform its
  responses [apollo#209](https://github.com/OpenFn/apollo/pull/209)
- Adjusted flash messages
- Updated dependencies [#3086](https://github.com/OpenFn/lightning/pull/3086):
  - `phoenix` from 1.7.20 to 1.7.21
  - `phoenix_live_view` from 1.0.5 to 1.0.9
  - `petal_components` from 2.9.0 to 3.0.1
- Move new workflow form into the edit page
  [#3083](https://github.com/OpenFn/lightning/issues/3083)
- Added logos & case-insensitive sorting of credential types
  [#3107](https://github.com/OpenFn/lightning/pull/3107)
- Added a "BETA" label to the Kafka trigger type
  [#3098](https://github.com/OpenFn/lightning/pull/3098)

## [v2.11.2] - 2025-04-10

### Added

- Remove Credentials for Collaborators Removed from a Project
  [#2942](https://github.com/OpenFn/lightning/issues/2942)
- Enable Credential Transfer In Projects Credentials Table
  [#2978](https://github.com/OpenFn/lightning/issues/2978)
- Allow possibility to inject components for implementing GDPR compliance
  [PR#3056](https://github.com/OpenFn/lightning/pull/3056)
- Change edge color in the workflow when there is an error
  [#2999](https://github.com/OpenFn/lightning/issues/2999)

### Changed

- Stagger cleanup crons in the hopes that it reduces the imapct on the database.
  [#3061](https://github.com/OpenFn/lightning/issues/3061)
- Default to latest specific version instead of @latest when selecting adaptors
  [#2843](https://github.com/OpenFn/lightning/issues/2843)
- Remove OpenTelemetry suport as it is not currently in use
  [#3081](https://github.com/OpenFn/lightning/issues/3081)

## [v2.11.1] - 2025-04-03

### Added

- Fix putting project credentials on a new credential
  [#2993](https://github.com/OpenFn/lightning/issues/2993)
- Allow users to book for demo sessions
  [PR#3035](https://github.com/OpenFn/lightning/pull/3035)
- Allow workflow and project concurrency progress windows
  [#2995](https://github.com/OpenFn/lightning/issues/2995)

### Changed

- Update flash message to contain link to github actions after save & sync
  [#2989](https://github.com/OpenFn/lightning/issues/2989)
- Added alphabetical sort to credential and Oauth2 client lists.
  [#2994](https://github.com/OpenFn/lightning/issues/2994)
- Update Phoenix LiveView to 1.0.5, Petal Components to 2.9.0 and TailwindCSS to
  v4 [#3033](https://github.com/OpenFn/lightning/pull/3033)

### Fixed

- Fixes to some issues with code-complete in the editor
  [#3052](https://github.com/OpenFn/lightning/pull/3052)

## [v2.11.0] - 2025-03-19

### Added

- Update Collections admin UI storage counter after deleting all
  [#2986](https://github.com/OpenFn/lightning/issues/2986)
- Refactor OAuth credentials to reuse existing refresh tokens for same scopes
  [#2908](https://github.com/OpenFn/lightning/issues/2908) \
  ⚠️️ Please note that you will need to migrate your existing OAuth credentials.
  To do that run the following command:
  `mix run priv/repo/migrate_oauth_credentials.exs` for local setup or
  `docker exec -it <lightning_container_name> /app/bin/lightning eval "Lightning.Credentials.OauthMigration.run()"`
  for production environments.

### Changed

- Changed the way Monaco workers are loaded, using ESM modules instead.
- Do not include `v` param in workflow links when it is latest
  [#2941](https://github.com/OpenFn/lightning/issues/2941)
- Use dropdown instead of modal for the log level filter
  [#2980](https://github.com/OpenFn/lightning/issues/2980)
- Upgrade esbuild to 0.25.0
  [#2962](https://github.com/OpenFn/lightning/issues/2962)

### Fixed

- Fix broken highlighter for selected step in the log viewer
  [#2980](https://github.com/OpenFn/lightning/issues/2980)
- Don't delete latest snapshot when deleting unused snaphots in workorders
  [#2996](https://github.com/OpenFn/lightning/issues/2996)
- Don't allow users to disable edges coming from a trigger
  [#3008](https://github.com/OpenFn/lightning/issues/3008)

## [v2.10.16] - 2025-02-28

### Added

- Disable jobs with non retriable steps
  [#2925](https://github.com/OpenFn/lightning/issues/2925)

### Fixed

- Fix toggle button not visually disabled
  [#2976](https://github.com/OpenFn/lightning/issues/2976)
- Dont clear dataclip input when user saves workflow
  [#2944](https://github.com/OpenFn/lightning/issues/2944)

## [v2.10.16-pre.0] - 2025-02-26

### Added

- Allow the billing app to schedule project deletion
  [#2972](https://github.com/OpenFn/lightning/issues/2972)
- Enable project level concurrency limit
  [#2906](https://github.com/OpenFn/lightning/issues/2906)
- Transfer credentials ownership to a project collaborator
  [#2820](https://github.com/OpenFn/lightning/issues/2820)
- Delete unused snapshots on workorders retention cleanup
  [#1832](https://github.com/OpenFn/lightning/issues/1832)
- Allow users to configure their preferred log levels
  [#2206](https://github.com/OpenFn/lightning/issues/2206)
- Allow project admins and owners to disable `console.log()` in jobs
  [#2205](https://github.com/OpenFn/lightning/issues/2205)

### Changed

- Bumped CI NodeJS and Postgres versions to 22.12.0 and 17.3 respectively
  [#2938](https://github.com/OpenFn/lightning/pull/2938)

### Fixed

- Creating a dataclip fails on indexing when it's too large
  [#2682](https://github.com/OpenFn/lightning/issues/2682)

## [v2.10.15] - 2025-02-14

### Changed

- Allow empty/blank log lines from the worker/jobs
  [#2914](https://github.com/OpenFn/lightning/issues/2914)
- Only allow `owner` and `admin` users to manage collections
  [#2923](https://github.com/OpenFn/lightning/issues/2923)

### Fixed

- Fixed issue where we failed to send failure alerts via email when runs were
  "lost". [#2921](https://github.com/OpenFn/lightning/issues/2921)

## [v2.10.14] - 2025-02-06

### Added

- Extend provisioner to support collections
  [#2830](https://github.com/OpenFn/lightning/issues/2830)
- Add collection limiter in the provisioner
  [PR#2910](https://github.com/OpenFn/lightning/pull/2910)
- Adds project name to failure alert email
  [#2884](https://github.com/OpenFn/lightning/pull/2884)
- Allow project users to manage collections
  [#2838](https://github.com/OpenFn/lightning/issues/2838)
- Allow limiting Collection create, put and put_all
  [#2853](https://github.com/OpenFn/lightning/issues/2853)

### Changed

- Makes the whole project row in the projects table clickable.
  [#2889](https://github.com/OpenFn/lightning/pull/2889)
- Standardizes date formats to YYYY-MM-DD
  [#2884](https://github.com/OpenFn/lightning/pull/2884)

### Fixed

- Allow ordering of Plug Injection
  [#2903](https://github.com/OpenFn/lightning/issues/2903)
- Removed empty first line in job editor helper text
  [#2887](https://github.com/OpenFn/lightning/pull/2887)
- Standardizes sort order arrows (all now show the direction of sort, rather
  than the direction they would sort if toggled)
  [#2423](https://github.com/OpenFn/lightning/issues/2423)
- Project combobox is populated when viewing MFA backup codes.
  [#2870](https://github.com/OpenFn/lightning/issues/2870)
- Allow JobEditor metrics to be tracked when the version of the workflow being
  viewed is not the latest version.
  [#2891](https://github.com/OpenFn/lightning/issues/2891)

## [v2.10.13] - 2025-01-29

### Added

- Add support for local adaptors. This can be enabled via `LOCAL_ADAPTORS=true`
  and path specified via `OPENFN_ADAPTORS_REPO=./path/to/repo/`
  [#905](https://github.com/OpenFn/lightning/issues/905)
- Add component injection for AI responses feedback
  [#2495](https://github.com/OpenFn/lightning/issues/2495)
- Audit the provisioning of projects via the API
  [#2718](https://github.com/OpenFn/lightning/issues/2718)
- Track Collections storage usage based on items key and value sizes
  [#2853](https://github.com/OpenFn/lightning/issues/2853)
- Temporary instrumentation for JobEditor to help identify performance issues.
  [#2617](https://github.com/OpenFn/lightning/issues/2617)
- Indexes to foreign keys on `workflow_edges` and `steps` tables to try and
  alleviate slow loading of the job editor.
  [#2617](https://github.com/OpenFn/lightning/issues/2617)
- Remove `Snapshot.get_or_create_latest_for`.
  [#2703](https://github.com/OpenFn/lightning/issues/2703)
- Add temporary events to allow Lightning to log metrics reported by editors.
  [#2617](https://github.com/OpenFn/lightning/issues/2617)
- Audit when workflow deletion is requested.
  [#2727](https://github.com/OpenFn/lightning/issues/2727)

### Changed

- Remove snapshot creation when performing the Github sync - no longer needed
  post-migration. [#2703](https://github.com/OpenFn/lightning/issues/2703)
- Remove some redundant code related to `WorkOrders.create_for`.
  [#2703](https://github.com/OpenFn/lightning/issues/2703)
- Remove use of Snapshot.get_or_create_latest_for from tests.
  [#2703](https://github.com/OpenFn/lightning/issues/2703)
- Bump PostCSS [#2863](https://github.com/OpenFn/lightning/pull/2863)
- Replaced HTTPoison with Tesla in the AdaptorRegistry.
  [#2861](https://github.com/OpenFn/lightning/pull/2861)
- Remove googlesheets, gmail and collections from credential schemas list
  [#2854](https://github.com/OpenFn/lightning/issues/2854)
- Remove ring on save workflow button
  [#2829](https://github.com/OpenFn/lightning/issues/2829)

### Fixed

- Do not send digest emails for projects with no workflows
  [#2688](https://github.com/OpenFn/lightning/issues/2688)
- Fixed navbar items alignment in the workflow builder
  [#2825](https://github.com/OpenFn/lightning/issues/2825)
- PromEx metrics no longer detaching on error
  [#2875](https://github.com/OpenFn/lightning/issues/2875)

## [v2.10.12] - 2025-01-21

### Changed

- PromEx metrics endpoint returns 401 on unauthorized requests.
  [#2823](https://github.com/OpenFn/lightning/issues/2823)
- Allow non-openfn.org users to access AI Assistant
  [#2845](https://github.com/OpenFn/lightning/issues/2845)

## [v2.10.11] - 2025-01-21

### Added

- Add component injection for AI responses feedback
  [#2495](https://github.com/OpenFn/lightning/issues/2495)

### Fixed

- Fix `z-index` for unsaved workflow dot on workflow edit page
  [#2809](https://github.com/OpenFn/lightning/issues/2809)

## [v2.10.10] - 2025-01-15

### Added

- Add workflows API to create, update, get and list.
  [#1887](https://github.com/OpenFn/lightning/issues/1887)
- Show email address of credential owner on project credentials page
  [#2210](https://github.com/OpenFn/lightning/issues/2210)

### Changed

- Configure Monaco to load files from lightning instead of cdn
  [#2786](https://github.com/OpenFn/lightning/issues/2786)

### Fixed

- Fixed Save and Run to always execute jobs with latest changes
  [#2804](https://github.com/OpenFn/lightning/issues/2804)
- Fixed aggressive CSS rule in app.css that made it hard to style menu items
  [#2807](https://github.com/OpenFn/lightning/pull/2807)
- `z-index` broken on unsaved dot on workflow edit page
  [#2809](https://github.com/OpenFn/lightning/issues/2809)
- Fixed an issue in the editor where the Loading Types message displays forever
  while running offline [#2813](https://github.com/OpenFn/lightning/issues/2813)
- Fixed an a small layout issue in the Docs panel when loading the editor
  offline [#2813](https://github.com/OpenFn/lightning/issues/2813)

## [v2.10.9] - 2025-01-09

### Added

- Audit the creation and removal of Github repo connections.
  [#2668](https://github.com/OpenFn/lightning/issues/2668)
- Add save and sync option in the workflow edit page
  [#2707](https://github.com/OpenFn/lightning/issues/2707)

### Changed

- Git-ignore files from mix assets.deploy
  [#2788](https://github.com/OpenFn/lightning/issues/2788)
- Added Claude integration in job chat
  [#2403](https://github.com/OpenFn/lightning/pull/2403)
- OPENAI_API_KEY renamed to AI_ASSISTANT_API_KEY
  [#2403](https://github.com/OpenFn/lightning/pull/2403)
- Remove snapshot creation from WorkOrders, no longer necessary post-migration.
  [#2703](https://github.com/OpenFn/lightning/issues/2703)

## [v2.10.8] - 2024-12-18

### Added

- Add ability to retry or cancel AI Assistant error responses for user messages
  [#2704](https://github.com/OpenFn/lightning/issues/2704)

### Changed

## [v2.10.7] - 2024-12-13 🎂 ❤️ Happy Birthday, Mom!

### Added

- Clear AI assistant's chat input after a message is sent
  [#2781](https://github.com/OpenFn/lightning/issues/2781)
- Allow different rules and action for delete user.
  [#2500](https://github.com/OpenFn/lightning/issues/2500)
- Handle errors from the AI Assistant more gracefully
  [#2474](https://github.com/OpenFn/lightning/issues/2474)

### Changed

- Make the AdaptorRegistry cache path configurable
  [#2780](https://github.com/OpenFn/lightning/issues/2780)

### Fixed

- Delete user modal no longer uses the same id as the underlying user record.
  [#2751](https://github.com/OpenFn/lightning/issues/2751)
- Use workflow activation limiter on index toggle.
  [#2777](https://github.com/OpenFn/lightning/issues/2777)

## [v2.10.6] - 2024-12-10

### Added

- Handle errors from the AI Assistant more gracefully
  [#2741](https://github.com/OpenFn/lightning/issues/2741)

### Changed

- Updated the About the AI Assistant help text
- Make user email verification optional. Defaults to `false`
  [#2755](https://github.com/OpenFn/lightning/issues/2755)
  > ⚠️ The default was behaviour was to always require email verification. Set
  > `REQUIRE_EMAIL_VERIFICATION` to `true` to revert to the old behaviour.
- Enhance AI assistant panel UI
  [#2497](https://github.com/OpenFn/lightning/issues/2497)
- Allow superusers to be created via the user UI.
  [#2719](https://github.com/OpenFn/lightning/issues/2719)

### Fixed

- Fix Priority and Scope Issues in Inspector Key Bindings
  [#2770](https://github.com/OpenFn/lightning/issues/2770)
- Fixed an issue where sometimes adaptor docs won't load in the Inspector
  [#2749](https://github.com/OpenFn/lightning/pull/2749)
- Return a 422 when a duplicate key is sent to the collections post/put_all API
  [#2752](https://github.com/OpenFn/lightning/issues/2752)
- Do not require the user's password when a superuser updates a user.
  [#2757](https://github.com/OpenFn/lightning/issues/2757)

## [v2.10.5] - 2024-12-04

### Added

- Enable Tab Key for Indenting Text in AI Assistant Input Box
  [#2407](https://github.com/OpenFn/lightning/issues/2407)
- Ctrl/Cmd + Enter to Send a Message to the AI Assistant
  [#2406](https://github.com/OpenFn/lightning/issues/2406)
- Add styles to AI chat messages
  [#2484](https://github.com/OpenFn/lightning/issues/2484)
- Auditing when enabling/disabling a workflow
  [#2697](https://github.com/OpenFn/lightning/issues/2697)
- Ability to enable/disable a workflow from the workflow editor
  [#2698](https://github.com/OpenFn/lightning/issues/2698)

### Changed

- Insert all on a collection with the same timestamp
  [#2711](https://github.com/OpenFn/lightning/issues/2711)
- AI Assistant: Show disclaimer once every day per user
  [#2481](https://github.com/OpenFn/lightning/issues/2481)
- AI Assistant: Scroll to new message when it arrives
  [#2409](https://github.com/OpenFn/lightning/issues/2409)
- AI Assistant: Set vertical scrollbar below the session title
  [#2477](https://github.com/OpenFn/lightning/issues/2477)
- AI Assistant: Increase size of input box for easier handling of large inputs
  [#2408](https://github.com/OpenFn/lightning/issues/2408)
- Bumped dependencies
- Extend display of audit events to cater for deletions.
  [#2701](https://github.com/OpenFn/lightning/issues/2701)
- Kafka documentation housekeeping.
  [#2414](https://github.com/OpenFn/lightning/issues/2414)

### Fixed

- Collections controller sending an invalid response body when a item doesn't
  exist [#2733](https://github.com/OpenFn/lightning/issues/2733)
- AI Assistant: Text in the form gets cleared when you change the editor content
  [#2739](https://github.com/OpenFn/lightning/issues/2739)

## [v2.10.4] - 2024-11-22

### Added

- Support dynamic json schema email format validation.
  [#2664](https://github.com/OpenFn/lightning/issues/2664)
- Audit snapshot creation
  [#2601](https://github.com/OpenFn/lightning/issues/2601)
- Allow filtering collection items by updated_before and updated_after.
  [#2693](https://github.com/OpenFn/lightning/issues/2693)
- Add support for SMTP email configuration
  [#2699](https://github.com/OpenFn/lightning/issues/2699) ⚠️️ Please note that
  `EMAIL_ADMIN` defaults to `lightning@example.com` in production environments

### Fixed

- Fix cursor for small limit on collections request
  [#2683](https://github.com/OpenFn/lightning/issues/2683)
- Disable save and run actions on deleted workflows
  [#2170](https://github.com/OpenFn/lightning/issues/2170)
- Distinguish active and inactive sort arrows in projects overview table
  [#2423](https://github.com/OpenFn/lightning/issues/2423)
- Fix show password toggle icon gets flipped after changing the password value
  [#2611](https://github.com/OpenFn/lightning/issues/2611)

## [v2.10.3] - 2024-11-13

### Added

- Disable monaco command palette in Input and Log viewers
  [#2643](https://github.com/OpenFn/lightning/issues/2643)
- Make provision for non-User actors when creating Audit entries.
  [#2601](https://github.com/OpenFn/lightning/issues/2601)

### Fixed

- Superusers can't update users passwords
  [#2621](https://github.com/OpenFn/lightning/issues/2621)
- Attempt to reduce memory consumption when generating UsageTracking reports.
  [#2636](https://github.com/OpenFn/lightning/issues/2636)

## [v2.10.2] - 2024-11-14

### Added

- Audit history exports events
  [#2637](https://github.com/OpenFn/lightning/issues/2637)

### Changed

- Ignore Plug.Conn.InvalidQueryError in Sentry
  [#2672](https://github.com/OpenFn/lightning/issues/2672)
- Add Index to `dataclip_id` on `runs` and `work_orders` tables to speed up
  deletion [PR#2677](https://github.com/OpenFn/lightning/pull/2677)

### Fixed

- Error when the logger receives a boolean
  [#2666](https://github.com/OpenFn/lightning/issues/2666)

## [v2.10.1] - 2024-11-13

### Fixed

- Fix metadata loading as code-assist in the editor
  [#2669](https://github.com/OpenFn/lightning/pull/2669)
- Fix Broken Input Dataclip UI
  [#2670](https://github.com/OpenFn/lightning/pull/2670)

## [v2.10.0] - 2024-11-13

### Changed

- Increase collection items value limit to 1M characters
  [#2661](https://github.com/OpenFn/lightning/pull/2661)

### Fixed

- Fix issues loading suggestions for code-assist
  [#2662](https://github.com/OpenFn/lightning/pull/2662)

## [v2.10.0-rc.2] - 2024-11-12

### Added

- Bootstrap script to help install and configure the Lightning app for
  development [#2654](https://github.com/OpenFn/lightning/pull/2654)

### Changed

- Upgrade dependencies [#2624](https://github.com/OpenFn/lightning/pull/2624)
- Hide the collections and fhir-jembi adaptors from the available adaptors list
  [#2648](https://github.com/OpenFn/lightning/issues/2648)
- Change column name for "Last Activity" to "Last Modified" on Projects list
  [#2593](https://github.com/OpenFn/lightning/issues/2593)

### Fixed

- Fix LiveView crash when pressing "esc" on inspector
  [#2622](https://github.com/OpenFn/lightning/issues/2622)
- Delete project data in batches to avoid timeouts in the db connection
  [#2632](https://github.com/OpenFn/lightning/issues/2632)
- Fix MetadataService crashing when errors are encountered
  [#2659](https://github.com/OpenFn/lightning/issues/2659)

## [v2.10.0-rc.1] - 2024-11-08

### Changed

- Reduce transaction time when fetching collection items by fetching upfront
  [#2645](https://github.com/OpenFn/lightning/issues/2645)

## [v2.10.0-rc.0] - 2024-11-07

### Added

- Adds a UI for managing collections
  [#2567](https://github.com/OpenFn/lightning/issues/2567)
- Introduces collections, a programatic workflow data sharing resource.
  [#2551](https://github.com/OpenFn/lightning/issues/2551)

## [v2.9.15] - 2024-11-06

### Added

- Added some basic editor usage tips to the docs panel
  [#2629](https://github.com/OpenFn/lightning/pull/2629)
- Create audit events when the retention periods for a project's dataclips and
  history are modified. [#2589](https://github.com/OpenFn/lightning/issues/2589)

### Changed

- The Docs panel in the inspector will now be closed by default
  [#2629](https://github.com/OpenFn/lightning/pull/2629)
- JSDoc annotations are removed from code assist descriptions
  [#2629](https://github.com/OpenFn/lightning/pull/2629)
- Show project name during delete confirmation
  [#2634](https://github.com/OpenFn/lightning/pull/2634)

### Fixed

- Fix misaligned margins on collapsed panels in the inspector
  [#2571](https://github.com/OpenFn/lightning/issues/2571)
- Fix sorting directions icons in projects table in the project dashboard page
  [#2631](https://github.com/OpenFn/lightning/pull/2631)
- Fixed an issue where code-completion prompts don't load properly in the
  inspector [#2629](https://github.com/OpenFn/lightning/pull/2629)
- Fixed an issue where namespaces (like http.) don't appear in code assist
  prompts [#2629](https://github.com/OpenFn/lightning/pull/2629)

## [v2.9.14] - 2024-10-31

### Added

- Additional documentation and notification text relating to the importance of
  alternate storage for Kafka triggers.
  [#2614](https://github.com/OpenFn/lightning/issues/2614)
- Add support for run memory limit option
  [#2623](https://github.com/OpenFn/lightning/pull/2623)

### Changed

- Enforcing MFA for a project can be enforced by the usage limiter
  [#2607](https://github.com/OpenFn/lightning/pull/2607)
- Add extensions for limiting retention period
  [#2618](https://github.com/OpenFn/lightning/pull/2618)

## [v2.9.13] - 2024-10-28

### Changed

- Add responsible ai disclaimer to arcade video
  [#2610](https://github.com/OpenFn/lightning/pull/2610)

## [v2.9.12] - 2024-10-25

### Fixed

- Fix editor panel buttons gets out of shape on smaller screens
  [#2278](https://github.com/OpenFn/lightning/issues/2278)
- Do not send empty strings in credential body to the worker
  [#2585](https://github.com/OpenFn/lightning/issues/2585)
- Refactor projects dashboard page and fix bug on last activity column
  [#2593](https://github.com/OpenFn/lightning/issues/2593)

## [v2.9.11] - 2024-10-23

### Added

- Optionally write Kafka messages that can not be persisted to the file system.
  [#2386](https://github.com/OpenFn/lightning/issues/2386)
- Add `MessageRecovery` utility code to restore Kafka messages that were
  pesisted to the file system.
  [#2386](https://github.com/OpenFn/lightning/issues/2386)
- Projects page welcome section: allow users to learn how to use the app thru
  Arcade videos [#2563](https://github.com/OpenFn/lightning/issues/2563)
- Store user preferences in database
  [#2564](https://github.com/OpenFn/lightning/issues/2564)

### Changed

- Allow users to to preview password fields in credential forms
  [#2584](https://github.com/OpenFn/lightning/issues/2584)
- Remove superuser flag for oauth clients creation
  [#2417](https://github.com/OpenFn/lightning/issues/2417)
- Make URL validator more flexible to support URLs with dashes and other cases
  [#2417](https://github.com/OpenFn/lightning/issues/2417)

### Fixed

- Fix retry many workorders when built for job
  [#2597](https://github.com/OpenFn/lightning/issues/2597)
- Do not count deleted workflows in the projects table
  [#2540](https://github.com/OpenFn/lightning/issues/2540)

## [v2.9.10] - 2024-10-16

### Added

- Notify users when a Kafka trigger can not persist a message to the database.
  [#2386](https://github.com/OpenFn/lightning/issues/2386)
- Support `kafka` trigger type in the provisioner
  [#2506](https://github.com/OpenFn/lightning/issues/2506)

### Fixed

- Fix work order retry sorting and avoids loading dataclips
  [#2581](https://github.com/OpenFn/lightning/issues/2581)
- Fix editor panel overlays output panel when scrolled
  [#2291](https://github.com/OpenFn/lightning/issues/2291)

## [v2.9.9] - 2024-10-09

### Changed

- Make project description multiline in project.yaml
  [#2534](https://github.com/OpenFn/lightning/issues/2534)
- Do not track partition timestamps when ingesting Kafka messages.
  [#2531](https://github.com/OpenFn/lightning/issues/2531)
- Always use the `initial_offset_reset_policy` when enabling a Kafka pipeline.
  [#2531](https://github.com/OpenFn/lightning/issues/2531)
- Add plumbing to simulate a persistence failure in a Kafka trigger pipeline.
  [#2386](https://github.com/OpenFn/lightning/issues/2386)

### Fixed

- Fix Oban errors not getting logged in Sentry
  [#2542](https://github.com/OpenFn/lightning/issues/2542)
- Perform data retention purging in batches to avoid timeouts
  [#2528](https://github.com/OpenFn/lightning/issues/2528)
- Fix editor panel title gets pushed away when collapsed
  [#2545](https://github.com/OpenFn/lightning/issues/2545)
- Mark unfinished steps having finished runs as `lost`
  [#2416](https://github.com/OpenFn/lightning/issues/2416)

## [v2.9.8] - 2024-10-03

### Added

- Ability for users to to retry Runs and create manual Work Orders from the job
  inspector #2496 [#2496](https://github.com/OpenFn/lightning/issues/2496)

### Fixed

- Fix panel icons overlays on top title when collapsed
  [#2537](https://github.com/OpenFn/lightning/issues/2537)

## [v2.9.7] - 2024-10-02

### Added

- Enqueues many work orders retries in the same transaction per Oban job.
  [#2363](https://github.com/OpenFn/lightning/issues/2363)
- Added the ability to retry rejected work orders.
  [#2391](https://github.com/OpenFn/lightning/issues/2391)

### Changed

- Notify other present users when the promoted user saves the workflow
  [#2282](https://github.com/OpenFn/lightning/issues/2282)
- User email change: Add debounce on blur to input forms to avoid validation
  after every keystroke [#2365](https://github.com/OpenFn/lightning/issues/2365)

### Fixed

- Use timestamps sent from worker when starting and completing runs
  [#2434](https://github.com/OpenFn/lightning/issues/2434)
- User email change: Add debounce on blur to input forms to avoid validation
  after every keystroke [#2365](https://github.com/OpenFn/lightning/issues/2365)

### Fixed

- User email change: Send notification of change to the old email address and
  confirmation to the new email address
  [#2365](https://github.com/OpenFn/lightning/issues/2365)
- Fixes filters to properly handle the "rejected" status for work orders.
  [#2391](https://github.com/OpenFn/lightning/issues/2391)
- Fix item selection (project / billing account) in the context switcher
  [#2518](https://github.com/OpenFn/lightning/issues/2518)
- Export edge condition expressions as multiline in project spec
  [#2521](https://github.com/OpenFn/lightning/issues/2521)
- Fix line spacing on AI Assistant
  [#2498](https://github.com/OpenFn/lightning/issues/2498)

## [v2.9.6] - 2024-09-23

### Added

### Changed

- Increase minimum password length to 12 in accordance with ASVS 4.0.3
  recommendation V2.1.2 [#2507](https://github.com/OpenFn/lightning/pull/2507)
- Changed the public sandbox (https://demo.openfn.org) setup script to use
  `welcome12345` passwords to comply with a 12-character minimum

### Fixed

- Dataclip selector always shows that the dataclip is wiped even when the job
  wasn't run [#2303](https://github.com/OpenFn/lightning/issues/2303)
- Send run channel errors to sentry
  [#2515](https://github.com/OpenFn/lightning/issues/2515)

## [v2.9.5] - 2024-09-18

### Changed

- Hide export history button when no workorder is rendered in the table
  [#2440](https://github.com/OpenFn/lightning/issues/2440)
- Improve docs for running lightning locally #2499
  [#2499](https://github.com/OpenFn/lightning/pull/2499)

### Fixed

- Fix empty webhook URL when switching workflow trigger type
  [#2050](https://github.com/OpenFn/lightning/issues/2050)
- Add quotes when special YAML characters are present in the exported project
  [#2446](https://github.com/OpenFn/lightning/issues/2446)
- In the AI Assistant, don't open the help page when clicking the Responsible AI
  Link [#2511](https://github.com/OpenFn/lightning/issues/2511)

## [v2.9.4] - 2024-09-16

### Changed

- Responsible AI review of AI Assistant
  [#2478](https://github.com/OpenFn/lightning/pull/2478)
- Improve history export page UI
  [#2442](https://github.com/OpenFn/lightning/issues/2442)
- When selecting a node in the workflow diagram, connected edges will also be
  highlighted [#2396](https://github.com/OpenFn/lightning/issues/2358)

### Fixed

- Fix AI Assitant crashes on a job that is not saved yet
  [#2479](https://github.com/OpenFn/lightning/issues/2479)
- Fix jumpy combobox for scope switcher
  [#2469](https://github.com/OpenFn/lightning/issues/2469)
- Fix console errors when rending edge labels in the workflow diagram
- Fix tooltip on export workorder button
  [#2430](https://github.com/OpenFn/lightning/issues/2430)

## [v2.9.3] - 2024-09-11

### Added

- Add utility module to seed a DB to support query performance analysis.
  [#2441](https://github.com/OpenFn/lightning/issues/2441)

### Changed

- Enhance user profile page to add a section for updating basic information
  [#2470](https://github.com/OpenFn/lightning/pull/2470)
- Upgraded Heroicons to v2.1.5, from v2.0.18
  [#2483](https://github.com/OpenFn/lightning/pull/2483)
- Standardize `link-uuid` style for uuid chips
- Updated PromEx configuration to align with custom Oban naming.
  [#2488](https://github.com/OpenFn/lightning/issues/2488)

## [v2.9.2] - 2024-09-09

### Changed

- Temporarily limit AI to @openfn emails while testing
  [#2482](https://github.com/OpenFn/lightning/pull/2482)

## [v2.9.1] - 2024-09-09

### Fixed

- Provisioner creates invalid snapshots when doing CLI deploy
  [#2461](https://github.com/OpenFn/lightning/issues/2461)
  [#2460](https://github.com/OpenFn/lightning/issues/2460)

  > This is a fix for future Workflow updates that are deployed by the CLI and
  > Github integrations. Unfortunately, there is a high likelihood that your
  > existing snapshots could be incorrect (e.g. missing steps, missing edges).
  > In order to fix this, you will need to manually create new snapshots for
  > each of your workflows. This can be done either by modifying the workflow in
  > the UI and saving it. Or running a command on the running instance:
  >
  > ```elixir
  > alias Lightning.Repo
  > alias Lightning.Workflows.{Workflow, Snapshot}
  >
  > Repo.transaction(fn ->
  >   snapshots =
  >     Repo.all(Workflow)
  >     |> Enum.map(&Workflow.touch/1)
  >     |> Enum.map(&Repo.update!/1)
  >     |> Enum.map(fn workflow ->
  >       {:ok, snapshot} = Snapshot.create(workflow)
  >       snapshot
  >     end)
  >
  >  {:ok, snapshots}
  > end)
  > ```

## [v2.9.0] - 2024-09-06

### Added

- Limit AI queries and hook the increment of AI queries to allow usage limiting.
  [#2438](https://github.com/OpenFn/lightning/pull/2438)
- Persist AI Assistant conversations and enable it for all users
  [#2296](https://github.com/OpenFn/lightning/issues/2296)

### Changed

- Rename `new_table` component to `table`.
  [#2448](https://github.com/OpenFn/lightning/pull/2448)

### Fixed

- Fix `workflow_id` presence in state.json during Github sync
  [#2445](https://github.com/OpenFn/lightning/issues/2445)

## [v2.8.2] - 2024-09-04

### Added

- Change navbar colors depending on scope.
  [#2449](https://github.com/OpenFn/lightning/pull/2449)
- Add support for configurable idle connection timeouts via the `IDLE_TIMEOUT`
  environment variable. [#2443](https://github.com/OpenFn/lightning/issues/2443)

### Changed

- Allow setup_user command to be execute from outside the container with
  `/app/bin/lightning eval Lightning.Setup.setup_user/3`
- Implement a combo-box to make navigating between projects easier
  [#241](https://github.com/OpenFn/lightning/pull/2424)
- Updated vulnerable version of micromatch.
  [#2454](https://github.com/OpenFn/lightning/issues/2454)

## [v2.8.1] - 2024-08-28

### Changed

- Improve run claim query by removing extraneous sorts
  [#2431](https://github.com/OpenFn/lightning/issues/2431)

## [v2.8.0] - 2024-08-27

### Added

- Users are now able to export work orders, runs, steps, logs, and dataclips
  from the History page.
  [#1698](https://github.com/OpenFn/lightning/issues/1698)

### Changed

- Add index over `run_id` and `step_id` in run_steps to improve worker claim
  speed. [#2428](https://github.com/OpenFn/lightning/issues/2428)
- Show Github Error messages as they are to help troubleshooting
  [#2156](https://github.com/OpenFn/lightning/issues/2156)
- Allow `Setup_utils.setup_user` to be used for the initial superuser creation.
- Update to code assist in the Job Editor to import namespaces from adaptors.
  [#2432](https://github.com/OpenFn/lightning/issues/2432)

### Fixed

- Unable to remove/reconnect github app in lightning after uninstalling directly
  from Github [#2168](https://github.com/OpenFn/lightning/issues/2168)
- Github sync buttons available even when usage limiter returns error
  [PR#2390](https://github.com/OpenFn/lightning/pull/2390)
- Fix issue with the persisting of a Kafka message with headers.
  [#2402](https://github.com/OpenFn/lightning/issues/2402)
- Protect against race conditions when updating partition timestamps for a Kafka
  trigger. [#2378](https://github.com/OpenFn/lightning/issues/2378)

## [v2.7.19] - 2024-08-19

### Added

- Pass the user_id param on check usage limits.
  [#2387](https://github.com/OpenFn/lightning/issues/2387)

## [v2.7.18] - 2024-08-17

### Added

- Ensure that all users in an instance have a confirmed email address within 48
  hours [#2389](https://github.com/OpenFn/lightning/issues/2389)

### Changed

- Ensure that all the demo accounts are confirmed by default
  [#2395](https://github.com/OpenFn/lightning/issues/2395)

### Fixed

- Removed all Kafka trigger code that ensured that message sequence is honoured
  for messages with keys. Functionality to ensure that message sequence is
  honoured will be added in the future, but in an abstraction that is a better
  fit for the current Lightning design.
  [#2362](https://github.com/OpenFn/lightning/issues/2362)
- Dropped the `trigger_kafka_messages` table that formed part of the Kafka
  trigger implementation, but which is now obsolete given the removal of the
  code related to message sequence preservation.
  [#2362](https://github.com/OpenFn/lightning/issues/2362)

## [v2.7.17] - 2024-08-14

### Added

- Added an `iex` command to setup a user, an apiToken, and credentials so that
  it's possible to get a fully running lightning instance via external shell
  script. (This is a tricky requirement for a distributed set of local
  deployments) [#2369](https://github.com/OpenFn/lightning/issues/2369) and
  [#2373](https://github.com/OpenFn/lightning/pull/2373)
- Added support for _very basic_ project-credential management (add, associate
  with job) via provisioning API.
  [#2367](https://github.com/OpenFn/lightning/issues/2367)

### Changed

- Enforced uniqueness on credential names _by user_.
  [#2371](https://github.com/OpenFn/lightning/pull/2371)
- Use Swoosh to format User models into recipients
  [#2374](https://github.com/OpenFn/lightning/pull/2374)
- Bump default CLI to `@openfn/cli@1.8.1`

### Fixed

- When a Workflow is deleted, any associated Kafka trigger pipelines will be
  stopped and deleted. [#2379](https://github.com/OpenFn/lightning/issues/2379)

## [v2.7.16] - 2024-08-07

### Fixed

- @ibrahimwickama fixed issue that prevented users from creating new workflows
  if they are running in an `http` environment (rather than `localhost` or
  `https`). [#2365](https://github.com/OpenFn/lightning/pull/2356)

## [v2.7.15] - 2024-08-07

### Changed

- Kafka messages without keys are synchronously converted into a Workorder,
  Dataclip and Run. Messages with keys are stored as TriggerKafkaMessage
  records, however the code needed to process them has been disabled, pending
  removal. [#2351](https://github.com/OpenFn/lightning/issues/2351)

## [v2.7.14] - 2024-08-05

### Changed

- Use standard styles for link, fix home button in breadcrumbs
  [#2354](https://github.com/OpenFn/lightning/pull/2354)

## [v2.7.13] - 2024-08-05

### Changed

- Don't log 406 Not Acceptable errors to Sentry
  [#2350](https://github.com/OpenFn/lightning/issues/2350)

### Fixed

- Correctly handle floats in LogMessage
  [#2348](https://github.com/OpenFn/lightning/issues/2348)

## [v2.7.12] - 2024-07-31

### Changed

- Make root layout configurable
  [#2310](https://github.com/OpenFn/lightning/pull/2310)
- Use snapshots when initiating Github Sync
  [#1827](https://github.com/OpenFn/lightning/issues/1827)
- Move runtime logic into module
  [#2338](https://github.com/OpenFn/lightning/pull/2338)
- Use `AccountHook Extension` to register new users invited in a project
  [#2341](https://github.com/OpenFn/lightning/pull/2341)
- Standardized top bars across the UI with a navigable breadcrumbs interface
  [#2299](https://github.com/OpenFn/lightning/pull/2299)

### Fixed

- Limit frame size of worker socket connections
  [#2339](https://github.com/OpenFn/lightning/issues/2339)
- Limit number of days to 31 in cron trigger dropdown
  [#2331](https://github.com/OpenFn/lightning/issues/2331)

## [v2.7.11] - 2024-07-26

### Added

- Expose more Kafka configuration at instance-level.
  [#2329](https://github.com/OpenFn/lightning/issues/2329)

### Fixed

- Table action css tweaks
  [#2333](https://github.com/OpenFn/lightning/issues/2333)

## [v2.7.10]

### Added

- A rudimentary optimisation for Kafka messages that do not have a key as the
  sequence of these messages can not be guaranteed.
  [#2323](https://github.com/OpenFn/lightning/issues/2323)

### Fixed

- Fix an intermittent bug when trying to intern Kafka offset reset policy.
  [#2327](https://github.com/OpenFn/lightning/issues/2327)

## [v2.7.9] - 2024-07-24

### Changed

- CSS - standardized some more tailwind components
  [PR#2324](https://github.com/OpenFn/lightning/pull/2324)

## [v2.7.8] - 2024-07-24

### Changed

- Enable End to End Integration tests
  [#2187](https://github.com/OpenFn/lightning/issues/2187)
- Make selected Kafka trigger parameters configurable via ENV vars.
  [#2315](https://github.com/OpenFn/lightning/issues/2315)
- Use the Oauth2 `revocation_endpoint` to revoke token access (1) before
  attempting to reauthorize and (2) when users schedule a credential for
  deletion [#2314](https://github.com/OpenFn/lightning/issues/2314)
- Standardized tailwind alerts
  [#2314](https://github.com/OpenFn/lightning/issues/2314)
- Standardized `link` tailwind style (and provided `link-plain`, `link-info`,
  `link-error`, and `link-warning`)
  [#2314](https://github.com/OpenFn/lightning/issues/2314)

### Fixed

- Fix work order URL in failure alerts
  [#2305](https://github.com/OpenFn/lightning/pull/2305)
- Fix error when handling existing encrypted credentials
  [#2316](https://github.com/OpenFn/lightning/issues/2316)
- Fix job editor switches to the snapshot version when body is changed
  [#2306](https://github.com/OpenFn/lightning/issues/2306)
- Fix misaligned "Retry from here" button on inspector page
  [#2308](https://github.com/OpenFn/lightning/issues/2308)

## [v2.7.7] - 2024-07-18

### Added

- Add experimental support for triggers that consume message from a Kafka
  cluster [#1801](https://github.com/OpenFn/lightning/issues/1801)
- Workflows can now specify concurrency, allowing runs to be executed
  syncronously or to a maximum concurrency level. Note that this applies to the
  default FifoRunQueue only.
  [#2022](https://github.com/OpenFn/lightning/issues/2022)
- Invite Non-Registered Users to a Project
  [#2288](https://github.com/OpenFn/lightning/pull/2288)

### Changed

- Make modal close events configurable
  [#2298](https://github.com/OpenFn/lightning/issues/2298)

### Fixed

- Prevent Oauth credentials from being created if they don't have a
  `refresh_token` [#2289](https://github.com/OpenFn/lightning/pull/2289) and
  send more helpful error data back to the worker during token refresh failure
  [#2135](https://github.com/OpenFn/lightning/issues/2135)
- Fix CLI deploy not creating snapshots for workflows
  [#2271](https://github.com/OpenFn/lightning/issues/2271)

## [v2.7.6] - 2024-07-11

### Fixed

- UsageTracking crons are enabled again (if config is enabled)
  [#2276](https://github.com/OpenFn/lightning/issues/2276)
- UsageTracking metrics absorb the fact that a step's job_id may not currently
  exist when counting unique jobs
  [#2279](https://github.com/OpenFn/lightning/issues/2279)
- Adjusted layout and text displayed when preventing simultaneous edits to
  accommodate more screen sizes
  [#2277](https://github.com/OpenFn/lightning/issues/2277)

## [v2.7.5] - 2024-07-10

### Changed

- Prevent two editors from making changes to the same workflow at the same time
  [#1949](https://github.com/OpenFn/lightning/issues/1949)
- Moved the Edge Condition Label field to the top of the form, so it's always
  visible [#2236](https://github.com/OpenFn/lightning/pull/2236)
- Update edge condition labels in the Workflow Diagram to always show the
  condition type icon and the label
  [#2236](https://github.com/OpenFn/lightning/pull/2236)

### Fixed

- Do Not Require Lock Version In URL Parameters
  [#2267](https://github.com/OpenFn/lightning/pull/2267)
- Trim erroneous spaces on user first and last names
  [#2269](https://github.com/OpenFn/lightning/pull/2269)

## [v2.7.4] - 2024-07-06

### Changed

- When the entire log string is a valid JSON object, pretty print it with a
  standard `JSON.stringify(str, null, 2)` but if it's something else then let
  the user do whatever they want (e.g., if you write
  `console.log('some', 'cool', state.data)` we won't mess with it.)
  [#2260](https://github.com/OpenFn/lightning/pull/2260)

### Fixed

- Fixed sticky toggle button for switching between latest version and a snapshot
  of a workflow [#2264](https://github.com/OpenFn/lightning/pull/2264)

## [v2.7.3] - 2024-07-05

### Changed

- Bumped the ws-worker to v1.3

### Fixed

- Fix issue when selecting different steps in RunViewer and the parent liveview
  not being informed [#2253](https://github.com/OpenFn/lightning/issues/2253)
- Stopped inspector from crashing when looking for a step by a run/job
  combination [#2201](https://github.com/OpenFn/lightning/issues/2201)
- Workflow activation only considers new and changed workflows
  [#2237](https://github.com/OpenFn/lightning/pull/2237)

## [v2.7.2] - 2024-07-03

### Changed

- Allow endpoint plugs to be injected at compile time.
  [#2248](https://github.com/OpenFn/lightning/pull/2248)
- All models to use the `public` schema.
  [#2249](https://github.com/OpenFn/lightning/pull/2249)
- In the workflow diagram, smartly update the view when adding new nodes
  [#2174](https://github.com/OpenFn/lightning/issues/2174)
- In the workflow diagram, remove the "autofit" toggle in the control bar

### Fixed

- Remove prompt parameter from the authorization URL parameters for the Generic
  Oauth Clients [#2250](https://github.com/OpenFn/lightning/issues/2250)
- Fixed react key error [#2233](https://github.com/OpenFn/lightning/issues/2233)
- Show common functions in the Docs panel
  [#1733](https://github.com/OpenFn/lightning/issues/1733)

## [v2.7.1] - 2024-07-01

### Changed

- Update email copies [#2213](https://github.com/OpenFn/lightning/issues/2213)

### Fixed

- Fix jumpy cursor in the Job editor.
  [#2229](https://github.com/OpenFn/lightning/issues/2229)
- Rework syncing behaviour to prevent changes getting thrown out on a socket
  reconnect. [#2007](https://github.com/OpenFn/lightning/issues/2007)

## [v2.7.0] - 2024-06-26

### Added

- Use of snapshots for displaying runs and their associated steps in the History
  page. [#1825](https://github.com/OpenFn/lightning/issues/1825)
- Added view-only mode for rendering workflows and runs in the Workflow Canvas
  and the Inspector page using snapshots, with the option to switch between a
  specific snapshot version and the latest version. Edit mode is available when
  displaying the latest version.
  [#1843](https://github.com/OpenFn/lightning/issues/1843)
- Allow users to delete steps sssociated with runs in the Workflow Canvas
  [#2027](https://github.com/OpenFn/lightning/issues/2027)
- Link to adaptor `/src` from inspector.
- Prototype AI Assistant for working with job code.
  [#2193](https://github.com/OpenFn/lightning/issues/2193)

### Changed

- Reverted behaviour on "Rerun from here" to select the Log tab.
  [#2202](https://github.com/OpenFn/lightning/issues/2202)
- Don't allow connections between an orphaned node and a
  Trigger[#2188](https://github.com/OpenFn/lightning/issues/2188)
- Reduce the minimum zoom in the workflow diagram
  [#2214](https://github.com/OpenFn/lightning/issues/2214)

### Fixed

- Fix some adaptor docs not displaying
  [#2019](https://github.com/OpenFn/lightning/issues/2019)
- Fix broken `mix lightning.install_adaptor_icons` task due to addition of Finch
  http client change.

## [v2.6.3] - 2024-06-19

### Changed

- Added a notice on application start about anonymous public impact reporting
  and its importance for the sustainability of
  [Digital Public Goods](https://digitalpublicgoods.net/) and
  [Digital Public Infrastructure](https://www.codevelop.fund/insights-1/what-is-digital-public-infrastructure).
- Increase default `WORKER_MAX_RUN_DURATION_SECONDS` to 300 to match the
  [ws-worker default](https://github.com/OpenFn/kit/blob/main/packages/ws-worker/src/util/cli.ts#L149-L153)
  so if people don't set their timeout via ENV, at least the two match up.

## [v2.6.2] - 2024-06-13

### Fixed

- Fix vanishing Docs panel when Editor panel is collapsed and opened again
  [#2195](https://github.com/OpenFn/lightning/issues/2195)
- Maintain tab when RunViewer remounts/push state drops tab hash
  [#2199](https://github.com/OpenFn/lightning/issues/2199)

## [v2.6.1] - 2024-06-12

### Changed

- Erlang to 26.2.5
- Update debian bookworm from 20240130 to 20240513.
- Return 403s when Provisioning API fails because of usage limits
  [#2182](https://github.com/OpenFn/lightning/pull/2182)
- Update email notification for changing retention period
  [#2066](https://github.com/OpenFn/lightning/issues/2066)
- Return 415s when Webhooks are sent Content-Types what are not supported.
  [#2180](https://github.com/OpenFn/lightning/issues/2180)
- Updated the default step text

### Fixed

- Rewrite TabSelector (now Tabbed) components fixing a number of navigation
  issues [#2051](https://github.com/OpenFn/lightning/issues/2051)

## [v2.6.0] - 2024-06-05

### Added

- Support multiple edges leading to the same step (a.k.a., "drag & drop")
  [#2008](https://github.com/OpenFn/lightning/issues/2008)

### Changed

### Fixed

## [v2.5.5] - 2024-06-05

### Added

- Replace LiveView Log Viewer component with React Monaco
  [#1863](https://github.com/OpenFn/lightning/issues/1863)

### Changed

- Bump default CLI to `@openfn/cli@1.3.2`
- Don't show deprecated adaptor versions in the adaptor version picklist (to be
  followed by some graceful deprecation handling/warning in
  [later work](https://github.com/OpenFn/lightning/issues/2172))
  [#2169](https://github.com/OpenFn/lightning/issues/2169)
- Refactor count workorders to reuse search code
  [#2121](https://github.com/OpenFn/lightning/issues/2121)
- Updated provisioning error message to include workflow and job names
  [#2140](https://github.com/OpenFn/lightning/issues/2140)

### Fixed

- Don't let two deploy workflows run at the same time to prevent git collisions
  [#2044](https://github.com/OpenFn/lightning/issues/2044)
- Stopped sending emails when creating a starter project
  [#2161](https://github.com/OpenFn/lightning/issues/2161)

## [v2.5.4] - 2024-05-31

### Added

- CORS support [#2157](https://github.com/OpenFn/lightning/issues/2157)
- Track users emails preferences
  [#2163](https://github.com/OpenFn/lightning/issues/2163)

### Changed

- Change Default Text For New Job Nodes
  [#2014](https://github.com/OpenFn/lightning/pull/2014)
- Persisted run options when runs are _created_, not when they are _claimed_.
  This has the benefit of "locking in" the behavior desired by the user at the
  time they demand a run, not whenever the worker picks it up.
  [#2085](https://github.com/OpenFn/lightning/pull/2085)
- Made `RUN_GRACE_PERIOD_SECONDS` a configurable ENV instead of 20% of the
  `WORKER_MAX_RUN_DURATION`
  [#2085](https://github.com/OpenFn/lightning/pull/2085)

### Fixed

- Stopped Janitor from calling runs lost if they have special runtime options
  [#2079](https://github.com/OpenFn/lightning/issues/2079)
- Dataclip Viewer now responds to page resize and internal page layout
  [#2120](https://github.com/OpenFn/lightning/issues/2120)

## [v2.5.3] - 2024-05-27

### Changed

- Stop users from creating deprecated Salesforce and GoogleSheets credentials.
  [#2142](https://github.com/OpenFn/lightning/issues/2142)
- Delegate menu customization and create menu components for reuse.
  [#1988](https://github.com/OpenFn/lightning/issues/1988)

### Fixed

- Disable Credential Save Button Until All Form Fields Are Validated
  [#2099](https://github.com/OpenFn/lightning/issues/2099)
- Fix Credential Modal Closure Error When Workflow Is Unsaved
  [#2101](https://github.com/OpenFn/lightning/pull/2101)
- Fix error when socket reconnects and user is viewing a run via the inspector
  [#2148](https://github.com/OpenFn/lightning/issues/2148)

## [v2.5.2] - 2024-05-23

### Fixed

- Preserve custom values (like `apiVersion`) during token refresh for OAuth2
  credentials [#2131](https://github.com/OpenFn/lightning/issues/2131)

## [v2.5.1] - 2024-05-21

### Fixed

- Don't compile Phoenix Storybook in production and test environments
  [#2119](https://github.com/OpenFn/lightning/pull/2119)
- Improve performance and memory consumption on queries and logic for digest
  mailer [#2121](https://github.com/OpenFn/lightning/issues/2121)

## [v2.5.0] - 2024-05-20

### Fixed

- When a refresh token is updated, save it!
  [#2124](https://github.com/OpenFn/lightning/pull/2124)

## [v2.5.0-pre4] - 2024-05-20

### Fixed

- Fix duplicate credential type bug
  [#2100](https://github.com/OpenFn/lightning/issues/2100)
- Ensure Global OAuth Clients Accessibility for All Users
  [#2114](https://github.com/OpenFn/lightning/issues/2114)

## [v2.5.0-pre3] - 2024-05-20

### Fixed

- Fix credential not added automatically after being created from the canvas.
  [#2105](https://github.com/OpenFn/lightning/issues/2105)
- Replace the "not working?" prompt by "All good, but if your credential stops
  working, you may need to re-authorize here.".
  [#2102](https://github.com/OpenFn/lightning/issues/1872)
- Fix Generic Oauth credentials don't get included in the refresh flow
  [#2106](https://github.com/OpenFn/lightning/pull/2106)

## [v2.5.0-pre2] - 2024-05-17

### Changed

- Replace LiveView Dataclip component with React Monaco bringing large
  performance improvements when viewing large dataclips.
  [#1872](https://github.com/OpenFn/lightning/issues/1872)

## [v2.5.0-pre] - 2024-05-17

### Added

- Allow users to build Oauth clients and associated credentials via the user
  interface. [#1919](https://github.com/OpenFn/lightning/issues/1919)

## [v2.4.14] - 2024-05-16

### Changed

- Refactored image and version info
  [#2097](https://github.com/OpenFn/lightning/pull/2097)

### Fixed

- Fixed issue where updating adaptor name and version of job node in the
  workflow canvas crashes the app when no credential is selected
  [#99](https://github.com/OpenFn/lightning/issues/99)
- Removes stacked viewer after switching tabs and steps.
  [#2064](https://github.com/OpenFn/lightning/issues/2064)

## [v2.4.13] - 2024-05-16

### Fixed

- Fixed issue where updating an existing Salesforce credential to use a
  `sandbox` endpoint would not properly re-authenticate.
  [#1842](https://github.com/OpenFn/lightning/issues/1842)
- Navigate directly to settings from url hash and renders default panel when
  there is no hash. [#1971](https://github.com/OpenFn/lightning/issues/1971)

## [v2.4.12] - 2024-05-15

### Fixed

- Fix render settings default panel on first load
  [#1971](https://github.com/OpenFn/lightning/issues/1971)

## [v2.4.11] - 2024-05-15

### Changed

- Upgraded Sentry to v10 for better error reporting.

## [v2.4.10] - 2024-05-14

### Fixed

- Fix the "reset demo" script by disabling the emailing that was introduced to
  the `create_project` function.
  [#2063](https://github.com/OpenFn/lightning/pull/2063)

## [v2.4.9] - 2024-05-14

### Changed

- Bumped @openfn/ws-worker to 1.1.8

### Fixed

- Correctly pass max allowed run time into the Run token, ensuring it's valid
  for the entirety of the Runs execution time
  [#2072](https://github.com/OpenFn/lightning/issues/2072)

## [v2.4.8] - 2024-05-13

### Added

- Add Github sync to usage limiter
  [#2031](https://github.com/OpenFn/lightning/pull/2031)

### Changed

- Remove illogical cancel buttons on user/pass change screen
  [#2067](https://github.com/OpenFn/lightning/issues/2067)

### Fixed

- Stop users from configuring failure alerts when the limiter returns error
  [#2076](https://github.com/OpenFn/lightning/pull/2076)

## [v2.4.7] - 2024-05-11

### Fixed

- Fixed early worker token expiry bug
  [#2070](https://github.com/OpenFn/lightning/issues/2070)

## [v2.4.6] - 2024-05-08

### Added

- Allow for automatic resubmission of failed usage tracking report submissions.
  [1789](https://github.com/OpenFn/lightning/issues/1789)
- Make signup feature configurable
  [#2049](https://github.com/OpenFn/lightning/issues/2049)
- Apply runtime limits to worker execution
  [#2015](https://github.com/OpenFn/lightning/pull/2015)
- Limit usage for failure alerts
  [#2011](https://github.com/OpenFn/lightning/pull/2011)

## [v2.4.5] - 2024-05-07

### Fixed

- Fix provioning API calls workflow limiter without the project ID
  [#2057](https://github.com/OpenFn/lightning/issues/2057)

## [v2.4.4] - 2024-05-03

### Added

- Benchmarking script that simulates data from a cold chain.
  [#1993](https://github.com/OpenFn/lightning/issues/1993)

### Changed

- Changed Snapshot `get_or_create_latest_for` to accept multis allow controlling
  of which repo it uses.
- Require exactly one owner for each project
  [#1991](https://github.com/OpenFn/lightning/issues/1991)

### Fixed

- Fixed issue preventing credential updates
  [#1861](https://github.com/OpenFn/lightning/issues/1861)

## [v2.4.3] - 2024-05-01

### Added

- Allow menu items customization
  [#1988](https://github.com/OpenFn/lightning/issues/1988)
- Workflow Snapshot support
  [#1822](https://github.com/OpenFn/lightning/issues/1822)
- Fix sample workflow from init_project_for_new_user
  [#2016](https://github.com/OpenFn/lightning/issues/2016)

### Changed

- Bumped @openfn/ws-worker to 1.1.6

### Fixed

- Assure workflow is always passed to Run.enqueue
  [#2032](https://github.com/OpenFn/lightning/issues/2032)
- Fix regression on History page where snapshots were not preloaded correctly
  [#2026](https://github.com/OpenFn/lightning/issues/2026)

## [v2.4.2] - 2024-04-24

### Fixed

- Fix missing credential types when running Lightning using Docker
  [#2010](https://github.com/OpenFn/lightning/issues/2010)
- Fix provisioning API includes deleted workflows in project state
  [#2001](https://github.com/OpenFn/lightning/issues/2001)

## [v2.4.1] - 2024-04-19

### Fixed

- Fix github cli deploy action failing to auto-commit
  [#1995](https://github.com/OpenFn/lightning/issues/1995)

## [v2.4.1-pre] - 2024-04-18

### Added

- Add custom metric to track the number of finalised runs.
  [#1790](https://github.com/OpenFn/lightning/issues/1790)

### Changed

- Set better defaults for the GitHub connection creation screen
  [#1994](https://github.com/OpenFn/lightning/issues/1994)
- Update `submission_status` for any Usagetracking.Report that does not have it
  set. [#1789](https://github.com/OpenFn/lightning/issues/1789)

## [v2.4.0] - 2024-04-12

### Added

- Allow description below the page title
  [#1975](https://github.com/OpenFn/lightning/issues/1975)
- Enable users to connect projects to their Github repos and branches that they
  have access to [#1895](https://github.com/OpenFn/lightning/issues/1895)
- Enable users to connect multiple projects to a single Github repo
  [#1811](https://github.com/OpenFn/lightning/issues/1811)

### Changed

- Change all System.get_env calls in runtime.exs to use dotenvy
  [#1968](https://github.com/OpenFn/lightning/issues/1968)
- Track usage tracking submission status in new field
  [#1789](https://github.com/OpenFn/lightning/issues/1789)
- Send richer version info as part of usage tracking submission.
  [#1819](https://github.com/OpenFn/lightning/issues/1819)

### Fixed

- Fix sync to branch only targetting main branch
  [#1892](https://github.com/OpenFn/lightning/issues/1892)
- Fix enqueue run without the workflow info
  [#1981](https://github.com/OpenFn/lightning/issues/1981)

## [v2.3.1] - 2024-04-03

### Changed

- Run the usage tracking submission job more frequently to reduce the risk of
  Oban unavailability at a particular time.
  [#1778](https://github.com/OpenFn/lightning/issues/1778)
- Remove code supporting V1 usage tracking submissions.
  [#1853](https://github.com/OpenFn/lightning/issues/1853)

### Fixed

- Fix scrolling behaviour on inspector for small screens
  [#1962](https://github.com/OpenFn/lightning/issues/1962)
- Fix project picker for users with many projects
  [#1952](https://github.com/OpenFn/lightning/issues/1952)

## [v2.3.0] - 2024-04-02

### Added

- Support for additional paths on a webhook URL such as `/i/<uuid>/Patient`
  [#1954](https://github.com/OpenFn/lightning/issues/1954)
- Support for a GET endpoint to "check" webhook URL availability
  [#1063](https://github.com/OpenFn/lightning/issues/1063)
- Allow external apps to control the run enqueue db transaction
  [#1958](https://github.com/OpenFn/lightning/issues/1958)

## [v2.2.2] - 2024-04-01

### Changed

- Changed dataclip search from string `LIKE` to tsvector on keys and values.
  While this will limit partial string matching to the beginning of words (not
  the middle or end) it will make searching way more performant
  [#1939](https://github.com/OpenFn/lightning/issues/1939)
- Translate job error messages using errors.po file
  [#1935](https://github.com/OpenFn/lightning/issues/1935)
- Improve the UI/UX of the run panel on the inspector for small screens
  [#1909](https://github.com/OpenFn/lightning/issues/1909)

### Fixed

- Regular database timeouts when searching across dataclip bodies
  [#1794](https://github.com/OpenFn/lightning/issues/1794)

## [v2.2.1] - 2024-03-27

### Added

- Enable users to connect to their Github accounts in preparation for
  streamlined GitHub project sync setup
  [#1894](https://github.com/OpenFn/lightning/issues/1894)

### Fixed

- Apply usage limit to bulk-reruns
  [#1931](https://github.com/OpenFn/lightning/issues/1931)
- Fix edge case that could result in duplicate usage tracking submissions.
  [#1853](https://github.com/OpenFn/lightning/issues/1853)
- Fix query timeout issue on history retention deletion
  [#1937](https://github.com/OpenFn/lightning/issues/1937)

## [v2.2.0] - 2024-03-21

### Added

- Allow admins to set project retention periods
  [#1760](https://github.com/OpenFn/lightning/issues/1760)
- Automatically wipe input/output data after their retention period
  [#1762](https://github.com/OpenFn/lightning/issues/1762)
- Automatically delete work order history after their retention period
  [#1761](https://github.com/OpenFn/lightning/issues/1761)

### Changed

- When automatically creating a project for a newly registered user (via the
  `INIT_PROJECT_FOR_NEW_USER=true` environment variable) that user should be the
  `owner` of the project.
  [#1927](https://github.com/OpenFn/lightning/issues/1927)
- Give priority to manual runs (over webhook requests and cron) so that active
  users on the inspector don't have to wait ages for thier work during high load
  periods [#1918](https://github.com/OpenFn/lightning/issues/1918)

## [v2.1.0] - 2024-03-20

### Added

- TSVector index to log_lines, and gin index to dataclips
  [#1898](https://github.com/OpenFn/lightning/issues/1898)
- Add API Version field to Salesforce OAuth credentials
  [#1838](https://github.com/OpenFn/lightning/issues/1838)

### Changed

- Replace v1 usage tracking with v2 usage tracking.
  [#1853](https://github.com/OpenFn/lightning/issues/1853)

## [v2.0.10]

### Changed

- Updated anonymous usage tracker submissions
  [#1853](https://github.com/OpenFn/lightning/issues/1853)

## [v2.0.9] - 2024-03-19

### Added

- Support for smaller screens on history and inspector.
  [#1908](https://github.com/OpenFn/lightning/issues/1908)
- Polling metric to track number of available runs.
  [#1790](https://github.com/OpenFn/lightning/issues/1790)
- Allows limiting creation of new runs and retries.
  [#1754](https://github.com/OpenFn/Lightning/issues/1754)
- Add specific messages for log, input, and output tabs when a run is lost
  [#1757](https://github.com/OpenFn/lightning/issues/1757)
- Soft and hard limits for runs created by webhook trigger.
  [#1859](https://github.com/OpenFn/Lightning/issues/1859)
- Publish an event when a new user is registered
  [#1873](https://github.com/OpenFn/lightning/issues/1873)
- Adds ability to add project collaborators from existing users
  [#1836](https://github.com/OpenFn/lightning/issues/1836)
- Added ability to remove project collaborators
  [#1837](https://github.com/OpenFn/lightning/issues/1837)
- Added new usage tracking submission code.
  [#1853](https://github.com/OpenFn/lightning/issues/1853)

### Changed

- Upgrade Elixir to 1.16.2
- Remove all values from `.env.example`.
  [#1904](https://github.com/OpenFn/lightning/issues/1904)

### Fixed

- Verify only stale project credentials
  [#1861](https://github.com/OpenFn/lightning/issues/1861)

## [v2.0.8] - 2024-02-29

### Fixed

- Show flash error when editing stale project credentials
  [#1795](https://github.com/OpenFn/lightning/issues/1795)
- Fixed bug with Github sync installation on docker-based deployments
  [#1845](https://github.com/OpenFn/lightning/issues/1845)

## [v2.0.6] - 2024-02-29

### Added

- Automatically create Github workflows in a target repository/branch when users
  set up a Github repo::OpenFn project sync
  [#1046](https://github.com/OpenFn/lightning/issues/1046)
- Allows limiting creation of new runs and retries.
  [#1754](https://github.com/OpenFn/Lightning/issues/1754)

### Changed

- Change bucket size used by the run queue delay custom metric.
  [#1790](https://github.com/OpenFn/lightning/issues/1790)
- Require setting `IS_RESETTABLE_DEMO` to "yes" via ENV before allowing the
  destructive `Demo.reset_demo/0` function from being called.
  [#1720](https://github.com/OpenFn/lightning/issues/1720)
- Remove version display condition that was redundant due to shadowing
  [#1819](https://github.com/OpenFn/lightning/issues/1819)

### Fixed

- Fix series of sentry issues related to OAuth credentials
  [#1799](https://github.com/OpenFn/lightning/issues/1799)

## [v2.0.5] - 2024-02-25

### Fixed

- Fixed error in Credentials without `sanbox` field set; only display `sandbox`
  field for Salesforce oauth credentials.
  [#1798](https://github.com/OpenFn/lightning/issues/1798)

## [v2.0.4] - 2024-02-24

### Added

- Display and edit OAuth credentials
  scopes[#1706](https://github.com/OpenFn/Lightning/issues/1706)

### Changed

- Stop sending `operating_system_detail` to the usage tracker
  [#1785](https://github.com/OpenFn/lightning/issues/1785)

### Fixed

- Make handling of usage tracking errors more robust.
  [#1787](https://github.com/OpenFn/lightning/issues/1787)
- Fix inspector shows selected dataclip as wiped after retying workorder from a
  non-first step [#1780](https://github.com/OpenFn/lightning/issues/1780)

## [v2.0.3] - 2024-02-21

### Added

- Actual metrics will now be submitted by Lightning to the Usage Tracker.
  [#1742](https://github.com/OpenFn/lightning/issues/1742)
- Added a support link to the menu that goes to the instance admin contact
  [#1783](https://github.com/OpenFn/lightning/issues/1783)

### Changed

- Usage Tracking submissions are now opt-out, rather than opt-in. Hashed UUIDs
  to ensure anonymity are default.
  [#1742](https://github.com/OpenFn/lightning/issues/1742)
- Usage Tracking submissions will now run daily rather than hourly.
  [#1742](https://github.com/OpenFn/lightning/issues/1742)

- Bumped @openfn/ws-worker to `v1.0` (this is used in dev mode when starting the
  worker from your mix app: `RTM=true iex -S mix phx.server`)
- Bumped @openfn/cli to `v1.0` (this is used for adaptor docs and magic)

### Fixed

- Non-responsive workflow canvas after web socket disconnection
  [#1750](https://github.com/OpenFn/lightning/issues/1750)

## [v2.0.2] - 2024-02-14

### Fixed

- Fixed a bug with the OAuth2 credential refresh flow that prevented
  GoogleSheets jobs from running after token expiration
  [#1735](https://github.com/OpenFn/Lightning/issues/1735)

## [v2.0.1] - 2024-02-13

### Changed

- Renamed ImpactTracking to UsageTracking
  [#1729](https://github.com/OpenFn/lightning/issues/1729)
- Block github installation if there's a pending installation in another project
  [#1731](https://github.com/OpenFn/Lightning/issues/1731)

### Fixed

- Expand work order button balloons randomly
  [#1737](https://github.com/OpenFn/Lightning/issues/1737)
- Editing credentials doesn't work from project scope
  [#1743](https://github.com/OpenFn/Lightning/issues/1743)

## [v2.0.0] - 2024-02-10

> At the time of writing there are no more big changes planned and testing has
> gone well. Thanks to everyone who's helped to kick the tyres during the "rc"
> phase. There are still a _lot of **new features** coming_, so please:
>
> - watch our [**Public Roadmap**](https://github.com/orgs/OpenFn/projects/3) to
>   stay abreast of our core team's backlog,
> - request a feature in the
>   [**Community Forum**](https://community.openfn.org),
> - raise a
>   [**new issue**](https://github.com/OpenFn/lightning/issues/new/choose) if
>   you spot a bug,
> - and head over to the
>   [**Contributing**](https://github.com/OpenFn/lightning/?tab=readme-ov-file#contribute-to-this-project)
>   section to lend a hand.
>
> Head to [**docs.openfn.org**](https://docs.openfn.org) for product
> documentation and help with v1 to v2 migration.

### Changed

- Bump `@openfn/worker` to `v0.8.1`
- Only show GoogleSheets and Salesforce credential options if Oauth clients are
  registered with the instance via ENV
  [#1734](https://github.com/OpenFn/Lightning/issues/1734)

### Fixed

- Use standard table type for webhook auth methods
  [#1514](https://github.com/OpenFn/Lightning/issues/1514)
- Make disabled button for "Connect to GitHub" clear, add tooltip
  [#1732](https://github.com/OpenFn/Lightning/issues/1715)

## [v2.0.0-rc12] - 2024-02-09

### Added

- Add RunQueue extension to allow claim customization.
  [#1715](https://github.com/OpenFn/Lightning/issues/1715)
- Add support for Salesforce OAuth2 credentials
  [#1633](https://github.com/OpenFn/Lightning/issues/1633)

### Changed

- Use `PAYLOAD_SIZE_KB` in k6 load testing script, set thresholds on wait time,
  set default payload size to `2kb`

### Fixed

- Adds more detail to work order states on dashboard
  [#1677](https://github.com/OpenFn/lightning/issues/1677)
- Fix Output & Logs in inspector fails to show sometimes
  [#1702](https://github.com/OpenFn/lightning/issues/1702)

## [v2.0.0-rc11] - 2024-02-08

### Fixed

- Bumped Phoenix LiveView from `0.20.4` to `0.20.5` to fix canvas selection
  issue [#1724](https://github.com/OpenFn/lightning/issues/1724)

## [v2.0.0-rc10] - 2024-02-08

### Changed

- Implemented safeguards to prevent deletion of jobs with associated run history
  [#1570](https://github.com/OpenFn/Lightning/issues/1570)

### Fixed

- Fixed inspector dataclip body not getting updated after dataclip is wiped
  [#1718](https://github.com/OpenFn/Lightning/issues/1718)
- Fixed work orders getting retried despite having wiped dataclips
  [#1721](https://github.com/OpenFn/Lightning/issues/1721)

## [v2.0.0-rc9] 2024-02-05

### Added

- Persist impact tracking configuration and reports
  [#1684](https://github.com/OpenFn/Lightning/issues/1684)
- Add zero-persistence project setting
  [#1209](https://github.com/OpenFn/Lightning/issues/1209)
- Wipe dataclip after use when zero-persistence is enabled
  [#1212](https://github.com/OpenFn/Lightning/issues/1212)
- Show appropriate message when a wiped dataclip is viewed
  [#1211](https://github.com/OpenFn/Lightning/issues/1211)
- Disable selecting work orders having wiped dataclips in the history page
  [#1210](https://github.com/OpenFn/Lightning/issues/1210)
- Hide rerun button in inspector when the selected step has a wiped dataclip
  [#1639](https://github.com/OpenFn/Lightning/issues/1639)
- Add rate limiter to webhook endpoints and runtime limiter for runs.
  [#639](https://github.com/OpenFn/Lightning/issues/639)

### Fixed

- Prevented secret scrubber from over-eagerly adding \*\*\* between all
  characters if an empty string secret was provided as a credential field value
  (e.g., {"username": "come-on-in", "password": ""})
  [#1585](https://github.com/OpenFn/Lightning/issues/1585)
- Fixed permissions issue that allowed viewer/editor to modify webhook auth
  methods. These permissions only belong to project owners and admins
  [#1692](https://github.com/OpenFn/Lightning/issues/1692)
- Fixed bug that was duplicating inbound http_requests, resulting in unnecessary
  data storage [#1695](https://github.com/OpenFn/Lightning/issues/1695)
- Fixed permissions issue that allowed editors to set up new Github connections
  [#1703](https://github.com/OpenFn/Lightning/issues/1703)
- Fixed permissions issue that allowed viewers to initiate syncs to github
  [#1704](https://github.com/OpenFn/Lightning/issues/1704)
- Fixed inspector view stuck at processing when following a crashed run
  [#1711](https://github.com/OpenFn/Lightning/issues/1711)
- Fixed inspector dataclip selector not getting updated after running manual run
  [#1714](https://github.com/OpenFn/Lightning/issues/1714)

## [v2.0.0-rc8] - 2024-01-30

### Added

- Shim code to interact with the Impact Tracking service
  [#1671](https://github.com/OpenFn/Lightning/issues/1671)

### Changed

- Standardized naming of "attempts" to "runs". This had already been done in the
  front-end, but this change cleans up the backend, the database, and the
  interface with the worker. Make sure to **run migrations** and update your
  ENV/secrets to use `WORKER_RUNS_PRIVATE_KEY` rather than
  `WORKER_ATTEMPTS_PRIVATE_KEY`
  [#1657](https://github.com/OpenFn/Lightning/issues/1657)
- Required `@openfn/ws-worker@0.8.0` or above.

## [v2.0.0-rc7] - 2024-01-26

### Added

- Store webhook request headers in Dataclips for use in jobs.
  [#1638](https://github.com/OpenFn/Lightning/issues/1638)

### Changed

- Display `http_request` dataclips to the user as they will be provided to the
  worker as "input" state to avoid confusion while writing jobs.
  [1664](https://github.com/OpenFn/Lightning/issues/1664)
- Named-spaced all worker environment variables with `WORKER_` and added
  documentation for how to configure them.
  [#1672](https://github.com/OpenFn/Lightning/pull/1672)
- Bumped to `@openfn/ws-worker@0.6.0`
- Bumped to `@openfn/cli@0.4.15`

### Fixed

- Fix Run via Docker [#1653](https://github.com/OpenFn/Lightning/issues/1653)
- Fix remaining warnings, enable "warnings as errors"
  [#1642](https://github.com/OpenFn/Lightning/issues/1642)
- Fix workflow dashboard bug when viewed for newly created workflows with only
  unfinished run steps. [#1674](https://github.com/OpenFn/Lightning/issues/1674)

## [v2.0.0-rc5] - 2024-01-22

### Changed

- Made two significant backend changes that don't impact UI/UX but **require
  migrations** and should make Lightning developer lives easier by updating
  parts of the backend to match terms now used in the frontend:
  - Renamed the `Runs` model and table to `Steps`
    [#1571](https://github.com/OpenFn/Lightning/issues/1571)
  - Renamed the `AttemptRuns` model and table to `AttemptSteps`
    [#1571](https://github.com/OpenFn/Lightning/issues/1571)

## [v2.0.0-rc4] - 2024-01-19

### Added

- Scrub output dataclips in the UI to avoid unintentional secret exposure
  [#1606](https://github.com/OpenFn/Lightning/issues/1606)

### Changed

- Bump to `@openfn/cli@0.4.14`
- Do not persist the active tab setting on the job editor
  [#1504](https://github.com/OpenFn/Lightning/issues/1504)
- Make condition label optional
  [#1648](https://github.com/OpenFn/Lightning/issues/1648)

### Fixed

- Fix credential body getting leaked to sentry incase of errors
  [#1600](https://github.com/OpenFn/Lightning/issues/1600)
- Fixed validation on Javascript edge conditions
  [#1602](https://github.com/OpenFn/Lightning/issues/1602)
- Removed unused code from `run_live` directory
  [#1625](https://github.com/OpenFn/Lightning/issues/1625)
- Edge condition expressions not correctly being handled during provisioning
  [#openfn/kit#560](https://github.com/OpenFn/kit/pull/560)

## [v2.0.0-rc3] 2024-01-12

### Added

- Custom metric to track stalled attempts
  [#1559](https://github.com/OpenFn/Lightning/issues/1559)
- Dashboard with project and workflow stats
  [#755](https://github.com/OpenFn/Lightning/issues/755)
- Add search by ID on the history page
  [#1468](https://github.com/OpenFn/Lightning/issues/1468)
- Custom metric to support autoscaling
  [#1607](https://github.com/OpenFn/Lightning/issues/1607)

### Changed

- Bumped CLI version to `0.4.13`
- Bumped worker version to `0.5.0`
- Give project editors and viewers read only access to project settings instead
  [#1477](https://github.com/OpenFn/Lightning/issues/1477)

### Fixed

- Throw an error when Lightning.MetadataService.get_adaptor_path/1 returns an
  adaptor path that is nil
  [#1601](https://github.com/OpenFn/Lightning/issues/1601)
- Fix failure due to creating work order from a newly created job
  [#1572](https://github.com/OpenFn/Lightning/issues/1572)
- Fixes on the dashboard and links
  [#1610](https://github.com/OpenFn/Lightning/issues/1610) and
  [#1608](https://github.com/OpenFn/Lightning/issues/1608)

## [v2.0.0-rc2] - 2024-01-08

### Fixed

- Restored left-alignment for step list items on run detail and inspector
  [a6e4ada](https://github.com/OpenFn/Lightning/commit/a6e4adafd558269cfd690e7c4fdd8f9fe66c5f62)
- Inspector: fixed attempt/run language for "skipped" tooltip
  [fd7dd0c](https://github.com/OpenFn/Lightning/commit/fd7dd0ca8128dfba2902e5aa6a2259e2073f0f10)
- Inspector: fixed failure to save during "save & run" from inspector
  [#1596](https://github.com/OpenFn/Lightning/issues/1596)
- Inspector: fixed key bindings for save & run (retry vs. new work order)
  getting overridden when user focuses on the Monaco editor
  [#1596](https://github.com/OpenFn/Lightning/issues/1596)

## [v2.0.0-rc1] - 2024-01-05

### Why does this repo go from `v0` to `v2.0`?

Lightning is the _2nd version_ of the OpenFn platform. While much of the core
technology is the same, there are breaking changes between `v1.105` (pre-2024)
and `v2` ("OpenFn Lightning").

For customers using OpenFn `v1`, a migration guide will be provided at
[docs.openfn.org](https://docs.openfn.org)

### Added

- Link to the job inspctor for a selected run from the history interface
  [#1524](https://github.com/OpenFn/Lightning/issues/1524)
- Reprocess an existing work order from the job inspector by default (instead of
  always creating a new work order)
  [#1524](https://github.com/OpenFn/Lightning/issues/1524)
- Bumped worker to support edge conditions between trigger and first job
  `"@openfn/ws-worker": "^0.4.0"`

### Changed

- Updated naming to prepare for v2 release
  [#1248](https://github.com/OpenFn/Lightning/issues/1248); the major change is
  that each time a work order (the typical unit of business value for an
  organization, e.g. "execute workflow ABC for patient 123") is executed, it is
  called a "run". Previously, it was called an "attempt". The hierarchy is now:

  ```
  Build-Time: Projects > Workflows > Steps
  Run-Time: Work Orders > Runs > Steps
  ```

  Note the name changes here are reflected in the UI, but not all tables/models
  will be changed until [1571](https://github.com/OpenFn/Lightning/issues/1571)
  is delivered.

## [v0.12.2] - 2023-12-24

### Changed

- Bumped worker to address occasional git install issue
  `"@openfn/ws-worker": "^0.3.2"`

### Fixed

- Fix RuntimeError: found duplicate ID "google-sheets-inner-form" for
  GoogleSheetsComponent [#1578](https://github.com/OpenFn/Lightning/issues/1578)
- Extend export script to include new JS expression edge type
  [#1540](https://github.com/OpenFn/Lightning/issues/1540)
- Fix regression for attempt viewer log line highlighting
  [#1589](https://github.com/OpenFn/Lightning/issues/1589)

## [v0.12.1] - 2023-12-21

### Changed

- Hide project security setting tab from non-authorized users
  [#1477](https://github.com/OpenFn/Lightning/issues/1477)

### Fixed

- History page crashes if job is removed from workflow after it's been run
  [#1568](https://github.com/OpenFn/Lightning/issues/1568)

## [v0.12.0] - 2023-12-15

### Added

- Add ellipsis for long job names on the canvas
  [#1217](https://github.com/OpenFn/Lightning/issues/1217)
- Fix Credential Creation Page UI
  [#1064](https://github.com/OpenFn/Lightning/issues/1064)
- Custom metric to track Attempt queue delay
  [#1556](https://github.com/OpenFn/Lightning/issues/1556)
- Expand work order row when a `workorder_id` is specified in the filter
  [#1515](https://github.com/OpenFn/Lightning/issues/1515)
- Allow Javascript expressions as conditions for edges
  [#1498](https://github.com/OpenFn/Lightning/issues/1498)

### Changed

- Derive dataclip in inspector from the attempt & step
  [#1551](https://github.com/OpenFn/Lightning/issues/1551)
- Updated CLI to 0.4.10 (fixes logging)
- Changed UserBackupToken model to use UTC timestamps (6563cb77)
- Restore FK relationship between `work_orders` and `attempts` pending a
  decision re: further partitioning.
  [#1254](https://github.com/OpenFn/Lightning/issues/1254)

### Fixed

- New credential doesn't appear in inspector until refresh
  [#1531](https://github.com/OpenFn/Lightning/issues/1531)
- Metadata not refreshing when credential is updated
  [#791](https://github.com/OpenFn/Lightning/issues/791)
- Adjusted z-index for Monaco Editor's sibling element to resolve layout
  conflict [#1329](https://github.com/OpenFn/Lightning/issues/1329)
- Demo script sets up example Runs with their log lines in a consistant order.
  [#1487](https://github.com/OpenFn/Lightning/issues/1487)
- Initial credential creation `changes` show `after` as `null` rather a value
  [#1118](https://github.com/OpenFn/Lightning/issues/1118)
- AttemptViewer flashing/rerendering when Jobs are running
  [#1550](https://github.com/OpenFn/Lightning/issues/1550)
- Not able to create a new Job when clicking the Check icon on the placeholder
  [#1537](https://github.com/OpenFn/Lightning/issues/1537)
- Improve selection logic on WorkflowDiagram
  [#1220](https://github.com/OpenFn/Lightning/issues/1220)

## [v0.11.0] - 2023-12-06

### Added

- Improved UI when manually creating Attempts via the Job Editor
  [#1474](https://github.com/OpenFn/Lightning/issues/1474)
- Increased the maximum inbound webhook request size to 10MB and added
  protection against _very large_ payloads with a 100MB "max_skip_body_length"
  [#1247](https://github.com/OpenFn/Lightning/issues/1247)

### Changed

- Use the internal port of the web container for the worker configuration in
  docker-compose setup. [#1485](https://github.com/OpenFn/Lightning/pull/1485)

## [v0.10.6] - 2023-12-05

### Changed

- Limit entries count on term work orders search
  [#1461](https://github.com/OpenFn/Lightning/issues/1461)
- Scrub log lines using multiple credentials samples
  [#1519](https://github.com/OpenFn/Lightning/issues/1519)
- Remove custom telemetry plumbing.
  [1259](https://github.com/OpenFn/Lightning/issues/1259)
- Enhance UX to prevent modal closure when Monaco/Dataclip editor is focused
  [#1510](https://github.com/OpenFn/Lightning/pull/1510)

### Fixed

- Use checkbox on boolean credential fields rather than a text input field
  [#1430](https://github.com/OpenFn/Lightning/issues/1430)
- Allow users to retry work orders that failed before their first run was
  created [#1417](https://github.com/OpenFn/Lightning/issues/1417)
- Fix to ensure webhook auth modal is closed when cancel or close are selected.
  [#1508](https://github.com/OpenFn/Lightning/issues/1508)
- Enable user to reauthorize and obtain a new refresh token.
  [#1495](https://github.com/OpenFn/Lightning/issues/1495)
- Save credential body with types declared on schema
  [#1518](https://github.com/OpenFn/Lightning/issues/1518)

## [v0.10.5] - 2023-12-03

### Changed

- Only add history page filters when needed for simpler multi-select status
  interface and shorter page URLs
  [#1331](https://github.com/OpenFn/Lightning/issues/1331)
- Use dynamic Endpoint config only on prod
  [#1435](https://github.com/OpenFn/Lightning/issues/1435)
- Validate schema field with any of expected values
  [#1502](https://github.com/OpenFn/Lightning/issues/1502)

### Fixed

- Fix for liveview crash when token expires or gets deleted after mount
  [#1318](https://github.com/OpenFn/Lightning/issues/1318)
- Remove two obsolete methods related to Run: `Lightning.Invocation.delete_run`
  and `Lightning.Invocation.Run.new_from`.
  [#1254](https://github.com/OpenFn/Lightning/issues/1254)
- Remove obsolete field `previous_id` from `runs` table.
  [#1254](https://github.com/OpenFn/Lightning/issues/1254)
- Fix for missing data in 'created' audit trail events for webhook auth methods
  [#1500](https://github.com/OpenFn/Lightning/issues/1500)

## [v0.10.4] - 2023-11-30

### Changed

- Increased History search timeout to 30s
  [#1461](https://github.com/OpenFn/Lightning/issues/1461)

### Fixed

- Tooltip text clears later than the background
  [#1094](https://github.com/OpenFn/Lightning/issues/1094)
- Temporary fix to superuser UI for managing project users
  [#1145](https://github.com/OpenFn/Lightning/issues/1145)
- Fix for adding ellipses on credential info on job editor heading
  [#1428](https://github.com/OpenFn/Lightning/issues/1428)

## [v0.10.3] - 2023-11-28

### Added

- Dimmed/greyed out triggers and edges on the canvas when they are disabled
  [#1464](https://github.com/OpenFn/Lightning/issues/1464)
- Async loading on the history page to improve UX on long DB queries
  [#1279](https://github.com/OpenFn/Lightning/issues/1279)
- Audit trail events for webhook auth (deletion method) change
  [#1165](https://github.com/OpenFn/Lightning/issues/1165)

### Changed

- Sort project collaborators by first name
  [#1326](https://github.com/OpenFn/Lightning/issues/1326)
- Work orders will now be set in a "pending" state when retries are enqueued.
  [#1340](https://github.com/OpenFn/Lightning/issues/1340)
- Avoid printing 2FA codes by default
  [#1322](https://github.com/OpenFn/Lightning/issues/1322)

### Fixed

- Create new workflow button sizing regression
  [#1405](https://github.com/OpenFn/Lightning/issues/1405)
- Google credential creation and automatic closing of oAuth tab
  [#1109](https://github.com/OpenFn/Lightning/issues/1109)
- Exporting project breaks the navigation of the page
  [#1440](https://github.com/OpenFn/Lightning/issues/1440)

## [v0.10.2] - 2023-11-21

### Changed

- Added `max_frame_size` to the Cowboy websockets protocol options in an attempt
  to address [#1421](https://github.com/OpenFn/Lightning/issues/1421)

## [v0.10.1] - 2023-11-21

### Fixed

- Work Order ID was not displayed properly in history page
  [#1423](https://github.com/OpenFn/Lightning/issues/1423)

## [v0.10.0] - 2023-11-21

### 🚨 Breaking change warning! 🚨

This release will contain breaking changes as we've significantly improved both
the workflow building and execution systems.

#### Nodes and edges

Before, workflows were represented as a list of jobs and triggers. For greater
flexibility and control of complex workflows, we've moved towards a more robust
"nodes and edges" approach. Where jobs in a workflow (a node) can be connected
by edges.

Triggers still exist, but live "outside" the directed acyclic graph (DAG) and
are used to automatically create work orders and attempts.

We've provided migrations that bring `v0.9.3` workflows in line with the
`v0.10.0` requirements.

#### Scalable workers

Before, Lightning spawned child processes to execute attempts in sand-boxed
NodeVMs on the same server. This created inefficiencies and security
vulnerabilities. Now, the Lightning web server adds attempts to a queue and
multiple worker applications can pull from that queue to process work.

In dev mode, this all happens automatically and on one machine, but in most
high-availability production environments the workers will be on another server.

Attempts are now handled entirely by the workers, and they report back to
Lightning. Exit reasons, final attempt states, error types and error messages
are either entirely new or handled differently now, but we have provided
migration scripts that will work to bring _most_ `v0.9.3` runs, attempts, and
work orders up to `v0.10.0`, though the granularity of `v0.9.3` states and exits
will be less than `v0.10.0` and the final states are not guaranteed to be
accurate for workflows with multiple branches and leaf nodes with varying exit
reasons.

The migration scripts can be run with a single function call in SetupUtils from
a connect `iex` session:

```
Lightning.SetupUtils.approximate_state_for_attempts_and_workorders()
```

Note that (like lots of _other_ functionality in `SetupUtils`, calling this
function is a destructive action and you should only do it if you've backed up
your data and you know what you're doing.)

As always, we recommend backing up your data before migrating. (And thanks for
bearing with us as we move towards our first stable Lightning release.)

### Added

- Fix flaky job name input behavior on error
  [#1218](https://github.com/OpenFn/Lightning/issues/1218)
- Added a hover effect on copy and add button for adaptors examples
  [#1297](https://github.com/OpenFn/Lightning/issues/1297)
- Migration helper code to move from `v0.9.3` to `v0.10.0` added to SetupUtils
  [#1363](https://github.com/OpenFn/Lightning/issues/1363)
- Option to start with `RTM=false iex -S mix phx.server` for opting out of the
  dev-mode automatic runtime manager.
- Webhook Authentication Methods database and CRUD operations
  [#1152](https://github.com/OpenFn/Lightning/issues/1152)
- Creation and Edit of webhook webhook authentication methods UI
  [#1149](https://github.com/OpenFn/Lightning/issues/1149)
- Add webhook authentication methods overview methods in the canvas
  [#1153](https://github.com/OpenFn/Lightning/issues/1153)
- Add icon on the canvas for triggers that have authentication enabled
  [#1157](https://github.com/OpenFn/Lightning/issues/1157)
- Require password/2FA code before showing password and API Key for webhook auth
  methods [#1200](https://github.com/OpenFn/Lightning/issues/1200)
- Restrict live dashboard access to only superusers, enable DB information and
  OS information [#1170](https://github.com/OpenFn/Lightning/issues/1170) OS
  information [#1170](https://github.com/OpenFn/Lightning/issues/1170)
- Expose additional metrics to LiveDashboard
  [#1171](https://github.com/OpenFn/Lightning/issues/1171)
- Add plumbing to dump Lightning metrics during load testing
  [#1178](https://github.com/OpenFn/Lightning/issues/1178)
- Allow for heavier payloads during load testing
  [#1179](https://github.com/OpenFn/Lightning/issues/1179)
- Add dynamic delay to help mitigate flickering test
  [#1195](https://github.com/OpenFn/Lightning/issues/1195)
- Add a OpenTelemetry trace example
  [#1189](https://github.com/OpenFn/Lightning/issues/1189)
- Add plumbing to support the use of PromEx
  [#1199](https://github.com/OpenFn/Lightning/issues/1199)
- Add warning text to PromEx config
  [#1222](https://github.com/OpenFn/Lightning/issues/1222)
- Track and filter on webhook controller state in :telemetry metrics
  [#1192](https://github.com/OpenFn/Lightning/issues/1192)
- Secure PromEx metrics endpoint by default
  [#1223](https://github.com/OpenFn/Lightning/issues/1223)
- Partition `log_lines` table based on `attempt_id`
  [#1254](https://github.com/OpenFn/Lightning/issues/1254)
- Remove foreign key from `attempts` in preparation for partitioning
  `work_orders` [#1254](https://github.com/OpenFn/Lightning/issues/1254)
- Remove `Workflows.delete_workflow`. It is no longer in use and would require
  modification to not leave orphaned attempts given the removal of the foreign
  key from `attempts`. [#1254](https://github.com/OpenFn/Lightning/issues/1254)
- Show tooltip for cloned runs in history page
  [#1327](https://github.com/OpenFn/Lightning/issues/1327)
- Have user create workflow name before moving to the canvas
  [#1103](https://github.com/OpenFn/Lightning/issues/1103)
- Allow PromEx authorization to be disabled
  [#1483](https://github.com/OpenFn/Lightning/issues/1483)

### Changed

- Updated vulnerable JS libraries, `postcss` and `semver`
  [#1176](https://github.com/OpenFn/Lightning/issues/1176)
- Update "Delete" to "Delete Job" on Job panel and include javascript deletion
  confirmation [#1105](https://github.com/OpenFn/Lightning/issues/1105)
- Move "Enabled" property from "Jobs" to "Edges"
  [#895](https://github.com/OpenFn/Lightning/issues/895)
- Incorrect wording on the "Delete" tooltip
  [#1313](https://github.com/OpenFn/Lightning/issues/1313)

### Fixed

- Fixed janitor lost query calculation
  [#1400](https://github.com/OpenFn/Lightning/issues/1400)
- Adaptor icons load gracefully
  [#1140](https://github.com/OpenFn/Lightning/issues/1140)
- Selected dataclip gets lost when starting a manual work order from the
  inspector interface [#1283](https://github.com/OpenFn/Lightning/issues/1283)
- Ensure that the whole edge when selected is highlighted
  [#1160](https://github.com/OpenFn/Lightning/issues/1160)
- Fix "Reconfigure Github" button in Project Settings
  [#1386](https://github.com/OpenFn/Lightning/issues/1386)
- Make janitor also clean up runs inside an attempt
  [#1348](https://github.com/OpenFn/Lightning/issues/1348)
- Modify CompleteRun to return error changeset when run not found
  [#1393](https://github.com/OpenFn/Lightning/issues/1393)
- Drop invocation reasons from DB
  [#1412](https://github.com/OpenFn/Lightning/issues/1412)
- Fix inconsistency in ordering of child nodes in the workflow diagram
  [#1406](https://github.com/OpenFn/Lightning/issues/1406)

## [v0.9.3] - 2023-09-27

### Added

- Add ellipsis when adaptor name is longer than the container allows
  [#1095](https://github.com/OpenFn/Lightning/issues/1095)
- Webhook Authentication Methods database and CRUD operations
  [#1152](https://github.com/OpenFn/Lightning/issues/1152)

### Changed

- Prevent deletion of first job of a workflow
  [#1097](https://github.com/OpenFn/Lightning/issues/1097)

### Fixed

- Fix long name on workflow cards
  [#1102](https://github.com/OpenFn/Lightning/issues/1102)
- Fix highlighted Edge can get out of sync with selected Edge
  [#1099](https://github.com/OpenFn/Lightning/issues/1099)
- Creating a new user without a password fails and there is no user feedback
  [#731](https://github.com/OpenFn/Lightning/issues/731)
- Crash when setting up version control
  [#1112](https://github.com/OpenFn/Lightning/issues/1112)

## [v0.9.2] - 2023-09-20

### Added

- Add "esc" key binding to close job inspector modal
  [#1069](https://github.com/OpenFn/Lightning/issues/1069)

### Changed

- Save icons from the `adaptors` repo locally and load them in the job editor
  [#943](https://github.com/OpenFn/Lightning/issues/943)

## [v0.9.1] - 2023-09-19

### Changed

- Modified audit trail to handle lots of different kind of audit events
  [#271](https://github.com/OpenFn/Lightning/issues/271)/[#44](https://github.com/OpenFn/Lightning/issues/44)
- Fix randomly unresponsive job panel after job deletion
  [#1113](https://github.com/OpenFn/Lightning/issues/1113)

## [v0.9.0] - 2023-09-15

### Added

- Add favicons [#1079](https://github.com/OpenFn/Lightning/issues/1079)
- Validate job name in placeholder job node
  [#1021](https://github.com/OpenFn/Lightning/issues/1021)
- Bring credential delete in line with new GDPR interpretation
  [#802](https://github.com/OpenFn/Lightning/issues/802)
- Make job names unique per workflow
  [#1053](https://github.com/OpenFn/Lightning/issues/1053)

### Changed

- Enhanced the job editor/inspector interface
  [#1025](https://github.com/OpenFn/Lightning/issues/1025)

### Fixed

- Finished run never appears in inspector when it fails
  [#1084](https://github.com/OpenFn/Lightning/issues/1084)
- Cannot delete some credentials via web UI
  [#1072](https://github.com/OpenFn/Lightning/issues/1072)
- Stopped the History table from jumping when re-running a job
  [#1100](https://github.com/OpenFn/Lightning/issues/1100)
- Fixed the "+" button when adding a job to a workflow
  [#1093](https://github.com/OpenFn/Lightning/issues/1093)

## [v0.8.3] - 2023-09-05

### Added

- Render error when workflow diagram node is invalid
  [#956](https://github.com/OpenFn/Lightning/issues/956)

### Changed

- Restyle history table [#1029](https://github.com/OpenFn/Lightning/issues/1029)
- Moved Filter and Search controls to the top of the history page
  [#1027](https://github.com/OpenFn/Lightning/issues/1027)

### Fixed

- Output incorrectly shows "this run failed" when the run hasn't yet finished
  [#1048](https://github.com/OpenFn/Lightning/issues/1048)
- Wrong label for workflow card timestamp
  [#1022](https://github.com/OpenFn/Lightning/issues/1022)

## [v0.8.2] - 2023-08-31

### Fixed

- Lack of differentiation between top of job editor modal and top menu was
  disorienting. Added shadow.

## [v0.8.1] - 2023-08-31

### Changed

- Moved Save and Run button to bottom of the Job edit modal
  [#1026](https://github.com/OpenFn/Lightning/issues/1026)
- Allow a manual work order to save the workflow before creating the work order
  [#959](https://github.com/OpenFn/Lightning/issues/959)

## [v0.8.0] - 2023-08-31

### Added

- Introduces Github sync feature, users can now setup our github app on their
  instance and sync projects using our latest portability spec
  [#970](https://github.com/OpenFn/Lightning/issues/970)
- Support Backup Codes for Multi-Factor Authentication
  [937](https://github.com/OpenFn/Lightning/issues/937)
- Log a warning in the console when the Editor/docs component is given latest
  [#958](https://github.com/OpenFn/Lightning/issues/958)
- Improve feedback when a Workflow name is invalid
  [#961](https://github.com/OpenFn/Lightning/issues/961)
- Show that the jobs' body is invalid
  [#957](https://github.com/OpenFn/Lightning/issues/957)
- Reimplement skipped CredentialLive tests
  [#962](https://github.com/OpenFn/Lightning/issues/962)
- Reimplement skipped WorkflowLive.IndexTest test
  [#964](https://github.com/OpenFn/Lightning/issues/964)
- Show GitHub installation ID and repo link to help setup/debugging for version
  control [1059](https://github.com/OpenFn/Lightning/issues/1059)

### Fixed

- Fixed issue where job names were being incorrectly hyphenated during
  project.yaml export [#1050](https://github.com/OpenFn/Lightning/issues/1050)
- Allows the demo script to set a project id during creation to help with cli
  deploy/pull/Github integration testing.
- Fixed demo project_repo_connection failing after nightly demo resets
  [1058](https://github.com/OpenFn/Lightning/issues/1058)
- Fixed an issue where the monaco suggestion tooltip was offset from the main
  editor [1030](https://github.com/OpenFn/Lightning/issues/1030)

## [v0.7.3] - 2023-08-15

### Changed

- Version control in project settings is now named Export your project
  [#1015](https://github.com/OpenFn/Lightning/issues/1015)

### Fixed

- Tooltip for credential select in Job Edit form is cut off
  [#972](https://github.com/OpenFn/Lightning/issues/972)
- Dataclip type and state assembly notice for creating new dataclip dropped
  during refactor [#975](https://github.com/OpenFn/Lightning/issues/975)

## [v0.7.2] - 2023-08-10

### Changed

- NodeJs security patch [1009](https://github.com/OpenFn/Lightning/pull/1009)

### Fixed

## [v0.7.1] - 2023-08-04

### Fixed

- Fixed flickery icons on new workflow job creation.

## [v0.7.0] - 2023-08-04

### Added

- Project owners can require MFA for their users
  [892](https://github.com/OpenFn/Lightning/issues/892)

### Changed

- Moved to Elixir 1.15 and Erlang 26.0.2 to sort our an annoying ElixirLS issue
  that was slowing down our engineers.
- Update Debian base to use bookworm (Debian 12) for our Docker images
- Change new credential modal to take up less space on the screen
  [#931](https://github.com/OpenFn/Lightning/issues/931)
- Placeholder nodes are now purely handled client-side

### Fixed

- Fix issue creating a new credential from the Job editor where the new
  credential was not being set on the job.
  [#951](https://github.com/OpenFn/Lightning/issues/951)
- Fix issue where checking a credential type radio button shows as unchecked on
  first click. [#976](https://github.com/OpenFn/Lightning/issues/976)
- Return the pre-filled workflow names
  [#971](https://github.com/OpenFn/Lightning/issues/971)
- Fix version reporting and external reset_demo() call via
  Application.spec()[#1010](https://github.com/OpenFn/Lightning/issues/1010)
- Fixed issue where entering a placeholder name through the form would result an
  in unsaveable workflow
  [#1001](https://github.com/OpenFn/Lightning/issues/1001)
- Ensure the DownloadController checks for authentication and authorisation.

## [v0.7.0-pre5] - 2023-07-28

### Changed

- Unless otherwise specified, only show work orders with activity in last 14
  days [#968](https://github.com/OpenFn/Lightning/issues/968)

## [v0.7.0-pre4] - 2023-07-27

### Changed

- Don't add cast fragments if the search_term is nil
  [#968](https://github.com/OpenFn/Lightning/issues/968)

## [v0.7.0-pre3] - 2023-07-26

### Fixed

- Fixed an issue with newly created edges that prevented downstream jobs
  [977](https://github.com/OpenFn/Lightning/issues/977)

## [v0.7.0-pre2] - 2023-07-26

Note that this is a pre-release with a couple of known bugs that are tracked in
the Nodes and Edges [epic](https://github.com/OpenFn/Lightning/issues/793).

### Added

- Added ability for a user to enable MFA on their account; using 2FA apps like
  Authy, Google Authenticator etc
  [#890](https://github.com/OpenFn/Lightning/issues/890)
- Write/run sql script to convert triggers
  [#875](https://github.com/OpenFn/Lightning/issues/875)
- Export projects as `.yaml` via UI
  [#249](https://github.com/OpenFn/Lightning/issues/249)

### Changed

- In `v0.7.0` we change the underlying workflow building and execution
  infrastructure to align with a standard "nodes and edges" design for directed
  acyclic graphs (DAGs). Make sure to run the migrations!
  [793](https://github.com/OpenFn/Lightning/issues/793)

### Fixed

- Propagate url pushState/changes to Workflow Diagram selection
  [#944](https://github.com/OpenFn/Lightning/issues/944)
- Fix issue when deleting nodes from the workflow editor
  [#830](https://github.com/OpenFn/Lightning/issues/830)
- Fix issue when clicking a trigger on a new/unsaved workflow
  [#954](https://github.com/OpenFn/Lightning/issues/954)

## [0.6.7] - 2023-07-13

### Added

- Add feature to bulk rerun work orders from a specific step in their workflow;
  e.g., "rerun these 50 work orders, starting each at step 4."
  [#906](https://github.com/OpenFn/Lightning/pull/906)

### Fixed

- Oban exception: "value too long" when log lines are longer than 255 chars
  [#929](https://github.com/OpenFn/Lightning/issues/929)

## [0.6.6] - 2023-06-30

### Added

- Add public API token to the demo site setup script
- Check and renew OAuth credentials when running a job
  [#646](https://github.com/OpenFn/Lightning/issues/646)

### Fixed

- Remove google sheets from adaptors list until supporting oauth flow
  [#792](https://github.com/OpenFn/Lightning/issues/792)
- Remove duplicate google sheets adaptor display on credential type picklist
  [#663](https://github.com/OpenFn/Lightning/issues/663)
- Fix demo setup script for calling from outside the app on Kubernetes
  deployments [#917](https://github.com/OpenFn/Lightning/issues/917)

## [0.6.5] - 2023-06-22

### Added

- Ability to rerun work orders from start by selecting one of more of them from
  the History page and clicking the "Rerun" button.
  [#659](https://github.com/OpenFn/Lightning/issues/659)

### Fixed

- Example runs for demo incorrect
  [#856](https://github.com/OpenFn/Lightning/issues/856)

## [0.6.3] - 2023-06-15

### Fixed

- Prevent saving null log lines to the database, fix issue with run display
  [#866](https://github.com/OpenFn/Lightning/issues/866)

## [0.6.2] - 2023-06-09

### Fixed

- Fixed viewer permissions for delete workflow

- Fixed bug with workflow cards
  [#859](https://github.com/OpenFn/Lightning/issues/859)

## [0.6.1] - 2023-06-08

### Fixed

- Fixed bug with run logs [#864](https://github.com/OpenFn/Lightning/issues/864)

- Correctly stagger demo runs to maintain order
  [#856](https://github.com/OpenFn/Lightning/issues/856)
- Remove `Timex` use from `SetupUtils` in favor of `DateTime` to fix issue when
  calling it in escript.

## [0.6.0]- 2023-04-12

### Added

- Create sample runs when generating sample workflow
  [#821](https://github.com/OpenFn/Lightning/issues/821)
- Added a provisioning api for creating and updating projects and their
  workflows See: [PROVISIONING.md](./PROVISIONING.md)
  [#641](https://github.com/OpenFn/Lightning/issues/641)
- Add ability for a `superuser` to schedule deletion, cancel deletion, and
  delete projects [#757](https://github.com/OpenFn/Lightning/issues/757)
- Add ability for a `project owner` to schedule deletion, cancel deletion, and
  delete projects [#746](https://github.com/OpenFn/Lightning/issues/746)

### Changed

- Ability to store run log lines as rows in a separate table
  [#514](https://github.com/OpenFn/Lightning/issues/514)

### Fixed

- Incorrect project digest queries
  [#768](https://github.com/OpenFn/Lightning/issues/768)]
- Fix issue when purging deleted users
  [#747](https://github.com/OpenFn/Lightning/issues/747)
- Generate a random name for Workflows when creating one via the UI.
  [#828](https://github.com/OpenFn/Lightning/issues/828)
- Handle error when deleting a job with runs.
  [#814](https://github.com/OpenFn/Lightning/issues/814)

## [0.5.2]

### Added

- Add `workflow_edges` table in preparation for new workflow editor
  implementation [#794](https://github.com/OpenFn/Lightning/issues/794)
- Stamped `credential_id` on run directly for easier auditing of the history
  interface. Admins can now see which credential was used to run a run.
  [#800](https://github.com/OpenFn/Lightning/issues/800)
- Better errors when using magic functions: "no magic yet" and "check
  credential" [#812](https://github.com/OpenFn/Lightning/issues/812)

### Changed

- The `delete-project` function now delete all associated activities
  [#759](https://github.com/OpenFn/Lightning/issues/759)

### Fixed

## [0.5.1] - 2023-04-12

### Added

- Added ability to create and revoke personal API tokens
  [#147](https://github.com/OpenFn/Lightning/issues/147)
- Add `last-used at` to API tokens
  [#722](https://github.com/OpenFn/Lightning/issues/722)
- Improved "save" for job builder; users can now press `Ctrl + S` or `⌘ + S` to
  save new or updated jobs job panel will _not_ close. (Click elsewhere in the
  canvas or click the "Close" button to close.)
  [#568](https://github.com/OpenFn/Lightning/issues/568)
- Add filtered search params to the history page URL
  [#660](https://github.com/OpenFn/Lightning/issues/660)

### Changed

- The secret scrubber now ignores booleans
  [690](https://github.com/OpenFn/Lightning/issues/690)

### Fixed

- The secret scrubber now properly handles integer secrets from credentials
  [690](https://github.com/OpenFn/Lightning/issues/690)
- Updated describe-package dependency, fixing sparkles in adaptor-docs
  [657](https://github.com/OpenFn/Lightning/issues/657)
- Clicks on the workflow canvas were not lining up with the nodes users clicked
  on; they are now [733](https://github.com/OpenFn/Lightning/issues/733)
- Job panel behaves better when collapsed
  [774](https://github.com/OpenFn/Lightning/issues/774)

## [0.5.0] - 2023-04-03

### Added

- Magic functions that fetch real metadata from connected systems via
  `credentials` and suggest completions in the job builder (e.g., pressing
  `control-space` when setting the `orgUnit` attribute for a DHIS2 create
  operation will pull the _actual_ list of orgUnits with human readable labels
  and fill in their orgUnit codes upon
  enter.)[670](https://github.com/OpenFn/Lightning/issues/670)
- A "metadata explorer" to browse actual system metadata for connected
  instances. [658](https://github.com/OpenFn/Lightning/issues/658)
- Resizable job builder panel for the main canvas/workflow view.
  [681](https://github.com/OpenFn/Lightning/issues/681)

### Changed

- Display timezone for cron schedule—it is always UTC.
  [#716](https://github.com/OpenFn/Lightning/issues/716)
- Instance administrators can now configure the interval between when a project
  owner or user requests deletion and when these records are purged from the
  database. It defaults to 7, but by providing a `PURGE_DELETED_AFTER_DAYS`
  environment variable the grace period can be altered. Note that setting this
  variable to `0` will make automatic purging _never_ occur but will still make
  "deleted" projects and users unavailable. This has been requested by certain
  organizations that must retain audit logs in a Lightning instance.
  [758](https://github.com/OpenFn/Lightning/issues/758)

### Fixed

- Locked CLI version to `@openfn/cli@0.0.35`.
  [#761](https://github.com/OpenFn/Lightning/issues/761)

## [0.4.8] - 2023-03-29

### Added

- Added a test harness for monitoring critical parts of the app using Telemetry
  [#654](https://github.com/OpenFn/Lightning/issues/654)

### Changed

- Set log level to `info` for runs. Most of the `debug` logging is useful for
  the CLI, but not for Lightning. In the future the log level will be
  configurable at instance > project > job level by the `superuser` and any
  project `admin`.
- Renamed license file so that automagic github icon is less confusing

### Fixed

- Broken links in failure alert email
  [#732](https://github.com/OpenFn/Lightning/issues/732)
- Registration Submission on app.openfn.org shows internal server error in
  browser [#686](https://github.com/OpenFn/Lightning/issues/686)
- Run the correct runtime install mix task in `Dockerfile-dev`
  [#541](https://github.com/OpenFn/Lightning/issues/541)
- Users not disabled when scheduled for deletion
  [#719](https://github.com/OpenFn/Lightning/issues/719)

## [0.4.6] - 2023-03-23

### Added

- Implement roles and permissions across entire app
  [#645](https://github.com/OpenFn/Lightning/issues/645)
- Fix webhook URL
  (`https://<<HOST_URL>>/i/cae544ab-03dc-4ccc-a09c-fb4edb255d7a`) for the
  OpenHIE demo workflow [448](https://github.com/OpenFn/Lightning/issues/448)
- Phoenix Storybook for improved component development
- Load test for webhook endpoint performance
  [#645](https://github.com/OpenFn/Lightning/issues/634)
- Notify user via email when they're added to a project
  [#306](https://github.com/OpenFn/Lightning/issues/306)
- Added notify user via email when their account is created
  [#307](https://github.com/OpenFn/Lightning/issues/307)

### Changed

- Improved errors when decoding encryption keys for use with Cloak.
  [#684](https://github.com/OpenFn/Lightning/issues/684)
- Allow users to run ANY job with a custom input.
  [#629](https://github.com/OpenFn/Lightning/issues/629)

### Fixed

- Ensure JSON schema form inputs are in the same order as they are written in
  the schema [#685](https://github.com/OpenFn/Lightning/issues/685)

## [0.4.4] - 2023-03-10

### Added

- Users can receive a digest email reporting on a specified project.
  [#638](https://github.com/OpenFn/Lightning/issues/638)
  [#585](https://github.com/OpenFn/Lightning/issues/585)

## [0.4.3] - 2023-03-06

### Added

- Tooltips on Job Builder panel
  [#650](https://github.com/OpenFn/Lightning/issues/650)

### Changed

- Upgraded to Phoenix 1.7 (3945856)

### Fixed

- Issue with FailureAlerter configuration missing in `prod` mode.

## [0.4.2] - 2023-02-24

### Added

- A user can change their own email
  [#247](https://github.com/OpenFn/Lightning/issues/247)
- Added a `SCHEMAS_PATH` environment variable to override the default folder
  location for credential schemas
  [#604](https://github.com/OpenFn/Lightning/issues/604)
- Added the ability to configure Google Sheets credentials
  [#536](https://github.com/OpenFn/Lightning/issues/536)
- Function to import a project
  [#574](https://github.com/OpenFn/Lightning/issues/574)

### Changed

- Users cannot register if they have not selected the terms and conditions
  [#531](https://github.com/OpenFn/Lightning/issues/531)

### Fixed

- Jobs panel slow for first open after restart
  [#567](https://github.com/OpenFn/Lightning/issues/567)

## [0.4.0] - 2023-02-08

### Added

- Added a Delete job button in Inspector
- Filter workflow runs by text/value in run logs or input body
- Drop "configuration" key from Run output dataclips after completion
- Ability to 'rerun' a run from the Run list
- Attempts and Runs update themselves in the Runs list
- Configure a project and workflow for a new registering user
- Run a job with a custom input
- Added plausible analytics
- Allow user to click on Webhook Trigger Node to copy webhook URL on workflow
  diagram
- Allow any user to delete a credential that they own
- Create any credential through a form except for OAuth
- Refit all diagram nodes on browser and container resize
- Enable distributed Erlang, allowing any number of redundant Lightning nodes to
  communicate with each other.
- Users can set up realtime alerts for a project

### Changed

- Better code-assist and intelliense in the Job Editor
- Updated @openfn/workflow-diagram to 0.4.0
- Make plus button part of job nodes in Workflow Diagram
- Updated @openfn/adaptor-docs to 0.0.5
- Updated @openfn/describe-package to 0.0.10
- Create an follow a manual Run from the Job Inspector
- View all workflows in a project on the workflows index page
- Move @openfn/workflow-diagram into the application, the NPM module is now
  deprecated.
- Remove workflow name from first node
- Move the used parts of `@openfn/engine` into the application.
- [BREAKING CHANGE] Ported `mix openfn.install.runtime` into application, use
  `mix lightning.install_runtime`.
- [BREAKING CHANGE] Introduced `@openfn/cli` as the new runtime for Jobs
- Rename a workflow through the page heading
- Hide the dataclips tab for beta
- Make adaptor default to common@latest
- Remove jobs list page
- Better error handling in the docs panel
- Disable credential ownership transfer in dev and prod environments
- Add project settings page
- Change Work Order filters to apply to the aggregate state of the work order
  and not the run directly
- Enable jobs by default
- Set log level to info
- Add Beta checkbox to register page
- User roles and permissions

### Fixed

- Don't consider disabled jobs when calculating subsequent runs
- Fixed overflow on Job Editor Tooltips
- Fixed auto-scroll when adding a new snippet in the Job Editor
- Fixed common operation typings in Job Editor

## [0.3.1] - 2022-11-22

### Fixed

- Fixed bug that tried to execute HTML scripts in dataclips
- Fixed bug that prevented work orders from displaying in the order of their
  last run, descending.
- Remove alerts after set timeout or close

## [0.3.0] - 2022-11-21

### Added

- Add seed data for demo site
- Create adaptor credentials through a form
- Configure cron expressions through a form
- View runs grouped by work orders and attempts
- Run an existing Job with any dataclip uuid from the Job form

### Changed

- Redirect users to projects list page when they click on Admin Settings menu
- Move job, project, input and output Dataclips to Run table
- Reverse the relationship between Jobs and Triggers. Triggers now can exist on
  their own; setting the stage for branching and merging workflows
- Updated Elixir and frontend dependencies
- [BREAKING CHANGE] Pipeline now uses Work Orders, previous data is not
  compatible.
- Runs, Dataclips and Attempts now all correctly use `usec` resolution
  timestamps.
- Upgraded LiveView to 0.18.0
- Upgraded Elixir to 1.14.1 and OTP 25
- Workflow Job editor now behaves like a panel
- Split JobLive.InspectorFormComponent into different plug-able subcomponents
- Ensure new jobs with cron triggers receive a default frequency
- Webhooks are now referenced by the trigger id instead of job id.
- Filter runs by status
- Filter runs by workflow
- Filter runs by date
- View a job run from the runs history
- View latest matching inputs to run a job with

## [0.2.0] - 2022-09-12

### Changed

- [BREAKING CHANGE] Add `Workflow` model, Jobs now belong to a Workflow This is
  a breaking change to the schema.
- Use Node.js 18, soon to be in LTS.
- Visualize success/fail triggers in workflow diagram.
- Move WorkflowDiagram related actions from DashboardLive into WorkflowLive
- Move WorkflowDiagram component into liveview, so that we can subscribe to
  channels (i.e. updating of the diagram when someone changes something).
- Integrate `@openfn/workflow-diagram@0.0.8` and use the new Store interface for
  updating it.
- Remove `component_mounted` event from WorkflowDiagram hook, using a
  MutationObserver and a Base64 encoded JSON payload.
- Fixed an issue where the compiler component would try and load a 'nothing
  adaptor', added a condition to check an adaptor is actually selected.
- Removed previous Workflow CTE queries, replaced by the introduction of the
  Workflow model, see
  (https://github.com/OpenFn/Lightning/blob/53da6883483e7d8d078783f348da327d1dd72d20/lib/lightning/workflows.ex#L111-L119).

## [0.1.13] - 2022-08-29

### Added

- Allow administrators to configure OIDC providers for authentication (note that
  this is just for authenticating, not yet for creating new accounts via OIDC)
- Add Monaco editor to the step/job panel
- Allow users to delete their own accounts. Schedule their user and credentials
  data for deletion when they do.
- Allow superusers to delete a user account. Schedule the user's credentials and
  user data for deletion when they do.
- If a user is scheduled for deletion, disable their account and prevent them
  from logging in.
- The 'User profile' and 'Credentials' page now have a sidebar menu

### Changed

- Project users now have one of the following roles: viewer, editor, admin,
  owner
- Users only have the following roles: user, superuser

## [0.1.12] - 2022-08-15

### Added

- Transfer credential ownership to another user.
- Create credentials via a form interface\*
- Show "projects with access" in credentials list view.
- Show job in runs list and run view.
- Added roles and permissions to workflows and history page
  [#645](https://github.com/OpenFn/Lightning/issues/645)

\*The form is defined by a JSON schema provided by an adaptor, in most cases:
e.g., `language-dhis2` provides a single schema which defines the required
attributes for `state.configuration`, while `language-common` provides multiple
credential schemas like "oauth" or "basic auth" which define attributes for
`state.configuration` and which might be used by lots of different jobs.)

### Fixed

- User menu (top right) appears on top of all other components.
- User profile screen integrated with the rest of the liveview app.

## [0.1.11] - 2022-08-05

### Fixed

- Fixed logging in Runner when `:debug` log level used; note that this caused
  crashes in Oban

## [0.1.10] - 2022-08-05

### Added

- Credential auditing
- Build/version information display for easier debugging

### Fixed

- Fixed a bug that enqueued cron-triggered jobs even when they were disabled

## [0.1.9] - 2022-07-27

### Added

- Navigate to user profile or credentials page and log out through the user icon
  dropdown
- Create and edit dataclips
- Add a production tag to credentials
- View a dropdown of operations and their description for the language-common
  `v2.0.0-rc2` adaptor (this pattern to be rolled out across adaptors)

### Changed

- Navigate between projects through a project picker on the navbar

### Fixed

- Run Lightning with docker

### Security

- Sensitive credential values are scrubbed from run logs
- All credentials are encrypted at REST

## [0.1.7] - 2022-06-24

### Added

- Run a job with a cron trigger
- Queue jobs via Oban/Postgres
- Edit jobs via the workflow canvas

## [0.1.6] - 2022-06-07

### Added

- Register, log in and log out of an account
- Allow superusers and admin users to create projects
- Allow admin users to create or disable a user's account
- Allow superusers for local deployments to create users and give them access to
  project spaces

- Create and edit a job with a webhook, flow/fail or cron trigger
- Create and edit credentials for a job
- Copy a job's webhook URL
- View all workflows in a project visually
- Deploy lightning locally with Docker

- Enable a job to automatically process incoming requests
- Run a job with a webhook or flow/fail trigger
- View job runs along with their logs, exit code, start and end time
- View data clips that have initiated job runs (http requests for webhooks, run
  results)<|MERGE_RESOLUTION|>--- conflicted
+++ resolved
@@ -21,15 +21,12 @@
 
 ### Fixed
 
-<<<<<<< HEAD
 - Fix run selection not persisting across page reload in collaborative editor
   [#4188](https://github.com/OpenFn/lightning/issues/4188)
-=======
 - Fix error propagation on collab editor
   [#4069](https://github.com/OpenFn/lightning/issues/4069)
 - "Try the new editor" wasn't persisting properly to user preferences
   [#4199](https://github.com/OpenFn/lightning/issues/4199)
->>>>>>> f375aeaf
 
 ## [2.15.0-pre5] - 2025-12-13 🎂 ❤️ Happy Birthday, Mom!
 

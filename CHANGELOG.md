--- conflicted
+++ resolved
@@ -37,13 +37,10 @@
   [PR#4047](https://github.com/OpenFn/lightning/pull/4047)
 - Fix error validation for nodes/edges & show better error messages on save
   [PR#4061](https://github.com/OpenFn/lightning/pull/4061)
-<<<<<<< HEAD
+- Fix custom cron expressions getting overwritten & additional cron support
+  [#4011](https://github.com/OpenFn/lightning/issues/4011)
 - Fix monaco popups and tooltips getting cut off
   [PR#4072](https://github.com/OpenFn/lightning/pull/4072)
-=======
-- Fix custom cron expressions getting overwritten & additional cron support
-  [#4011](https://github.com/OpenFn/lightning/issues/4011)
->>>>>>> 81493bc3
 
 ## [2.15.0-pre] - 2025-11-20
 

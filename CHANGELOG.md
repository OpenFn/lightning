--- conflicted
+++ resolved
@@ -21,13 +21,12 @@
 
 ### Fixed
 
-<<<<<<< HEAD
 - User email change: Optimize validation by checking password only on form
   submission, not after every keystroke
   [#2365](https://github.com/OpenFn/lightning/issues/2365)
 - User email change: Send notification of change to the old email address and
   confirmation to the new email address [#2365](https://github.com/OpenFn/lightning/issues/2365)
-=======
+  
 ## [v2.9.6] - 2024-09-23
 
 ### Added
@@ -46,7 +45,6 @@
 - Send run channel errors to sentry
   [#2515](https://github.com/OpenFn/lightning/issues/2515)
 
->>>>>>> 6c1f29ee
 ## [v2.9.5] - 2024-09-18
 
 ### Changed

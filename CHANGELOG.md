# Changelog

All notable changes to this project will be documented in this file.

- `Added` for new features.
- `Changed` for changes in existing functionality.
- `Deprecated` for soon-to-be removed features.
- `Removed` for now removed features.
- `Fixed` for any bug fixes.
- `Security` in case of vulnerabilities.

The format is based on [Keep a Changelog](https://keepachangelog.com/en/1.0.0/),
and this project adheres to
[Semantic Versioning](https://semver.org/spec/v2.0.0.html).

## [Unreleased]

### Added

### Changed

- Improve version pinning behavior in collaborative editor
  [#4121](https://github.com/OpenFn/lightning/issues/4121)
- Unify disabled button states across collaborative editor for consistent
  styling and behaviour [#4179](https://github.com/OpenFn/lightning/issues/4179)

### Fixed

<<<<<<< HEAD
- Fix infinite loading when reopening workflow in collaborative editor due to
  delta updates not being merged with persisted state
  [#4164](https://github.com/OpenFn/lightning/issues/4164)
- Fix incorrect field access and version type in checkpoint creation that would
  crash after 500 document updates
  [#4176](https://github.com/OpenFn/lightning/issues/4176)
=======
- Fix AI Assistant disclaimer not persisting after acceptance
  [#4158](https://github.com/OpenFn/lightning/issues/4158)
- Credential form now shows inline validation errors for JSON schema and raw
  body fields after field interaction
  [#4168](https://github.com/OpenFn/lightning/issues/4168)
- Fix saving workflow with same name as deleted workflow
  [#4165](https://github.com/OpenFn/lightning/pull/4165)
- Fix validation error states not changing after undo (Ctrl+Z) on Workflow
  Settings [#4182](https://github.com/OpenFn/lightning/issues/4182))
>>>>>>> 7134380d

## [2.15.0-pre4] - 2025-12-08

### Added

- Display collab editor promotion in the legacy editor
  [#4091](https://github.com/OpenFn/lightning/issues/4091)
- Template search and selection in collaborative workflow editor with AI-powered
  workflow generation for missing templates
  [#4081](https://github.com/OpenFn/lightning/issues/4081)
  [#4052](https://github.com/OpenFn/lightning/issues/4052)
- AI Assistant integration in collaborative workflow editor
  [#4042](https://github.com/OpenFn/lightning/pull/4042)

### Changed

- Standardize run buttons so they all behave predictably
  [#4129](https://github.com/OpenFn/lightning/issues/4129)
- Make collab editor available to everyone (not just experimental feature users)
  [#4091](https://github.com/OpenFn/lightning/issues/4091)

### Fixed

- Fix Run/Retry button flash and improve History button UX in collaborative
  editor [#4108](https://github.com/OpenFn/lightning/issues/4108)
- Fix new jobs are misplaced on the canvas in manual layout
  [#4118](https://github.com/OpenFn/lightning/issues/4118)
- Fix docs not working for latest version of adaptors in IDE
  [#4136](https://github.com/OpenFn/lightning/issues/4136)

## [2.15.0-pre3] - 2025-12-05

### Added

- Collab Editor: Respect limits when creating runs and retries
  [#4102](https://github.com/OpenFn/lightning/issues/4102)

### Fixed

- Selected run sometimes fails to highlight step in the collab editor
  [#4127](https://github.com/OpenFn/lightning/issues/4127)
- Run logs no longer disappear after browser refresh in IDE
  [#4079](https://github.com/OpenFn/lightning/issues/4079)
- Fix version chip [#4120](https://github.com/OpenFn/lightning/issues/4120)
- Fix OAuth credential creation crash in Collaborate view when returning from
  provider authorization
  [#4131](https://github.com/OpenFn/lightning/issues/4131)

## [2.15.0-pre2] - 2025-12-04

### Added

- User preference persistence for collaborative editor - users can now toggle
  between legacy and collaborative editors, and their choice is remembered
  across sessions with automatic redirect
  [#4091](https://github.com/OpenFn/lightning/issues/4091)
- Added mini history to the IDE as a state machine that provides the same
  experience that's available on the canvas
  [#4054](https://github.com/OpenFn/lightning/issues/4054)
  - **If no run chosen?** You can browse from history or create a new one.
  - **If run chosen?** You can view the details or deselect to start over.

### Changed

- Refactor URLStore to use Record with Immer for proper structural sharing,
  reducing unnecessary re-renders when unrelated URL params change
  [#4097](https://github.com/OpenFn/lightning/issues/4097)
- Show "Connect" button when no credential is selected for non-language-common
  steps [#4085](https://github.com/OpenFn/lightning/issues/4085)
- Show credential name (and full name and owner on hover) when a credential is
  selected [#4085](https://github.com/OpenFn/lightning/issues/4085)
- Allow owners to edit credentials from the adaptor picker
  [#4085](https://github.com/OpenFn/lightning/issues/4085)

### Fixed

- Fix version not switching when selecting a run from history panel
  [#4097](https://github.com/OpenFn/lightning/issues/4097)
- User menu dropdown no longer clips or causes horizontal scroll in side
  navigation [#4092](https://github.com/OpenFn/lightning/issues/4092)
- Improved version mismatch banner UX: made compact, dismissible, and
  repositioned to top-center; improved history panel collapse behavior to
  maintain run selection with visual run chip indicator
  [#4044](https://github.com/OpenFn/lightning/issues/4044)
- Settings panel now opens correctly when Run Panel is visible; also improved
  Run Panel to stay open and update context when switching between nodes
  [#4008](https://github.com/OpenFn/lightning/issues/4008)
- Fix collaborative cursors disappearing after switching workflow versions
  [#4066](https://github.com/OpenFn/lightning/issues/4066)
- Throttle cursor awareness updates to reduce server load
  [#4066](https://github.com/OpenFn/lightning/issues/4066)
- Loading workflow screen appears when disconnected from server
  [#3972](https://github.com/OpenFn/lightning/issues/3972)
- IDE shows job expresion of previously selected job
  [#4022](https://github.com/OpenFn/lightning/issues/4022)
- Fix save & run buttons disabled after new workflow save
  [#4084](https://github.com/OpenFn/lightning/issues/4084)
- Fix flickering of canvas and job editor
  [#4095](https://github.com/OpenFn/lightning/issues/4095)
- Run channel crashes when sending `run:updated` event
  [#4093](https://github.com/OpenFn/lightning/issues/4093)
- Fix Version mismatch modal appears on top of IDE
  [#4096](https://github.com/OpenFn/lightning/issues/4096)

## [2.15.0-pre1] - 2025-11-27

### Added

- Add workflow template publishing to collaborative editor
  [#3921](https://github.com/OpenFn/lightning/issues/3921)

### Changed

- Optimize dashboard stats queries with database aggregation
  [#4070](https://github.com/OpenFn/lightning/issues/4070)
- Add composite indexes on steps and runs for dashboard queries
  [#4070](https://github.com/OpenFn/lightning/issues/4070)
- Enable usage limit checks across the whole application
  [#PR4050](https://github.com/OpenFn/lightning/pull/4050)
- Make IDE heading separate from top menu
  [#4077](https://github.com/OpenFn/lightning/issues/4077)
- Update IDE workflow step selector (order by proximity to trigger)
  [#4048](https://github.com/OpenFn/lightning/issues/4048)

### Fixed

- Version dropdown now updates correctly for all users after workflow save
  [#3985](https://github.com/OpenFn/lightning/issues/3985)
  [#4024](https://github.com/OpenFn/lightning/issues/4024)
- Put close button in top right
  [PR#4037](https://github.com/OpenFn/lightning/pull/4037)
- Don't grey out in-progress runs
  [PR#4037](https://github.com/OpenFn/lightning/pull/4037)
- Explain why run panel is grey for edge-case when the workflow step selected
  not in the list of run steps
  [PR#4037](https://github.com/OpenFn/lightning/pull/4037)
- Fix history panel unable to close after selecting/deselecting run
  [#4027](https://github.com/OpenFn/lightning/issues/4027)
- Fix version chip (and sidebar scroll) when line breaks needed
  [PR#4047](https://github.com/OpenFn/lightning/pull/4047)
- Fix error validation for nodes/edges & show better error messages on save
  [PR#4061](https://github.com/OpenFn/lightning/pull/4061)
- Fix custom cron expressions getting overwritten & additional cron support
  [#4011](https://github.com/OpenFn/lightning/issues/4011)
- Fix monaco popups and tooltips getting cut off
  [PR#4072](https://github.com/OpenFn/lightning/pull/4072)
- Fix metadata/docs panel reopening when resizing adjacent panel
  [#4073](https://github.com/OpenFn/lightning/issues/4073)
- Fix logs panel not allowing scroll after being resized to minimum height
  [PR#4067](https://github.com/OpenFn/lightning/pull/4067)

## [2.15.0-pre] - 2025-11-20

### Added

- Show collaborators mouse pointers on the workflow canvas
  [#3810](https://github.com/OpenFn/lightning/issues/3810)

### Changed

- Always keep the Diagram mounted even when the IDE is present
  [#3981](https://github.com/OpenFn/lightning/issues/3981)
- Dropped react-hotkeys-hook for custom priority based key handler hook
  [#3981](https://github.com/OpenFn/lightning/issues/3981)
- Simplified IDE by only letting users see the "Create a New Manual Run Panel"
  when an existing Run isn't already loaded. Cleaned up the Run panel.
  [#4006](https://github.com/OpenFn/lightning/issues/4006)
- Consolidated RunStore functionality into HistoryStore in collaborative editor
  for improved state management and reduced complexity
- Default failure notifications for project users are now disabled to minimize
  email volume [#3517](https://github.com/OpenFn/lightning/issues/3517)
- Simpler "disabled" state for workflows, still show last mod
  [#3962](https://github.com/OpenFn/lightning/issues/3962)
- Move user profile to top left corner
  [#3997](https://github.com/OpenFn/lightning/issues/3997)
- Collapse breadcrumbs when there are more than 2 of them
  [#3997](https://github.com/OpenFn/lightning/issues/3997)

### Fixed

- Fix flickering of active collaborator icons between states(active, inactive,
  unavailable) [#3931](https://github.com/OpenFn/lightning/issues/3931)
- Restored footers to inspectors on the canvas while in read only mode
  [#4018](https://github.com/OpenFn/lightning/issues/4018)
- Fix vertical scrolling in workflow panels
  [#3979](https://github.com/OpenFn/lightning/issues/3979)
- Fix ghost edges blocking saves and breaking autolayout when deleting jobs in
  collaborative editor [#3983](https://github.com/OpenFn/lightning/issues/3983)
- Fix tooltip styling inconsistencies in collaborative editor
  [#3980](https://github.com/OpenFn/lightning/issues/3980)
- Fix beaker icon appearing active in classical editor
  [#3988](https://github.com/OpenFn/lightning/issues/3988)
- Fix ESC key closing IDE when pressed on adaptor modal
  [#3978](https://github.com/OpenFn/lightning/issues/3978)
- Fix run/save-and-run keystroke mapping for canvas & IDE
  [#3902](https://github.com/OpenFn/lightning/issues/3902) &
  [#3903](https://github.com/OpenFn/lightning/issues/3903)
- Monaco tooltips get cut off
  [#3900](https://github.com/OpenFn/lightning/issues/3900)

## [2.14.15-pre] - 2025-11-13

### Added

- Add missing adaptor and credential tooltips to the collab editor
  [#3919](https://github.com/OpenFn/lightning/issues/3919)
- Show server validation errors in the collab editor forms
  [#3783](https://github.com/OpenFn/lightning/issues/3783)
- Add advanced credential type picker in collaborative workflow editor allowing
  users to create OAuth, raw JSON, and keychain credentials directly from the
  workflow canvas [#3906](https://github.com/OpenFn/lightning/issues/3906)
- Enforce readonly state in collaborative editor forms for viewers and old
  snapshots [#3948](https://github.com/OpenFn/lightning/pull/3948)
- Collab Editor: Add Workflow YAML code viewer panel
  [#3646](https://github.com/OpenFn/lightning/issues/3646)
- Webhook authentication management in the collaborative editor
  [#3887](https://github.com/OpenFn/lightning/issues/3887)
- Mix task to merge project state files without database access
  [#3615](https://github.com/OpenFn/lightning/issues/3615)
- Support Undo/Redo commands in the collab editor
  [#3712](https://github.com/OpenFn/lightning/issues/3712)
- Added adaptor docs & metadata panel to IDE
  [#3857](https://github.com/OpenFn/lightning/issues/3857)
- Show Error indication on workflow settings button
  [#3632](https://github.com/OpenFn/lightning/issues/3632)

### Changed

- Merged CollaborateNew and Collaborate LiveViews into a single unified LiveView
  for improved maintainability and consistent modal behavior
  [#3942](https://github.com/OpenFn/lightning/pull/3942)

### Fixed

- 500 error when navigating from collaborative editor to full history page
  [#3941](https://github.com/OpenFn/lightning/pull/3941)
- Duplicate `isReadOnly` declaration in TriggerForm that was blocking asset
  builds [#3976](https://github.com/OpenFn/lightning/issues/3976)
- Run duration and status alignment drift in history view
  [#3945](https://github.com/OpenFn/lightning/pull/3945)
- Shared doc lookup in clustered environments now works across nodes instead of
  only searching locally
  [#3910](https://github.com/OpenFn/lightning/issues/3910)

## [2.14.14] - 2025-11-05

### Added

- Add the ability to search by dataclip name on the history page
  [#3486](https://github.com/OpenFn/lightning/issues/3486)

### Fixed

- Exception when cleaning up old persisted documents
  [#3932](https://github.com/OpenFn/lightning/issues/3932)
- Legacy canvas new job nodes no longer auto-populate with adaptor name
  [#3920](https://github.com/OpenFn/lightning/issues/3920)

## [2.14.14-pre2] - 2025-11-04

### Added

- Run/retry split button in collaborative editor allowing users to retry
  existing runs or create new work orders from both the ManualRunPanel and
  fullscreen IDE header [#3876](https://github.com/OpenFn/lightning/issues/3876)
- Keyboard shortcuts for run/retry actions - `Cmd+Enter` (or `Ctrl+Enter`)
  triggers run/retry, `Cmd+Shift+Enter` create new work order
  [#3861](https://github.com/OpenFn/lightning/issues/3861)

### Changed

- Updated styles on new IDE to match (nay, exceed!) those on the legacy IDE
  [#3894](https://github.com/OpenFn/lightning/issues/3894)
- Add save & sync split button to new canvas & IDE header
  [#3908](https://github.com/OpenFn/lightning/issues/3908)
- Show collaborators in the header of the new canvas & IDE
  [#3845](https://github.com/OpenFn/lightning/issues/3845)

### Fixed

- Channel error handling crash when error responses don't include expected
  structure [#3928](https://github.com/OpenFn/lightning/issues/3928)
- Dataclip body display timing out due to slow credentials query - optimised
  query to leverage indexes better using a self-join
  [#3924](https://github.com/OpenFn/lightning/issues/3924)
- Adaptor picker changes now sync immediately to Y.Doc instead of requiring
  manual save [#3904](https://github.com/OpenFn/lightning/issues/3904)
- Fixed Cmd+Enter creating duplicate work orders in workflow editor - both
  ManualRunPanel and WorkflowEditor keyboard handlers were firing simultaneously
  [#3876](https://github.com/OpenFn/lightning/issues/3876)
- Fixed GenServer crash when retrying from collaborative editor due to Y.Doc
  workflow data structure issues
  [#3876](https://github.com/OpenFn/lightning/issues/3876)
- Fixed run panel blocking node selection and causing screen flashes when
  switching between nodes
  [#3876](https://github.com/OpenFn/lightning/issues/3876)

## [2.14.14-pre1] - 2025-10-30

### Added

- Adaptor and credential configuration in canvas job inspector - users can now
  configure adaptor version and connect credentials directly from the canvas
  [#3834](https://github.com/OpenFn/lightning/issues/3834)
- Press `Control-E` (or `⌘+E`) to open the IDE when a job/step is selected
  [#3890](https://github.com/OpenFn/lightning/issues/3890)
- Drag-to-connect nodes on workflow canvas - users can now drag from the plus
  button on a node and drop it onto another node to create connections
  [#3825](https://github.com/OpenFn/lightning/issues/3825)
- Read-only indicator in collaborative editor header
  [#3627](https://github.com/OpenFn/lightning/issues/3627)
- Sync workflow concurrency and enable_job_logs settings in collaborative
  editor - allows users to configure max concurrency and console.log() usage
  with real-time collaborative editing support
  [#3798](https://github.com/OpenFn/lightning/issues/3798) and
  [#3799](https://github.com/OpenFn/lightning/issues/3799)
- Show validation error message when creating sandbox with duplicate name
  [#3776](https://github.com/OpenFn/lightning/issues/3776)
- Divergence warning when merging sandboxes - displays alert if target branch
  was modified after sandbox creation to prevent data loss
  [#3747](https://github.com/OpenFn/lightning/issues/3747)
- Sandbox indicator banners in workflow editor (inspector) to help indicate when
  working in a sandbox environment
  [#3413](https://github.com/OpenFn/lightning/issues/3413)
- Manual runs from the canvas and the IDE
  [#3827](https://github.com/openfn/lightning/issues/3827) and
  [$3634](https://github.com/openfn/lightning/issues/3634)
- View and switch versions
  [#3819](https://github.com/openfn/lightning/issues/3819)
- Run viewer panel in collaborative IDE with Run, Log, Input, and Output tabs
  [#3844](https://github.com/OpenFn/lightning/issues/3844)

### Changed

- Error messages in collaborative editor now include field names for validation
  errors (e.g., "Name: can't be blank")
  [#3843](https://github.com/OpenFn/lightning/issues/3843)
- Added error notifications when workflow reset fails in collaborative editor
  [#3843](https://github.com/OpenFn/lightning/issues/3843)
- Consolidated toast notification styling in collaborative editor for better
  maintainability [#3843](https://github.com/OpenFn/lightning/issues/3843)

### Fixed

- Prevent manual run panel from opening via keystroke if running isn't possible
  (permissions or snapshot)
- Default Next Input for Cron-Triggered Workflows
  [#3856](https://github.com/OpenFn/lightning/issues/3856)
- Error toasts not appearing when workflow save fails (validation errors,
  permission denied, etc.) in collaborative editor
  [#3843](https://github.com/OpenFn/lightning/issues/3843)
- Toast notification colors not displaying correctly due to CSS specificity
  issues [#3843](https://github.com/OpenFn/lightning/issues/3843)
- Canvas goes blank when adding nodes in collaborative workflow editor
  [#3848](https://github.com/OpenFn/lightning/issues/3848)
- Crash when switching from old to collaborative editor
  [#3865](https://github.com/OpenFn/lightning/issues/3865)
- Position errors when rendering nodes
  [#3866](https://github.com/OpenFn/lightning/issues/3866)
- Layout animation crashes when adding nodes
  [#3867](https://github.com/OpenFn/lightning/issues/3867)
- Fixed sandbox merge failing with StaleEntryError when parent workflow was
  modified after sandbox creation
  [#3765](https://github.com/OpenFn/lightning/issues/3765)
- Workflow is either decapitated or uneditable
  [#3842](https://github.com/OpenFn/lightning/issues/3842)
- User can navigate to React canvas from LiveView version
  [#3847](https://github.com/openfn/lightning/issues/3847)
- Fixed missing cron icon in trigger on new canvas
  [#3849](https://github.com/OpenFn/lightning/issues/3849)

## [2.14.13] - 2025-10-24

## [2.14.13-pre1] - 2025-10-24

### Added

- Ability to run a workflow from the new react canvas
  [#3634](https://github.com/OpenFn/lightning/issues/3634)

## [2.14.13-pre] - 2025-10-24

### Added

- Ability to delay webhook trigger replies until a workflow finishes; ⚠️ note
  that this is an experimental feature (API subject to change, only enabled via
  DB updates) [#PR3785](https://github.com/OpenFn/lightning/pull/3785)
- REST API for runs, work_orders, and log_lines to refresh GovStack compliance
  [#1656](https://github.com/OpenFn/lightning/issues/1656) &
  [PR#3786](https://github.com/OpenFn/lightning/pull/3786)
- Added full-screen IDE for job editing
  [#3708](https://github.com/OpenFn/lightning/issues/3708)
- Show collaborative editor toggle (beaker icon) when creating new workflows
  [#3797](https://github.com/OpenFn/lightning/pull/3797)
- Auto-format code on commit with git hooks
  [#3806](https://github.com/OpenFn/lightning/pull/3806)
- Escape key support for closing inspector panels in collaborative workflow
  editor, using react-hotkeys-hook for scoped keyboard shortcuts with modal
  priority [#3768](https://github.com/OpenFn/lightning/issues/3768)

### Changed

- Removed Cancel button from inspector panel footers (redundant with X button
  and Escape key) [#3768](https://github.com/OpenFn/lightning/issues/3768)
- Refactored inspector component architecture to use composition pattern with
  reusable layout shell and pure form components
  [#3768](https://github.com/OpenFn/lightning/issues/3768)
- Updated breadcrumb navigation to display parent project name before sandbox
  name [#3474](https://github.com/OpenFn/lightning/issues/3474)

### Fixed

- Fixed credential preservation during sandbox workflow merge - credentials are
  now correctly maintained when merging sandboxes back to parent projects
  [#3782](https://github.com/OpenFn/lightning/issues/3782)
- Backfilled `env` field for existing root projects to ensure environment chips
  display correctly in workflow editor and inspector
  [#3839](https://github.com/OpenFn/lightning/issues/3839)

## [2.14.12] - 2025-10-21

## [2.14.12-pre1] - 2025-10-21

### Fixed

- Ensure default positions when using the Workflow Assistant with manual
  positioning enabled [#3795](https://github.com/OpenFn/lightning/issues/3795)

## [2.14.12-pre] - 2025-10-21

### Added

- Editable EdgeInspector form in collaborative workflow editor with TanStack
  Form, enabling users to configure edge properties (label, condition type, JS
  expressions, enabled state) with auto-save and real-time collaborative editing
  [#3701](https://github.com/OpenFn/lightning/issues/3701)
- Delete nodes from Job panel in Collaborative Editor
  [#3702](https://github.com/OpenFn/lightning/issues/3702)
- Reintroduce the impeded project with hopefully better performance
  characteristics [#3542](https://github.com/OpenFn/lightning/issues/3542)

### Changed

- Tweaked the Sandbox color palette
- Detect and clean stale CMake caches in bootstrap script
  [PR#3762](https://github.com/OpenFn/lightning/pull/3762)
- Implement workflow settings form using tanstack form
  [#3643](https://github.com/OpenFn/lightning/issues/3643)
- [#3774](https://github.com/OpenFn/lightning/pull/3774)Adjusted padding of
  labels in the Workflow Diagram.

### Fixed

- Jobs in collaborative editor can now be saved without selecting a credential
  [#3760](https://github.com/OpenFn/lightning/issues/3760)
- Runtime permission checks in WorkflowChannel save/reset operations to prevent
  unauthorized edits when user roles change during active collaboration sessions
  [#3749](https://github.com/OpenFn/lightning/issues/3749)

## [2.14.11] - 2025-10-15

## [2.14.11-pre1] - 2025-10-15

### Added

- Create new workflow via YAML in the collaborative editor
  [#3700](https://github.com/OpenFn/lightning/issues/3700)
- E2E tests for edge validation in collaborative editor
  [#3724](https://github.com/OpenFn/lightning/issues/3724)
- Ensure that TOTP codes cannot be reused.
  [#3758](https://github.com/OpenFn/lightning/issues/3758)

### Changed

- Detect and clean stale CMake caches in bootstrap script
  [PR#3762](https://github.com/OpenFn/lightning/pull/3762)

### Fixed

- Credentials added to parent projects now automatically propagate to all
  descendant sandbox projects, ensuring sandboxes have access to parent
  credentials. Includes migration to backfill existing missing associations.
  [#3756](https://github.com/OpenFn/lightning/issues/3756)

## [2.14.11-pre] - 2025-10-14

### Added

- User interface for merging sandboxes
  [#3436](https://github.com/OpenFn/lightning/issues/3436)
- Credential environments user interface and runtime
  [#3598](https://github.com/OpenFn/lightning/issues/3598)
- Save button with validation and permissions in collaborative workflow editor
  [#3635](https://github.com/OpenFn/lightning/issues/3635)
- Workflow reset functionality in collaborative editor
  [#3635](https://github.com/OpenFn/lightning/issues/3635)
- Toast notifications and Redux DevTools integration for collaborative editor
  [#3635](https://github.com/OpenFn/lightning/issues/3635)
- E2E test infrastructure with Page Object Models for workflow testing
- E2E testing guidelines for Playwright
- Add project merging functionality
  [#3432](https://github.com/OpenFn/lightning/issues/3432)
- SessionContextStore for collaborative workflow editor to provide user,
  project, and config data to React components via Phoenix Channel
- E2E test infrastructure with Page Object Models for workflow editor testing
- E2E test for workflow step creation and configuration
- Force restart and AdaptorRegistry warming on E2E manager script

### Changed

- Delete oauth_tokens tables
  [#3608](https://github.com/OpenFn/lightning/issues/3608)
- Improved state management and store architecture in collaborative editor
  [#3635](https://github.com/OpenFn/lightning/issues/3635)
- Upgraded Tailwind CSS from 4.0.13 to 4.1.14

### Fixed

- Project merge now correctly preserves target project identity (name,
  description, env, color) instead of overwriting with source metadata
  [#3742](https://github.com/OpenFn/lightning/issues/3742)
- New workflows created in sandboxes now properly retain all jobs, triggers, and
  edges when merged into target projects (previously only workflow metadata was
  copied, resulting in empty workflows)
  [#3744](https://github.com/OpenFn/lightning/issues/3744)

### Released

## [2.14.10] - 2025-10-07

## [2.14.10-pre] - 2025-10-07

### Added

- Worker "presence" module to track connected workers (and their capacity)
  across the app. [#3725](https://github.com/OpenFn/lightning/pull/3725)
- SessionContextStore for collaborative workflow editor to provide user,
  project, and config data to React components via Phoenix Channel
  [#3624](https://github.com/OpenFn/lightning/issues/3624)

### Changed

- Limit sandbox creation
  [PR#3655](https://github.com/OpenFn/lightning/pull/3655)

## [v2.14.9] - 2025-10-03

## [v2.14.9-pre] - 2025-10-02

### Added

### Changed

- Removed unused functions for getting dataclip bodies from postgres as
  JSON/maps [#3653](https://github.com/OpenFn/lightning/issues/3653)
- Limit sandbox creation
  [PR#3655](https://github.com/OpenFn/lightning/pull/3655)

### Fixed

- Prevent the janitor trying to mark runs as lost that aren't actually lost
  [PR#3672](https://github.com/OpenFn/lightning/pull/3672)
- Fix canvas "lockup" after AI chat errors, prevent sending empty message to AI
  [3605](https://github.com/OpenFn/lightning/issues/3605)

## [v2.14.8] - 2025-10-01

## [v2.14.8-pre1] - 2025-10-01

### Fixed

- Send back `null` if a requested dataclip has been wiped
  [PR#3652](https://github.com/OpenFn/lightning/pull/3652)

## [v2.14.8-pre] - 2025-10-01

### Fixed

- Reduced
  [high server memory usage on dataclip body retrieval](https://github.com/OpenFn/lightning/issues/3641)
  by 97% [PR#3651](https://github.com/OpenFn/lightning/pull/3651)

## [v2.14.7] - 2025-09-30

### Changed

- Optimized map and join with `Enum.map_join/3`
  [`c112f3d`](https://github.com/OpenFn/lightning/commit/c112f3df29f8ab83b187f3695fdaf32c0837a016)

### Fixed

- Fixed tests for dataclip live viewer
  [#3648](https://github.com/OpenFn/lightning/issues/3648)

## [v2.14.7-pre] - 2025-09-30

### Added

- Add database changes for credentials environments support
  [#3597](https://github.com/OpenFn/lightning/issues/3597)
- REST API for Credential creation, deletion, list
  [#3583](https://github.com/OpenFn/lightning/issues/3583)

### Changed

- Bumped devDeps `ws-worker` version to `1.15.0` to better handle job
  compilation memory issues
  [#3613](https://github.com/OpenFn/lightning/pull/3613)

### Fixed

- Fix memory bloat on dataclip viewer in dataclip detail page
  [#3641](https://github.com/OpenFn/lightning/issues/3641)
- Ameliorate memory usage when scrubbing dataclips for security
  [#3641](https://github.com/OpenFn/lightning/issues/3641)
- Fixed bootstrap script compatibility for Intel Macs and older Bash versions
  (3.1+) [#3623](https://github.com/OpenFn/lightning/pull/3623)
- Fixed GDPR Compliance component
  [#3611](https://github.com/OpenFn/lightning/issues/3611)
- Fixed vertical alignment in breadcrumbs
  [#3612](https://github.com/OpenFn/lightning/issues/3612)
- Updated Project Digest to include count of work orders in an unsuccessful
  state [#3616](https://github.com/OpenFn/lightning/issues/3616)

## [v2.14.6] - 2025-09-30

## [v2.14.6-pre1] - 2025-09-26

### Changed

- Modify `Common.root_name` to display any map with a `:name` key

## [v2.14.6-pre] - 2025-09-25

### Added

- Sandbox Basic CRUD UI [#3412](https://github.com/OpenFn/lightning/issues/3412)
  [#3431](https://github.com/OpenFn/lightning/issues/3431)
- Generate workflow version on save
  [#3452](https://github.com/OpenFn/lightning/issues/3452)
- Add `bin/update-images` script for automated Dockerfile version management

### Changed

- Optimized queue query planner stability to prevent 60s+ spikes
  [#3564](https://github.com/OpenFn/lightning/issues/3564)
- Fix aarch64 (Apple Silicon) Dockerfile-dev build
  [PR#3589](https://github.com/OpenFn/lightning/pull/3589)

### Fixed

- Fix project deletion for projects with webhook auth methods
  [#3619](https://github.com/OpenFn/lightning/issues/3619),
  [#3523](https://github.com/OpenFn/lightning/issues/3523)
- Fix pagination bar rounding to match table corners
  [#3595](https://github.com/OpenFn/lightning/issues/3595)
- Restore export history button
  [#3594](https://github.com/OpenFn/lightning/issues/3594)
- Wrong timestamp information in mini-history for in-progress runs
  [#3579](https://github.com/OpenFn/lightning/pull/3579)

## [v2.14.5] - 2025-09-24

## [v2.14.5-pre1] - 2025-09-11

### Added

- Hide sandboxes from project lists and project picker
  [#3573](https://github.com/OpenFn/lightning/issues/3573)

### Changed

- Update deps

## [v2.14.5-pre] - 2025-09-11

### Added

- Experimental feature - Collaborative Editing
  [#3509](https://github.com/OpenFn/lightning/issues/3509)
- API for provisioning Sandboxes
  [#3430](https://github.com/OpenFn/lightning/issues/3430)
- Added DB support for sandboxes and workflow version provenance.
  [#3422](https://github.com/OpenFn/lightning/issues/3422)
- Retry webhook events on transient database connection errors
  [#3097](https://github.com/OpenFn/lightning/issues/3097)
- Allow users to retry followed runs from the job panel
  [#3502](https://github.com/OpenFn/lightning/issues/3502)

### Changed

- Make `:work_available` broadcast opt-out-able via ENV.
  [#3574](https://github.com/OpenFn/lightning/pull/3574)
- Enable X-Content-Type-Options header for static pages.
  [#3534](https://github.com/OpenFn/lightning/issues/3534)
- Refactor webhook auth methods modals
  [#1588](https://github.com/OpenFn/lightning/issues/1588)

### Fixed

- Tooltip gets stuck when switching pages
  [#3559](https://github.com/OpenFn/lightning/pull/3559)
- Current run dataclip stuck when switching nodes
  [#3560](https://github.com/OpenFn/lightning/pull/3560)

## [v2.14.4] - 2025-09-09

### Fixed

- Fix Workflow AI Assistant apearing above inspector panel
  [#3567](https://github.com/OpenFn/lightning/issues/3567)

## [v2.14.3] - 2025-08-29

## [v2.14.3-pre1] - 2025-08-22

### Fixed

- Clean UI for errors with recovery from the errors
  [#3239](https://github.com/OpenFn/lightning/issues/3239)

## [v2.14.3-pre] - 2025-08-21

### Added

- Visualizing runs on the workflow editor canvas
  [#3387](https://github.com/OpenFn/lightning/issues/3387)
- Add test gauge metric that can be used to set arbitrary values for the
  purposes of triggering behaviour in metric consumers.
  [3510](https://github.com/OpenFn/lightning/issues/3510)
- Add test gauge metric that can be used to set arbitrary values for the
  purposes of triggering behaviour in metric consumers.
  [#3510](https://github.com/OpenFn/lightning/issues/3510)
- Possibly temporary plumbing to allow the use of libcluster_postgres as an
  additional mechanism for discovering Erlang nodes.
  [#3482](https://github.com/OpenFn/lightning/issues/3482)
- Remove redundant 'preconnect' link
  [#3532](https://github.com/OpenFn/lightning/issues/3532)

### Fixed

- Fix cannot read properties of undefined (reading 'x') error on canvas
  [#3530](https://github.com/OpenFn/lightning/issues/3530)
- Hide Mini-History on new template page
  [#3531](https://github.com/OpenFn/lightning/pull/3531)

## [v2.14.2] - 2025-08-15

## [v2.14.2-pre] - 2025-08-15

### Fixed

- Fixed issue where adaptors icons didn't change on the canvas when in
  auto-layout mode [#3526](https://github.com/OpenFn/lightning/issues/3526)

## [v2.14.1] - 2025-08-14

### Changed

- Removed impeded project metric until performance improvements can be made.
  [#3519](https://github.com/OpenFn/lightning/issues/3519)

## [v2.14.1-pre2] - 2025-08-12

### Fixed

- Fix workflow diagram collapsing in on itself to become a neutron star
  [#3506](https://github.com/OpenFn/lightning/issues/3506)
- Fix Oban crash when Apollo times out
  [#3497](https://github.com/OpenFn/lightning/issues/3497)
- Fix PostgreSQL UTF-8 error when inserting log lines with null bytes
  [#3090](https://github.com/OpenFn/lightning/issues/3090)

## [v2.14.1-pre1] - 2025-08-07

### Fixed

- Restored historical migration (⚠️ if you ran migrations on `v2.14.1-pre` by
  editing your DB directly or dropping your DB first, you must undo those
  changes by hand before running this migration) and added a migration to change
  `:workflow_code` to `:code` on the AI Chat Messages table
  [3495](https://github.com/OpenFn/lightning/issues/3495)

## [v2.14.1-pre] - 2025-08-06

### Added

- Extended the AI Assistant to support editing existing workflows
  [#3247](https://github.com/OpenFn/lightning/issues/3247)
- Alert that workflows may break before letting users revoke access to a project
  for their credential [#537](https://github.com/OpenFn/lightning/issues/537)

### Changed

- Upgraded Elixir from 1.17 to 1.18
  [d35a6d1](https://github.com/OpenFn/lightning/commit/d35a6d1)

### Fixed

- Fix CTRL+S saving previously selected template when creating a workflow
  [#3442](https://github.com/OpenFn/lightning/issues/3442)

## [v2.14.0] - 2025-08-05

### Fixed

- Added "interactive" to checkbox disabled tooltip to allow user to click link,
  ensure permissions line up with admin or above.
  [PR-3473](https://github.com/OpenFn/lightning/pull/3473)
- Fixed table action menus
  [#3476](https://github.com/OpenFn/lightning/issues/3476)
- Fixed "⚠️ Production" icon size in credentials table
  [#3483](https://github.com/OpenFn/lightning/issues/3483)
- Fixed test on history page
  [3475](https://github.com/OpenFn/lightning/issues/3475)

## [v2.14.0-pre1] - 2025-08-04

### Added

- Added a retry button to the work order row itself
  [PR-3472](https://github.com/OpenFn/lightning/pull/3472)

### Fixed

- Fixed small table UI regression for history
  [PR-3472](https://github.com/OpenFn/lightning/pull/3472)

## [v2.14.0-pre] - 2025-08-01

### Added

- Allow users to name and preserve existing dataclips
  [#311](https://github.com/OpenFn/lightning/issues/311)

### Changed

- Click to copy all timestamps in UTC across the application
  [#1419](https://github.com/OpenFn/lightning/issues/1419)
- Display relative times and respect browser timezones
  [#1255](https://github.com/OpenFn/lightning/issues/1255)
- Sortable history table
  [PR-3356](https://github.com/OpenFn/lightning/pull/3356)
- Visible run durations on the history table
  [PR-3356](https://github.com/OpenFn/lightning/pull/3356)
- Easier expansion of work orders in the history table
  [PR-3356](https://github.com/OpenFn/lightning/pull/3356)

## [v2.13.7-pre1] 2025-08-01

### Added

- Keychain credentials allow variable authentication/secret selection based on a
  run's input dataclip [#3359](https://github.com/OpenFn/lightning/issues/3359)

## [v2.13.7-pre] 2025-07-31

### Fixed

- Prevent requests to webhook URLs from matching non-webhook triggers
  [#3453](https://github.com/OpenFn/lightning/issues/3453)
- Authorized users unable to change the workflow concurrency setting
  [#3459](https://github.com/OpenFn/lightning/issues/3459)

## [v2.13.6] - 2025-07-24

### Added

- Extended impeded project to take workflow concurrency into account.
  [#3408](https://github.com/OpenFn/lightning/issues/3408)

### Changed

- Upgrade Ecto from v3.11 to v3.13
  [#3448](https://github.com/OpenFn/lightning/pull/3448)

### Fixed

- Fixed bug that prevented HTTP credentials from loading, now allow JSON objects
  to be passed as credential form inputs for complex settings like custom TLS
  options [#3437](https://github.com/OpenFn/lightning/issues/3437)

## [v2.13.6-pre] 2025-07-18

### Changed

- Bump bcrypt_elixir from 3.2.1 to 3.3.2
  [#3264](https://github.com/OpenFn/lightning/issues/3264)
- Bump sobelow from 0.13.0 to 0.14.0
  [#3263](https://github.com/OpenFn/lightning/issues/3263)
- Bump jsonpatch from 1.0.2 to 2.2.2
  [#3262](https://github.com/OpenFn/lightning/issues/3262)
- Bump oban from 2.18.3 to 2.19.4
  [#3159](https://github.com/OpenFn/lightning/issues/3159)
- Bump eqrcode from 0.1.10 to 0.2.1
  [#3116](https://github.com/OpenFn/lightning/issues/3116)
- Remove unused test as well as puppeteer dependency.
  [#3404](https://github.com/OpenFn/lightning/issues/3404)

### Fixed

- Don't render credential modals inside table cells
  [#1588](https://github.com/OpenFn/lightning/issues/1588)
- Handling of CLI error messages when fetching metadata via an adaptor
  [#3367](https://github.com/OpenFn/lightning/issues/3367)
- Error messages in forms not appearing when LastPass enabled
  [#3402](https://github.com/OpenFn/lightning/issues/3402)

## [v2.13.5] 2025-07-11

## [v2.13.5-pre] 2025-07-11

### Added

- Allow users to see & _use_ the "next input" state that would be used by a cron
  trigger when inspecting and running cron-triggered jobs
  [3335](https://github.com/OpenFn/lightning/issues/3335)
- Enable Undo and Redo in the Workflow Editor
  [#3358](https://github.com/OpenFn/lightning/pull/3358)

### Changed

- Bump CLI to 1.13.1 [#3351](https://github.com/OpenFn/lightning/issues/3351)

### Fixed

- Isolate failed to refresh token errors from other oauth errros
  [#3332](https://github.com/OpenFn/lightning/issues/3332)

## [v2.13.4] - 2025-07-05

## [v2.13.4-pre1] - 2025-07-04

### Changed

- Standardize modal footers and paddings
  [#3277](https://github.com/OpenFn/lightning/issues/3277)

### Fixed

- Fix text content overflowing in credential modal
  [#3280](https://github.com/OpenFn/lightning/pull/3280)
- Fix tables UI broken [#3324](https://github.com/OpenFn/lightning/issues/3324)

## [v2.13.4-pre] - 2025-07-04

### Added

- New buttons to run a workflow directly from the canvas, both from the start of
  the workflow [#3290](https://github.com/OpenFn/lightning/issues/3290) and from
  an individual step [#3294](https://github.com/OpenFn/lightning/issues/3294)
- Sorting & filtering superuser interfaces for Projects, Project, and Users
  [#3354](https://github.com/OpenFn/lightning/pull/3354)

### Changed

- Dont send oauth token expiry errors to Sentry
  [#3334](https://github.com/OpenFn/lightning/issues/3334)
- Improve error message when credential fails during runs
  [#3332](https://github.com/OpenFn/lightning/issues/3332)

### Fixed

- Fix OAuth scope validation error caused by `offline_access`
  [#3363](https://github.com/OpenFn/lightning/issues/3363)
- Cannot send message in old ai chat sessions
  [#3347](https://github.com/OpenFn/lightning/issues/3347)
- Fixes brief flash of previously viewed diagram when switching workflows
  [#3352](https://github.com/OpenFn/lightning/pull/3352)
- Fixes import of workflow YML for a manual laid out workflow.
  [#3360](https://github.com/OpenFn/lightning/pull/3360)

## [v2.13.3] 2025-06-26

## [v2.13.3-pre1] 2025-06-26

### Fixed

- ⚠️️ **Security patch for cases when a single user creates multiple Oauth
  credentials for the same Oauth client.** This fix prevents credential token
  sharing for users with _multiple_ Oauth credentials linked to a single OpenFn
  username, a single Oauth Client, and the _same_ set of scopes. Previously,
  these credentials would be considered the unique (`user_id`, `client_id`,
  `scopes`) and only the _last_ issued token would be persisted. This fix binds
  oauth_tokens to credentials 1:1 and provides a number of enhancements for
  debugging and reauthorizing Oauth credentials.
  [#3326](https://github.com/OpenFn/lightning/issues/3326)

## [v2.13.3-pre]

### Added

- Give users the option to attach job code and logs to AI Assistant
  [#2935](https://github.com/OpenFn/lightning/issues/2935)
- Allow users to edit position of nodes in the workflow
  [#3123](https://github.com/OpenFn/lightning/issues/3123)
- Minimap for easier workflow navigation
  [#3125](https://github.com/OpenFn/lightning/issues/3125)
- Added icons to control layout in the workflow
  [PR #3242](https://github.com/OpenFn/lightning/pull/3242)

### Changed

- Update React Flow to version 12
  [PR #3242](https://github.com/OpenFn/lightning/pull/3242)
- Create nodes and edges with the same button in the workflow
  [#2175](https://github.com/OpenFn/lightning/issues/2175)

### Fixed

- AI Assistant fails to send job context in subsequent messages
  [#3329](https://github.com/OpenFn/lightning/issues/3329)
- Fix snapshot cleanup incorrectly deleting runs via cascade deletion
  [#3313](https://github.com/OpenFn/lightning/issues/3313)
- `Lightning.Demo.reset_demo()` was broken by an ordering issue between
  Credentials and Oauth tokens.

## [v2.13.2] - 2025-06-18

⚠️️ Please note that **this version fixes an issue that caused premature run
history deletion** when snapshots were cleaned. Certain additional runs related
to pre-existing work orders were being deleted before their retention period.
This bug was introduced in version `v2.12.3-pre` on May 29th. If you're tracking
`latest` you'd see this bug come out in `v2.13.0` on June 4th.

## [v2.13.2-pre] - 2025-06-18

### Added

- Show who started each run
  [#3309](https://github.com/OpenFn/lightning/issues/3309)

### Changed

### Fixed

- Stop cleanup of snapshots (was causing data loss)
- The application env `queue_result_retention_period` was previously pulling
  from a wrongly named `QUEUE_RESULT_RETENTION_PERIOD_SECONDS`; the calculation
  is actually done in minutes; we now set this env from
  `QUEUE_RESULT_RETENTION_PERIOD_MINUTES`
  [#3316](https://github.com/OpenFn/lightning/issues/3316)

## [v2.13.1] - 2025-06-12

## [v2.13.1-pre] - 2025-06-11

### Changed

- Report AI Assistant errors to Sentry
  [#3010](https://github.com/OpenFn/lightning/issues/3010)
- Do not validate edge js condition expression
  [#3028](https://github.com/OpenFn/lightning/issues/3028)

### Fixed

- Allow scrolling in the template grid
  [#3284](https://github.com/OpenFn/lightning/issues/3284)
- Search input in run history is cleared when you click on the filter buttons
  [#1951](https://github.com/OpenFn/lightning/issues/1951)
- Fix Inspector Input panel not showing current run's dataclip for older
  workflow runs [#3288](https://github.com/OpenFn/lightning/issues/3288)

## [v2.13.0] - 2025-06-04

## [v2.13.0-pre2] - 2025-06-04

### Fixed

- Only show credentials owned by current user in `/credentials` (not those
  shared with them also) [3273](https://github.com/OpenFn/lightning/issues/3273)
- Fix texts not getting wrapped in modals that are inside table rows
  [3274](https://github.com/OpenFn/lightning/issues/3274)

## [v2.13.0-pre1] - 2025-06-03

### Changed

- Removed heavy Arcade videos, replaced with time-aware, friendly greeting.
  [#3267](https://github.com/OpenFn/lightning/issues/3267)

### Fixed

- Don't display hidden secondary buttons
  [#3265](https://github.com/OpenFn/lightning/issues/3265)

## [v2.13.0-pre] - 2025-06-02

### Added

- Set timeout for Apollo client requests.
  [#3009](https://github.com/OpenFn/lightning/issues/3009)
- Generate workflows using AI
  [#3174](https://github.com/OpenFn/lightning/issues/3174)
- Enhance workflows templates UI
  [#3175](https://github.com/OpenFn/lightning/issues/3175)

### Changed

- Standardize sub-tabs (tabs inside tabs on Inspector)
  [#3261](https://github.com/OpenFn/lightning/pull/3261)
- No longer blocking the "Create new workflow" button based on _active_ workflow
  limits [#3251](https://github.com/OpenFn/lightning/pull/3251)

### Fixed

- Fix magic metadata [#3134](https://github.com/OpenFn/lightning/issues/3134)
- Padding Changes on Project Setup Page
  [#3257](https://github.com/OpenFn/lightning/issues/3257)

## [v2.12.3-pre] - 2025-05-29

### Added

- Added a custom metric to track projects that could benefit from additional
  worker pods. [#3189](https://github.com/OpenFn/lightning/issues/3189)
- Add a test metric that can be used to test external infrastructure (e.g.
  alerting) in a deployed Lightning instance.
  [#3229](https://github.com/OpenFn/lightning/issues/3229)
- Broadcast work-available to worker when runs are enqueued
  [#2934](https://github.com/OpenFn/lightning/issues/2934)

### Changed

- Update Elixir to 1.18.3 [#2748](https://github.com/OpenFn/lightning/pull/2748)
- Standardized table components across the application
  [#2905](https://github.com/OpenFn/lightning/issues/2905)
- Standardize buttons [#3093](https://github.com/OpenFn/lightning/issues/3093)
- Make the chunk size for deleting expired activty configurable via ENV
  [#3181](https://github.com/OpenFn/lightning/pull/3181)
- Reduce the cardinality of `lightning_run_lost_count`.
  [#3226](https://github.com/OpenFn/lightning/issues/3226)
- Improve manual run component
  [#3089](https://github.com/OpenFn/lightning/issues/3089)

### Fixed

- Delay purge user having project file(s)
  [#2919](https://github.com/OpenFn/lightning/issues/2919)
- Display all github repositories even if they're more than 30
  [#3206](https://github.com/OpenFn/lightning/issues/3206)
- Github repo names getting truncated
  [#3037](https://github.com/OpenFn/lightning/issues/3037)

## [v2.12.2] - 2025-05-01

### Changed

- Tweak language on webhook auth method modal and list action
  [#3166](https://github.com/OpenFn/lightning/pull/3166)
- Re-order nightly cron jobs to reduce acute stress on db
  [#3179](https://github.com/OpenFn/lightning/pull/3179)

### Fixed

- Fix save and sync not working in the workflow editor
  [#3177](https://github.com/OpenFn/lightning/issues/3177)

## [v2.12.1] - 2025-04-29

### Changed

- Sort logs in failure notification emails by timestamp, ascending
  [#2347](https://github.com/OpenFn/lightning/issues/2347)
- Rename webhook auth method button and title
  [#3165](https://github.com/OpenFn/lightning/issues/3165)

### Fixed

- Importer not updating canvas properly
  [#3156](https://github.com/OpenFn/lightning/issues/3156)
- Template name overwritten by workflow name when updating an existing template
  [#3157](https://github.com/OpenFn/lightning/issues/3157)
- Route not found after pressing Enter to create a workflow
  [#3142](https://github.com/OpenFn/lightning/issues/3142)
- Make Collections delete_all idempotent
  [#3143](https://github.com/OpenFn/lightning/issues/3143)
- Blank modal showing when you click to show webhook auth method password
  [#3154](https://github.com/OpenFn/lightning/issues/3154)

## [v2.12.0] - 2025-04-25

### Added

- Create workflows from base templates
  [#3018](https://github.com/OpenFn/lightning/issues/3018),
  [#3031](https://github.com/OpenFn/lightning/issues/3031)
  [#3080](https://github.com/OpenFn/lightning/issues/3080)
- Custom metrics to track lost runs
  [#3070](https://github.com/OpenFn/lightning/issues/3070)
- AI Assistant: add metadata column to chat sessions
  [#3054](https://github.com/OpenFn/lightning/issues/3054)
- Added a message to explain to the user why they're waiting for a run
  [#3131](https://github.com/OpenFn/lightning/issues/3131)
- Allow users to create workflows from base templates
  [#3110](https://github.com/OpenFn/lightning/issues/3110)
- Simplified adding credentials to projects
  [#3034](https://github.com/OpenFn/lightning/issues/3034)
- Enabled displaying full workflow name when hovering workflow name in the
  workflows list page [#2894](https://github.com/OpenFn/lightning/issues/2894)
- Enabled clickable rows in the workflows list page
  [#3047](https://github.com/OpenFn/lightning/issues/3047)
- Added sorting & filtering workflows
  [#3046](https://github.com/OpenFn/lightning/issues/3046)
- Add helper function to create latest snapshot
  [#3099](https://github.com/OpenFn/lightning/issues/3099)
- Restart the credential setup from selecting the credential type
  [#2284](https://github.com/OpenFn/lightning/issues/2284)
- Enable Support User and adds audit trail for MFA.
  [#3072](https://github.com/OpenFn/lightning/issues/3072)
- Allow users to view and copy their workflow as a code
  [#3016](https://github.com/OpenFn/lightning/issues/3016)
- Allow users to create workflow via YAML import
  [#3013](https://github.com/OpenFn/lightning/issues/3013)
- Make provision for the inclusion of 'external' metrics.
  [#3096](https://github.com/OpenFn/lightning/issues/3096)
- Introduce 'seeding' of PromEx event metrics
  [#3096](https://github.com/OpenFn/lightning/issues/3096)
- When claiming a run, a worker name can optionally be provided to the adaptor
  that is responsible for claiming runs.
  [#3079](https://github.com/OpenFn/lightning/issues/3079)
- Persist worker name provided by worker when claiming a run. NOTE: This
  requires version `1.13.2` of the worker.
  [#3079](https://github.com/OpenFn/lightning/issues/3079)

### Changed

- Add project name to failure email subject
  [#2974](https://github.com/OpenFn/lightning/issues/2974)
- Large refactor of the inspector and React components
  [#3043](https://github.com/OpenFn/lightning/pull/3043)
- The AI Assistant now has access to docs.openfn.org to better inform its
  responses [apollo#209](https://github.com/OpenFn/apollo/pull/209)
- Adjusted flash messages
- Updated dependencies [#3086](https://github.com/OpenFn/lightning/pull/3086):
  - `phoenix` from 1.7.20 to 1.7.21
  - `phoenix_live_view` from 1.0.5 to 1.0.9
  - `petal_components` from 2.9.0 to 3.0.1
- Move new workflow form into the edit page
  [#3083](https://github.com/OpenFn/lightning/issues/3083)
- Added logos & case-insensitive sorting of credential types
  [#3107](https://github.com/OpenFn/lightning/pull/3107)
- Added a "BETA" label to the Kafka trigger type
  [#3098](https://github.com/OpenFn/lightning/pull/3098)

## [v2.11.2] - 2025-04-10

### Added

- Remove Credentials for Collaborators Removed from a Project
  [#2942](https://github.com/OpenFn/lightning/issues/2942)
- Enable Credential Transfer In Projects Credentials Table
  [#2978](https://github.com/OpenFn/lightning/issues/2978)
- Allow possibility to inject components for implementing GDPR compliance
  [PR#3056](https://github.com/OpenFn/lightning/pull/3056)
- Change edge color in the workflow when there is an error
  [#2999](https://github.com/OpenFn/lightning/issues/2999)

### Changed

- Stagger cleanup crons in the hopes that it reduces the imapct on the database.
  [#3061](https://github.com/OpenFn/lightning/issues/3061)
- Default to latest specific version instead of @latest when selecting adaptors
  [#2843](https://github.com/OpenFn/lightning/issues/2843)
- Remove OpenTelemetry suport as it is not currently in use
  [#3081](https://github.com/OpenFn/lightning/issues/3081)

## [v2.11.1] - 2025-04-03

### Added

- Fix putting project credentials on a new credential
  [#2993](https://github.com/OpenFn/lightning/issues/2993)
- Allow users to book for demo sessions
  [PR#3035](https://github.com/OpenFn/lightning/pull/3035)
- Allow workflow and project concurrency progress windows
  [#2995](https://github.com/OpenFn/lightning/issues/2995)

### Changed

- Update flash message to contain link to github actions after save & sync
  [#2989](https://github.com/OpenFn/lightning/issues/2989)
- Added alphabetical sort to credential and Oauth2 client lists.
  [#2994](https://github.com/OpenFn/lightning/issues/2994)
- Update Phoenix LiveView to 1.0.5, Petal Components to 2.9.0 and TailwindCSS to
  v4 [#3033](https://github.com/OpenFn/lightning/pull/3033)

### Fixed

- Fixes to some issues with code-complete in the editor
  [#3052](https://github.com/OpenFn/lightning/pull/3052)

## [v2.11.0] - 2025-03-19

### Added

- Update Collections admin UI storage counter after deleting all
  [#2986](https://github.com/OpenFn/lightning/issues/2986)
- Refactor OAuth credentials to reuse existing refresh tokens for same scopes
  [#2908](https://github.com/OpenFn/lightning/issues/2908) \
  ⚠️️ Please note that you will need to migrate your existing OAuth credentials.
  To do that run the following command:
  `mix run priv/repo/migrate_oauth_credentials.exs` for local setup or
  `docker exec -it <lightning_container_name> /app/bin/lightning eval "Lightning.Credentials.OauthMigration.run()"`
  for production environments.

### Changed

- Changed the way Monaco workers are loaded, using ESM modules instead.
- Do not include `v` param in workflow links when it is latest
  [#2941](https://github.com/OpenFn/lightning/issues/2941)
- Use dropdown instead of modal for the log level filter
  [#2980](https://github.com/OpenFn/lightning/issues/2980)
- Upgrade esbuild to 0.25.0
  [#2962](https://github.com/OpenFn/lightning/issues/2962)

### Fixed

- Fix broken highlighter for selected step in the log viewer
  [#2980](https://github.com/OpenFn/lightning/issues/2980)
- Don't delete latest snapshot when deleting unused snaphots in workorders
  [#2996](https://github.com/OpenFn/lightning/issues/2996)
- Don't allow users to disable edges coming from a trigger
  [#3008](https://github.com/OpenFn/lightning/issues/3008)

## [v2.10.16] - 2025-02-28

### Added

- Disable jobs with non retriable steps
  [#2925](https://github.com/OpenFn/lightning/issues/2925)

### Fixed

- Fix toggle button not visually disabled
  [#2976](https://github.com/OpenFn/lightning/issues/2976)
- Dont clear dataclip input when user saves workflow
  [#2944](https://github.com/OpenFn/lightning/issues/2944)

## [v2.10.16-pre.0] - 2025-02-26

### Added

- Allow the billing app to schedule project deletion
  [#2972](https://github.com/OpenFn/lightning/issues/2972)
- Enable project level concurrency limit
  [#2906](https://github.com/OpenFn/lightning/issues/2906)
- Transfer credentials ownership to a project collaborator
  [#2820](https://github.com/OpenFn/lightning/issues/2820)
- Delete unused snapshots on workorders retention cleanup
  [#1832](https://github.com/OpenFn/lightning/issues/1832)
- Allow users to configure their preferred log levels
  [#2206](https://github.com/OpenFn/lightning/issues/2206)
- Allow project admins and owners to disable `console.log()` in jobs
  [#2205](https://github.com/OpenFn/lightning/issues/2205)

### Changed

- Bumped CI NodeJS and Postgres versions to 22.12.0 and 17.3 respectively
  [#2938](https://github.com/OpenFn/lightning/pull/2938)

### Fixed

- Creating a dataclip fails on indexing when it's too large
  [#2682](https://github.com/OpenFn/lightning/issues/2682)

## [v2.10.15] - 2025-02-14

### Changed

- Allow empty/blank log lines from the worker/jobs
  [#2914](https://github.com/OpenFn/lightning/issues/2914)
- Only allow `owner` and `admin` users to manage collections
  [#2923](https://github.com/OpenFn/lightning/issues/2923)

### Fixed

- Fixed issue where we failed to send failure alerts via email when runs were
  "lost". [#2921](https://github.com/OpenFn/lightning/issues/2921)

## [v2.10.14] - 2025-02-06

### Added

- Extend provisioner to support collections
  [#2830](https://github.com/OpenFn/lightning/issues/2830)
- Add collection limiter in the provisioner
  [PR#2910](https://github.com/OpenFn/lightning/pull/2910)
- Adds project name to failure alert email
  [#2884](https://github.com/OpenFn/lightning/pull/2884)
- Allow project users to manage collections
  [#2838](https://github.com/OpenFn/lightning/issues/2838)
- Allow limiting Collection create, put and put_all
  [#2853](https://github.com/OpenFn/lightning/issues/2853)

### Changed

- Makes the whole project row in the projects table clickable.
  [#2889](https://github.com/OpenFn/lightning/pull/2889)
- Standardizes date formats to YYYY-MM-DD
  [#2884](https://github.com/OpenFn/lightning/pull/2884)

### Fixed

- Allow ordering of Plug Injection
  [#2903](https://github.com/OpenFn/lightning/issues/2903)
- Removed empty first line in job editor helper text
  [#2887](https://github.com/OpenFn/lightning/pull/2887)
- Standardizes sort order arrows (all now show the direction of sort, rather
  than the direction they would sort if toggled)
  [#2423](https://github.com/OpenFn/lightning/issues/2423)
- Project combobox is populated when viewing MFA backup codes.
  [#2870](https://github.com/OpenFn/lightning/issues/2870)
- Allow JobEditor metrics to be tracked when the version of the workflow being
  viewed is not the latest version.
  [#2891](https://github.com/OpenFn/lightning/issues/2891)

## [v2.10.13] - 2025-01-29

### Added

- Add support for local adaptors. This can be enabled via `LOCAL_ADAPTORS=true`
  and path specified via `OPENFN_ADAPTORS_REPO=./path/to/repo/`
  [#905](https://github.com/OpenFn/lightning/issues/905)
- Add component injection for AI responses feedback
  [#2495](https://github.com/OpenFn/lightning/issues/2495)
- Audit the provisioning of projects via the API
  [#2718](https://github.com/OpenFn/lightning/issues/2718)
- Track Collections storage usage based on items key and value sizes
  [#2853](https://github.com/OpenFn/lightning/issues/2853)
- Temporary instrumentation for JobEditor to help identify performance issues.
  [#2617](https://github.com/OpenFn/lightning/issues/2617)
- Indexes to foreign keys on `workflow_edges` and `steps` tables to try and
  alleviate slow loading of the job editor.
  [#2617](https://github.com/OpenFn/lightning/issues/2617)
- Remove `Snapshot.get_or_create_latest_for`.
  [#2703](https://github.com/OpenFn/lightning/issues/2703)
- Add temporary events to allow Lightning to log metrics reported by editors.
  [#2617](https://github.com/OpenFn/lightning/issues/2617)
- Audit when workflow deletion is requested.
  [#2727](https://github.com/OpenFn/lightning/issues/2727)

### Changed

- Remove snapshot creation when performing the Github sync - no longer needed
  post-migration. [#2703](https://github.com/OpenFn/lightning/issues/2703)
- Remove some redundant code related to `WorkOrders.create_for`.
  [#2703](https://github.com/OpenFn/lightning/issues/2703)
- Remove use of Snapshot.get_or_create_latest_for from tests.
  [#2703](https://github.com/OpenFn/lightning/issues/2703)
- Bump PostCSS [#2863](https://github.com/OpenFn/lightning/pull/2863)
- Replaced HTTPoison with Tesla in the AdaptorRegistry.
  [#2861](https://github.com/OpenFn/lightning/pull/2861)
- Remove googlesheets, gmail and collections from credential schemas list
  [#2854](https://github.com/OpenFn/lightning/issues/2854)
- Remove ring on save workflow button
  [#2829](https://github.com/OpenFn/lightning/issues/2829)

### Fixed

- Do not send digest emails for projects with no workflows
  [#2688](https://github.com/OpenFn/lightning/issues/2688)
- Fixed navbar items alignment in the workflow builder
  [#2825](https://github.com/OpenFn/lightning/issues/2825)
- PromEx metrics no longer detaching on error
  [#2875](https://github.com/OpenFn/lightning/issues/2875)

## [v2.10.12] - 2025-01-21

### Changed

- PromEx metrics endpoint returns 401 on unauthorized requests.
  [#2823](https://github.com/OpenFn/lightning/issues/2823)
- Allow non-openfn.org users to access AI Assistant
  [#2845](https://github.com/OpenFn/lightning/issues/2845)

## [v2.10.11] - 2025-01-21

### Added

- Add component injection for AI responses feedback
  [#2495](https://github.com/OpenFn/lightning/issues/2495)

### Fixed

- Fix `z-index` for unsaved workflow dot on workflow edit page
  [#2809](https://github.com/OpenFn/lightning/issues/2809)

## [v2.10.10] - 2025-01-15

### Added

- Add workflows API to create, update, get and list.
  [#1887](https://github.com/OpenFn/lightning/issues/1887)
- Show email address of credential owner on project credentials page
  [#2210](https://github.com/OpenFn/lightning/issues/2210)

### Changed

- Configure Monaco to load files from lightning instead of cdn
  [#2786](https://github.com/OpenFn/lightning/issues/2786)

### Fixed

- Fixed Save and Run to always execute jobs with latest changes
  [#2804](https://github.com/OpenFn/lightning/issues/2804)
- Fixed aggressive CSS rule in app.css that made it hard to style menu items
  [#2807](https://github.com/OpenFn/lightning/pull/2807)
- `z-index` broken on unsaved dot on workflow edit page
  [#2809](https://github.com/OpenFn/lightning/issues/2809)
- Fixed an issue in the editor where the Loading Types message displays forever
  while running offline [#2813](https://github.com/OpenFn/lightning/issues/2813)
- Fixed an a small layout issue in the Docs panel when loading the editor
  offline [#2813](https://github.com/OpenFn/lightning/issues/2813)

## [v2.10.9] - 2025-01-09

### Added

- Audit the creation and removal of Github repo connections.
  [#2668](https://github.com/OpenFn/lightning/issues/2668)
- Add save and sync option in the workflow edit page
  [#2707](https://github.com/OpenFn/lightning/issues/2707)

### Changed

- Git-ignore files from mix assets.deploy
  [#2788](https://github.com/OpenFn/lightning/issues/2788)
- Added Claude integration in job chat
  [#2403](https://github.com/OpenFn/lightning/pull/2403)
- OPENAI_API_KEY renamed to AI_ASSISTANT_API_KEY
  [#2403](https://github.com/OpenFn/lightning/pull/2403)
- Remove snapshot creation from WorkOrders, no longer necessary post-migration.
  [#2703](https://github.com/OpenFn/lightning/issues/2703)

## [v2.10.8] - 2024-12-18

### Added

- Add ability to retry or cancel AI Assistant error responses for user messages
  [#2704](https://github.com/OpenFn/lightning/issues/2704)

### Changed

## [v2.10.7] - 2024-12-13 🎂 ❤️ Happy Birthday, Mom!

### Added

- Clear AI assistant's chat input after a message is sent
  [#2781](https://github.com/OpenFn/lightning/issues/2781)
- Allow different rules and action for delete user.
  [#2500](https://github.com/OpenFn/lightning/issues/2500)
- Handle errors from the AI Assistant more gracefully
  [#2474](https://github.com/OpenFn/lightning/issues/2474)

### Changed

- Make the AdaptorRegistry cache path configurable
  [#2780](https://github.com/OpenFn/lightning/issues/2780)

### Fixed

- Delete user modal no longer uses the same id as the underlying user record.
  [#2751](https://github.com/OpenFn/lightning/issues/2751)
- Use workflow activation limiter on index toggle.
  [#2777](https://github.com/OpenFn/lightning/issues/2777)

## [v2.10.6] - 2024-12-10

### Added

- Handle errors from the AI Assistant more gracefully
  [#2741](https://github.com/OpenFn/lightning/issues/2741)

### Changed

- Updated the About the AI Assistant help text
- Make user email verification optional. Defaults to `false`
  [#2755](https://github.com/OpenFn/lightning/issues/2755)
  > ⚠️ The default was behaviour was to always require email verification. Set
  > `REQUIRE_EMAIL_VERIFICATION` to `true` to revert to the old behaviour.
- Enhance AI assistant panel UI
  [#2497](https://github.com/OpenFn/lightning/issues/2497)
- Allow superusers to be created via the user UI.
  [#2719](https://github.com/OpenFn/lightning/issues/2719)

### Fixed

- Fix Priority and Scope Issues in Inspector Key Bindings
  [#2770](https://github.com/OpenFn/lightning/issues/2770)
- Fixed an issue where sometimes adaptor docs won't load in the Inspector
  [#2749](https://github.com/OpenFn/lightning/pull/2749)
- Return a 422 when a duplicate key is sent to the collections post/put_all API
  [#2752](https://github.com/OpenFn/lightning/issues/2752)
- Do not require the user's password when a superuser updates a user.
  [#2757](https://github.com/OpenFn/lightning/issues/2757)

## [v2.10.5] - 2024-12-04

### Added

- Enable Tab Key for Indenting Text in AI Assistant Input Box
  [#2407](https://github.com/OpenFn/lightning/issues/2407)
- Ctrl/Cmd + Enter to Send a Message to the AI Assistant
  [#2406](https://github.com/OpenFn/lightning/issues/2406)
- Add styles to AI chat messages
  [#2484](https://github.com/OpenFn/lightning/issues/2484)
- Auditing when enabling/disabling a workflow
  [#2697](https://github.com/OpenFn/lightning/issues/2697)
- Ability to enable/disable a workflow from the workflow editor
  [#2698](https://github.com/OpenFn/lightning/issues/2698)

### Changed

- Insert all on a collection with the same timestamp
  [#2711](https://github.com/OpenFn/lightning/issues/2711)
- AI Assistant: Show disclaimer once every day per user
  [#2481](https://github.com/OpenFn/lightning/issues/2481)
- AI Assistant: Scroll to new message when it arrives
  [#2409](https://github.com/OpenFn/lightning/issues/2409)
- AI Assistant: Set vertical scrollbar below the session title
  [#2477](https://github.com/OpenFn/lightning/issues/2477)
- AI Assistant: Increase size of input box for easier handling of large inputs
  [#2408](https://github.com/OpenFn/lightning/issues/2408)
- Bumped dependencies
- Extend display of audit events to cater for deletions.
  [#2701](https://github.com/OpenFn/lightning/issues/2701)
- Kafka documentation housekeeping.
  [#2414](https://github.com/OpenFn/lightning/issues/2414)

### Fixed

- Collections controller sending an invalid response body when a item doesn't
  exist [#2733](https://github.com/OpenFn/lightning/issues/2733)
- AI Assistant: Text in the form gets cleared when you change the editor content
  [#2739](https://github.com/OpenFn/lightning/issues/2739)

## [v2.10.4] - 2024-11-22

### Added

- Support dynamic json schema email format validation.
  [#2664](https://github.com/OpenFn/lightning/issues/2664)
- Audit snapshot creation
  [#2601](https://github.com/OpenFn/lightning/issues/2601)
- Allow filtering collection items by updated_before and updated_after.
  [#2693](https://github.com/OpenFn/lightning/issues/2693)
- Add support for SMTP email configuration
  [#2699](https://github.com/OpenFn/lightning/issues/2699) ⚠️️ Please note that
  `EMAIL_ADMIN` defaults to `lightning@example.com` in production environments

### Fixed

- Fix cursor for small limit on collections request
  [#2683](https://github.com/OpenFn/lightning/issues/2683)
- Disable save and run actions on deleted workflows
  [#2170](https://github.com/OpenFn/lightning/issues/2170)
- Distinguish active and inactive sort arrows in projects overview table
  [#2423](https://github.com/OpenFn/lightning/issues/2423)
- Fix show password toggle icon gets flipped after changing the password value
  [#2611](https://github.com/OpenFn/lightning/issues/2611)

## [v2.10.3] - 2024-11-13

### Added

- Disable monaco command palette in Input and Log viewers
  [#2643](https://github.com/OpenFn/lightning/issues/2643)
- Make provision for non-User actors when creating Audit entries.
  [#2601](https://github.com/OpenFn/lightning/issues/2601)

### Fixed

- Superusers can't update users passwords
  [#2621](https://github.com/OpenFn/lightning/issues/2621)
- Attempt to reduce memory consumption when generating UsageTracking reports.
  [#2636](https://github.com/OpenFn/lightning/issues/2636)

## [v2.10.2] - 2024-11-14

### Added

- Audit history exports events
  [#2637](https://github.com/OpenFn/lightning/issues/2637)

### Changed

- Ignore Plug.Conn.InvalidQueryError in Sentry
  [#2672](https://github.com/OpenFn/lightning/issues/2672)
- Add Index to `dataclip_id` on `runs` and `work_orders` tables to speed up
  deletion [PR#2677](https://github.com/OpenFn/lightning/pull/2677)

### Fixed

- Error when the logger receives a boolean
  [#2666](https://github.com/OpenFn/lightning/issues/2666)

## [v2.10.1] - 2024-11-13

### Fixed

- Fix metadata loading as code-assist in the editor
  [#2669](https://github.com/OpenFn/lightning/pull/2669)
- Fix Broken Input Dataclip UI
  [#2670](https://github.com/OpenFn/lightning/pull/2670)

## [v2.10.0] - 2024-11-13

### Changed

- Increase collection items value limit to 1M characters
  [#2661](https://github.com/OpenFn/lightning/pull/2661)

### Fixed

- Fix issues loading suggestions for code-assist
  [#2662](https://github.com/OpenFn/lightning/pull/2662)

## [v2.10.0-rc.2] - 2024-11-12

### Added

- Bootstrap script to help install and configure the Lightning app for
  development [#2654](https://github.com/OpenFn/lightning/pull/2654)

### Changed

- Upgrade dependencies [#2624](https://github.com/OpenFn/lightning/pull/2624)
- Hide the collections and fhir-jembi adaptors from the available adaptors list
  [#2648](https://github.com/OpenFn/lightning/issues/2648)
- Change column name for "Last Activity" to "Last Modified" on Projects list
  [#2593](https://github.com/OpenFn/lightning/issues/2593)

### Fixed

- Fix LiveView crash when pressing "esc" on inspector
  [#2622](https://github.com/OpenFn/lightning/issues/2622)
- Delete project data in batches to avoid timeouts in the db connection
  [#2632](https://github.com/OpenFn/lightning/issues/2632)
- Fix MetadataService crashing when errors are encountered
  [#2659](https://github.com/OpenFn/lightning/issues/2659)

## [v2.10.0-rc.1] - 2024-11-08

### Changed

- Reduce transaction time when fetching collection items by fetching upfront
  [#2645](https://github.com/OpenFn/lightning/issues/2645)

## [v2.10.0-rc.0] - 2024-11-07

### Added

- Adds a UI for managing collections
  [#2567](https://github.com/OpenFn/lightning/issues/2567)
- Introduces collections, a programatic workflow data sharing resource.
  [#2551](https://github.com/OpenFn/lightning/issues/2551)

## [v2.9.15] - 2024-11-06

### Added

- Added some basic editor usage tips to the docs panel
  [#2629](https://github.com/OpenFn/lightning/pull/2629)
- Create audit events when the retention periods for a project's dataclips and
  history are modified. [#2589](https://github.com/OpenFn/lightning/issues/2589)

### Changed

- The Docs panel in the inspector will now be closed by default
  [#2629](https://github.com/OpenFn/lightning/pull/2629)
- JSDoc annotations are removed from code assist descriptions
  [#2629](https://github.com/OpenFn/lightning/pull/2629)
- Show project name during delete confirmation
  [#2634](https://github.com/OpenFn/lightning/pull/2634)

### Fixed

- Fix misaligned margins on collapsed panels in the inspector
  [#2571](https://github.com/OpenFn/lightning/issues/2571)
- Fix sorting directions icons in projects table in the project dashboard page
  [#2631](https://github.com/OpenFn/lightning/pull/2631)
- Fixed an issue where code-completion prompts don't load properly in the
  inspector [#2629](https://github.com/OpenFn/lightning/pull/2629)
- Fixed an issue where namespaces (like http.) don't appear in code assist
  prompts [#2629](https://github.com/OpenFn/lightning/pull/2629)

## [v2.9.14] - 2024-10-31

### Added

- Additional documentation and notification text relating to the importance of
  alternate storage for Kafka triggers.
  [#2614](https://github.com/OpenFn/lightning/issues/2614)
- Add support for run memory limit option
  [#2623](https://github.com/OpenFn/lightning/pull/2623)

### Changed

- Enforcing MFA for a project can be enforced by the usage limiter
  [#2607](https://github.com/OpenFn/lightning/pull/2607)
- Add extensions for limiting retention period
  [#2618](https://github.com/OpenFn/lightning/pull/2618)

## [v2.9.13] - 2024-10-28

### Changed

- Add responsible ai disclaimer to arcade video
  [#2610](https://github.com/OpenFn/lightning/pull/2610)

## [v2.9.12] - 2024-10-25

### Fixed

- Fix editor panel buttons gets out of shape on smaller screens
  [#2278](https://github.com/OpenFn/lightning/issues/2278)
- Do not send empty strings in credential body to the worker
  [#2585](https://github.com/OpenFn/lightning/issues/2585)
- Refactor projects dashboard page and fix bug on last activity column
  [#2593](https://github.com/OpenFn/lightning/issues/2593)

## [v2.9.11] - 2024-10-23

### Added

- Optionally write Kafka messages that can not be persisted to the file system.
  [#2386](https://github.com/OpenFn/lightning/issues/2386)
- Add `MessageRecovery` utility code to restore Kafka messages that were
  pesisted to the file system.
  [#2386](https://github.com/OpenFn/lightning/issues/2386)
- Projects page welcome section: allow users to learn how to use the app thru
  Arcade videos [#2563](https://github.com/OpenFn/lightning/issues/2563)
- Store user preferences in database
  [#2564](https://github.com/OpenFn/lightning/issues/2564)

### Changed

- Allow users to to preview password fields in credential forms
  [#2584](https://github.com/OpenFn/lightning/issues/2584)
- Remove superuser flag for oauth clients creation
  [#2417](https://github.com/OpenFn/lightning/issues/2417)
- Make URL validator more flexible to support URLs with dashes and other cases
  [#2417](https://github.com/OpenFn/lightning/issues/2417)

### Fixed

- Fix retry many workorders when built for job
  [#2597](https://github.com/OpenFn/lightning/issues/2597)
- Do not count deleted workflows in the projects table
  [#2540](https://github.com/OpenFn/lightning/issues/2540)

## [v2.9.10] - 2024-10-16

### Added

- Notify users when a Kafka trigger can not persist a message to the database.
  [#2386](https://github.com/OpenFn/lightning/issues/2386)
- Support `kafka` trigger type in the provisioner
  [#2506](https://github.com/OpenFn/lightning/issues/2506)

### Fixed

- Fix work order retry sorting and avoids loading dataclips
  [#2581](https://github.com/OpenFn/lightning/issues/2581)
- Fix editor panel overlays output panel when scrolled
  [#2291](https://github.com/OpenFn/lightning/issues/2291)

## [v2.9.9] - 2024-10-09

### Changed

- Make project description multiline in project.yaml
  [#2534](https://github.com/OpenFn/lightning/issues/2534)
- Do not track partition timestamps when ingesting Kafka messages.
  [#2531](https://github.com/OpenFn/lightning/issues/2531)
- Always use the `initial_offset_reset_policy` when enabling a Kafka pipeline.
  [#2531](https://github.com/OpenFn/lightning/issues/2531)
- Add plumbing to simulate a persistence failure in a Kafka trigger pipeline.
  [#2386](https://github.com/OpenFn/lightning/issues/2386)

### Fixed

- Fix Oban errors not getting logged in Sentry
  [#2542](https://github.com/OpenFn/lightning/issues/2542)
- Perform data retention purging in batches to avoid timeouts
  [#2528](https://github.com/OpenFn/lightning/issues/2528)
- Fix editor panel title gets pushed away when collapsed
  [#2545](https://github.com/OpenFn/lightning/issues/2545)
- Mark unfinished steps having finished runs as `lost`
  [#2416](https://github.com/OpenFn/lightning/issues/2416)

## [v2.9.8] - 2024-10-03

### Added

- Ability for users to to retry Runs and create manual Work Orders from the job
  inspector #2496 [#2496](https://github.com/OpenFn/lightning/issues/2496)

### Fixed

- Fix panel icons overlays on top title when collapsed
  [#2537](https://github.com/OpenFn/lightning/issues/2537)

## [v2.9.7] - 2024-10-02

### Added

- Enqueues many work orders retries in the same transaction per Oban job.
  [#2363](https://github.com/OpenFn/lightning/issues/2363)
- Added the ability to retry rejected work orders.
  [#2391](https://github.com/OpenFn/lightning/issues/2391)

### Changed

- Notify other present users when the promoted user saves the workflow
  [#2282](https://github.com/OpenFn/lightning/issues/2282)
- User email change: Add debounce on blur to input forms to avoid validation
  after every keystroke [#2365](https://github.com/OpenFn/lightning/issues/2365)

### Fixed

- Use timestamps sent from worker when starting and completing runs
  [#2434](https://github.com/OpenFn/lightning/issues/2434)
- User email change: Add debounce on blur to input forms to avoid validation
  after every keystroke [#2365](https://github.com/OpenFn/lightning/issues/2365)

### Fixed

- User email change: Send notification of change to the old email address and
  confirmation to the new email address
  [#2365](https://github.com/OpenFn/lightning/issues/2365)
- Fixes filters to properly handle the "rejected" status for work orders.
  [#2391](https://github.com/OpenFn/lightning/issues/2391)
- Fix item selection (project / billing account) in the context switcher
  [#2518](https://github.com/OpenFn/lightning/issues/2518)
- Export edge condition expressions as multiline in project spec
  [#2521](https://github.com/OpenFn/lightning/issues/2521)
- Fix line spacing on AI Assistant
  [#2498](https://github.com/OpenFn/lightning/issues/2498)

## [v2.9.6] - 2024-09-23

### Added

### Changed

- Increase minimum password length to 12 in accordance with ASVS 4.0.3
  recommendation V2.1.2 [#2507](https://github.com/OpenFn/lightning/pull/2507)
- Changed the public sandbox (https://demo.openfn.org) setup script to use
  `welcome12345` passwords to comply with a 12-character minimum

### Fixed

- Dataclip selector always shows that the dataclip is wiped even when the job
  wasn't run [#2303](https://github.com/OpenFn/lightning/issues/2303)
- Send run channel errors to sentry
  [#2515](https://github.com/OpenFn/lightning/issues/2515)

## [v2.9.5] - 2024-09-18

### Changed

- Hide export history button when no workorder is rendered in the table
  [#2440](https://github.com/OpenFn/lightning/issues/2440)
- Improve docs for running lightning locally #2499
  [#2499](https://github.com/OpenFn/lightning/pull/2499)

### Fixed

- Fix empty webhook URL when switching workflow trigger type
  [#2050](https://github.com/OpenFn/lightning/issues/2050)
- Add quotes when special YAML characters are present in the exported project
  [#2446](https://github.com/OpenFn/lightning/issues/2446)
- In the AI Assistant, don't open the help page when clicking the Responsible AI
  Link [#2511](https://github.com/OpenFn/lightning/issues/2511)

## [v2.9.4] - 2024-09-16

### Changed

- Responsible AI review of AI Assistant
  [#2478](https://github.com/OpenFn/lightning/pull/2478)
- Improve history export page UI
  [#2442](https://github.com/OpenFn/lightning/issues/2442)
- When selecting a node in the workflow diagram, connected edges will also be
  highlighted [#2396](https://github.com/OpenFn/lightning/issues/2358)

### Fixed

- Fix AI Assitant crashes on a job that is not saved yet
  [#2479](https://github.com/OpenFn/lightning/issues/2479)
- Fix jumpy combobox for scope switcher
  [#2469](https://github.com/OpenFn/lightning/issues/2469)
- Fix console errors when rending edge labels in the workflow diagram
- Fix tooltip on export workorder button
  [#2430](https://github.com/OpenFn/lightning/issues/2430)

## [v2.9.3] - 2024-09-11

### Added

- Add utility module to seed a DB to support query performance analysis.
  [#2441](https://github.com/OpenFn/lightning/issues/2441)

### Changed

- Enhance user profile page to add a section for updating basic information
  [#2470](https://github.com/OpenFn/lightning/pull/2470)
- Upgraded Heroicons to v2.1.5, from v2.0.18
  [#2483](https://github.com/OpenFn/lightning/pull/2483)
- Standardize `link-uuid` style for uuid chips
- Updated PromEx configuration to align with custom Oban naming.
  [#2488](https://github.com/OpenFn/lightning/issues/2488)

## [v2.9.2] - 2024-09-09

### Changed

- Temporarily limit AI to @openfn emails while testing
  [#2482](https://github.com/OpenFn/lightning/pull/2482)

## [v2.9.1] - 2024-09-09

### Fixed

- Provisioner creates invalid snapshots when doing CLI deploy
  [#2461](https://github.com/OpenFn/lightning/issues/2461)
  [#2460](https://github.com/OpenFn/lightning/issues/2460)

  > This is a fix for future Workflow updates that are deployed by the CLI and
  > Github integrations. Unfortunately, there is a high likelihood that your
  > existing snapshots could be incorrect (e.g. missing steps, missing edges).
  > In order to fix this, you will need to manually create new snapshots for
  > each of your workflows. This can be done either by modifying the workflow in
  > the UI and saving it. Or running a command on the running instance:
  >
  > ```elixir
  > alias Lightning.Repo
  > alias Lightning.Workflows.{Workflow, Snapshot}
  >
  > Repo.transaction(fn ->
  >   snapshots =
  >     Repo.all(Workflow)
  >     |> Enum.map(&Workflow.touch/1)
  >     |> Enum.map(&Repo.update!/1)
  >     |> Enum.map(fn workflow ->
  >       {:ok, snapshot} = Snapshot.create(workflow)
  >       snapshot
  >     end)
  >
  >  {:ok, snapshots}
  > end)
  > ```

## [v2.9.0] - 2024-09-06

### Added

- Limit AI queries and hook the increment of AI queries to allow usage limiting.
  [#2438](https://github.com/OpenFn/lightning/pull/2438)
- Persist AI Assistant conversations and enable it for all users
  [#2296](https://github.com/OpenFn/lightning/issues/2296)

### Changed

- Rename `new_table` component to `table`.
  [#2448](https://github.com/OpenFn/lightning/pull/2448)

### Fixed

- Fix `workflow_id` presence in state.json during Github sync
  [#2445](https://github.com/OpenFn/lightning/issues/2445)

## [v2.8.2] - 2024-09-04

### Added

- Change navbar colors depending on scope.
  [#2449](https://github.com/OpenFn/lightning/pull/2449)
- Add support for configurable idle connection timeouts via the `IDLE_TIMEOUT`
  environment variable. [#2443](https://github.com/OpenFn/lightning/issues/2443)

### Changed

- Allow setup_user command to be execute from outside the container with
  `/app/bin/lightning eval Lightning.Setup.setup_user/3`
- Implement a combo-box to make navigating between projects easier
  [#241](https://github.com/OpenFn/lightning/pull/2424)
- Updated vulnerable version of micromatch.
  [#2454](https://github.com/OpenFn/lightning/issues/2454)

## [v2.8.1] - 2024-08-28

### Changed

- Improve run claim query by removing extraneous sorts
  [#2431](https://github.com/OpenFn/lightning/issues/2431)

## [v2.8.0] - 2024-08-27

### Added

- Users are now able to export work orders, runs, steps, logs, and dataclips
  from the History page.
  [#1698](https://github.com/OpenFn/lightning/issues/1698)

### Changed

- Add index over `run_id` and `step_id` in run_steps to improve worker claim
  speed. [#2428](https://github.com/OpenFn/lightning/issues/2428)
- Show Github Error messages as they are to help troubleshooting
  [#2156](https://github.com/OpenFn/lightning/issues/2156)
- Allow `Setup_utils.setup_user` to be used for the initial superuser creation.
- Update to code assist in the Job Editor to import namespaces from adaptors.
  [#2432](https://github.com/OpenFn/lightning/issues/2432)

### Fixed

- Unable to remove/reconnect github app in lightning after uninstalling directly
  from Github [#2168](https://github.com/OpenFn/lightning/issues/2168)
- Github sync buttons available even when usage limiter returns error
  [PR#2390](https://github.com/OpenFn/lightning/pull/2390)
- Fix issue with the persisting of a Kafka message with headers.
  [#2402](https://github.com/OpenFn/lightning/issues/2402)
- Protect against race conditions when updating partition timestamps for a Kafka
  trigger. [#2378](https://github.com/OpenFn/lightning/issues/2378)

## [v2.7.19] - 2024-08-19

### Added

- Pass the user_id param on check usage limits.
  [#2387](https://github.com/OpenFn/lightning/issues/2387)

## [v2.7.18] - 2024-08-17

### Added

- Ensure that all users in an instance have a confirmed email address within 48
  hours [#2389](https://github.com/OpenFn/lightning/issues/2389)

### Changed

- Ensure that all the demo accounts are confirmed by default
  [#2395](https://github.com/OpenFn/lightning/issues/2395)

### Fixed

- Removed all Kafka trigger code that ensured that message sequence is honoured
  for messages with keys. Functionality to ensure that message sequence is
  honoured will be added in the future, but in an abstraction that is a better
  fit for the current Lightning design.
  [#2362](https://github.com/OpenFn/lightning/issues/2362)
- Dropped the `trigger_kafka_messages` table that formed part of the Kafka
  trigger implementation, but which is now obsolete given the removal of the
  code related to message sequence preservation.
  [#2362](https://github.com/OpenFn/lightning/issues/2362)

## [v2.7.17] - 2024-08-14

### Added

- Added an `iex` command to setup a user, an apiToken, and credentials so that
  it's possible to get a fully running lightning instance via external shell
  script. (This is a tricky requirement for a distributed set of local
  deployments) [#2369](https://github.com/OpenFn/lightning/issues/2369) and
  [#2373](https://github.com/OpenFn/lightning/pull/2373)
- Added support for _very basic_ project-credential management (add, associate
  with job) via provisioning API.
  [#2367](https://github.com/OpenFn/lightning/issues/2367)

### Changed

- Enforced uniqueness on credential names _by user_.
  [#2371](https://github.com/OpenFn/lightning/pull/2371)
- Use Swoosh to format User models into recipients
  [#2374](https://github.com/OpenFn/lightning/pull/2374)
- Bump default CLI to `@openfn/cli@1.8.1`

### Fixed

- When a Workflow is deleted, any associated Kafka trigger pipelines will be
  stopped and deleted. [#2379](https://github.com/OpenFn/lightning/issues/2379)

## [v2.7.16] - 2024-08-07

### Fixed

- @ibrahimwickama fixed issue that prevented users from creating new workflows
  if they are running in an `http` environment (rather than `localhost` or
  `https`). [#2365](https://github.com/OpenFn/lightning/pull/2356)

## [v2.7.15] - 2024-08-07

### Changed

- Kafka messages without keys are synchronously converted into a Workorder,
  Dataclip and Run. Messages with keys are stored as TriggerKafkaMessage
  records, however the code needed to process them has been disabled, pending
  removal. [#2351](https://github.com/OpenFn/lightning/issues/2351)

## [v2.7.14] - 2024-08-05

### Changed

- Use standard styles for link, fix home button in breadcrumbs
  [#2354](https://github.com/OpenFn/lightning/pull/2354)

## [v2.7.13] - 2024-08-05

### Changed

- Don't log 406 Not Acceptable errors to Sentry
  [#2350](https://github.com/OpenFn/lightning/issues/2350)

### Fixed

- Correctly handle floats in LogMessage
  [#2348](https://github.com/OpenFn/lightning/issues/2348)

## [v2.7.12] - 2024-07-31

### Changed

- Make root layout configurable
  [#2310](https://github.com/OpenFn/lightning/pull/2310)
- Use snapshots when initiating Github Sync
  [#1827](https://github.com/OpenFn/lightning/issues/1827)
- Move runtime logic into module
  [#2338](https://github.com/OpenFn/lightning/pull/2338)
- Use `AccountHook Extension` to register new users invited in a project
  [#2341](https://github.com/OpenFn/lightning/pull/2341)
- Standardized top bars across the UI with a navigable breadcrumbs interface
  [#2299](https://github.com/OpenFn/lightning/pull/2299)

### Fixed

- Limit frame size of worker socket connections
  [#2339](https://github.com/OpenFn/lightning/issues/2339)
- Limit number of days to 31 in cron trigger dropdown
  [#2331](https://github.com/OpenFn/lightning/issues/2331)

## [v2.7.11] - 2024-07-26

### Added

- Expose more Kafka configuration at instance-level.
  [#2329](https://github.com/OpenFn/lightning/issues/2329)

### Fixed

- Table action css tweaks
  [#2333](https://github.com/OpenFn/lightning/issues/2333)

## [v2.7.10]

### Added

- A rudimentary optimisation for Kafka messages that do not have a key as the
  sequence of these messages can not be guaranteed.
  [#2323](https://github.com/OpenFn/lightning/issues/2323)

### Fixed

- Fix an intermittent bug when trying to intern Kafka offset reset policy.
  [#2327](https://github.com/OpenFn/lightning/issues/2327)

## [v2.7.9] - 2024-07-24

### Changed

- CSS - standardized some more tailwind components
  [PR#2324](https://github.com/OpenFn/lightning/pull/2324)

## [v2.7.8] - 2024-07-24

### Changed

- Enable End to End Integration tests
  [#2187](https://github.com/OpenFn/lightning/issues/2187)
- Make selected Kafka trigger parameters configurable via ENV vars.
  [#2315](https://github.com/OpenFn/lightning/issues/2315)
- Use the Oauth2 `revocation_endpoint` to revoke token access (1) before
  attempting to reauthorize and (2) when users schedule a credential for
  deletion [#2314](https://github.com/OpenFn/lightning/issues/2314)
- Standardized tailwind alerts
  [#2314](https://github.com/OpenFn/lightning/issues/2314)
- Standardized `link` tailwind style (and provided `link-plain`, `link-info`,
  `link-error`, and `link-warning`)
  [#2314](https://github.com/OpenFn/lightning/issues/2314)

### Fixed

- Fix work order URL in failure alerts
  [#2305](https://github.com/OpenFn/lightning/pull/2305)
- Fix error when handling existing encrypted credentials
  [#2316](https://github.com/OpenFn/lightning/issues/2316)
- Fix job editor switches to the snapshot version when body is changed
  [#2306](https://github.com/OpenFn/lightning/issues/2306)
- Fix misaligned "Retry from here" button on inspector page
  [#2308](https://github.com/OpenFn/lightning/issues/2308)

## [v2.7.7] - 2024-07-18

### Added

- Add experimental support for triggers that consume message from a Kafka
  cluster [#1801](https://github.com/OpenFn/lightning/issues/1801)
- Workflows can now specify concurrency, allowing runs to be executed
  syncronously or to a maximum concurrency level. Note that this applies to the
  default FifoRunQueue only.
  [#2022](https://github.com/OpenFn/lightning/issues/2022)
- Invite Non-Registered Users to a Project
  [#2288](https://github.com/OpenFn/lightning/pull/2288)

### Changed

- Make modal close events configurable
  [#2298](https://github.com/OpenFn/lightning/issues/2298)

### Fixed

- Prevent Oauth credentials from being created if they don't have a
  `refresh_token` [#2289](https://github.com/OpenFn/lightning/pull/2289) and
  send more helpful error data back to the worker during token refresh failure
  [#2135](https://github.com/OpenFn/lightning/issues/2135)
- Fix CLI deploy not creating snapshots for workflows
  [#2271](https://github.com/OpenFn/lightning/issues/2271)

## [v2.7.6] - 2024-07-11

### Fixed

- UsageTracking crons are enabled again (if config is enabled)
  [#2276](https://github.com/OpenFn/lightning/issues/2276)
- UsageTracking metrics absorb the fact that a step's job_id may not currently
  exist when counting unique jobs
  [#2279](https://github.com/OpenFn/lightning/issues/2279)
- Adjusted layout and text displayed when preventing simultaneous edits to
  accommodate more screen sizes
  [#2277](https://github.com/OpenFn/lightning/issues/2277)

## [v2.7.5] - 2024-07-10

### Changed

- Prevent two editors from making changes to the same workflow at the same time
  [#1949](https://github.com/OpenFn/lightning/issues/1949)
- Moved the Edge Condition Label field to the top of the form, so it's always
  visible [#2236](https://github.com/OpenFn/lightning/pull/2236)
- Update edge condition labels in the Workflow Diagram to always show the
  condition type icon and the label
  [#2236](https://github.com/OpenFn/lightning/pull/2236)

### Fixed

- Do Not Require Lock Version In URL Parameters
  [#2267](https://github.com/OpenFn/lightning/pull/2267)
- Trim erroneous spaces on user first and last names
  [#2269](https://github.com/OpenFn/lightning/pull/2269)

## [v2.7.4] - 2024-07-06

### Changed

- When the entire log string is a valid JSON object, pretty print it with a
  standard `JSON.stringify(str, null, 2)` but if it's something else then let
  the user do whatever they want (e.g., if you write
  `console.log('some', 'cool', state.data)` we won't mess with it.)
  [#2260](https://github.com/OpenFn/lightning/pull/2260)

### Fixed

- Fixed sticky toggle button for switching between latest version and a snapshot
  of a workflow [#2264](https://github.com/OpenFn/lightning/pull/2264)

## [v2.7.3] - 2024-07-05

### Changed

- Bumped the ws-worker to v1.3

### Fixed

- Fix issue when selecting different steps in RunViewer and the parent liveview
  not being informed [#2253](https://github.com/OpenFn/lightning/issues/2253)
- Stopped inspector from crashing when looking for a step by a run/job
  combination [#2201](https://github.com/OpenFn/lightning/issues/2201)
- Workflow activation only considers new and changed workflows
  [#2237](https://github.com/OpenFn/lightning/pull/2237)

## [v2.7.2] - 2024-07-03

### Changed

- Allow endpoint plugs to be injected at compile time.
  [#2248](https://github.com/OpenFn/lightning/pull/2248)
- All models to use the `public` schema.
  [#2249](https://github.com/OpenFn/lightning/pull/2249)
- In the workflow diagram, smartly update the view when adding new nodes
  [#2174](https://github.com/OpenFn/lightning/issues/2174)
- In the workflow diagram, remove the "autofit" toggle in the control bar

### Fixed

- Remove prompt parameter from the authorization URL parameters for the Generic
  Oauth Clients [#2250](https://github.com/OpenFn/lightning/issues/2250)
- Fixed react key error [#2233](https://github.com/OpenFn/lightning/issues/2233)
- Show common functions in the Docs panel
  [#1733](https://github.com/OpenFn/lightning/issues/1733)

## [v2.7.1] - 2024-07-01

### Changed

- Update email copies [#2213](https://github.com/OpenFn/lightning/issues/2213)

### Fixed

- Fix jumpy cursor in the Job editor.
  [#2229](https://github.com/OpenFn/lightning/issues/2229)
- Rework syncing behaviour to prevent changes getting thrown out on a socket
  reconnect. [#2007](https://github.com/OpenFn/lightning/issues/2007)

## [v2.7.0] - 2024-06-26

### Added

- Use of snapshots for displaying runs and their associated steps in the History
  page. [#1825](https://github.com/OpenFn/lightning/issues/1825)
- Added view-only mode for rendering workflows and runs in the Workflow Canvas
  and the Inspector page using snapshots, with the option to switch between a
  specific snapshot version and the latest version. Edit mode is available when
  displaying the latest version.
  [#1843](https://github.com/OpenFn/lightning/issues/1843)
- Allow users to delete steps sssociated with runs in the Workflow Canvas
  [#2027](https://github.com/OpenFn/lightning/issues/2027)
- Link to adaptor `/src` from inspector.
- Prototype AI Assistant for working with job code.
  [#2193](https://github.com/OpenFn/lightning/issues/2193)

### Changed

- Reverted behaviour on "Rerun from here" to select the Log tab.
  [#2202](https://github.com/OpenFn/lightning/issues/2202)
- Don't allow connections between an orphaned node and a
  Trigger[#2188](https://github.com/OpenFn/lightning/issues/2188)
- Reduce the minimum zoom in the workflow diagram
  [#2214](https://github.com/OpenFn/lightning/issues/2214)

### Fixed

- Fix some adaptor docs not displaying
  [#2019](https://github.com/OpenFn/lightning/issues/2019)
- Fix broken `mix lightning.install_adaptor_icons` task due to addition of Finch
  http client change.

## [v2.6.3] - 2024-06-19

### Changed

- Added a notice on application start about anonymous public impact reporting
  and its importance for the sustainability of
  [Digital Public Goods](https://digitalpublicgoods.net/) and
  [Digital Public Infrastructure](https://www.codevelop.fund/insights-1/what-is-digital-public-infrastructure).
- Increase default `WORKER_MAX_RUN_DURATION_SECONDS` to 300 to match the
  [ws-worker default](https://github.com/OpenFn/kit/blob/main/packages/ws-worker/src/util/cli.ts#L149-L153)
  so if people don't set their timeout via ENV, at least the two match up.

## [v2.6.2] - 2024-06-13

### Fixed

- Fix vanishing Docs panel when Editor panel is collapsed and opened again
  [#2195](https://github.com/OpenFn/lightning/issues/2195)
- Maintain tab when RunViewer remounts/push state drops tab hash
  [#2199](https://github.com/OpenFn/lightning/issues/2199)

## [v2.6.1] - 2024-06-12

### Changed

- Erlang to 26.2.5
- Update debian bookworm from 20240130 to 20240513.
- Return 403s when Provisioning API fails because of usage limits
  [#2182](https://github.com/OpenFn/lightning/pull/2182)
- Update email notification for changing retention period
  [#2066](https://github.com/OpenFn/lightning/issues/2066)
- Return 415s when Webhooks are sent Content-Types what are not supported.
  [#2180](https://github.com/OpenFn/lightning/issues/2180)
- Updated the default step text

### Fixed

- Rewrite TabSelector (now Tabbed) components fixing a number of navigation
  issues [#2051](https://github.com/OpenFn/lightning/issues/2051)

## [v2.6.0] - 2024-06-05

### Added

- Support multiple edges leading to the same step (a.k.a., "drag & drop")
  [#2008](https://github.com/OpenFn/lightning/issues/2008)

### Changed

### Fixed

## [v2.5.5] - 2024-06-05

### Added

- Replace LiveView Log Viewer component with React Monaco
  [#1863](https://github.com/OpenFn/lightning/issues/1863)

### Changed

- Bump default CLI to `@openfn/cli@1.3.2`
- Don't show deprecated adaptor versions in the adaptor version picklist (to be
  followed by some graceful deprecation handling/warning in
  [later work](https://github.com/OpenFn/lightning/issues/2172))
  [#2169](https://github.com/OpenFn/lightning/issues/2169)
- Refactor count workorders to reuse search code
  [#2121](https://github.com/OpenFn/lightning/issues/2121)
- Updated provisioning error message to include workflow and job names
  [#2140](https://github.com/OpenFn/lightning/issues/2140)

### Fixed

- Don't let two deploy workflows run at the same time to prevent git collisions
  [#2044](https://github.com/OpenFn/lightning/issues/2044)
- Stopped sending emails when creating a starter project
  [#2161](https://github.com/OpenFn/lightning/issues/2161)

## [v2.5.4] - 2024-05-31

### Added

- CORS support [#2157](https://github.com/OpenFn/lightning/issues/2157)
- Track users emails preferences
  [#2163](https://github.com/OpenFn/lightning/issues/2163)

### Changed

- Change Default Text For New Job Nodes
  [#2014](https://github.com/OpenFn/lightning/pull/2014)
- Persisted run options when runs are _created_, not when they are _claimed_.
  This has the benefit of "locking in" the behavior desired by the user at the
  time they demand a run, not whenever the worker picks it up.
  [#2085](https://github.com/OpenFn/lightning/pull/2085)
- Made `RUN_GRACE_PERIOD_SECONDS` a configurable ENV instead of 20% of the
  `WORKER_MAX_RUN_DURATION`
  [#2085](https://github.com/OpenFn/lightning/pull/2085)

### Fixed

- Stopped Janitor from calling runs lost if they have special runtime options
  [#2079](https://github.com/OpenFn/lightning/issues/2079)
- Dataclip Viewer now responds to page resize and internal page layout
  [#2120](https://github.com/OpenFn/lightning/issues/2120)

## [v2.5.3] - 2024-05-27

### Changed

- Stop users from creating deprecated Salesforce and GoogleSheets credentials.
  [#2142](https://github.com/OpenFn/lightning/issues/2142)
- Delegate menu customization and create menu components for reuse.
  [#1988](https://github.com/OpenFn/lightning/issues/1988)

### Fixed

- Disable Credential Save Button Until All Form Fields Are Validated
  [#2099](https://github.com/OpenFn/lightning/issues/2099)
- Fix Credential Modal Closure Error When Workflow Is Unsaved
  [#2101](https://github.com/OpenFn/lightning/pull/2101)
- Fix error when socket reconnects and user is viewing a run via the inspector
  [#2148](https://github.com/OpenFn/lightning/issues/2148)

## [v2.5.2] - 2024-05-23

### Fixed

- Preserve custom values (like `apiVersion`) during token refresh for OAuth2
  credentials [#2131](https://github.com/OpenFn/lightning/issues/2131)

## [v2.5.1] - 2024-05-21

### Fixed

- Don't compile Phoenix Storybook in production and test environments
  [#2119](https://github.com/OpenFn/lightning/pull/2119)
- Improve performance and memory consumption on queries and logic for digest
  mailer [#2121](https://github.com/OpenFn/lightning/issues/2121)

## [v2.5.0] - 2024-05-20

### Fixed

- When a refresh token is updated, save it!
  [#2124](https://github.com/OpenFn/lightning/pull/2124)

## [v2.5.0-pre4] - 2024-05-20

### Fixed

- Fix duplicate credential type bug
  [#2100](https://github.com/OpenFn/lightning/issues/2100)
- Ensure Global OAuth Clients Accessibility for All Users
  [#2114](https://github.com/OpenFn/lightning/issues/2114)

## [v2.5.0-pre3] - 2024-05-20

### Fixed

- Fix credential not added automatically after being created from the canvas.
  [#2105](https://github.com/OpenFn/lightning/issues/2105)
- Replace the "not working?" prompt by "All good, but if your credential stops
  working, you may need to re-authorize here.".
  [#2102](https://github.com/OpenFn/lightning/issues/1872)
- Fix Generic Oauth credentials don't get included in the refresh flow
  [#2106](https://github.com/OpenFn/lightning/pull/2106)

## [v2.5.0-pre2] - 2024-05-17

### Changed

- Replace LiveView Dataclip component with React Monaco bringing large
  performance improvements when viewing large dataclips.
  [#1872](https://github.com/OpenFn/lightning/issues/1872)

## [v2.5.0-pre] - 2024-05-17

### Added

- Allow users to build Oauth clients and associated credentials via the user
  interface. [#1919](https://github.com/OpenFn/lightning/issues/1919)

## [v2.4.14] - 2024-05-16

### Changed

- Refactored image and version info
  [#2097](https://github.com/OpenFn/lightning/pull/2097)

### Fixed

- Fixed issue where updating adaptor name and version of job node in the
  workflow canvas crashes the app when no credential is selected
  [#99](https://github.com/OpenFn/lightning/issues/99)
- Removes stacked viewer after switching tabs and steps.
  [#2064](https://github.com/OpenFn/lightning/issues/2064)

## [v2.4.13] - 2024-05-16

### Fixed

- Fixed issue where updating an existing Salesforce credential to use a
  `sandbox` endpoint would not properly re-authenticate.
  [#1842](https://github.com/OpenFn/lightning/issues/1842)
- Navigate directly to settings from url hash and renders default panel when
  there is no hash. [#1971](https://github.com/OpenFn/lightning/issues/1971)

## [v2.4.12] - 2024-05-15

### Fixed

- Fix render settings default panel on first load
  [#1971](https://github.com/OpenFn/lightning/issues/1971)

## [v2.4.11] - 2024-05-15

### Changed

- Upgraded Sentry to v10 for better error reporting.

## [v2.4.10] - 2024-05-14

### Fixed

- Fix the "reset demo" script by disabling the emailing that was introduced to
  the `create_project` function.
  [#2063](https://github.com/OpenFn/lightning/pull/2063)

## [v2.4.9] - 2024-05-14

### Changed

- Bumped @openfn/ws-worker to 1.1.8

### Fixed

- Correctly pass max allowed run time into the Run token, ensuring it's valid
  for the entirety of the Runs execution time
  [#2072](https://github.com/OpenFn/lightning/issues/2072)

## [v2.4.8] - 2024-05-13

### Added

- Add Github sync to usage limiter
  [#2031](https://github.com/OpenFn/lightning/pull/2031)

### Changed

- Remove illogical cancel buttons on user/pass change screen
  [#2067](https://github.com/OpenFn/lightning/issues/2067)

### Fixed

- Stop users from configuring failure alerts when the limiter returns error
  [#2076](https://github.com/OpenFn/lightning/pull/2076)

## [v2.4.7] - 2024-05-11

### Fixed

- Fixed early worker token expiry bug
  [#2070](https://github.com/OpenFn/lightning/issues/2070)

## [v2.4.6] - 2024-05-08

### Added

- Allow for automatic resubmission of failed usage tracking report submissions.
  [1789](https://github.com/OpenFn/lightning/issues/1789)
- Make signup feature configurable
  [#2049](https://github.com/OpenFn/lightning/issues/2049)
- Apply runtime limits to worker execution
  [#2015](https://github.com/OpenFn/lightning/pull/2015)
- Limit usage for failure alerts
  [#2011](https://github.com/OpenFn/lightning/pull/2011)

## [v2.4.5] - 2024-05-07

### Fixed

- Fix provioning API calls workflow limiter without the project ID
  [#2057](https://github.com/OpenFn/lightning/issues/2057)

## [v2.4.4] - 2024-05-03

### Added

- Benchmarking script that simulates data from a cold chain.
  [#1993](https://github.com/OpenFn/lightning/issues/1993)

### Changed

- Changed Snapshot `get_or_create_latest_for` to accept multis allow controlling
  of which repo it uses.
- Require exactly one owner for each project
  [#1991](https://github.com/OpenFn/lightning/issues/1991)

### Fixed

- Fixed issue preventing credential updates
  [#1861](https://github.com/OpenFn/lightning/issues/1861)

## [v2.4.3] - 2024-05-01

### Added

- Allow menu items customization
  [#1988](https://github.com/OpenFn/lightning/issues/1988)
- Workflow Snapshot support
  [#1822](https://github.com/OpenFn/lightning/issues/1822)
- Fix sample workflow from init_project_for_new_user
  [#2016](https://github.com/OpenFn/lightning/issues/2016)

### Changed

- Bumped @openfn/ws-worker to 1.1.6

### Fixed

- Assure workflow is always passed to Run.enqueue
  [#2032](https://github.com/OpenFn/lightning/issues/2032)
- Fix regression on History page where snapshots were not preloaded correctly
  [#2026](https://github.com/OpenFn/lightning/issues/2026)

## [v2.4.2] - 2024-04-24

### Fixed

- Fix missing credential types when running Lightning using Docker
  [#2010](https://github.com/OpenFn/lightning/issues/2010)
- Fix provisioning API includes deleted workflows in project state
  [#2001](https://github.com/OpenFn/lightning/issues/2001)

## [v2.4.1] - 2024-04-19

### Fixed

- Fix github cli deploy action failing to auto-commit
  [#1995](https://github.com/OpenFn/lightning/issues/1995)

## [v2.4.1-pre] - 2024-04-18

### Added

- Add custom metric to track the number of finalised runs.
  [#1790](https://github.com/OpenFn/lightning/issues/1790)

### Changed

- Set better defaults for the GitHub connection creation screen
  [#1994](https://github.com/OpenFn/lightning/issues/1994)
- Update `submission_status` for any Usagetracking.Report that does not have it
  set. [#1789](https://github.com/OpenFn/lightning/issues/1789)

## [v2.4.0] - 2024-04-12

### Added

- Allow description below the page title
  [#1975](https://github.com/OpenFn/lightning/issues/1975)
- Enable users to connect projects to their Github repos and branches that they
  have access to [#1895](https://github.com/OpenFn/lightning/issues/1895)
- Enable users to connect multiple projects to a single Github repo
  [#1811](https://github.com/OpenFn/lightning/issues/1811)

### Changed

- Change all System.get_env calls in runtime.exs to use dotenvy
  [#1968](https://github.com/OpenFn/lightning/issues/1968)
- Track usage tracking submission status in new field
  [#1789](https://github.com/OpenFn/lightning/issues/1789)
- Send richer version info as part of usage tracking submission.
  [#1819](https://github.com/OpenFn/lightning/issues/1819)

### Fixed

- Fix sync to branch only targetting main branch
  [#1892](https://github.com/OpenFn/lightning/issues/1892)
- Fix enqueue run without the workflow info
  [#1981](https://github.com/OpenFn/lightning/issues/1981)

## [v2.3.1] - 2024-04-03

### Changed

- Run the usage tracking submission job more frequently to reduce the risk of
  Oban unavailability at a particular time.
  [#1778](https://github.com/OpenFn/lightning/issues/1778)
- Remove code supporting V1 usage tracking submissions.
  [#1853](https://github.com/OpenFn/lightning/issues/1853)

### Fixed

- Fix scrolling behaviour on inspector for small screens
  [#1962](https://github.com/OpenFn/lightning/issues/1962)
- Fix project picker for users with many projects
  [#1952](https://github.com/OpenFn/lightning/issues/1952)

## [v2.3.0] - 2024-04-02

### Added

- Support for additional paths on a webhook URL such as `/i/<uuid>/Patient`
  [#1954](https://github.com/OpenFn/lightning/issues/1954)
- Support for a GET endpoint to "check" webhook URL availability
  [#1063](https://github.com/OpenFn/lightning/issues/1063)
- Allow external apps to control the run enqueue db transaction
  [#1958](https://github.com/OpenFn/lightning/issues/1958)

## [v2.2.2] - 2024-04-01

### Changed

- Changed dataclip search from string `LIKE` to tsvector on keys and values.
  While this will limit partial string matching to the beginning of words (not
  the middle or end) it will make searching way more performant
  [#1939](https://github.com/OpenFn/lightning/issues/1939)
- Translate job error messages using errors.po file
  [#1935](https://github.com/OpenFn/lightning/issues/1935)
- Improve the UI/UX of the run panel on the inspector for small screens
  [#1909](https://github.com/OpenFn/lightning/issues/1909)

### Fixed

- Regular database timeouts when searching across dataclip bodies
  [#1794](https://github.com/OpenFn/lightning/issues/1794)

## [v2.2.1] - 2024-03-27

### Added

- Enable users to connect to their Github accounts in preparation for
  streamlined GitHub project sync setup
  [#1894](https://github.com/OpenFn/lightning/issues/1894)

### Fixed

- Apply usage limit to bulk-reruns
  [#1931](https://github.com/OpenFn/lightning/issues/1931)
- Fix edge case that could result in duplicate usage tracking submissions.
  [#1853](https://github.com/OpenFn/lightning/issues/1853)
- Fix query timeout issue on history retention deletion
  [#1937](https://github.com/OpenFn/lightning/issues/1937)

## [v2.2.0] - 2024-03-21

### Added

- Allow admins to set project retention periods
  [#1760](https://github.com/OpenFn/lightning/issues/1760)
- Automatically wipe input/output data after their retention period
  [#1762](https://github.com/OpenFn/lightning/issues/1762)
- Automatically delete work order history after their retention period
  [#1761](https://github.com/OpenFn/lightning/issues/1761)

### Changed

- When automatically creating a project for a newly registered user (via the
  `INIT_PROJECT_FOR_NEW_USER=true` environment variable) that user should be the
  `owner` of the project.
  [#1927](https://github.com/OpenFn/lightning/issues/1927)
- Give priority to manual runs (over webhook requests and cron) so that active
  users on the inspector don't have to wait ages for thier work during high load
  periods [#1918](https://github.com/OpenFn/lightning/issues/1918)

## [v2.1.0] - 2024-03-20

### Added

- TSVector index to log_lines, and gin index to dataclips
  [#1898](https://github.com/OpenFn/lightning/issues/1898)
- Add API Version field to Salesforce OAuth credentials
  [#1838](https://github.com/OpenFn/lightning/issues/1838)

### Changed

- Replace v1 usage tracking with v2 usage tracking.
  [#1853](https://github.com/OpenFn/lightning/issues/1853)

## [v2.0.10]

### Changed

- Updated anonymous usage tracker submissions
  [#1853](https://github.com/OpenFn/lightning/issues/1853)

## [v2.0.9] - 2024-03-19

### Added

- Support for smaller screens on history and inspector.
  [#1908](https://github.com/OpenFn/lightning/issues/1908)
- Polling metric to track number of available runs.
  [#1790](https://github.com/OpenFn/lightning/issues/1790)
- Allows limiting creation of new runs and retries.
  [#1754](https://github.com/OpenFn/Lightning/issues/1754)
- Add specific messages for log, input, and output tabs when a run is lost
  [#1757](https://github.com/OpenFn/lightning/issues/1757)
- Soft and hard limits for runs created by webhook trigger.
  [#1859](https://github.com/OpenFn/Lightning/issues/1859)
- Publish an event when a new user is registered
  [#1873](https://github.com/OpenFn/lightning/issues/1873)
- Adds ability to add project collaborators from existing users
  [#1836](https://github.com/OpenFn/lightning/issues/1836)
- Added ability to remove project collaborators
  [#1837](https://github.com/OpenFn/lightning/issues/1837)
- Added new usage tracking submission code.
  [#1853](https://github.com/OpenFn/lightning/issues/1853)

### Changed

- Upgrade Elixir to 1.16.2
- Remove all values from `.env.example`.
  [#1904](https://github.com/OpenFn/lightning/issues/1904)

### Fixed

- Verify only stale project credentials
  [#1861](https://github.com/OpenFn/lightning/issues/1861)

## [v2.0.8] - 2024-02-29

### Fixed

- Show flash error when editing stale project credentials
  [#1795](https://github.com/OpenFn/lightning/issues/1795)
- Fixed bug with Github sync installation on docker-based deployments
  [#1845](https://github.com/OpenFn/lightning/issues/1845)

## [v2.0.6] - 2024-02-29

### Added

- Automatically create Github workflows in a target repository/branch when users
  set up a Github repo::OpenFn project sync
  [#1046](https://github.com/OpenFn/lightning/issues/1046)
- Allows limiting creation of new runs and retries.
  [#1754](https://github.com/OpenFn/Lightning/issues/1754)

### Changed

- Change bucket size used by the run queue delay custom metric.
  [#1790](https://github.com/OpenFn/lightning/issues/1790)
- Require setting `IS_RESETTABLE_DEMO` to "yes" via ENV before allowing the
  destructive `Demo.reset_demo/0` function from being called.
  [#1720](https://github.com/OpenFn/lightning/issues/1720)
- Remove version display condition that was redundant due to shadowing
  [#1819](https://github.com/OpenFn/lightning/issues/1819)

### Fixed

- Fix series of sentry issues related to OAuth credentials
  [#1799](https://github.com/OpenFn/lightning/issues/1799)

## [v2.0.5] - 2024-02-25

### Fixed

- Fixed error in Credentials without `sanbox` field set; only display `sandbox`
  field for Salesforce oauth credentials.
  [#1798](https://github.com/OpenFn/lightning/issues/1798)

## [v2.0.4] - 2024-02-24

### Added

- Display and edit OAuth credentials
  scopes[#1706](https://github.com/OpenFn/Lightning/issues/1706)

### Changed

- Stop sending `operating_system_detail` to the usage tracker
  [#1785](https://github.com/OpenFn/lightning/issues/1785)

### Fixed

- Make handling of usage tracking errors more robust.
  [#1787](https://github.com/OpenFn/lightning/issues/1787)
- Fix inspector shows selected dataclip as wiped after retying workorder from a
  non-first step [#1780](https://github.com/OpenFn/lightning/issues/1780)

## [v2.0.3] - 2024-02-21

### Added

- Actual metrics will now be submitted by Lightning to the Usage Tracker.
  [#1742](https://github.com/OpenFn/lightning/issues/1742)
- Added a support link to the menu that goes to the instance admin contact
  [#1783](https://github.com/OpenFn/lightning/issues/1783)

### Changed

- Usage Tracking submissions are now opt-out, rather than opt-in. Hashed UUIDs
  to ensure anonymity are default.
  [#1742](https://github.com/OpenFn/lightning/issues/1742)
- Usage Tracking submissions will now run daily rather than hourly.
  [#1742](https://github.com/OpenFn/lightning/issues/1742)

- Bumped @openfn/ws-worker to `v1.0` (this is used in dev mode when starting the
  worker from your mix app: `RTM=true iex -S mix phx.server`)
- Bumped @openfn/cli to `v1.0` (this is used for adaptor docs and magic)

### Fixed

- Non-responsive workflow canvas after web socket disconnection
  [#1750](https://github.com/OpenFn/lightning/issues/1750)

## [v2.0.2] - 2024-02-14

### Fixed

- Fixed a bug with the OAuth2 credential refresh flow that prevented
  GoogleSheets jobs from running after token expiration
  [#1735](https://github.com/OpenFn/Lightning/issues/1735)

## [v2.0.1] - 2024-02-13

### Changed

- Renamed ImpactTracking to UsageTracking
  [#1729](https://github.com/OpenFn/lightning/issues/1729)
- Block github installation if there's a pending installation in another project
  [#1731](https://github.com/OpenFn/Lightning/issues/1731)

### Fixed

- Expand work order button balloons randomly
  [#1737](https://github.com/OpenFn/Lightning/issues/1737)
- Editing credentials doesn't work from project scope
  [#1743](https://github.com/OpenFn/Lightning/issues/1743)

## [v2.0.0] - 2024-02-10

> At the time of writing there are no more big changes planned and testing has
> gone well. Thanks to everyone who's helped to kick the tyres during the "rc"
> phase. There are still a _lot of **new features** coming_, so please:
>
> - watch our [**Public Roadmap**](https://github.com/orgs/OpenFn/projects/3) to
>   stay abreast of our core team's backlog,
> - request a feature in the
>   [**Community Forum**](https://community.openfn.org),
> - raise a
>   [**new issue**](https://github.com/OpenFn/lightning/issues/new/choose) if
>   you spot a bug,
> - and head over to the
>   [**Contributing**](https://github.com/OpenFn/lightning/?tab=readme-ov-file#contribute-to-this-project)
>   section to lend a hand.
>
> Head to [**docs.openfn.org**](https://docs.openfn.org) for product
> documentation and help with v1 to v2 migration.

### Changed

- Bump `@openfn/worker` to `v0.8.1`
- Only show GoogleSheets and Salesforce credential options if Oauth clients are
  registered with the instance via ENV
  [#1734](https://github.com/OpenFn/Lightning/issues/1734)

### Fixed

- Use standard table type for webhook auth methods
  [#1514](https://github.com/OpenFn/Lightning/issues/1514)
- Make disabled button for "Connect to GitHub" clear, add tooltip
  [#1732](https://github.com/OpenFn/Lightning/issues/1715)

## [v2.0.0-rc12] - 2024-02-09

### Added

- Add RunQueue extension to allow claim customization.
  [#1715](https://github.com/OpenFn/Lightning/issues/1715)
- Add support for Salesforce OAuth2 credentials
  [#1633](https://github.com/OpenFn/Lightning/issues/1633)

### Changed

- Use `PAYLOAD_SIZE_KB` in k6 load testing script, set thresholds on wait time,
  set default payload size to `2kb`

### Fixed

- Adds more detail to work order states on dashboard
  [#1677](https://github.com/OpenFn/lightning/issues/1677)
- Fix Output & Logs in inspector fails to show sometimes
  [#1702](https://github.com/OpenFn/lightning/issues/1702)

## [v2.0.0-rc11] - 2024-02-08

### Fixed

- Bumped Phoenix LiveView from `0.20.4` to `0.20.5` to fix canvas selection
  issue [#1724](https://github.com/OpenFn/lightning/issues/1724)

## [v2.0.0-rc10] - 2024-02-08

### Changed

- Implemented safeguards to prevent deletion of jobs with associated run history
  [#1570](https://github.com/OpenFn/Lightning/issues/1570)

### Fixed

- Fixed inspector dataclip body not getting updated after dataclip is wiped
  [#1718](https://github.com/OpenFn/Lightning/issues/1718)
- Fixed work orders getting retried despite having wiped dataclips
  [#1721](https://github.com/OpenFn/Lightning/issues/1721)

## [v2.0.0-rc9] 2024-02-05

### Added

- Persist impact tracking configuration and reports
  [#1684](https://github.com/OpenFn/Lightning/issues/1684)
- Add zero-persistence project setting
  [#1209](https://github.com/OpenFn/Lightning/issues/1209)
- Wipe dataclip after use when zero-persistence is enabled
  [#1212](https://github.com/OpenFn/Lightning/issues/1212)
- Show appropriate message when a wiped dataclip is viewed
  [#1211](https://github.com/OpenFn/Lightning/issues/1211)
- Disable selecting work orders having wiped dataclips in the history page
  [#1210](https://github.com/OpenFn/Lightning/issues/1210)
- Hide rerun button in inspector when the selected step has a wiped dataclip
  [#1639](https://github.com/OpenFn/Lightning/issues/1639)
- Add rate limiter to webhook endpoints and runtime limiter for runs.
  [#639](https://github.com/OpenFn/Lightning/issues/639)

### Fixed

- Prevented secret scrubber from over-eagerly adding \*\*\* between all
  characters if an empty string secret was provided as a credential field value
  (e.g., {"username": "come-on-in", "password": ""})
  [#1585](https://github.com/OpenFn/Lightning/issues/1585)
- Fixed permissions issue that allowed viewer/editor to modify webhook auth
  methods. These permissions only belong to project owners and admins
  [#1692](https://github.com/OpenFn/Lightning/issues/1692)
- Fixed bug that was duplicating inbound http_requests, resulting in unnecessary
  data storage [#1695](https://github.com/OpenFn/Lightning/issues/1695)
- Fixed permissions issue that allowed editors to set up new Github connections
  [#1703](https://github.com/OpenFn/Lightning/issues/1703)
- Fixed permissions issue that allowed viewers to initiate syncs to github
  [#1704](https://github.com/OpenFn/Lightning/issues/1704)
- Fixed inspector view stuck at processing when following a crashed run
  [#1711](https://github.com/OpenFn/Lightning/issues/1711)
- Fixed inspector dataclip selector not getting updated after running manual run
  [#1714](https://github.com/OpenFn/Lightning/issues/1714)

## [v2.0.0-rc8] - 2024-01-30

### Added

- Shim code to interact with the Impact Tracking service
  [#1671](https://github.com/OpenFn/Lightning/issues/1671)

### Changed

- Standardized naming of "attempts" to "runs". This had already been done in the
  front-end, but this change cleans up the backend, the database, and the
  interface with the worker. Make sure to **run migrations** and update your
  ENV/secrets to use `WORKER_RUNS_PRIVATE_KEY` rather than
  `WORKER_ATTEMPTS_PRIVATE_KEY`
  [#1657](https://github.com/OpenFn/Lightning/issues/1657)
- Required `@openfn/ws-worker@0.8.0` or above.

## [v2.0.0-rc7] - 2024-01-26

### Added

- Store webhook request headers in Dataclips for use in jobs.
  [#1638](https://github.com/OpenFn/Lightning/issues/1638)

### Changed

- Display `http_request` dataclips to the user as they will be provided to the
  worker as "input" state to avoid confusion while writing jobs.
  [1664](https://github.com/OpenFn/Lightning/issues/1664)
- Named-spaced all worker environment variables with `WORKER_` and added
  documentation for how to configure them.
  [#1672](https://github.com/OpenFn/Lightning/pull/1672)
- Bumped to `@openfn/ws-worker@0.6.0`
- Bumped to `@openfn/cli@0.4.15`

### Fixed

- Fix Run via Docker [#1653](https://github.com/OpenFn/Lightning/issues/1653)
- Fix remaining warnings, enable "warnings as errors"
  [#1642](https://github.com/OpenFn/Lightning/issues/1642)
- Fix workflow dashboard bug when viewed for newly created workflows with only
  unfinished run steps. [#1674](https://github.com/OpenFn/Lightning/issues/1674)

## [v2.0.0-rc5] - 2024-01-22

### Changed

- Made two significant backend changes that don't impact UI/UX but **require
  migrations** and should make Lightning developer lives easier by updating
  parts of the backend to match terms now used in the frontend:
  - Renamed the `Runs` model and table to `Steps`
    [#1571](https://github.com/OpenFn/Lightning/issues/1571)
  - Renamed the `AttemptRuns` model and table to `AttemptSteps`
    [#1571](https://github.com/OpenFn/Lightning/issues/1571)

## [v2.0.0-rc4] - 2024-01-19

### Added

- Scrub output dataclips in the UI to avoid unintentional secret exposure
  [#1606](https://github.com/OpenFn/Lightning/issues/1606)

### Changed

- Bump to `@openfn/cli@0.4.14`
- Do not persist the active tab setting on the job editor
  [#1504](https://github.com/OpenFn/Lightning/issues/1504)
- Make condition label optional
  [#1648](https://github.com/OpenFn/Lightning/issues/1648)

### Fixed

- Fix credential body getting leaked to sentry incase of errors
  [#1600](https://github.com/OpenFn/Lightning/issues/1600)
- Fixed validation on Javascript edge conditions
  [#1602](https://github.com/OpenFn/Lightning/issues/1602)
- Removed unused code from `run_live` directory
  [#1625](https://github.com/OpenFn/Lightning/issues/1625)
- Edge condition expressions not correctly being handled during provisioning
  [#openfn/kit#560](https://github.com/OpenFn/kit/pull/560)

## [v2.0.0-rc3] 2024-01-12

### Added

- Custom metric to track stalled attempts
  [#1559](https://github.com/OpenFn/Lightning/issues/1559)
- Dashboard with project and workflow stats
  [#755](https://github.com/OpenFn/Lightning/issues/755)
- Add search by ID on the history page
  [#1468](https://github.com/OpenFn/Lightning/issues/1468)
- Custom metric to support autoscaling
  [#1607](https://github.com/OpenFn/Lightning/issues/1607)

### Changed

- Bumped CLI version to `0.4.13`
- Bumped worker version to `0.5.0`
- Give project editors and viewers read only access to project settings instead
  [#1477](https://github.com/OpenFn/Lightning/issues/1477)

### Fixed

- Throw an error when Lightning.MetadataService.get_adaptor_path/1 returns an
  adaptor path that is nil
  [#1601](https://github.com/OpenFn/Lightning/issues/1601)
- Fix failure due to creating work order from a newly created job
  [#1572](https://github.com/OpenFn/Lightning/issues/1572)
- Fixes on the dashboard and links
  [#1610](https://github.com/OpenFn/Lightning/issues/1610) and
  [#1608](https://github.com/OpenFn/Lightning/issues/1608)

## [v2.0.0-rc2] - 2024-01-08

### Fixed

- Restored left-alignment for step list items on run detail and inspector
  [a6e4ada](https://github.com/OpenFn/Lightning/commit/a6e4adafd558269cfd690e7c4fdd8f9fe66c5f62)
- Inspector: fixed attempt/run language for "skipped" tooltip
  [fd7dd0c](https://github.com/OpenFn/Lightning/commit/fd7dd0ca8128dfba2902e5aa6a2259e2073f0f10)
- Inspector: fixed failure to save during "save & run" from inspector
  [#1596](https://github.com/OpenFn/Lightning/issues/1596)
- Inspector: fixed key bindings for save & run (retry vs. new work order)
  getting overridden when user focuses on the Monaco editor
  [#1596](https://github.com/OpenFn/Lightning/issues/1596)

## [v2.0.0-rc1] - 2024-01-05

### Why does this repo go from `v0` to `v2.0`?

Lightning is the _2nd version_ of the OpenFn platform. While much of the core
technology is the same, there are breaking changes between `v1.105` (pre-2024)
and `v2` ("OpenFn Lightning").

For customers using OpenFn `v1`, a migration guide will be provided at
[docs.openfn.org](https://docs.openfn.org)

### Added

- Link to the job inspctor for a selected run from the history interface
  [#1524](https://github.com/OpenFn/Lightning/issues/1524)
- Reprocess an existing work order from the job inspector by default (instead of
  always creating a new work order)
  [#1524](https://github.com/OpenFn/Lightning/issues/1524)
- Bumped worker to support edge conditions between trigger and first job
  `"@openfn/ws-worker": "^0.4.0"`

### Changed

- Updated naming to prepare for v2 release
  [#1248](https://github.com/OpenFn/Lightning/issues/1248); the major change is
  that each time a work order (the typical unit of business value for an
  organization, e.g. "execute workflow ABC for patient 123") is executed, it is
  called a "run". Previously, it was called an "attempt". The hierarchy is now:

  ```
  Build-Time: Projects > Workflows > Steps
  Run-Time: Work Orders > Runs > Steps
  ```

  Note the name changes here are reflected in the UI, but not all tables/models
  will be changed until [1571](https://github.com/OpenFn/Lightning/issues/1571)
  is delivered.

## [v0.12.2] - 2023-12-24

### Changed

- Bumped worker to address occasional git install issue
  `"@openfn/ws-worker": "^0.3.2"`

### Fixed

- Fix RuntimeError: found duplicate ID "google-sheets-inner-form" for
  GoogleSheetsComponent [#1578](https://github.com/OpenFn/Lightning/issues/1578)
- Extend export script to include new JS expression edge type
  [#1540](https://github.com/OpenFn/Lightning/issues/1540)
- Fix regression for attempt viewer log line highlighting
  [#1589](https://github.com/OpenFn/Lightning/issues/1589)

## [v0.12.1] - 2023-12-21

### Changed

- Hide project security setting tab from non-authorized users
  [#1477](https://github.com/OpenFn/Lightning/issues/1477)

### Fixed

- History page crashes if job is removed from workflow after it's been run
  [#1568](https://github.com/OpenFn/Lightning/issues/1568)

## [v0.12.0] - 2023-12-15

### Added

- Add ellipsis for long job names on the canvas
  [#1217](https://github.com/OpenFn/Lightning/issues/1217)
- Fix Credential Creation Page UI
  [#1064](https://github.com/OpenFn/Lightning/issues/1064)
- Custom metric to track Attempt queue delay
  [#1556](https://github.com/OpenFn/Lightning/issues/1556)
- Expand work order row when a `workorder_id` is specified in the filter
  [#1515](https://github.com/OpenFn/Lightning/issues/1515)
- Allow Javascript expressions as conditions for edges
  [#1498](https://github.com/OpenFn/Lightning/issues/1498)

### Changed

- Derive dataclip in inspector from the attempt & step
  [#1551](https://github.com/OpenFn/Lightning/issues/1551)
- Updated CLI to 0.4.10 (fixes logging)
- Changed UserBackupToken model to use UTC timestamps (6563cb77)
- Restore FK relationship between `work_orders` and `attempts` pending a
  decision re: further partitioning.
  [#1254](https://github.com/OpenFn/Lightning/issues/1254)

### Fixed

- New credential doesn't appear in inspector until refresh
  [#1531](https://github.com/OpenFn/Lightning/issues/1531)
- Metadata not refreshing when credential is updated
  [#791](https://github.com/OpenFn/Lightning/issues/791)
- Adjusted z-index for Monaco Editor's sibling element to resolve layout
  conflict [#1329](https://github.com/OpenFn/Lightning/issues/1329)
- Demo script sets up example Runs with their log lines in a consistant order.
  [#1487](https://github.com/OpenFn/Lightning/issues/1487)
- Initial credential creation `changes` show `after` as `null` rather a value
  [#1118](https://github.com/OpenFn/Lightning/issues/1118)
- AttemptViewer flashing/rerendering when Jobs are running
  [#1550](https://github.com/OpenFn/Lightning/issues/1550)
- Not able to create a new Job when clicking the Check icon on the placeholder
  [#1537](https://github.com/OpenFn/Lightning/issues/1537)
- Improve selection logic on WorkflowDiagram
  [#1220](https://github.com/OpenFn/Lightning/issues/1220)

## [v0.11.0] - 2023-12-06

### Added

- Improved UI when manually creating Attempts via the Job Editor
  [#1474](https://github.com/OpenFn/Lightning/issues/1474)
- Increased the maximum inbound webhook request size to 10MB and added
  protection against _very large_ payloads with a 100MB "max_skip_body_length"
  [#1247](https://github.com/OpenFn/Lightning/issues/1247)

### Changed

- Use the internal port of the web container for the worker configuration in
  docker-compose setup. [#1485](https://github.com/OpenFn/Lightning/pull/1485)

## [v0.10.6] - 2023-12-05

### Changed

- Limit entries count on term work orders search
  [#1461](https://github.com/OpenFn/Lightning/issues/1461)
- Scrub log lines using multiple credentials samples
  [#1519](https://github.com/OpenFn/Lightning/issues/1519)
- Remove custom telemetry plumbing.
  [1259](https://github.com/OpenFn/Lightning/issues/1259)
- Enhance UX to prevent modal closure when Monaco/Dataclip editor is focused
  [#1510](https://github.com/OpenFn/Lightning/pull/1510)

### Fixed

- Use checkbox on boolean credential fields rather than a text input field
  [#1430](https://github.com/OpenFn/Lightning/issues/1430)
- Allow users to retry work orders that failed before their first run was
  created [#1417](https://github.com/OpenFn/Lightning/issues/1417)
- Fix to ensure webhook auth modal is closed when cancel or close are selected.
  [#1508](https://github.com/OpenFn/Lightning/issues/1508)
- Enable user to reauthorize and obtain a new refresh token.
  [#1495](https://github.com/OpenFn/Lightning/issues/1495)
- Save credential body with types declared on schema
  [#1518](https://github.com/OpenFn/Lightning/issues/1518)

## [v0.10.5] - 2023-12-03

### Changed

- Only add history page filters when needed for simpler multi-select status
  interface and shorter page URLs
  [#1331](https://github.com/OpenFn/Lightning/issues/1331)
- Use dynamic Endpoint config only on prod
  [#1435](https://github.com/OpenFn/Lightning/issues/1435)
- Validate schema field with any of expected values
  [#1502](https://github.com/OpenFn/Lightning/issues/1502)

### Fixed

- Fix for liveview crash when token expires or gets deleted after mount
  [#1318](https://github.com/OpenFn/Lightning/issues/1318)
- Remove two obsolete methods related to Run: `Lightning.Invocation.delete_run`
  and `Lightning.Invocation.Run.new_from`.
  [#1254](https://github.com/OpenFn/Lightning/issues/1254)
- Remove obsolete field `previous_id` from `runs` table.
  [#1254](https://github.com/OpenFn/Lightning/issues/1254)
- Fix for missing data in 'created' audit trail events for webhook auth methods
  [#1500](https://github.com/OpenFn/Lightning/issues/1500)

## [v0.10.4] - 2023-11-30

### Changed

- Increased History search timeout to 30s
  [#1461](https://github.com/OpenFn/Lightning/issues/1461)

### Fixed

- Tooltip text clears later than the background
  [#1094](https://github.com/OpenFn/Lightning/issues/1094)
- Temporary fix to superuser UI for managing project users
  [#1145](https://github.com/OpenFn/Lightning/issues/1145)
- Fix for adding ellipses on credential info on job editor heading
  [#1428](https://github.com/OpenFn/Lightning/issues/1428)

## [v0.10.3] - 2023-11-28

### Added

- Dimmed/greyed out triggers and edges on the canvas when they are disabled
  [#1464](https://github.com/OpenFn/Lightning/issues/1464)
- Async loading on the history page to improve UX on long DB queries
  [#1279](https://github.com/OpenFn/Lightning/issues/1279)
- Audit trail events for webhook auth (deletion method) change
  [#1165](https://github.com/OpenFn/Lightning/issues/1165)

### Changed

- Sort project collaborators by first name
  [#1326](https://github.com/OpenFn/Lightning/issues/1326)
- Work orders will now be set in a "pending" state when retries are enqueued.
  [#1340](https://github.com/OpenFn/Lightning/issues/1340)
- Avoid printing 2FA codes by default
  [#1322](https://github.com/OpenFn/Lightning/issues/1322)

### Fixed

- Create new workflow button sizing regression
  [#1405](https://github.com/OpenFn/Lightning/issues/1405)
- Google credential creation and automatic closing of oAuth tab
  [#1109](https://github.com/OpenFn/Lightning/issues/1109)
- Exporting project breaks the navigation of the page
  [#1440](https://github.com/OpenFn/Lightning/issues/1440)

## [v0.10.2] - 2023-11-21

### Changed

- Added `max_frame_size` to the Cowboy websockets protocol options in an attempt
  to address [#1421](https://github.com/OpenFn/Lightning/issues/1421)

## [v0.10.1] - 2023-11-21

### Fixed

- Work Order ID was not displayed properly in history page
  [#1423](https://github.com/OpenFn/Lightning/issues/1423)

## [v0.10.0] - 2023-11-21

### 🚨 Breaking change warning! 🚨

This release will contain breaking changes as we've significantly improved both
the workflow building and execution systems.

#### Nodes and edges

Before, workflows were represented as a list of jobs and triggers. For greater
flexibility and control of complex workflows, we've moved towards a more robust
"nodes and edges" approach. Where jobs in a workflow (a node) can be connected
by edges.

Triggers still exist, but live "outside" the directed acyclic graph (DAG) and
are used to automatically create work orders and attempts.

We've provided migrations that bring `v0.9.3` workflows in line with the
`v0.10.0` requirements.

#### Scalable workers

Before, Lightning spawned child processes to execute attempts in sand-boxed
NodeVMs on the same server. This created inefficiencies and security
vulnerabilities. Now, the Lightning web server adds attempts to a queue and
multiple worker applications can pull from that queue to process work.

In dev mode, this all happens automatically and on one machine, but in most
high-availability production environments the workers will be on another server.

Attempts are now handled entirely by the workers, and they report back to
Lightning. Exit reasons, final attempt states, error types and error messages
are either entirely new or handled differently now, but we have provided
migration scripts that will work to bring _most_ `v0.9.3` runs, attempts, and
work orders up to `v0.10.0`, though the granularity of `v0.9.3` states and exits
will be less than `v0.10.0` and the final states are not guaranteed to be
accurate for workflows with multiple branches and leaf nodes with varying exit
reasons.

The migration scripts can be run with a single function call in SetupUtils from
a connect `iex` session:

```
Lightning.SetupUtils.approximate_state_for_attempts_and_workorders()
```

Note that (like lots of _other_ functionality in `SetupUtils`, calling this
function is a destructive action and you should only do it if you've backed up
your data and you know what you're doing.)

As always, we recommend backing up your data before migrating. (And thanks for
bearing with us as we move towards our first stable Lightning release.)

### Added

- Fix flaky job name input behavior on error
  [#1218](https://github.com/OpenFn/Lightning/issues/1218)
- Added a hover effect on copy and add button for adaptors examples
  [#1297](https://github.com/OpenFn/Lightning/issues/1297)
- Migration helper code to move from `v0.9.3` to `v0.10.0` added to SetupUtils
  [#1363](https://github.com/OpenFn/Lightning/issues/1363)
- Option to start with `RTM=false iex -S mix phx.server` for opting out of the
  dev-mode automatic runtime manager.
- Webhook Authentication Methods database and CRUD operations
  [#1152](https://github.com/OpenFn/Lightning/issues/1152)
- Creation and Edit of webhook webhook authentication methods UI
  [#1149](https://github.com/OpenFn/Lightning/issues/1149)
- Add webhook authentication methods overview methods in the canvas
  [#1153](https://github.com/OpenFn/Lightning/issues/1153)
- Add icon on the canvas for triggers that have authentication enabled
  [#1157](https://github.com/OpenFn/Lightning/issues/1157)
- Require password/2FA code before showing password and API Key for webhook auth
  methods [#1200](https://github.com/OpenFn/Lightning/issues/1200)
- Restrict live dashboard access to only superusers, enable DB information and
  OS information [#1170](https://github.com/OpenFn/Lightning/issues/1170) OS
  information [#1170](https://github.com/OpenFn/Lightning/issues/1170)
- Expose additional metrics to LiveDashboard
  [#1171](https://github.com/OpenFn/Lightning/issues/1171)
- Add plumbing to dump Lightning metrics during load testing
  [#1178](https://github.com/OpenFn/Lightning/issues/1178)
- Allow for heavier payloads during load testing
  [#1179](https://github.com/OpenFn/Lightning/issues/1179)
- Add dynamic delay to help mitigate flickering test
  [#1195](https://github.com/OpenFn/Lightning/issues/1195)
- Add a OpenTelemetry trace example
  [#1189](https://github.com/OpenFn/Lightning/issues/1189)
- Add plumbing to support the use of PromEx
  [#1199](https://github.com/OpenFn/Lightning/issues/1199)
- Add warning text to PromEx config
  [#1222](https://github.com/OpenFn/Lightning/issues/1222)
- Track and filter on webhook controller state in :telemetry metrics
  [#1192](https://github.com/OpenFn/Lightning/issues/1192)
- Secure PromEx metrics endpoint by default
  [#1223](https://github.com/OpenFn/Lightning/issues/1223)
- Partition `log_lines` table based on `attempt_id`
  [#1254](https://github.com/OpenFn/Lightning/issues/1254)
- Remove foreign key from `attempts` in preparation for partitioning
  `work_orders` [#1254](https://github.com/OpenFn/Lightning/issues/1254)
- Remove `Workflows.delete_workflow`. It is no longer in use and would require
  modification to not leave orphaned attempts given the removal of the foreign
  key from `attempts`. [#1254](https://github.com/OpenFn/Lightning/issues/1254)
- Show tooltip for cloned runs in history page
  [#1327](https://github.com/OpenFn/Lightning/issues/1327)
- Have user create workflow name before moving to the canvas
  [#1103](https://github.com/OpenFn/Lightning/issues/1103)
- Allow PromEx authorization to be disabled
  [#1483](https://github.com/OpenFn/Lightning/issues/1483)

### Changed

- Updated vulnerable JS libraries, `postcss` and `semver`
  [#1176](https://github.com/OpenFn/Lightning/issues/1176)
- Update "Delete" to "Delete Job" on Job panel and include javascript deletion
  confirmation [#1105](https://github.com/OpenFn/Lightning/issues/1105)
- Move "Enabled" property from "Jobs" to "Edges"
  [#895](https://github.com/OpenFn/Lightning/issues/895)
- Incorrect wording on the "Delete" tooltip
  [#1313](https://github.com/OpenFn/Lightning/issues/1313)

### Fixed

- Fixed janitor lost query calculation
  [#1400](https://github.com/OpenFn/Lightning/issues/1400)
- Adaptor icons load gracefully
  [#1140](https://github.com/OpenFn/Lightning/issues/1140)
- Selected dataclip gets lost when starting a manual work order from the
  inspector interface [#1283](https://github.com/OpenFn/Lightning/issues/1283)
- Ensure that the whole edge when selected is highlighted
  [#1160](https://github.com/OpenFn/Lightning/issues/1160)
- Fix "Reconfigure Github" button in Project Settings
  [#1386](https://github.com/OpenFn/Lightning/issues/1386)
- Make janitor also clean up runs inside an attempt
  [#1348](https://github.com/OpenFn/Lightning/issues/1348)
- Modify CompleteRun to return error changeset when run not found
  [#1393](https://github.com/OpenFn/Lightning/issues/1393)
- Drop invocation reasons from DB
  [#1412](https://github.com/OpenFn/Lightning/issues/1412)
- Fix inconsistency in ordering of child nodes in the workflow diagram
  [#1406](https://github.com/OpenFn/Lightning/issues/1406)

## [v0.9.3] - 2023-09-27

### Added

- Add ellipsis when adaptor name is longer than the container allows
  [#1095](https://github.com/OpenFn/Lightning/issues/1095)
- Webhook Authentication Methods database and CRUD operations
  [#1152](https://github.com/OpenFn/Lightning/issues/1152)

### Changed

- Prevent deletion of first job of a workflow
  [#1097](https://github.com/OpenFn/Lightning/issues/1097)

### Fixed

- Fix long name on workflow cards
  [#1102](https://github.com/OpenFn/Lightning/issues/1102)
- Fix highlighted Edge can get out of sync with selected Edge
  [#1099](https://github.com/OpenFn/Lightning/issues/1099)
- Creating a new user without a password fails and there is no user feedback
  [#731](https://github.com/OpenFn/Lightning/issues/731)
- Crash when setting up version control
  [#1112](https://github.com/OpenFn/Lightning/issues/1112)

## [v0.9.2] - 2023-09-20

### Added

- Add "esc" key binding to close job inspector modal
  [#1069](https://github.com/OpenFn/Lightning/issues/1069)

### Changed

- Save icons from the `adaptors` repo locally and load them in the job editor
  [#943](https://github.com/OpenFn/Lightning/issues/943)

## [v0.9.1] - 2023-09-19

### Changed

- Modified audit trail to handle lots of different kind of audit events
  [#271](https://github.com/OpenFn/Lightning/issues/271)/[#44](https://github.com/OpenFn/Lightning/issues/44)
- Fix randomly unresponsive job panel after job deletion
  [#1113](https://github.com/OpenFn/Lightning/issues/1113)

## [v0.9.0] - 2023-09-15

### Added

- Add favicons [#1079](https://github.com/OpenFn/Lightning/issues/1079)
- Validate job name in placeholder job node
  [#1021](https://github.com/OpenFn/Lightning/issues/1021)
- Bring credential delete in line with new GDPR interpretation
  [#802](https://github.com/OpenFn/Lightning/issues/802)
- Make job names unique per workflow
  [#1053](https://github.com/OpenFn/Lightning/issues/1053)

### Changed

- Enhanced the job editor/inspector interface
  [#1025](https://github.com/OpenFn/Lightning/issues/1025)

### Fixed

- Finished run never appears in inspector when it fails
  [#1084](https://github.com/OpenFn/Lightning/issues/1084)
- Cannot delete some credentials via web UI
  [#1072](https://github.com/OpenFn/Lightning/issues/1072)
- Stopped the History table from jumping when re-running a job
  [#1100](https://github.com/OpenFn/Lightning/issues/1100)
- Fixed the "+" button when adding a job to a workflow
  [#1093](https://github.com/OpenFn/Lightning/issues/1093)

## [v0.8.3] - 2023-09-05

### Added

- Render error when workflow diagram node is invalid
  [#956](https://github.com/OpenFn/Lightning/issues/956)

### Changed

- Restyle history table [#1029](https://github.com/OpenFn/Lightning/issues/1029)
- Moved Filter and Search controls to the top of the history page
  [#1027](https://github.com/OpenFn/Lightning/issues/1027)

### Fixed

- Output incorrectly shows "this run failed" when the run hasn't yet finished
  [#1048](https://github.com/OpenFn/Lightning/issues/1048)
- Wrong label for workflow card timestamp
  [#1022](https://github.com/OpenFn/Lightning/issues/1022)

## [v0.8.2] - 2023-08-31

### Fixed

- Lack of differentiation between top of job editor modal and top menu was
  disorienting. Added shadow.

## [v0.8.1] - 2023-08-31

### Changed

- Moved Save and Run button to bottom of the Job edit modal
  [#1026](https://github.com/OpenFn/Lightning/issues/1026)
- Allow a manual work order to save the workflow before creating the work order
  [#959](https://github.com/OpenFn/Lightning/issues/959)

## [v0.8.0] - 2023-08-31

### Added

- Introduces Github sync feature, users can now setup our github app on their
  instance and sync projects using our latest portability spec
  [#970](https://github.com/OpenFn/Lightning/issues/970)
- Support Backup Codes for Multi-Factor Authentication
  [937](https://github.com/OpenFn/Lightning/issues/937)
- Log a warning in the console when the Editor/docs component is given latest
  [#958](https://github.com/OpenFn/Lightning/issues/958)
- Improve feedback when a Workflow name is invalid
  [#961](https://github.com/OpenFn/Lightning/issues/961)
- Show that the jobs' body is invalid
  [#957](https://github.com/OpenFn/Lightning/issues/957)
- Reimplement skipped CredentialLive tests
  [#962](https://github.com/OpenFn/Lightning/issues/962)
- Reimplement skipped WorkflowLive.IndexTest test
  [#964](https://github.com/OpenFn/Lightning/issues/964)
- Show GitHub installation ID and repo link to help setup/debugging for version
  control [1059](https://github.com/OpenFn/Lightning/issues/1059)

### Fixed

- Fixed issue where job names were being incorrectly hyphenated during
  project.yaml export [#1050](https://github.com/OpenFn/Lightning/issues/1050)
- Allows the demo script to set a project id during creation to help with cli
  deploy/pull/Github integration testing.
- Fixed demo project_repo_connection failing after nightly demo resets
  [1058](https://github.com/OpenFn/Lightning/issues/1058)
- Fixed an issue where the monaco suggestion tooltip was offset from the main
  editor [1030](https://github.com/OpenFn/Lightning/issues/1030)

## [v0.7.3] - 2023-08-15

### Changed

- Version control in project settings is now named Export your project
  [#1015](https://github.com/OpenFn/Lightning/issues/1015)

### Fixed

- Tooltip for credential select in Job Edit form is cut off
  [#972](https://github.com/OpenFn/Lightning/issues/972)
- Dataclip type and state assembly notice for creating new dataclip dropped
  during refactor [#975](https://github.com/OpenFn/Lightning/issues/975)

## [v0.7.2] - 2023-08-10

### Changed

- NodeJs security patch [1009](https://github.com/OpenFn/Lightning/pull/1009)

### Fixed

## [v0.7.1] - 2023-08-04

### Fixed

- Fixed flickery icons on new workflow job creation.

## [v0.7.0] - 2023-08-04

### Added

- Project owners can require MFA for their users
  [892](https://github.com/OpenFn/Lightning/issues/892)

### Changed

- Moved to Elixir 1.15 and Erlang 26.0.2 to sort our an annoying ElixirLS issue
  that was slowing down our engineers.
- Update Debian base to use bookworm (Debian 12) for our Docker images
- Change new credential modal to take up less space on the screen
  [#931](https://github.com/OpenFn/Lightning/issues/931)
- Placeholder nodes are now purely handled client-side

### Fixed

- Fix issue creating a new credential from the Job editor where the new
  credential was not being set on the job.
  [#951](https://github.com/OpenFn/Lightning/issues/951)
- Fix issue where checking a credential type radio button shows as unchecked on
  first click. [#976](https://github.com/OpenFn/Lightning/issues/976)
- Return the pre-filled workflow names
  [#971](https://github.com/OpenFn/Lightning/issues/971)
- Fix version reporting and external reset_demo() call via
  Application.spec()[#1010](https://github.com/OpenFn/Lightning/issues/1010)
- Fixed issue where entering a placeholder name through the form would result an
  in unsaveable workflow
  [#1001](https://github.com/OpenFn/Lightning/issues/1001)
- Ensure the DownloadController checks for authentication and authorisation.

## [v0.7.0-pre5] - 2023-07-28

### Changed

- Unless otherwise specified, only show work orders with activity in last 14
  days [#968](https://github.com/OpenFn/Lightning/issues/968)

## [v0.7.0-pre4] - 2023-07-27

### Changed

- Don't add cast fragments if the search_term is nil
  [#968](https://github.com/OpenFn/Lightning/issues/968)

## [v0.7.0-pre3] - 2023-07-26

### Fixed

- Fixed an issue with newly created edges that prevented downstream jobs
  [977](https://github.com/OpenFn/Lightning/issues/977)

## [v0.7.0-pre2] - 2023-07-26

Note that this is a pre-release with a couple of known bugs that are tracked in
the Nodes and Edges [epic](https://github.com/OpenFn/Lightning/issues/793).

### Added

- Added ability for a user to enable MFA on their account; using 2FA apps like
  Authy, Google Authenticator etc
  [#890](https://github.com/OpenFn/Lightning/issues/890)
- Write/run sql script to convert triggers
  [#875](https://github.com/OpenFn/Lightning/issues/875)
- Export projects as `.yaml` via UI
  [#249](https://github.com/OpenFn/Lightning/issues/249)

### Changed

- In `v0.7.0` we change the underlying workflow building and execution
  infrastructure to align with a standard "nodes and edges" design for directed
  acyclic graphs (DAGs). Make sure to run the migrations!
  [793](https://github.com/OpenFn/Lightning/issues/793)

### Fixed

- Propagate url pushState/changes to Workflow Diagram selection
  [#944](https://github.com/OpenFn/Lightning/issues/944)
- Fix issue when deleting nodes from the workflow editor
  [#830](https://github.com/OpenFn/Lightning/issues/830)
- Fix issue when clicking a trigger on a new/unsaved workflow
  [#954](https://github.com/OpenFn/Lightning/issues/954)

## [0.6.7] - 2023-07-13

### Added

- Add feature to bulk rerun work orders from a specific step in their workflow;
  e.g., "rerun these 50 work orders, starting each at step 4."
  [#906](https://github.com/OpenFn/Lightning/pull/906)

### Fixed

- Oban exception: "value too long" when log lines are longer than 255 chars
  [#929](https://github.com/OpenFn/Lightning/issues/929)

## [0.6.6] - 2023-06-30

### Added

- Add public API token to the demo site setup script
- Check and renew OAuth credentials when running a job
  [#646](https://github.com/OpenFn/Lightning/issues/646)

### Fixed

- Remove google sheets from adaptors list until supporting oauth flow
  [#792](https://github.com/OpenFn/Lightning/issues/792)
- Remove duplicate google sheets adaptor display on credential type picklist
  [#663](https://github.com/OpenFn/Lightning/issues/663)
- Fix demo setup script for calling from outside the app on Kubernetes
  deployments [#917](https://github.com/OpenFn/Lightning/issues/917)

## [0.6.5] - 2023-06-22

### Added

- Ability to rerun work orders from start by selecting one of more of them from
  the History page and clicking the "Rerun" button.
  [#659](https://github.com/OpenFn/Lightning/issues/659)

### Fixed

- Example runs for demo incorrect
  [#856](https://github.com/OpenFn/Lightning/issues/856)

## [0.6.3] - 2023-06-15

### Fixed

- Prevent saving null log lines to the database, fix issue with run display
  [#866](https://github.com/OpenFn/Lightning/issues/866)

## [0.6.2] - 2023-06-09

### Fixed

- Fixed viewer permissions for delete workflow

- Fixed bug with workflow cards
  [#859](https://github.com/OpenFn/Lightning/issues/859)

## [0.6.1] - 2023-06-08

### Fixed

- Fixed bug with run logs [#864](https://github.com/OpenFn/Lightning/issues/864)

- Correctly stagger demo runs to maintain order
  [#856](https://github.com/OpenFn/Lightning/issues/856)
- Remove `Timex` use from `SetupUtils` in favor of `DateTime` to fix issue when
  calling it in escript.

## [0.6.0]- 2023-04-12

### Added

- Create sample runs when generating sample workflow
  [#821](https://github.com/OpenFn/Lightning/issues/821)
- Added a provisioning api for creating and updating projects and their
  workflows See: [PROVISIONING.md](./PROVISIONING.md)
  [#641](https://github.com/OpenFn/Lightning/issues/641)
- Add ability for a `superuser` to schedule deletion, cancel deletion, and
  delete projects [#757](https://github.com/OpenFn/Lightning/issues/757)
- Add ability for a `project owner` to schedule deletion, cancel deletion, and
  delete projects [#746](https://github.com/OpenFn/Lightning/issues/746)

### Changed

- Ability to store run log lines as rows in a separate table
  [#514](https://github.com/OpenFn/Lightning/issues/514)

### Fixed

- Incorrect project digest queries
  [#768](https://github.com/OpenFn/Lightning/issues/768)]
- Fix issue when purging deleted users
  [#747](https://github.com/OpenFn/Lightning/issues/747)
- Generate a random name for Workflows when creating one via the UI.
  [#828](https://github.com/OpenFn/Lightning/issues/828)
- Handle error when deleting a job with runs.
  [#814](https://github.com/OpenFn/Lightning/issues/814)

## [0.5.2]

### Added

- Add `workflow_edges` table in preparation for new workflow editor
  implementation [#794](https://github.com/OpenFn/Lightning/issues/794)
- Stamped `credential_id` on run directly for easier auditing of the history
  interface. Admins can now see which credential was used to run a run.
  [#800](https://github.com/OpenFn/Lightning/issues/800)
- Better errors when using magic functions: "no magic yet" and "check
  credential" [#812](https://github.com/OpenFn/Lightning/issues/812)

### Changed

- The `delete-project` function now delete all associated activities
  [#759](https://github.com/OpenFn/Lightning/issues/759)

### Fixed

## [0.5.1] - 2023-04-12

### Added

- Added ability to create and revoke personal API tokens
  [#147](https://github.com/OpenFn/Lightning/issues/147)
- Add `last-used at` to API tokens
  [#722](https://github.com/OpenFn/Lightning/issues/722)
- Improved "save" for job builder; users can now press `Ctrl + S` or `⌘ + S` to
  save new or updated jobs job panel will _not_ close. (Click elsewhere in the
  canvas or click the "Close" button to close.)
  [#568](https://github.com/OpenFn/Lightning/issues/568)
- Add filtered search params to the history page URL
  [#660](https://github.com/OpenFn/Lightning/issues/660)

### Changed

- The secret scrubber now ignores booleans
  [690](https://github.com/OpenFn/Lightning/issues/690)

### Fixed

- The secret scrubber now properly handles integer secrets from credentials
  [690](https://github.com/OpenFn/Lightning/issues/690)
- Updated describe-package dependency, fixing sparkles in adaptor-docs
  [657](https://github.com/OpenFn/Lightning/issues/657)
- Clicks on the workflow canvas were not lining up with the nodes users clicked
  on; they are now [733](https://github.com/OpenFn/Lightning/issues/733)
- Job panel behaves better when collapsed
  [774](https://github.com/OpenFn/Lightning/issues/774)

## [0.5.0] - 2023-04-03

### Added

- Magic functions that fetch real metadata from connected systems via
  `credentials` and suggest completions in the job builder (e.g., pressing
  `control-space` when setting the `orgUnit` attribute for a DHIS2 create
  operation will pull the _actual_ list of orgUnits with human readable labels
  and fill in their orgUnit codes upon
  enter.)[670](https://github.com/OpenFn/Lightning/issues/670)
- A "metadata explorer" to browse actual system metadata for connected
  instances. [658](https://github.com/OpenFn/Lightning/issues/658)
- Resizable job builder panel for the main canvas/workflow view.
  [681](https://github.com/OpenFn/Lightning/issues/681)

### Changed

- Display timezone for cron schedule—it is always UTC.
  [#716](https://github.com/OpenFn/Lightning/issues/716)
- Instance administrators can now configure the interval between when a project
  owner or user requests deletion and when these records are purged from the
  database. It defaults to 7, but by providing a `PURGE_DELETED_AFTER_DAYS`
  environment variable the grace period can be altered. Note that setting this
  variable to `0` will make automatic purging _never_ occur but will still make
  "deleted" projects and users unavailable. This has been requested by certain
  organizations that must retain audit logs in a Lightning instance.
  [758](https://github.com/OpenFn/Lightning/issues/758)

### Fixed

- Locked CLI version to `@openfn/cli@0.0.35`.
  [#761](https://github.com/OpenFn/Lightning/issues/761)

## [0.4.8] - 2023-03-29

### Added

- Added a test harness for monitoring critical parts of the app using Telemetry
  [#654](https://github.com/OpenFn/Lightning/issues/654)

### Changed

- Set log level to `info` for runs. Most of the `debug` logging is useful for
  the CLI, but not for Lightning. In the future the log level will be
  configurable at instance > project > job level by the `superuser` and any
  project `admin`.
- Renamed license file so that automagic github icon is less confusing

### Fixed

- Broken links in failure alert email
  [#732](https://github.com/OpenFn/Lightning/issues/732)
- Registration Submission on app.openfn.org shows internal server error in
  browser [#686](https://github.com/OpenFn/Lightning/issues/686)
- Run the correct runtime install mix task in `Dockerfile-dev`
  [#541](https://github.com/OpenFn/Lightning/issues/541)
- Users not disabled when scheduled for deletion
  [#719](https://github.com/OpenFn/Lightning/issues/719)

## [0.4.6] - 2023-03-23

### Added

- Implement roles and permissions across entire app
  [#645](https://github.com/OpenFn/Lightning/issues/645)
- Fix webhook URL
  (`https://<<HOST_URL>>/i/cae544ab-03dc-4ccc-a09c-fb4edb255d7a`) for the
  OpenHIE demo workflow [448](https://github.com/OpenFn/Lightning/issues/448)
- Phoenix Storybook for improved component development
- Load test for webhook endpoint performance
  [#645](https://github.com/OpenFn/Lightning/issues/634)
- Notify user via email when they're added to a project
  [#306](https://github.com/OpenFn/Lightning/issues/306)
- Added notify user via email when their account is created
  [#307](https://github.com/OpenFn/Lightning/issues/307)

### Changed

- Improved errors when decoding encryption keys for use with Cloak.
  [#684](https://github.com/OpenFn/Lightning/issues/684)
- Allow users to run ANY job with a custom input.
  [#629](https://github.com/OpenFn/Lightning/issues/629)

### Fixed

- Ensure JSON schema form inputs are in the same order as they are written in
  the schema [#685](https://github.com/OpenFn/Lightning/issues/685)

## [0.4.4] - 2023-03-10

### Added

- Users can receive a digest email reporting on a specified project.
  [#638](https://github.com/OpenFn/Lightning/issues/638)
  [#585](https://github.com/OpenFn/Lightning/issues/585)

## [0.4.3] - 2023-03-06

### Added

- Tooltips on Job Builder panel
  [#650](https://github.com/OpenFn/Lightning/issues/650)

### Changed

- Upgraded to Phoenix 1.7 (3945856)

### Fixed

- Issue with FailureAlerter configuration missing in `prod` mode.

## [0.4.2] - 2023-02-24

### Added

- A user can change their own email
  [#247](https://github.com/OpenFn/Lightning/issues/247)
- Added a `SCHEMAS_PATH` environment variable to override the default folder
  location for credential schemas
  [#604](https://github.com/OpenFn/Lightning/issues/604)
- Added the ability to configure Google Sheets credentials
  [#536](https://github.com/OpenFn/Lightning/issues/536)
- Function to import a project
  [#574](https://github.com/OpenFn/Lightning/issues/574)

### Changed

- Users cannot register if they have not selected the terms and conditions
  [#531](https://github.com/OpenFn/Lightning/issues/531)

### Fixed

- Jobs panel slow for first open after restart
  [#567](https://github.com/OpenFn/Lightning/issues/567)

## [0.4.0] - 2023-02-08

### Added

- Added a Delete job button in Inspector
- Filter workflow runs by text/value in run logs or input body
- Drop "configuration" key from Run output dataclips after completion
- Ability to 'rerun' a run from the Run list
- Attempts and Runs update themselves in the Runs list
- Configure a project and workflow for a new registering user
- Run a job with a custom input
- Added plausible analytics
- Allow user to click on Webhook Trigger Node to copy webhook URL on workflow
  diagram
- Allow any user to delete a credential that they own
- Create any credential through a form except for OAuth
- Refit all diagram nodes on browser and container resize
- Enable distributed Erlang, allowing any number of redundant Lightning nodes to
  communicate with each other.
- Users can set up realtime alerts for a project

### Changed

- Better code-assist and intelliense in the Job Editor
- Updated @openfn/workflow-diagram to 0.4.0
- Make plus button part of job nodes in Workflow Diagram
- Updated @openfn/adaptor-docs to 0.0.5
- Updated @openfn/describe-package to 0.0.10
- Create an follow a manual Run from the Job Inspector
- View all workflows in a project on the workflows index page
- Move @openfn/workflow-diagram into the application, the NPM module is now
  deprecated.
- Remove workflow name from first node
- Move the used parts of `@openfn/engine` into the application.
- [BREAKING CHANGE] Ported `mix openfn.install.runtime` into application, use
  `mix lightning.install_runtime`.
- [BREAKING CHANGE] Introduced `@openfn/cli` as the new runtime for Jobs
- Rename a workflow through the page heading
- Hide the dataclips tab for beta
- Make adaptor default to common@latest
- Remove jobs list page
- Better error handling in the docs panel
- Disable credential ownership transfer in dev and prod environments
- Add project settings page
- Change Work Order filters to apply to the aggregate state of the work order
  and not the run directly
- Enable jobs by default
- Set log level to info
- Add Beta checkbox to register page
- User roles and permissions

### Fixed

- Don't consider disabled jobs when calculating subsequent runs
- Fixed overflow on Job Editor Tooltips
- Fixed auto-scroll when adding a new snippet in the Job Editor
- Fixed common operation typings in Job Editor

## [0.3.1] - 2022-11-22

### Fixed

- Fixed bug that tried to execute HTML scripts in dataclips
- Fixed bug that prevented work orders from displaying in the order of their
  last run, descending.
- Remove alerts after set timeout or close

## [0.3.0] - 2022-11-21

### Added

- Add seed data for demo site
- Create adaptor credentials through a form
- Configure cron expressions through a form
- View runs grouped by work orders and attempts
- Run an existing Job with any dataclip uuid from the Job form

### Changed

- Redirect users to projects list page when they click on Admin Settings menu
- Move job, project, input and output Dataclips to Run table
- Reverse the relationship between Jobs and Triggers. Triggers now can exist on
  their own; setting the stage for branching and merging workflows
- Updated Elixir and frontend dependencies
- [BREAKING CHANGE] Pipeline now uses Work Orders, previous data is not
  compatible.
- Runs, Dataclips and Attempts now all correctly use `usec` resolution
  timestamps.
- Upgraded LiveView to 0.18.0
- Upgraded Elixir to 1.14.1 and OTP 25
- Workflow Job editor now behaves like a panel
- Split JobLive.InspectorFormComponent into different plug-able subcomponents
- Ensure new jobs with cron triggers receive a default frequency
- Webhooks are now referenced by the trigger id instead of job id.
- Filter runs by status
- Filter runs by workflow
- Filter runs by date
- View a job run from the runs history
- View latest matching inputs to run a job with

## [0.2.0] - 2022-09-12

### Changed

- [BREAKING CHANGE] Add `Workflow` model, Jobs now belong to a Workflow This is
  a breaking change to the schema.
- Use Node.js 18, soon to be in LTS.
- Visualize success/fail triggers in workflow diagram.
- Move WorkflowDiagram related actions from DashboardLive into WorkflowLive
- Move WorkflowDiagram component into liveview, so that we can subscribe to
  channels (i.e. updating of the diagram when someone changes something).
- Integrate `@openfn/workflow-diagram@0.0.8` and use the new Store interface for
  updating it.
- Remove `component_mounted` event from WorkflowDiagram hook, using a
  MutationObserver and a Base64 encoded JSON payload.
- Fixed an issue where the compiler component would try and load a 'nothing
  adaptor', added a condition to check an adaptor is actually selected.
- Removed previous Workflow CTE queries, replaced by the introduction of the
  Workflow model, see
  (https://github.com/OpenFn/Lightning/blob/53da6883483e7d8d078783f348da327d1dd72d20/lib/lightning/workflows.ex#L111-L119).

## [0.1.13] - 2022-08-29

### Added

- Allow administrators to configure OIDC providers for authentication (note that
  this is just for authenticating, not yet for creating new accounts via OIDC)
- Add Monaco editor to the step/job panel
- Allow users to delete their own accounts. Schedule their user and credentials
  data for deletion when they do.
- Allow superusers to delete a user account. Schedule the user's credentials and
  user data for deletion when they do.
- If a user is scheduled for deletion, disable their account and prevent them
  from logging in.
- The 'User profile' and 'Credentials' page now have a sidebar menu

### Changed

- Project users now have one of the following roles: viewer, editor, admin,
  owner
- Users only have the following roles: user, superuser

## [0.1.12] - 2022-08-15

### Added

- Transfer credential ownership to another user.
- Create credentials via a form interface\*
- Show "projects with access" in credentials list view.
- Show job in runs list and run view.
- Added roles and permissions to workflows and history page
  [#645](https://github.com/OpenFn/Lightning/issues/645)

\*The form is defined by a JSON schema provided by an adaptor, in most cases:
e.g., `language-dhis2` provides a single schema which defines the required
attributes for `state.configuration`, while `language-common` provides multiple
credential schemas like "oauth" or "basic auth" which define attributes for
`state.configuration` and which might be used by lots of different jobs.)

### Fixed

- User menu (top right) appears on top of all other components.
- User profile screen integrated with the rest of the liveview app.

## [0.1.11] - 2022-08-05

### Fixed

- Fixed logging in Runner when `:debug` log level used; note that this caused
  crashes in Oban

## [0.1.10] - 2022-08-05

### Added

- Credential auditing
- Build/version information display for easier debugging

### Fixed

- Fixed a bug that enqueued cron-triggered jobs even when they were disabled

## [0.1.9] - 2022-07-27

### Added

- Navigate to user profile or credentials page and log out through the user icon
  dropdown
- Create and edit dataclips
- Add a production tag to credentials
- View a dropdown of operations and their description for the language-common
  `v2.0.0-rc2` adaptor (this pattern to be rolled out across adaptors)

### Changed

- Navigate between projects through a project picker on the navbar

### Fixed

- Run Lightning with docker

### Security

- Sensitive credential values are scrubbed from run logs
- All credentials are encrypted at REST

## [0.1.7] - 2022-06-24

### Added

- Run a job with a cron trigger
- Queue jobs via Oban/Postgres
- Edit jobs via the workflow canvas

## [0.1.6] - 2022-06-07

### Added

- Register, log in and log out of an account
- Allow superusers and admin users to create projects
- Allow admin users to create or disable a user's account
- Allow superusers for local deployments to create users and give them access to
  project spaces

- Create and edit a job with a webhook, flow/fail or cron trigger
- Create and edit credentials for a job
- Copy a job's webhook URL
- View all workflows in a project visually
- Deploy lightning locally with Docker

- Enable a job to automatically process incoming requests
- Run a job with a webhook or flow/fail trigger
- View job runs along with their logs, exit code, start and end time
- View data clips that have initiated job runs (http requests for webhooks, run
  results)<|MERGE_RESOLUTION|>--- conflicted
+++ resolved
@@ -26,14 +26,12 @@
 
 ### Fixed
 
-<<<<<<< HEAD
 - Fix infinite loading when reopening workflow in collaborative editor due to
   delta updates not being merged with persisted state
   [#4164](https://github.com/OpenFn/lightning/issues/4164)
 - Fix incorrect field access and version type in checkpoint creation that would
   crash after 500 document updates
   [#4176](https://github.com/OpenFn/lightning/issues/4176)
-=======
 - Fix AI Assistant disclaimer not persisting after acceptance
   [#4158](https://github.com/OpenFn/lightning/issues/4158)
 - Credential form now shows inline validation errors for JSON schema and raw
@@ -43,7 +41,6 @@
   [#4165](https://github.com/OpenFn/lightning/pull/4165)
 - Fix validation error states not changing after undo (Ctrl+Z) on Workflow
   Settings [#4182](https://github.com/OpenFn/lightning/issues/4182))
->>>>>>> 7134380d
 
 ## [2.15.0-pre4] - 2025-12-08
 

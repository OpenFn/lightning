--- conflicted
+++ resolved
@@ -17,13 +17,9 @@
 
 ### Added
 
-<<<<<<< HEAD
 - Set timeout for Apollo client requests.
   [#3009](https://github.com/OpenFn/lightning/issues/3009)
-- Generate workflows using AI 
-=======
 - Generate workflows using AI
->>>>>>> 9c537c20
   [#3174](https://github.com/OpenFn/lightning/issues/3174)
 - Enhance workflows templates UI
   [#3175](https://github.com/OpenFn/lightning/issues/3175)

# Changelog

All notable changes to this project will be documented in this file.

- `Added` for new features.
- `Changed` for changes in existing functionality.
- `Deprecated` for soon-to-be removed features.
- `Removed` for now removed features.
- `Fixed` for any bug fixes.
- `Security` in case of vulnerabilities.

The format is based on [Keep a Changelog](https://keepachangelog.com/en/1.0.0/),
and this project adheres to
[Semantic Versioning](https://semver.org/spec/v2.0.0.html).

## [Unreleased]

### Added

### Changed

### Fixed

## [2.15.0-pre5] - 2025-12-13 🎂 ❤️ Happy Birthday, Mom!

### Added

### Changed

- Improve version pinning behavior in collaborative editor
  [#4121](https://github.com/OpenFn/lightning/issues/4121)
- Unify disabled button states across collaborative editor for consistent
  styling and behaviour [#4179](https://github.com/OpenFn/lightning/issues/4179)

### Fixed

<<<<<<< HEAD
- Fix run selection not persisting across page reload in collaborative editor
  [#4188](https://github.com/OpenFn/lightning/issues/4188)
=======
- Fix IDE crash when viewing jobs that don't exist in workflow version - now
  shows informative message with option to select another job or change versions
  [#4173](https://github.com/OpenFn/lightning/issues/4173)
>>>>>>> 590aaf3c
- Fix issue where selected step wasn't synced with selected workflow job
  [#4189](https://github.com/OpenFn/lightning/issues/4189)
- Fix job updates not persisted after saving
  [#4154](https://github.com/OpenFn/lightning/issues/4154)
- Fix infinite loading when reopening workflow in collaborative editor due to
  delta updates not being merged with persisted state
  [#4164](https://github.com/OpenFn/lightning/issues/4164)
- Fix incorrect field access and version type in checkpoint creation that would
  crash after 500 document updates
  [#4176](https://github.com/OpenFn/lightning/issues/4176)
- Fix issue where users were not able to go to the latest versin of a workflow
  [#4149](https://github.com/OpenFn/lightning/issues/4149)
- Fix AI Assistant disclaimer not persisting after acceptance
  [#4158](https://github.com/OpenFn/lightning/issues/4158)
- Credential form now shows inline validation errors for JSON schema and raw
  body fields after field interaction
  [#4168](https://github.com/OpenFn/lightning/issues/4168)
- Fix saving workflow with same name as deleted workflow
  [#4165](https://github.com/OpenFn/lightning/pull/4165)
- Fix validation error states not changing after undo (Ctrl+Z) on Workflow
  Settings [#4182](https://github.com/OpenFn/lightning/issues/4182))
- Fix credential modal stacking issue in collaborative editor IDE
  [#4171](https://github.com/OpenFn/lightning/issues/4171)
- Fix adaptor picker Escape key returning to configure modal when opened
  directly [#4183](https://github.com/OpenFn/lightning/issues/4183)

## [2.15.0-pre4] - 2025-12-08

### Added

- Display collab editor promotion in the legacy editor
  [#4091](https://github.com/OpenFn/lightning/issues/4091)
- Template search and selection in collaborative workflow editor with AI-powered
  workflow generation for missing templates
  [#4081](https://github.com/OpenFn/lightning/issues/4081)
  [#4052](https://github.com/OpenFn/lightning/issues/4052)
- AI Assistant integration in collaborative workflow editor
  [#4042](https://github.com/OpenFn/lightning/pull/4042)

### Changed

- Standardize run buttons so they all behave predictably
  [#4129](https://github.com/OpenFn/lightning/issues/4129)
- Make collab editor available to everyone (not just experimental feature users)
  [#4091](https://github.com/OpenFn/lightning/issues/4091)

### Fixed

- Fix Run/Retry button flash and improve History button UX in collaborative
  editor [#4108](https://github.com/OpenFn/lightning/issues/4108)
- Fix new jobs are misplaced on the canvas in manual layout
  [#4118](https://github.com/OpenFn/lightning/issues/4118)
- Fix docs not working for latest version of adaptors in IDE
  [#4136](https://github.com/OpenFn/lightning/issues/4136)

## [2.15.0-pre3] - 2025-12-05

### Added

- Collab Editor: Respect limits when creating runs and retries
  [#4102](https://github.com/OpenFn/lightning/issues/4102)

### Fixed

- Selected run sometimes fails to highlight step in the collab editor
  [#4127](https://github.com/OpenFn/lightning/issues/4127)
- Run logs no longer disappear after browser refresh in IDE
  [#4079](https://github.com/OpenFn/lightning/issues/4079)
- Fix version chip [#4120](https://github.com/OpenFn/lightning/issues/4120)
- Fix OAuth credential creation crash in Collaborate view when returning from
  provider authorization
  [#4131](https://github.com/OpenFn/lightning/issues/4131)

## [2.15.0-pre2] - 2025-12-04

### Added

- User preference persistence for collaborative editor - users can now toggle
  between legacy and collaborative editors, and their choice is remembered
  across sessions with automatic redirect
  [#4091](https://github.com/OpenFn/lightning/issues/4091)
- Added mini history to the IDE as a state machine that provides the same
  experience that's available on the canvas
  [#4054](https://github.com/OpenFn/lightning/issues/4054)
  - **If no run chosen?** You can browse from history or create a new one.
  - **If run chosen?** You can view the details or deselect to start over.

### Changed

- Refactor URLStore to use Record with Immer for proper structural sharing,
  reducing unnecessary re-renders when unrelated URL params change
  [#4097](https://github.com/OpenFn/lightning/issues/4097)
- Show "Connect" button when no credential is selected for non-language-common
  steps [#4085](https://github.com/OpenFn/lightning/issues/4085)
- Show credential name (and full name and owner on hover) when a credential is
  selected [#4085](https://github.com/OpenFn/lightning/issues/4085)
- Allow owners to edit credentials from the adaptor picker
  [#4085](https://github.com/OpenFn/lightning/issues/4085)

### Fixed

- Fix version not switching when selecting a run from history panel
  [#4097](https://github.com/OpenFn/lightning/issues/4097)
- User menu dropdown no longer clips or causes horizontal scroll in side
  navigation [#4092](https://github.com/OpenFn/lightning/issues/4092)
- Improved version mismatch banner UX: made compact, dismissible, and
  repositioned to top-center; improved history panel collapse behavior to
  maintain run selection with visual run chip indicator
  [#4044](https://github.com/OpenFn/lightning/issues/4044)
- Settings panel now opens correctly when Run Panel is visible; also improved
  Run Panel to stay open and update context when switching between nodes
  [#4008](https://github.com/OpenFn/lightning/issues/4008)
- Fix collaborative cursors disappearing after switching workflow versions
  [#4066](https://github.com/OpenFn/lightning/issues/4066)
- Throttle cursor awareness updates to reduce server load
  [#4066](https://github.com/OpenFn/lightning/issues/4066)
- Loading workflow screen appears when disconnected from server
  [#3972](https://github.com/OpenFn/lightning/issues/3972)
- IDE shows job expresion of previously selected job
  [#4022](https://github.com/OpenFn/lightning/issues/4022)
- Fix save & run buttons disabled after new workflow save
  [#4084](https://github.com/OpenFn/lightning/issues/4084)
- Fix flickering of canvas and job editor
  [#4095](https://github.com/OpenFn/lightning/issues/4095)
- Run channel crashes when sending `run:updated` event
  [#4093](https://github.com/OpenFn/lightning/issues/4093)
- Fix Version mismatch modal appears on top of IDE
  [#4096](https://github.com/OpenFn/lightning/issues/4096)

## [2.15.0-pre1] - 2025-11-27

### Added

- Add workflow template publishing to collaborative editor
  [#3921](https://github.com/OpenFn/lightning/issues/3921)

### Changed

- Optimize dashboard stats queries with database aggregation
  [#4070](https://github.com/OpenFn/lightning/issues/4070)
- Add composite indexes on steps and runs for dashboard queries
  [#4070](https://github.com/OpenFn/lightning/issues/4070)
- Enable usage limit checks across the whole application
  [#PR4050](https://github.com/OpenFn/lightning/pull/4050)
- Make IDE heading separate from top menu
  [#4077](https://github.com/OpenFn/lightning/issues/4077)
- Update IDE workflow step selector (order by proximity to trigger)
  [#4048](https://github.com/OpenFn/lightning/issues/4048)

### Fixed

- Version dropdown now updates correctly for all users after workflow save
  [#3985](https://github.com/OpenFn/lightning/issues/3985)
  [#4024](https://github.com/OpenFn/lightning/issues/4024)
- Put close button in top right
  [PR#4037](https://github.com/OpenFn/lightning/pull/4037)
- Don't grey out in-progress runs
  [PR#4037](https://github.com/OpenFn/lightning/pull/4037)
- Explain why run panel is grey for edge-case when the workflow step selected
  not in the list of run steps
  [PR#4037](https://github.com/OpenFn/lightning/pull/4037)
- Fix history panel unable to close after selecting/deselecting run
  [#4027](https://github.com/OpenFn/lightning/issues/4027)
- Fix version chip (and sidebar scroll) when line breaks needed
  [PR#4047](https://github.com/OpenFn/lightning/pull/4047)
- Fix error validation for nodes/edges & show better error messages on save
  [PR#4061](https://github.com/OpenFn/lightning/pull/4061)
- Fix custom cron expressions getting overwritten & additional cron support
  [#4011](https://github.com/OpenFn/lightning/issues/4011)
- Fix monaco popups and tooltips getting cut off
  [PR#4072](https://github.com/OpenFn/lightning/pull/4072)
- Fix metadata/docs panel reopening when resizing adjacent panel
  [#4073](https://github.com/OpenFn/lightning/issues/4073)
- Fix logs panel not allowing scroll after being resized to minimum height
  [PR#4067](https://github.com/OpenFn/lightning/pull/4067)

## [2.15.0-pre] - 2025-11-20

### Added

- Show collaborators mouse pointers on the workflow canvas
  [#3810](https://github.com/OpenFn/lightning/issues/3810)

### Changed

- Always keep the Diagram mounted even when the IDE is present
  [#3981](https://github.com/OpenFn/lightning/issues/3981)
- Dropped react-hotkeys-hook for custom priority based key handler hook
  [#3981](https://github.com/OpenFn/lightning/issues/3981)
- Simplified IDE by only letting users see the "Create a New Manual Run Panel"
  when an existing Run isn't already loaded. Cleaned up the Run panel.
  [#4006](https://github.com/OpenFn/lightning/issues/4006)
- Consolidated RunStore functionality into HistoryStore in collaborative editor
  for improved state management and reduced complexity
- Default failure notifications for project users are now disabled to minimize
  email volume [#3517](https://github.com/OpenFn/lightning/issues/3517)
- Simpler "disabled" state for workflows, still show last mod
  [#3962](https://github.com/OpenFn/lightning/issues/3962)
- Move user profile to top left corner
  [#3997](https://github.com/OpenFn/lightning/issues/3997)
- Collapse breadcrumbs when there are more than 2 of them
  [#3997](https://github.com/OpenFn/lightning/issues/3997)

### Fixed

- Fix flickering of active collaborator icons between states(active, inactive,
  unavailable) [#3931](https://github.com/OpenFn/lightning/issues/3931)
- Restored footers to inspectors on the canvas while in read only mode
  [#4018](https://github.com/OpenFn/lightning/issues/4018)
- Fix vertical scrolling in workflow panels
  [#3979](https://github.com/OpenFn/lightning/issues/3979)
- Fix ghost edges blocking saves and breaking autolayout when deleting jobs in
  collaborative editor [#3983](https://github.com/OpenFn/lightning/issues/3983)
- Fix tooltip styling inconsistencies in collaborative editor
  [#3980](https://github.com/OpenFn/lightning/issues/3980)
- Fix beaker icon appearing active in classical editor
  [#3988](https://github.com/OpenFn/lightning/issues/3988)
- Fix ESC key closing IDE when pressed on adaptor modal
  [#3978](https://github.com/OpenFn/lightning/issues/3978)
- Fix run/save-and-run keystroke mapping for canvas & IDE
  [#3902](https://github.com/OpenFn/lightning/issues/3902) &
  [#3903](https://github.com/OpenFn/lightning/issues/3903)
- Monaco tooltips get cut off
  [#3900](https://github.com/OpenFn/lightning/issues/3900)

## [2.14.15-pre] - 2025-11-13

### Added

- Add missing adaptor and credential tooltips to the collab editor
  [#3919](https://github.com/OpenFn/lightning/issues/3919)
- Show server validation errors in the collab editor forms
  [#3783](https://github.com/OpenFn/lightning/issues/3783)
- Add advanced credential type picker in collaborative workflow editor allowing
  users to create OAuth, raw JSON, and keychain credentials directly from the
  workflow canvas [#3906](https://github.com/OpenFn/lightning/issues/3906)
- Enforce readonly state in collaborative editor forms for viewers and old
  snapshots [#3948](https://github.com/OpenFn/lightning/pull/3948)
- Collab Editor: Add Workflow YAML code viewer panel
  [#3646](https://github.com/OpenFn/lightning/issues/3646)
- Webhook authentication management in the collaborative editor
  [#3887](https://github.com/OpenFn/lightning/issues/3887)
- Mix task to merge project state files without database access
  [#3615](https://github.com/OpenFn/lightning/issues/3615)
- Support Undo/Redo commands in the collab editor
  [#3712](https://github.com/OpenFn/lightning/issues/3712)
- Added adaptor docs & metadata panel to IDE
  [#3857](https://github.com/OpenFn/lightning/issues/3857)
- Show Error indication on workflow settings button
  [#3632](https://github.com/OpenFn/lightning/issues/3632)

### Changed

- Merged CollaborateNew and Collaborate LiveViews into a single unified LiveView
  for improved maintainability and consistent modal behavior
  [#3942](https://github.com/OpenFn/lightning/pull/3942)

### Fixed

- 500 error when navigating from collaborative editor to full history page
  [#3941](https://github.com/OpenFn/lightning/pull/3941)
- Duplicate `isReadOnly` declaration in TriggerForm that was blocking asset
  builds [#3976](https://github.com/OpenFn/lightning/issues/3976)
- Run duration and status alignment drift in history view
  [#3945](https://github.com/OpenFn/lightning/pull/3945)
- Shared doc lookup in clustered environments now works across nodes instead of
  only searching locally
  [#3910](https://github.com/OpenFn/lightning/issues/3910)

## [2.14.14] - 2025-11-05

### Added

- Add the ability to search by dataclip name on the history page
  [#3486](https://github.com/OpenFn/lightning/issues/3486)

### Fixed

- Exception when cleaning up old persisted documents
  [#3932](https://github.com/OpenFn/lightning/issues/3932)
- Legacy canvas new job nodes no longer auto-populate with adaptor name
  [#3920](https://github.com/OpenFn/lightning/issues/3920)

## [2.14.14-pre2] - 2025-11-04

### Added

- Run/retry split button in collaborative editor allowing users to retry
  existing runs or create new work orders from both the ManualRunPanel and
  fullscreen IDE header [#3876](https://github.com/OpenFn/lightning/issues/3876)
- Keyboard shortcuts for run/retry actions - `Cmd+Enter` (or `Ctrl+Enter`)
  triggers run/retry, `Cmd+Shift+Enter` create new work order
  [#3861](https://github.com/OpenFn/lightning/issues/3861)

### Changed

- Updated styles on new IDE to match (nay, exceed!) those on the legacy IDE
  [#3894](https://github.com/OpenFn/lightning/issues/3894)
- Add save & sync split button to new canvas & IDE header
  [#3908](https://github.com/OpenFn/lightning/issues/3908)
- Show collaborators in the header of the new canvas & IDE
  [#3845](https://github.com/OpenFn/lightning/issues/3845)

### Fixed

- Channel error handling crash when error responses don't include expected
  structure [#3928](https://github.com/OpenFn/lightning/issues/3928)
- Dataclip body display timing out due to slow credentials query - optimised
  query to leverage indexes better using a self-join
  [#3924](https://github.com/OpenFn/lightning/issues/3924)
- Adaptor picker changes now sync immediately to Y.Doc instead of requiring
  manual save [#3904](https://github.com/OpenFn/lightning/issues/3904)
- Fixed Cmd+Enter creating duplicate work orders in workflow editor - both
  ManualRunPanel and WorkflowEditor keyboard handlers were firing simultaneously
  [#3876](https://github.com/OpenFn/lightning/issues/3876)
- Fixed GenServer crash when retrying from collaborative editor due to Y.Doc
  workflow data structure issues
  [#3876](https://github.com/OpenFn/lightning/issues/3876)
- Fixed run panel blocking node selection and causing screen flashes when
  switching between nodes
  [#3876](https://github.com/OpenFn/lightning/issues/3876)

## [2.14.14-pre1] - 2025-10-30

### Added

- Adaptor and credential configuration in canvas job inspector - users can now
  configure adaptor version and connect credentials directly from the canvas
  [#3834](https://github.com/OpenFn/lightning/issues/3834)
- Press `Control-E` (or `⌘+E`) to open the IDE when a job/step is selected
  [#3890](https://github.com/OpenFn/lightning/issues/3890)
- Drag-to-connect nodes on workflow canvas - users can now drag from the plus
  button on a node and drop it onto another node to create connections
  [#3825](https://github.com/OpenFn/lightning/issues/3825)
- Read-only indicator in collaborative editor header
  [#3627](https://github.com/OpenFn/lightning/issues/3627)
- Sync workflow concurrency and enable_job_logs settings in collaborative
  editor - allows users to configure max concurrency and console.log() usage
  with real-time collaborative editing support
  [#3798](https://github.com/OpenFn/lightning/issues/3798) and
  [#3799](https://github.com/OpenFn/lightning/issues/3799)
- Show validation error message when creating sandbox with duplicate name
  [#3776](https://github.com/OpenFn/lightning/issues/3776)
- Divergence warning when merging sandboxes - displays alert if target branch
  was modified after sandbox creation to prevent data loss
  [#3747](https://github.com/OpenFn/lightning/issues/3747)
- Sandbox indicator banners in workflow editor (inspector) to help indicate when
  working in a sandbox environment
  [#3413](https://github.com/OpenFn/lightning/issues/3413)
- Manual runs from the canvas and the IDE
  [#3827](https://github.com/openfn/lightning/issues/3827) and
  [$3634](https://github.com/openfn/lightning/issues/3634)
- View and switch versions
  [#3819](https://github.com/openfn/lightning/issues/3819)
- Run viewer panel in collaborative IDE with Run, Log, Input, and Output tabs
  [#3844](https://github.com/OpenFn/lightning/issues/3844)

### Changed

- Error messages in collaborative editor now include field names for validation
  errors (e.g., "Name: can't be blank")
  [#3843](https://github.com/OpenFn/lightning/issues/3843)
- Added error notifications when workflow reset fails in collaborative editor
  [#3843](https://github.com/OpenFn/lightning/issues/3843)
- Consolidated toast notification styling in collaborative editor for better
  maintainability [#3843](https://github.com/OpenFn/lightning/issues/3843)

### Fixed

- Prevent manual run panel from opening via keystroke if running isn't possible
  (permissions or snapshot)
- Default Next Input for Cron-Triggered Workflows
  [#3856](https://github.com/OpenFn/lightning/issues/3856)
- Error toasts not appearing when workflow save fails (validation errors,
  permission denied, etc.) in collaborative editor
  [#3843](https://github.com/OpenFn/lightning/issues/3843)
- Toast notification colors not displaying correctly due to CSS specificity
  issues [#3843](https://github.com/OpenFn/lightning/issues/3843)
- Canvas goes blank when adding nodes in collaborative workflow editor
  [#3848](https://github.com/OpenFn/lightning/issues/3848)
- Crash when switching from old to collaborative editor
  [#3865](https://github.com/OpenFn/lightning/issues/3865)
- Position errors when rendering nodes
  [#3866](https://github.com/OpenFn/lightning/issues/3866)
- Layout animation crashes when adding nodes
  [#3867](https://github.com/OpenFn/lightning/issues/3867)
- Fixed sandbox merge failing with StaleEntryError when parent workflow was
  modified after sandbox creation
  [#3765](https://github.com/OpenFn/lightning/issues/3765)
- Workflow is either decapitated or uneditable
  [#3842](https://github.com/OpenFn/lightning/issues/3842)
- User can navigate to React canvas from LiveView version
  [#3847](https://github.com/openfn/lightning/issues/3847)
- Fixed missing cron icon in trigger on new canvas
  [#3849](https://github.com/OpenFn/lightning/issues/3849)

## [2.14.13] - 2025-10-24

## [2.14.13-pre1] - 2025-10-24

### Added

- Ability to run a workflow from the new react canvas
  [#3634](https://github.com/OpenFn/lightning/issues/3634)

## [2.14.13-pre] - 2025-10-24

### Added

- Ability to delay webhook trigger replies until a workflow finishes; ⚠️ note
  that this is an experimental feature (API subject to change, only enabled via
  DB updates) [#PR3785](https://github.com/OpenFn/lightning/pull/3785)
- REST API for runs, work_orders, and log_lines to refresh GovStack compliance
  [#1656](https://github.com/OpenFn/lightning/issues/1656) &
  [PR#3786](https://github.com/OpenFn/lightning/pull/3786)
- Added full-screen IDE for job editing
  [#3708](https://github.com/OpenFn/lightning/issues/3708)
- Show collaborative editor toggle (beaker icon) when creating new workflows
  [#3797](https://github.com/OpenFn/lightning/pull/3797)
- Auto-format code on commit with git hooks
  [#3806](https://github.com/OpenFn/lightning/pull/3806)
- Escape key support for closing inspector panels in collaborative workflow
  editor, using react-hotkeys-hook for scoped keyboard shortcuts with modal
  priority [#3768](https://github.com/OpenFn/lightning/issues/3768)

### Changed

- Removed Cancel button from inspector panel footers (redundant with X button
  and Escape key) [#3768](https://github.com/OpenFn/lightning/issues/3768)
- Refactored inspector component architecture to use composition pattern with
  reusable layout shell and pure form components
  [#3768](https://github.com/OpenFn/lightning/issues/3768)
- Updated breadcrumb navigation to display parent project name before sandbox
  name [#3474](https://github.com/OpenFn/lightning/issues/3474)

### Fixed

- Fixed credential preservation during sandbox workflow merge - credentials are
  now correctly maintained when merging sandboxes back to parent projects
  [#3782](https://github.com/OpenFn/lightning/issues/3782)
- Backfilled `env` field for existing root projects to ensure environment chips
  display correctly in workflow editor and inspector
  [#3839](https://github.com/OpenFn/lightning/issues/3839)

## [2.14.12] - 2025-10-21

## [2.14.12-pre1] - 2025-10-21

### Fixed

- Ensure default positions when using the Workflow Assistant with manual
  positioning enabled [#3795](https://github.com/OpenFn/lightning/issues/3795)

## [2.14.12-pre] - 2025-10-21

### Added

- Editable EdgeInspector form in collaborative workflow editor with TanStack
  Form, enabling users to configure edge properties (label, condition type, JS
  expressions, enabled state) with auto-save and real-time collaborative editing
  [#3701](https://github.com/OpenFn/lightning/issues/3701)
- Delete nodes from Job panel in Collaborative Editor
  [#3702](https://github.com/OpenFn/lightning/issues/3702)
- Reintroduce the impeded project with hopefully better performance
  characteristics [#3542](https://github.com/OpenFn/lightning/issues/3542)

### Changed

- Tweaked the Sandbox color palette
- Detect and clean stale CMake caches in bootstrap script
  [PR#3762](https://github.com/OpenFn/lightning/pull/3762)
- Implement workflow settings form using tanstack form
  [#3643](https://github.com/OpenFn/lightning/issues/3643)
- [#3774](https://github.com/OpenFn/lightning/pull/3774)Adjusted padding of
  labels in the Workflow Diagram.

### Fixed

- Jobs in collaborative editor can now be saved without selecting a credential
  [#3760](https://github.com/OpenFn/lightning/issues/3760)
- Runtime permission checks in WorkflowChannel save/reset operations to prevent
  unauthorized edits when user roles change during active collaboration sessions
  [#3749](https://github.com/OpenFn/lightning/issues/3749)

## [2.14.11] - 2025-10-15

## [2.14.11-pre1] - 2025-10-15

### Added

- Create new workflow via YAML in the collaborative editor
  [#3700](https://github.com/OpenFn/lightning/issues/3700)
- E2E tests for edge validation in collaborative editor
  [#3724](https://github.com/OpenFn/lightning/issues/3724)
- Ensure that TOTP codes cannot be reused.
  [#3758](https://github.com/OpenFn/lightning/issues/3758)

### Changed

- Detect and clean stale CMake caches in bootstrap script
  [PR#3762](https://github.com/OpenFn/lightning/pull/3762)

### Fixed

- Credentials added to parent projects now automatically propagate to all
  descendant sandbox projects, ensuring sandboxes have access to parent
  credentials. Includes migration to backfill existing missing associations.
  [#3756](https://github.com/OpenFn/lightning/issues/3756)

## [2.14.11-pre] - 2025-10-14

### Added

- User interface for merging sandboxes
  [#3436](https://github.com/OpenFn/lightning/issues/3436)
- Credential environments user interface and runtime
  [#3598](https://github.com/OpenFn/lightning/issues/3598)
- Save button with validation and permissions in collaborative workflow editor
  [#3635](https://github.com/OpenFn/lightning/issues/3635)
- Workflow reset functionality in collaborative editor
  [#3635](https://github.com/OpenFn/lightning/issues/3635)
- Toast notifications and Redux DevTools integration for collaborative editor
  [#3635](https://github.com/OpenFn/lightning/issues/3635)
- E2E test infrastructure with Page Object Models for workflow testing
- E2E testing guidelines for Playwright
- Add project merging functionality
  [#3432](https://github.com/OpenFn/lightning/issues/3432)
- SessionContextStore for collaborative workflow editor to provide user,
  project, and config data to React components via Phoenix Channel
- E2E test infrastructure with Page Object Models for workflow editor testing
- E2E test for workflow step creation and configuration
- Force restart and AdaptorRegistry warming on E2E manager script

### Changed

- Delete oauth_tokens tables
  [#3608](https://github.com/OpenFn/lightning/issues/3608)
- Improved state management and store architecture in collaborative editor
  [#3635](https://github.com/OpenFn/lightning/issues/3635)
- Upgraded Tailwind CSS from 4.0.13 to 4.1.14

### Fixed

- Project merge now correctly preserves target project identity (name,
  description, env, color) instead of overwriting with source metadata
  [#3742](https://github.com/OpenFn/lightning/issues/3742)
- New workflows created in sandboxes now properly retain all jobs, triggers, and
  edges when merged into target projects (previously only workflow metadata was
  copied, resulting in empty workflows)
  [#3744](https://github.com/OpenFn/lightning/issues/3744)

### Released

## [2.14.10] - 2025-10-07

## [2.14.10-pre] - 2025-10-07

### Added

- Worker "presence" module to track connected workers (and their capacity)
  across the app. [#3725](https://github.com/OpenFn/lightning/pull/3725)
- SessionContextStore for collaborative workflow editor to provide user,
  project, and config data to React components via Phoenix Channel
  [#3624](https://github.com/OpenFn/lightning/issues/3624)

### Changed

- Limit sandbox creation
  [PR#3655](https://github.com/OpenFn/lightning/pull/3655)

## [v2.14.9] - 2025-10-03

## [v2.14.9-pre] - 2025-10-02

### Added

### Changed

- Removed unused functions for getting dataclip bodies from postgres as
  JSON/maps [#3653](https://github.com/OpenFn/lightning/issues/3653)
- Limit sandbox creation
  [PR#3655](https://github.com/OpenFn/lightning/pull/3655)

### Fixed

- Prevent the janitor trying to mark runs as lost that aren't actually lost
  [PR#3672](https://github.com/OpenFn/lightning/pull/3672)
- Fix canvas "lockup" after AI chat errors, prevent sending empty message to AI
  [3605](https://github.com/OpenFn/lightning/issues/3605)

## [v2.14.8] - 2025-10-01

## [v2.14.8-pre1] - 2025-10-01

### Fixed

- Send back `null` if a requested dataclip has been wiped
  [PR#3652](https://github.com/OpenFn/lightning/pull/3652)

## [v2.14.8-pre] - 2025-10-01

### Fixed

- Reduced
  [high server memory usage on dataclip body retrieval](https://github.com/OpenFn/lightning/issues/3641)
  by 97% [PR#3651](https://github.com/OpenFn/lightning/pull/3651)

## [v2.14.7] - 2025-09-30

### Changed

- Optimized map and join with `Enum.map_join/3`
  [`c112f3d`](https://github.com/OpenFn/lightning/commit/c112f3df29f8ab83b187f3695fdaf32c0837a016)

### Fixed

- Fixed tests for dataclip live viewer
  [#3648](https://github.com/OpenFn/lightning/issues/3648)

## [v2.14.7-pre] - 2025-09-30

### Added

- Add database changes for credentials environments support
  [#3597](https://github.com/OpenFn/lightning/issues/3597)
- REST API for Credential creation, deletion, list
  [#3583](https://github.com/OpenFn/lightning/issues/3583)

### Changed

- Bumped devDeps `ws-worker` version to `1.15.0` to better handle job
  compilation memory issues
  [#3613](https://github.com/OpenFn/lightning/pull/3613)

### Fixed

- Fix memory bloat on dataclip viewer in dataclip detail page
  [#3641](https://github.com/OpenFn/lightning/issues/3641)
- Ameliorate memory usage when scrubbing dataclips for security
  [#3641](https://github.com/OpenFn/lightning/issues/3641)
- Fixed bootstrap script compatibility for Intel Macs and older Bash versions
  (3.1+) [#3623](https://github.com/OpenFn/lightning/pull/3623)
- Fixed GDPR Compliance component
  [#3611](https://github.com/OpenFn/lightning/issues/3611)
- Fixed vertical alignment in breadcrumbs
  [#3612](https://github.com/OpenFn/lightning/issues/3612)
- Updated Project Digest to include count of work orders in an unsuccessful
  state [#3616](https://github.com/OpenFn/lightning/issues/3616)

## [v2.14.6] - 2025-09-30

## [v2.14.6-pre1] - 2025-09-26

### Changed

- Modify `Common.root_name` to display any map with a `:name` key

## [v2.14.6-pre] - 2025-09-25

### Added

- Sandbox Basic CRUD UI [#3412](https://github.com/OpenFn/lightning/issues/3412)
  [#3431](https://github.com/OpenFn/lightning/issues/3431)
- Generate workflow version on save
  [#3452](https://github.com/OpenFn/lightning/issues/3452)
- Add `bin/update-images` script for automated Dockerfile version management

### Changed

- Optimized queue query planner stability to prevent 60s+ spikes
  [#3564](https://github.com/OpenFn/lightning/issues/3564)
- Fix aarch64 (Apple Silicon) Dockerfile-dev build
  [PR#3589](https://github.com/OpenFn/lightning/pull/3589)

### Fixed

- Fix project deletion for projects with webhook auth methods
  [#3619](https://github.com/OpenFn/lightning/issues/3619),
  [#3523](https://github.com/OpenFn/lightning/issues/3523)
- Fix pagination bar rounding to match table corners
  [#3595](https://github.com/OpenFn/lightning/issues/3595)
- Restore export history button
  [#3594](https://github.com/OpenFn/lightning/issues/3594)
- Wrong timestamp information in mini-history for in-progress runs
  [#3579](https://github.com/OpenFn/lightning/pull/3579)

## [v2.14.5] - 2025-09-24

## [v2.14.5-pre1] - 2025-09-11

### Added

- Hide sandboxes from project lists and project picker
  [#3573](https://github.com/OpenFn/lightning/issues/3573)

### Changed

- Update deps

## [v2.14.5-pre] - 2025-09-11

### Added

- Experimental feature - Collaborative Editing
  [#3509](https://github.com/OpenFn/lightning/issues/3509)
- API for provisioning Sandboxes
  [#3430](https://github.com/OpenFn/lightning/issues/3430)
- Added DB support for sandboxes and workflow version provenance.
  [#3422](https://github.com/OpenFn/lightning/issues/3422)
- Retry webhook events on transient database connection errors
  [#3097](https://github.com/OpenFn/lightning/issues/3097)
- Allow users to retry followed runs from the job panel
  [#3502](https://github.com/OpenFn/lightning/issues/3502)

### Changed

- Make `:work_available` broadcast opt-out-able via ENV.
  [#3574](https://github.com/OpenFn/lightning/pull/3574)
- Enable X-Content-Type-Options header for static pages.
  [#3534](https://github.com/OpenFn/lightning/issues/3534)
- Refactor webhook auth methods modals
  [#1588](https://github.com/OpenFn/lightning/issues/1588)

### Fixed

- Tooltip gets stuck when switching pages
  [#3559](https://github.com/OpenFn/lightning/pull/3559)
- Current run dataclip stuck when switching nodes
  [#3560](https://github.com/OpenFn/lightning/pull/3560)

## [v2.14.4] - 2025-09-09

### Fixed

- Fix Workflow AI Assistant apearing above inspector panel
  [#3567](https://github.com/OpenFn/lightning/issues/3567)

## [v2.14.3] - 2025-08-29

## [v2.14.3-pre1] - 2025-08-22

### Fixed

- Clean UI for errors with recovery from the errors
  [#3239](https://github.com/OpenFn/lightning/issues/3239)

## [v2.14.3-pre] - 2025-08-21

### Added

- Visualizing runs on the workflow editor canvas
  [#3387](https://github.com/OpenFn/lightning/issues/3387)
- Add test gauge metric that can be used to set arbitrary values for the
  purposes of triggering behaviour in metric consumers.
  [3510](https://github.com/OpenFn/lightning/issues/3510)
- Add test gauge metric that can be used to set arbitrary values for the
  purposes of triggering behaviour in metric consumers.
  [#3510](https://github.com/OpenFn/lightning/issues/3510)
- Possibly temporary plumbing to allow the use of libcluster_postgres as an
  additional mechanism for discovering Erlang nodes.
  [#3482](https://github.com/OpenFn/lightning/issues/3482)
- Remove redundant 'preconnect' link
  [#3532](https://github.com/OpenFn/lightning/issues/3532)

### Fixed

- Fix cannot read properties of undefined (reading 'x') error on canvas
  [#3530](https://github.com/OpenFn/lightning/issues/3530)
- Hide Mini-History on new template page
  [#3531](https://github.com/OpenFn/lightning/pull/3531)

## [v2.14.2] - 2025-08-15

## [v2.14.2-pre] - 2025-08-15

### Fixed

- Fixed issue where adaptors icons didn't change on the canvas when in
  auto-layout mode [#3526](https://github.com/OpenFn/lightning/issues/3526)

## [v2.14.1] - 2025-08-14

### Changed

- Removed impeded project metric until performance improvements can be made.
  [#3519](https://github.com/OpenFn/lightning/issues/3519)

## [v2.14.1-pre2] - 2025-08-12

### Fixed

- Fix workflow diagram collapsing in on itself to become a neutron star
  [#3506](https://github.com/OpenFn/lightning/issues/3506)
- Fix Oban crash when Apollo times out
  [#3497](https://github.com/OpenFn/lightning/issues/3497)
- Fix PostgreSQL UTF-8 error when inserting log lines with null bytes
  [#3090](https://github.com/OpenFn/lightning/issues/3090)

## [v2.14.1-pre1] - 2025-08-07

### Fixed

- Restored historical migration (⚠️ if you ran migrations on `v2.14.1-pre` by
  editing your DB directly or dropping your DB first, you must undo those
  changes by hand before running this migration) and added a migration to change
  `:workflow_code` to `:code` on the AI Chat Messages table
  [3495](https://github.com/OpenFn/lightning/issues/3495)

## [v2.14.1-pre] - 2025-08-06

### Added

- Extended the AI Assistant to support editing existing workflows
  [#3247](https://github.com/OpenFn/lightning/issues/3247)
- Alert that workflows may break before letting users revoke access to a project
  for their credential [#537](https://github.com/OpenFn/lightning/issues/537)

### Changed

- Upgraded Elixir from 1.17 to 1.18
  [d35a6d1](https://github.com/OpenFn/lightning/commit/d35a6d1)

### Fixed

- Fix CTRL+S saving previously selected template when creating a workflow
  [#3442](https://github.com/OpenFn/lightning/issues/3442)

## [v2.14.0] - 2025-08-05

### Fixed

- Added "interactive" to checkbox disabled tooltip to allow user to click link,
  ensure permissions line up with admin or above.
  [PR-3473](https://github.com/OpenFn/lightning/pull/3473)
- Fixed table action menus
  [#3476](https://github.com/OpenFn/lightning/issues/3476)
- Fixed "⚠️ Production" icon size in credentials table
  [#3483](https://github.com/OpenFn/lightning/issues/3483)
- Fixed test on history page
  [3475](https://github.com/OpenFn/lightning/issues/3475)

## [v2.14.0-pre1] - 2025-08-04

### Added

- Added a retry button to the work order row itself
  [PR-3472](https://github.com/OpenFn/lightning/pull/3472)

### Fixed

- Fixed small table UI regression for history
  [PR-3472](https://github.com/OpenFn/lightning/pull/3472)

## [v2.14.0-pre] - 2025-08-01

### Added

- Allow users to name and preserve existing dataclips
  [#311](https://github.com/OpenFn/lightning/issues/311)

### Changed

- Click to copy all timestamps in UTC across the application
  [#1419](https://github.com/OpenFn/lightning/issues/1419)
- Display relative times and respect browser timezones
  [#1255](https://github.com/OpenFn/lightning/issues/1255)
- Sortable history table
  [PR-3356](https://github.com/OpenFn/lightning/pull/3356)
- Visible run durations on the history table
  [PR-3356](https://github.com/OpenFn/lightning/pull/3356)
- Easier expansion of work orders in the history table
  [PR-3356](https://github.com/OpenFn/lightning/pull/3356)

## [v2.13.7-pre1] 2025-08-01

### Added

- Keychain credentials allow variable authentication/secret selection based on a
  run's input dataclip [#3359](https://github.com/OpenFn/lightning/issues/3359)

## [v2.13.7-pre] 2025-07-31

### Fixed

- Prevent requests to webhook URLs from matching non-webhook triggers
  [#3453](https://github.com/OpenFn/lightning/issues/3453)
- Authorized users unable to change the workflow concurrency setting
  [#3459](https://github.com/OpenFn/lightning/issues/3459)

## [v2.13.6] - 2025-07-24

### Added

- Extended impeded project to take workflow concurrency into account.
  [#3408](https://github.com/OpenFn/lightning/issues/3408)

### Changed

- Upgrade Ecto from v3.11 to v3.13
  [#3448](https://github.com/OpenFn/lightning/pull/3448)

### Fixed

- Fixed bug that prevented HTTP credentials from loading, now allow JSON objects
  to be passed as credential form inputs for complex settings like custom TLS
  options [#3437](https://github.com/OpenFn/lightning/issues/3437)

## [v2.13.6-pre] 2025-07-18

### Changed

- Bump bcrypt_elixir from 3.2.1 to 3.3.2
  [#3264](https://github.com/OpenFn/lightning/issues/3264)
- Bump sobelow from 0.13.0 to 0.14.0
  [#3263](https://github.com/OpenFn/lightning/issues/3263)
- Bump jsonpatch from 1.0.2 to 2.2.2
  [#3262](https://github.com/OpenFn/lightning/issues/3262)
- Bump oban from 2.18.3 to 2.19.4
  [#3159](https://github.com/OpenFn/lightning/issues/3159)
- Bump eqrcode from 0.1.10 to 0.2.1
  [#3116](https://github.com/OpenFn/lightning/issues/3116)
- Remove unused test as well as puppeteer dependency.
  [#3404](https://github.com/OpenFn/lightning/issues/3404)

### Fixed

- Don't render credential modals inside table cells
  [#1588](https://github.com/OpenFn/lightning/issues/1588)
- Handling of CLI error messages when fetching metadata via an adaptor
  [#3367](https://github.com/OpenFn/lightning/issues/3367)
- Error messages in forms not appearing when LastPass enabled
  [#3402](https://github.com/OpenFn/lightning/issues/3402)

## [v2.13.5] 2025-07-11

## [v2.13.5-pre] 2025-07-11

### Added

- Allow users to see & _use_ the "next input" state that would be used by a cron
  trigger when inspecting and running cron-triggered jobs
  [3335](https://github.com/OpenFn/lightning/issues/3335)
- Enable Undo and Redo in the Workflow Editor
  [#3358](https://github.com/OpenFn/lightning/pull/3358)

### Changed

- Bump CLI to 1.13.1 [#3351](https://github.com/OpenFn/lightning/issues/3351)

### Fixed

- Isolate failed to refresh token errors from other oauth errros
  [#3332](https://github.com/OpenFn/lightning/issues/3332)

## [v2.13.4] - 2025-07-05

## [v2.13.4-pre1] - 2025-07-04

### Changed

- Standardize modal footers and paddings
  [#3277](https://github.com/OpenFn/lightning/issues/3277)

### Fixed

- Fix text content overflowing in credential modal
  [#3280](https://github.com/OpenFn/lightning/pull/3280)
- Fix tables UI broken [#3324](https://github.com/OpenFn/lightning/issues/3324)

## [v2.13.4-pre] - 2025-07-04

### Added

- New buttons to run a workflow directly from the canvas, both from the start of
  the workflow [#3290](https://github.com/OpenFn/lightning/issues/3290) and from
  an individual step [#3294](https://github.com/OpenFn/lightning/issues/3294)
- Sorting & filtering superuser interfaces for Projects, Project, and Users
  [#3354](https://github.com/OpenFn/lightning/pull/3354)

### Changed

- Dont send oauth token expiry errors to Sentry
  [#3334](https://github.com/OpenFn/lightning/issues/3334)
- Improve error message when credential fails during runs
  [#3332](https://github.com/OpenFn/lightning/issues/3332)

### Fixed

- Fix OAuth scope validation error caused by `offline_access`
  [#3363](https://github.com/OpenFn/lightning/issues/3363)
- Cannot send message in old ai chat sessions
  [#3347](https://github.com/OpenFn/lightning/issues/3347)
- Fixes brief flash of previously viewed diagram when switching workflows
  [#3352](https://github.com/OpenFn/lightning/pull/3352)
- Fixes import of workflow YML for a manual laid out workflow.
  [#3360](https://github.com/OpenFn/lightning/pull/3360)

## [v2.13.3] 2025-06-26

## [v2.13.3-pre1] 2025-06-26

### Fixed

- ⚠️️ **Security patch for cases when a single user creates multiple Oauth
  credentials for the same Oauth client.** This fix prevents credential token
  sharing for users with _multiple_ Oauth credentials linked to a single OpenFn
  username, a single Oauth Client, and the _same_ set of scopes. Previously,
  these credentials would be considered the unique (`user_id`, `client_id`,
  `scopes`) and only the _last_ issued token would be persisted. This fix binds
  oauth_tokens to credentials 1:1 and provides a number of enhancements for
  debugging and reauthorizing Oauth credentials.
  [#3326](https://github.com/OpenFn/lightning/issues/3326)

## [v2.13.3-pre]

### Added

- Give users the option to attach job code and logs to AI Assistant
  [#2935](https://github.com/OpenFn/lightning/issues/2935)
- Allow users to edit position of nodes in the workflow
  [#3123](https://github.com/OpenFn/lightning/issues/3123)
- Minimap for easier workflow navigation
  [#3125](https://github.com/OpenFn/lightning/issues/3125)
- Added icons to control layout in the workflow
  [PR #3242](https://github.com/OpenFn/lightning/pull/3242)

### Changed

- Update React Flow to version 12
  [PR #3242](https://github.com/OpenFn/lightning/pull/3242)
- Create nodes and edges with the same button in the workflow
  [#2175](https://github.com/OpenFn/lightning/issues/2175)

### Fixed

- AI Assistant fails to send job context in subsequent messages
  [#3329](https://github.com/OpenFn/lightning/issues/3329)
- Fix snapshot cleanup incorrectly deleting runs via cascade deletion
  [#3313](https://github.com/OpenFn/lightning/issues/3313)
- `Lightning.Demo.reset_demo()` was broken by an ordering issue between
  Credentials and Oauth tokens.

## [v2.13.2] - 2025-06-18

⚠️️ Please note that **this version fixes an issue that caused premature run
history deletion** when snapshots were cleaned. Certain additional runs related
to pre-existing work orders were being deleted before their retention period.
This bug was introduced in version `v2.12.3-pre` on May 29th. If you're tracking
`latest` you'd see this bug come out in `v2.13.0` on June 4th.

## [v2.13.2-pre] - 2025-06-18

### Added

- Show who started each run
  [#3309](https://github.com/OpenFn/lightning/issues/3309)

### Changed

### Fixed

- Stop cleanup of snapshots (was causing data loss)
- The application env `queue_result_retention_period` was previously pulling
  from a wrongly named `QUEUE_RESULT_RETENTION_PERIOD_SECONDS`; the calculation
  is actually done in minutes; we now set this env from
  `QUEUE_RESULT_RETENTION_PERIOD_MINUTES`
  [#3316](https://github.com/OpenFn/lightning/issues/3316)

## [v2.13.1] - 2025-06-12

## [v2.13.1-pre] - 2025-06-11

### Changed

- Report AI Assistant errors to Sentry
  [#3010](https://github.com/OpenFn/lightning/issues/3010)
- Do not validate edge js condition expression
  [#3028](https://github.com/OpenFn/lightning/issues/3028)

### Fixed

- Allow scrolling in the template grid
  [#3284](https://github.com/OpenFn/lightning/issues/3284)
- Search input in run history is cleared when you click on the filter buttons
  [#1951](https://github.com/OpenFn/lightning/issues/1951)
- Fix Inspector Input panel not showing current run's dataclip for older
  workflow runs [#3288](https://github.com/OpenFn/lightning/issues/3288)

## [v2.13.0] - 2025-06-04

## [v2.13.0-pre2] - 2025-06-04

### Fixed

- Only show credentials owned by current user in `/credentials` (not those
  shared with them also) [3273](https://github.com/OpenFn/lightning/issues/3273)
- Fix texts not getting wrapped in modals that are inside table rows
  [3274](https://github.com/OpenFn/lightning/issues/3274)

## [v2.13.0-pre1] - 2025-06-03

### Changed

- Removed heavy Arcade videos, replaced with time-aware, friendly greeting.
  [#3267](https://github.com/OpenFn/lightning/issues/3267)

### Fixed

- Don't display hidden secondary buttons
  [#3265](https://github.com/OpenFn/lightning/issues/3265)

## [v2.13.0-pre] - 2025-06-02

### Added

- Set timeout for Apollo client requests.
  [#3009](https://github.com/OpenFn/lightning/issues/3009)
- Generate workflows using AI
  [#3174](https://github.com/OpenFn/lightning/issues/3174)
- Enhance workflows templates UI
  [#3175](https://github.com/OpenFn/lightning/issues/3175)

### Changed

- Standardize sub-tabs (tabs inside tabs on Inspector)
  [#3261](https://github.com/OpenFn/lightning/pull/3261)
- No longer blocking the "Create new workflow" button based on _active_ workflow
  limits [#3251](https://github.com/OpenFn/lightning/pull/3251)

### Fixed

- Fix magic metadata [#3134](https://github.com/OpenFn/lightning/issues/3134)
- Padding Changes on Project Setup Page
  [#3257](https://github.com/OpenFn/lightning/issues/3257)

## [v2.12.3-pre] - 2025-05-29

### Added

- Added a custom metric to track projects that could benefit from additional
  worker pods. [#3189](https://github.com/OpenFn/lightning/issues/3189)
- Add a test metric that can be used to test external infrastructure (e.g.
  alerting) in a deployed Lightning instance.
  [#3229](https://github.com/OpenFn/lightning/issues/3229)
- Broadcast work-available to worker when runs are enqueued
  [#2934](https://github.com/OpenFn/lightning/issues/2934)

### Changed

- Update Elixir to 1.18.3 [#2748](https://github.com/OpenFn/lightning/pull/2748)
- Standardized table components across the application
  [#2905](https://github.com/OpenFn/lightning/issues/2905)
- Standardize buttons [#3093](https://github.com/OpenFn/lightning/issues/3093)
- Make the chunk size for deleting expired activty configurable via ENV
  [#3181](https://github.com/OpenFn/lightning/pull/3181)
- Reduce the cardinality of `lightning_run_lost_count`.
  [#3226](https://github.com/OpenFn/lightning/issues/3226)
- Improve manual run component
  [#3089](https://github.com/OpenFn/lightning/issues/3089)

### Fixed

- Delay purge user having project file(s)
  [#2919](https://github.com/OpenFn/lightning/issues/2919)
- Display all github repositories even if they're more than 30
  [#3206](https://github.com/OpenFn/lightning/issues/3206)
- Github repo names getting truncated
  [#3037](https://github.com/OpenFn/lightning/issues/3037)

## [v2.12.2] - 2025-05-01

### Changed

- Tweak language on webhook auth method modal and list action
  [#3166](https://github.com/OpenFn/lightning/pull/3166)
- Re-order nightly cron jobs to reduce acute stress on db
  [#3179](https://github.com/OpenFn/lightning/pull/3179)

### Fixed

- Fix save and sync not working in the workflow editor
  [#3177](https://github.com/OpenFn/lightning/issues/3177)

## [v2.12.1] - 2025-04-29

### Changed

- Sort logs in failure notification emails by timestamp, ascending
  [#2347](https://github.com/OpenFn/lightning/issues/2347)
- Rename webhook auth method button and title
  [#3165](https://github.com/OpenFn/lightning/issues/3165)

### Fixed

- Importer not updating canvas properly
  [#3156](https://github.com/OpenFn/lightning/issues/3156)
- Template name overwritten by workflow name when updating an existing template
  [#3157](https://github.com/OpenFn/lightning/issues/3157)
- Route not found after pressing Enter to create a workflow
  [#3142](https://github.com/OpenFn/lightning/issues/3142)
- Make Collections delete_all idempotent
  [#3143](https://github.com/OpenFn/lightning/issues/3143)
- Blank modal showing when you click to show webhook auth method password
  [#3154](https://github.com/OpenFn/lightning/issues/3154)

## [v2.12.0] - 2025-04-25

### Added

- Create workflows from base templates
  [#3018](https://github.com/OpenFn/lightning/issues/3018),
  [#3031](https://github.com/OpenFn/lightning/issues/3031)
  [#3080](https://github.com/OpenFn/lightning/issues/3080)
- Custom metrics to track lost runs
  [#3070](https://github.com/OpenFn/lightning/issues/3070)
- AI Assistant: add metadata column to chat sessions
  [#3054](https://github.com/OpenFn/lightning/issues/3054)
- Added a message to explain to the user why they're waiting for a run
  [#3131](https://github.com/OpenFn/lightning/issues/3131)
- Allow users to create workflows from base templates
  [#3110](https://github.com/OpenFn/lightning/issues/3110)
- Simplified adding credentials to projects
  [#3034](https://github.com/OpenFn/lightning/issues/3034)
- Enabled displaying full workflow name when hovering workflow name in the
  workflows list page [#2894](https://github.com/OpenFn/lightning/issues/2894)
- Enabled clickable rows in the workflows list page
  [#3047](https://github.com/OpenFn/lightning/issues/3047)
- Added sorting & filtering workflows
  [#3046](https://github.com/OpenFn/lightning/issues/3046)
- Add helper function to create latest snapshot
  [#3099](https://github.com/OpenFn/lightning/issues/3099)
- Restart the credential setup from selecting the credential type
  [#2284](https://github.com/OpenFn/lightning/issues/2284)
- Enable Support User and adds audit trail for MFA.
  [#3072](https://github.com/OpenFn/lightning/issues/3072)
- Allow users to view and copy their workflow as a code
  [#3016](https://github.com/OpenFn/lightning/issues/3016)
- Allow users to create workflow via YAML import
  [#3013](https://github.com/OpenFn/lightning/issues/3013)
- Make provision for the inclusion of 'external' metrics.
  [#3096](https://github.com/OpenFn/lightning/issues/3096)
- Introduce 'seeding' of PromEx event metrics
  [#3096](https://github.com/OpenFn/lightning/issues/3096)
- When claiming a run, a worker name can optionally be provided to the adaptor
  that is responsible for claiming runs.
  [#3079](https://github.com/OpenFn/lightning/issues/3079)
- Persist worker name provided by worker when claiming a run. NOTE: This
  requires version `1.13.2` of the worker.
  [#3079](https://github.com/OpenFn/lightning/issues/3079)

### Changed

- Add project name to failure email subject
  [#2974](https://github.com/OpenFn/lightning/issues/2974)
- Large refactor of the inspector and React components
  [#3043](https://github.com/OpenFn/lightning/pull/3043)
- The AI Assistant now has access to docs.openfn.org to better inform its
  responses [apollo#209](https://github.com/OpenFn/apollo/pull/209)
- Adjusted flash messages
- Updated dependencies [#3086](https://github.com/OpenFn/lightning/pull/3086):
  - `phoenix` from 1.7.20 to 1.7.21
  - `phoenix_live_view` from 1.0.5 to 1.0.9
  - `petal_components` from 2.9.0 to 3.0.1
- Move new workflow form into the edit page
  [#3083](https://github.com/OpenFn/lightning/issues/3083)
- Added logos & case-insensitive sorting of credential types
  [#3107](https://github.com/OpenFn/lightning/pull/3107)
- Added a "BETA" label to the Kafka trigger type
  [#3098](https://github.com/OpenFn/lightning/pull/3098)

## [v2.11.2] - 2025-04-10

### Added

- Remove Credentials for Collaborators Removed from a Project
  [#2942](https://github.com/OpenFn/lightning/issues/2942)
- Enable Credential Transfer In Projects Credentials Table
  [#2978](https://github.com/OpenFn/lightning/issues/2978)
- Allow possibility to inject components for implementing GDPR compliance
  [PR#3056](https://github.com/OpenFn/lightning/pull/3056)
- Change edge color in the workflow when there is an error
  [#2999](https://github.com/OpenFn/lightning/issues/2999)

### Changed

- Stagger cleanup crons in the hopes that it reduces the imapct on the database.
  [#3061](https://github.com/OpenFn/lightning/issues/3061)
- Default to latest specific version instead of @latest when selecting adaptors
  [#2843](https://github.com/OpenFn/lightning/issues/2843)
- Remove OpenTelemetry suport as it is not currently in use
  [#3081](https://github.com/OpenFn/lightning/issues/3081)

## [v2.11.1] - 2025-04-03

### Added

- Fix putting project credentials on a new credential
  [#2993](https://github.com/OpenFn/lightning/issues/2993)
- Allow users to book for demo sessions
  [PR#3035](https://github.com/OpenFn/lightning/pull/3035)
- Allow workflow and project concurrency progress windows
  [#2995](https://github.com/OpenFn/lightning/issues/2995)

### Changed

- Update flash message to contain link to github actions after save & sync
  [#2989](https://github.com/OpenFn/lightning/issues/2989)
- Added alphabetical sort to credential and Oauth2 client lists.
  [#2994](https://github.com/OpenFn/lightning/issues/2994)
- Update Phoenix LiveView to 1.0.5, Petal Components to 2.9.0 and TailwindCSS to
  v4 [#3033](https://github.com/OpenFn/lightning/pull/3033)

### Fixed

- Fixes to some issues with code-complete in the editor
  [#3052](https://github.com/OpenFn/lightning/pull/3052)

## [v2.11.0] - 2025-03-19

### Added

- Update Collections admin UI storage counter after deleting all
  [#2986](https://github.com/OpenFn/lightning/issues/2986)
- Refactor OAuth credentials to reuse existing refresh tokens for same scopes
  [#2908](https://github.com/OpenFn/lightning/issues/2908) \
  ⚠️️ Please note that you will need to migrate your existing OAuth credentials.
  To do that run the following command:
  `mix run priv/repo/migrate_oauth_credentials.exs` for local setup or
  `docker exec -it <lightning_container_name> /app/bin/lightning eval "Lightning.Credentials.OauthMigration.run()"`
  for production environments.

### Changed

- Changed the way Monaco workers are loaded, using ESM modules instead.
- Do not include `v` param in workflow links when it is latest
  [#2941](https://github.com/OpenFn/lightning/issues/2941)
- Use dropdown instead of modal for the log level filter
  [#2980](https://github.com/OpenFn/lightning/issues/2980)
- Upgrade esbuild to 0.25.0
  [#2962](https://github.com/OpenFn/lightning/issues/2962)

### Fixed

- Fix broken highlighter for selected step in the log viewer
  [#2980](https://github.com/OpenFn/lightning/issues/2980)
- Don't delete latest snapshot when deleting unused snaphots in workorders
  [#2996](https://github.com/OpenFn/lightning/issues/2996)
- Don't allow users to disable edges coming from a trigger
  [#3008](https://github.com/OpenFn/lightning/issues/3008)

## [v2.10.16] - 2025-02-28

### Added

- Disable jobs with non retriable steps
  [#2925](https://github.com/OpenFn/lightning/issues/2925)

### Fixed

- Fix toggle button not visually disabled
  [#2976](https://github.com/OpenFn/lightning/issues/2976)
- Dont clear dataclip input when user saves workflow
  [#2944](https://github.com/OpenFn/lightning/issues/2944)

## [v2.10.16-pre.0] - 2025-02-26

### Added

- Allow the billing app to schedule project deletion
  [#2972](https://github.com/OpenFn/lightning/issues/2972)
- Enable project level concurrency limit
  [#2906](https://github.com/OpenFn/lightning/issues/2906)
- Transfer credentials ownership to a project collaborator
  [#2820](https://github.com/OpenFn/lightning/issues/2820)
- Delete unused snapshots on workorders retention cleanup
  [#1832](https://github.com/OpenFn/lightning/issues/1832)
- Allow users to configure their preferred log levels
  [#2206](https://github.com/OpenFn/lightning/issues/2206)
- Allow project admins and owners to disable `console.log()` in jobs
  [#2205](https://github.com/OpenFn/lightning/issues/2205)

### Changed

- Bumped CI NodeJS and Postgres versions to 22.12.0 and 17.3 respectively
  [#2938](https://github.com/OpenFn/lightning/pull/2938)

### Fixed

- Creating a dataclip fails on indexing when it's too large
  [#2682](https://github.com/OpenFn/lightning/issues/2682)

## [v2.10.15] - 2025-02-14

### Changed

- Allow empty/blank log lines from the worker/jobs
  [#2914](https://github.com/OpenFn/lightning/issues/2914)
- Only allow `owner` and `admin` users to manage collections
  [#2923](https://github.com/OpenFn/lightning/issues/2923)

### Fixed

- Fixed issue where we failed to send failure alerts via email when runs were
  "lost". [#2921](https://github.com/OpenFn/lightning/issues/2921)

## [v2.10.14] - 2025-02-06

### Added

- Extend provisioner to support collections
  [#2830](https://github.com/OpenFn/lightning/issues/2830)
- Add collection limiter in the provisioner
  [PR#2910](https://github.com/OpenFn/lightning/pull/2910)
- Adds project name to failure alert email
  [#2884](https://github.com/OpenFn/lightning/pull/2884)
- Allow project users to manage collections
  [#2838](https://github.com/OpenFn/lightning/issues/2838)
- Allow limiting Collection create, put and put_all
  [#2853](https://github.com/OpenFn/lightning/issues/2853)

### Changed

- Makes the whole project row in the projects table clickable.
  [#2889](https://github.com/OpenFn/lightning/pull/2889)
- Standardizes date formats to YYYY-MM-DD
  [#2884](https://github.com/OpenFn/lightning/pull/2884)

### Fixed

- Allow ordering of Plug Injection
  [#2903](https://github.com/OpenFn/lightning/issues/2903)
- Removed empty first line in job editor helper text
  [#2887](https://github.com/OpenFn/lightning/pull/2887)
- Standardizes sort order arrows (all now show the direction of sort, rather
  than the direction they would sort if toggled)
  [#2423](https://github.com/OpenFn/lightning/issues/2423)
- Project combobox is populated when viewing MFA backup codes.
  [#2870](https://github.com/OpenFn/lightning/issues/2870)
- Allow JobEditor metrics to be tracked when the version of the workflow being
  viewed is not the latest version.
  [#2891](https://github.com/OpenFn/lightning/issues/2891)

## [v2.10.13] - 2025-01-29

### Added

- Add support for local adaptors. This can be enabled via `LOCAL_ADAPTORS=true`
  and path specified via `OPENFN_ADAPTORS_REPO=./path/to/repo/`
  [#905](https://github.com/OpenFn/lightning/issues/905)
- Add component injection for AI responses feedback
  [#2495](https://github.com/OpenFn/lightning/issues/2495)
- Audit the provisioning of projects via the API
  [#2718](https://github.com/OpenFn/lightning/issues/2718)
- Track Collections storage usage based on items key and value sizes
  [#2853](https://github.com/OpenFn/lightning/issues/2853)
- Temporary instrumentation for JobEditor to help identify performance issues.
  [#2617](https://github.com/OpenFn/lightning/issues/2617)
- Indexes to foreign keys on `workflow_edges` and `steps` tables to try and
  alleviate slow loading of the job editor.
  [#2617](https://github.com/OpenFn/lightning/issues/2617)
- Remove `Snapshot.get_or_create_latest_for`.
  [#2703](https://github.com/OpenFn/lightning/issues/2703)
- Add temporary events to allow Lightning to log metrics reported by editors.
  [#2617](https://github.com/OpenFn/lightning/issues/2617)
- Audit when workflow deletion is requested.
  [#2727](https://github.com/OpenFn/lightning/issues/2727)

### Changed

- Remove snapshot creation when performing the Github sync - no longer needed
  post-migration. [#2703](https://github.com/OpenFn/lightning/issues/2703)
- Remove some redundant code related to `WorkOrders.create_for`.
  [#2703](https://github.com/OpenFn/lightning/issues/2703)
- Remove use of Snapshot.get_or_create_latest_for from tests.
  [#2703](https://github.com/OpenFn/lightning/issues/2703)
- Bump PostCSS [#2863](https://github.com/OpenFn/lightning/pull/2863)
- Replaced HTTPoison with Tesla in the AdaptorRegistry.
  [#2861](https://github.com/OpenFn/lightning/pull/2861)
- Remove googlesheets, gmail and collections from credential schemas list
  [#2854](https://github.com/OpenFn/lightning/issues/2854)
- Remove ring on save workflow button
  [#2829](https://github.com/OpenFn/lightning/issues/2829)

### Fixed

- Do not send digest emails for projects with no workflows
  [#2688](https://github.com/OpenFn/lightning/issues/2688)
- Fixed navbar items alignment in the workflow builder
  [#2825](https://github.com/OpenFn/lightning/issues/2825)
- PromEx metrics no longer detaching on error
  [#2875](https://github.com/OpenFn/lightning/issues/2875)

## [v2.10.12] - 2025-01-21

### Changed

- PromEx metrics endpoint returns 401 on unauthorized requests.
  [#2823](https://github.com/OpenFn/lightning/issues/2823)
- Allow non-openfn.org users to access AI Assistant
  [#2845](https://github.com/OpenFn/lightning/issues/2845)

## [v2.10.11] - 2025-01-21

### Added

- Add component injection for AI responses feedback
  [#2495](https://github.com/OpenFn/lightning/issues/2495)

### Fixed

- Fix `z-index` for unsaved workflow dot on workflow edit page
  [#2809](https://github.com/OpenFn/lightning/issues/2809)

## [v2.10.10] - 2025-01-15

### Added

- Add workflows API to create, update, get and list.
  [#1887](https://github.com/OpenFn/lightning/issues/1887)
- Show email address of credential owner on project credentials page
  [#2210](https://github.com/OpenFn/lightning/issues/2210)

### Changed

- Configure Monaco to load files from lightning instead of cdn
  [#2786](https://github.com/OpenFn/lightning/issues/2786)

### Fixed

- Fixed Save and Run to always execute jobs with latest changes
  [#2804](https://github.com/OpenFn/lightning/issues/2804)
- Fixed aggressive CSS rule in app.css that made it hard to style menu items
  [#2807](https://github.com/OpenFn/lightning/pull/2807)
- `z-index` broken on unsaved dot on workflow edit page
  [#2809](https://github.com/OpenFn/lightning/issues/2809)
- Fixed an issue in the editor where the Loading Types message displays forever
  while running offline [#2813](https://github.com/OpenFn/lightning/issues/2813)
- Fixed an a small layout issue in the Docs panel when loading the editor
  offline [#2813](https://github.com/OpenFn/lightning/issues/2813)

## [v2.10.9] - 2025-01-09

### Added

- Audit the creation and removal of Github repo connections.
  [#2668](https://github.com/OpenFn/lightning/issues/2668)
- Add save and sync option in the workflow edit page
  [#2707](https://github.com/OpenFn/lightning/issues/2707)

### Changed

- Git-ignore files from mix assets.deploy
  [#2788](https://github.com/OpenFn/lightning/issues/2788)
- Added Claude integration in job chat
  [#2403](https://github.com/OpenFn/lightning/pull/2403)
- OPENAI_API_KEY renamed to AI_ASSISTANT_API_KEY
  [#2403](https://github.com/OpenFn/lightning/pull/2403)
- Remove snapshot creation from WorkOrders, no longer necessary post-migration.
  [#2703](https://github.com/OpenFn/lightning/issues/2703)

## [v2.10.8] - 2024-12-18

### Added

- Add ability to retry or cancel AI Assistant error responses for user messages
  [#2704](https://github.com/OpenFn/lightning/issues/2704)

### Changed

## [v2.10.7] - 2024-12-13 🎂 ❤️ Happy Birthday, Mom!

### Added

- Clear AI assistant's chat input after a message is sent
  [#2781](https://github.com/OpenFn/lightning/issues/2781)
- Allow different rules and action for delete user.
  [#2500](https://github.com/OpenFn/lightning/issues/2500)
- Handle errors from the AI Assistant more gracefully
  [#2474](https://github.com/OpenFn/lightning/issues/2474)

### Changed

- Make the AdaptorRegistry cache path configurable
  [#2780](https://github.com/OpenFn/lightning/issues/2780)

### Fixed

- Delete user modal no longer uses the same id as the underlying user record.
  [#2751](https://github.com/OpenFn/lightning/issues/2751)
- Use workflow activation limiter on index toggle.
  [#2777](https://github.com/OpenFn/lightning/issues/2777)

## [v2.10.6] - 2024-12-10

### Added

- Handle errors from the AI Assistant more gracefully
  [#2741](https://github.com/OpenFn/lightning/issues/2741)

### Changed

- Updated the About the AI Assistant help text
- Make user email verification optional. Defaults to `false`
  [#2755](https://github.com/OpenFn/lightning/issues/2755)
  > ⚠️ The default was behaviour was to always require email verification. Set
  > `REQUIRE_EMAIL_VERIFICATION` to `true` to revert to the old behaviour.
- Enhance AI assistant panel UI
  [#2497](https://github.com/OpenFn/lightning/issues/2497)
- Allow superusers to be created via the user UI.
  [#2719](https://github.com/OpenFn/lightning/issues/2719)

### Fixed

- Fix Priority and Scope Issues in Inspector Key Bindings
  [#2770](https://github.com/OpenFn/lightning/issues/2770)
- Fixed an issue where sometimes adaptor docs won't load in the Inspector
  [#2749](https://github.com/OpenFn/lightning/pull/2749)
- Return a 422 when a duplicate key is sent to the collections post/put_all API
  [#2752](https://github.com/OpenFn/lightning/issues/2752)
- Do not require the user's password when a superuser updates a user.
  [#2757](https://github.com/OpenFn/lightning/issues/2757)

## [v2.10.5] - 2024-12-04

### Added

- Enable Tab Key for Indenting Text in AI Assistant Input Box
  [#2407](https://github.com/OpenFn/lightning/issues/2407)
- Ctrl/Cmd + Enter to Send a Message to the AI Assistant
  [#2406](https://github.com/OpenFn/lightning/issues/2406)
- Add styles to AI chat messages
  [#2484](https://github.com/OpenFn/lightning/issues/2484)
- Auditing when enabling/disabling a workflow
  [#2697](https://github.com/OpenFn/lightning/issues/2697)
- Ability to enable/disable a workflow from the workflow editor
  [#2698](https://github.com/OpenFn/lightning/issues/2698)

### Changed

- Insert all on a collection with the same timestamp
  [#2711](https://github.com/OpenFn/lightning/issues/2711)
- AI Assistant: Show disclaimer once every day per user
  [#2481](https://github.com/OpenFn/lightning/issues/2481)
- AI Assistant: Scroll to new message when it arrives
  [#2409](https://github.com/OpenFn/lightning/issues/2409)
- AI Assistant: Set vertical scrollbar below the session title
  [#2477](https://github.com/OpenFn/lightning/issues/2477)
- AI Assistant: Increase size of input box for easier handling of large inputs
  [#2408](https://github.com/OpenFn/lightning/issues/2408)
- Bumped dependencies
- Extend display of audit events to cater for deletions.
  [#2701](https://github.com/OpenFn/lightning/issues/2701)
- Kafka documentation housekeeping.
  [#2414](https://github.com/OpenFn/lightning/issues/2414)

### Fixed

- Collections controller sending an invalid response body when a item doesn't
  exist [#2733](https://github.com/OpenFn/lightning/issues/2733)
- AI Assistant: Text in the form gets cleared when you change the editor content
  [#2739](https://github.com/OpenFn/lightning/issues/2739)

## [v2.10.4] - 2024-11-22

### Added

- Support dynamic json schema email format validation.
  [#2664](https://github.com/OpenFn/lightning/issues/2664)
- Audit snapshot creation
  [#2601](https://github.com/OpenFn/lightning/issues/2601)
- Allow filtering collection items by updated_before and updated_after.
  [#2693](https://github.com/OpenFn/lightning/issues/2693)
- Add support for SMTP email configuration
  [#2699](https://github.com/OpenFn/lightning/issues/2699) ⚠️️ Please note that
  `EMAIL_ADMIN` defaults to `lightning@example.com` in production environments

### Fixed

- Fix cursor for small limit on collections request
  [#2683](https://github.com/OpenFn/lightning/issues/2683)
- Disable save and run actions on deleted workflows
  [#2170](https://github.com/OpenFn/lightning/issues/2170)
- Distinguish active and inactive sort arrows in projects overview table
  [#2423](https://github.com/OpenFn/lightning/issues/2423)
- Fix show password toggle icon gets flipped after changing the password value
  [#2611](https://github.com/OpenFn/lightning/issues/2611)

## [v2.10.3] - 2024-11-13

### Added

- Disable monaco command palette in Input and Log viewers
  [#2643](https://github.com/OpenFn/lightning/issues/2643)
- Make provision for non-User actors when creating Audit entries.
  [#2601](https://github.com/OpenFn/lightning/issues/2601)

### Fixed

- Superusers can't update users passwords
  [#2621](https://github.com/OpenFn/lightning/issues/2621)
- Attempt to reduce memory consumption when generating UsageTracking reports.
  [#2636](https://github.com/OpenFn/lightning/issues/2636)

## [v2.10.2] - 2024-11-14

### Added

- Audit history exports events
  [#2637](https://github.com/OpenFn/lightning/issues/2637)

### Changed

- Ignore Plug.Conn.InvalidQueryError in Sentry
  [#2672](https://github.com/OpenFn/lightning/issues/2672)
- Add Index to `dataclip_id` on `runs` and `work_orders` tables to speed up
  deletion [PR#2677](https://github.com/OpenFn/lightning/pull/2677)

### Fixed

- Error when the logger receives a boolean
  [#2666](https://github.com/OpenFn/lightning/issues/2666)

## [v2.10.1] - 2024-11-13

### Fixed

- Fix metadata loading as code-assist in the editor
  [#2669](https://github.com/OpenFn/lightning/pull/2669)
- Fix Broken Input Dataclip UI
  [#2670](https://github.com/OpenFn/lightning/pull/2670)

## [v2.10.0] - 2024-11-13

### Changed

- Increase collection items value limit to 1M characters
  [#2661](https://github.com/OpenFn/lightning/pull/2661)

### Fixed

- Fix issues loading suggestions for code-assist
  [#2662](https://github.com/OpenFn/lightning/pull/2662)

## [v2.10.0-rc.2] - 2024-11-12

### Added

- Bootstrap script to help install and configure the Lightning app for
  development [#2654](https://github.com/OpenFn/lightning/pull/2654)

### Changed

- Upgrade dependencies [#2624](https://github.com/OpenFn/lightning/pull/2624)
- Hide the collections and fhir-jembi adaptors from the available adaptors list
  [#2648](https://github.com/OpenFn/lightning/issues/2648)
- Change column name for "Last Activity" to "Last Modified" on Projects list
  [#2593](https://github.com/OpenFn/lightning/issues/2593)

### Fixed

- Fix LiveView crash when pressing "esc" on inspector
  [#2622](https://github.com/OpenFn/lightning/issues/2622)
- Delete project data in batches to avoid timeouts in the db connection
  [#2632](https://github.com/OpenFn/lightning/issues/2632)
- Fix MetadataService crashing when errors are encountered
  [#2659](https://github.com/OpenFn/lightning/issues/2659)

## [v2.10.0-rc.1] - 2024-11-08

### Changed

- Reduce transaction time when fetching collection items by fetching upfront
  [#2645](https://github.com/OpenFn/lightning/issues/2645)

## [v2.10.0-rc.0] - 2024-11-07

### Added

- Adds a UI for managing collections
  [#2567](https://github.com/OpenFn/lightning/issues/2567)
- Introduces collections, a programatic workflow data sharing resource.
  [#2551](https://github.com/OpenFn/lightning/issues/2551)

## [v2.9.15] - 2024-11-06

### Added

- Added some basic editor usage tips to the docs panel
  [#2629](https://github.com/OpenFn/lightning/pull/2629)
- Create audit events when the retention periods for a project's dataclips and
  history are modified. [#2589](https://github.com/OpenFn/lightning/issues/2589)

### Changed

- The Docs panel in the inspector will now be closed by default
  [#2629](https://github.com/OpenFn/lightning/pull/2629)
- JSDoc annotations are removed from code assist descriptions
  [#2629](https://github.com/OpenFn/lightning/pull/2629)
- Show project name during delete confirmation
  [#2634](https://github.com/OpenFn/lightning/pull/2634)

### Fixed

- Fix misaligned margins on collapsed panels in the inspector
  [#2571](https://github.com/OpenFn/lightning/issues/2571)
- Fix sorting directions icons in projects table in the project dashboard page
  [#2631](https://github.com/OpenFn/lightning/pull/2631)
- Fixed an issue where code-completion prompts don't load properly in the
  inspector [#2629](https://github.com/OpenFn/lightning/pull/2629)
- Fixed an issue where namespaces (like http.) don't appear in code assist
  prompts [#2629](https://github.com/OpenFn/lightning/pull/2629)

## [v2.9.14] - 2024-10-31

### Added

- Additional documentation and notification text relating to the importance of
  alternate storage for Kafka triggers.
  [#2614](https://github.com/OpenFn/lightning/issues/2614)
- Add support for run memory limit option
  [#2623](https://github.com/OpenFn/lightning/pull/2623)

### Changed

- Enforcing MFA for a project can be enforced by the usage limiter
  [#2607](https://github.com/OpenFn/lightning/pull/2607)
- Add extensions for limiting retention period
  [#2618](https://github.com/OpenFn/lightning/pull/2618)

## [v2.9.13] - 2024-10-28

### Changed

- Add responsible ai disclaimer to arcade video
  [#2610](https://github.com/OpenFn/lightning/pull/2610)

## [v2.9.12] - 2024-10-25

### Fixed

- Fix editor panel buttons gets out of shape on smaller screens
  [#2278](https://github.com/OpenFn/lightning/issues/2278)
- Do not send empty strings in credential body to the worker
  [#2585](https://github.com/OpenFn/lightning/issues/2585)
- Refactor projects dashboard page and fix bug on last activity column
  [#2593](https://github.com/OpenFn/lightning/issues/2593)

## [v2.9.11] - 2024-10-23

### Added

- Optionally write Kafka messages that can not be persisted to the file system.
  [#2386](https://github.com/OpenFn/lightning/issues/2386)
- Add `MessageRecovery` utility code to restore Kafka messages that were
  pesisted to the file system.
  [#2386](https://github.com/OpenFn/lightning/issues/2386)
- Projects page welcome section: allow users to learn how to use the app thru
  Arcade videos [#2563](https://github.com/OpenFn/lightning/issues/2563)
- Store user preferences in database
  [#2564](https://github.com/OpenFn/lightning/issues/2564)

### Changed

- Allow users to to preview password fields in credential forms
  [#2584](https://github.com/OpenFn/lightning/issues/2584)
- Remove superuser flag for oauth clients creation
  [#2417](https://github.com/OpenFn/lightning/issues/2417)
- Make URL validator more flexible to support URLs with dashes and other cases
  [#2417](https://github.com/OpenFn/lightning/issues/2417)

### Fixed

- Fix retry many workorders when built for job
  [#2597](https://github.com/OpenFn/lightning/issues/2597)
- Do not count deleted workflows in the projects table
  [#2540](https://github.com/OpenFn/lightning/issues/2540)

## [v2.9.10] - 2024-10-16

### Added

- Notify users when a Kafka trigger can not persist a message to the database.
  [#2386](https://github.com/OpenFn/lightning/issues/2386)
- Support `kafka` trigger type in the provisioner
  [#2506](https://github.com/OpenFn/lightning/issues/2506)

### Fixed

- Fix work order retry sorting and avoids loading dataclips
  [#2581](https://github.com/OpenFn/lightning/issues/2581)
- Fix editor panel overlays output panel when scrolled
  [#2291](https://github.com/OpenFn/lightning/issues/2291)

## [v2.9.9] - 2024-10-09

### Changed

- Make project description multiline in project.yaml
  [#2534](https://github.com/OpenFn/lightning/issues/2534)
- Do not track partition timestamps when ingesting Kafka messages.
  [#2531](https://github.com/OpenFn/lightning/issues/2531)
- Always use the `initial_offset_reset_policy` when enabling a Kafka pipeline.
  [#2531](https://github.com/OpenFn/lightning/issues/2531)
- Add plumbing to simulate a persistence failure in a Kafka trigger pipeline.
  [#2386](https://github.com/OpenFn/lightning/issues/2386)

### Fixed

- Fix Oban errors not getting logged in Sentry
  [#2542](https://github.com/OpenFn/lightning/issues/2542)
- Perform data retention purging in batches to avoid timeouts
  [#2528](https://github.com/OpenFn/lightning/issues/2528)
- Fix editor panel title gets pushed away when collapsed
  [#2545](https://github.com/OpenFn/lightning/issues/2545)
- Mark unfinished steps having finished runs as `lost`
  [#2416](https://github.com/OpenFn/lightning/issues/2416)

## [v2.9.8] - 2024-10-03

### Added

- Ability for users to to retry Runs and create manual Work Orders from the job
  inspector #2496 [#2496](https://github.com/OpenFn/lightning/issues/2496)

### Fixed

- Fix panel icons overlays on top title when collapsed
  [#2537](https://github.com/OpenFn/lightning/issues/2537)

## [v2.9.7] - 2024-10-02

### Added

- Enqueues many work orders retries in the same transaction per Oban job.
  [#2363](https://github.com/OpenFn/lightning/issues/2363)
- Added the ability to retry rejected work orders.
  [#2391](https://github.com/OpenFn/lightning/issues/2391)

### Changed

- Notify other present users when the promoted user saves the workflow
  [#2282](https://github.com/OpenFn/lightning/issues/2282)
- User email change: Add debounce on blur to input forms to avoid validation
  after every keystroke [#2365](https://github.com/OpenFn/lightning/issues/2365)

### Fixed

- Use timestamps sent from worker when starting and completing runs
  [#2434](https://github.com/OpenFn/lightning/issues/2434)
- User email change: Add debounce on blur to input forms to avoid validation
  after every keystroke [#2365](https://github.com/OpenFn/lightning/issues/2365)

### Fixed

- User email change: Send notification of change to the old email address and
  confirmation to the new email address
  [#2365](https://github.com/OpenFn/lightning/issues/2365)
- Fixes filters to properly handle the "rejected" status for work orders.
  [#2391](https://github.com/OpenFn/lightning/issues/2391)
- Fix item selection (project / billing account) in the context switcher
  [#2518](https://github.com/OpenFn/lightning/issues/2518)
- Export edge condition expressions as multiline in project spec
  [#2521](https://github.com/OpenFn/lightning/issues/2521)
- Fix line spacing on AI Assistant
  [#2498](https://github.com/OpenFn/lightning/issues/2498)

## [v2.9.6] - 2024-09-23

### Added

### Changed

- Increase minimum password length to 12 in accordance with ASVS 4.0.3
  recommendation V2.1.2 [#2507](https://github.com/OpenFn/lightning/pull/2507)
- Changed the public sandbox (https://demo.openfn.org) setup script to use
  `welcome12345` passwords to comply with a 12-character minimum

### Fixed

- Dataclip selector always shows that the dataclip is wiped even when the job
  wasn't run [#2303](https://github.com/OpenFn/lightning/issues/2303)
- Send run channel errors to sentry
  [#2515](https://github.com/OpenFn/lightning/issues/2515)

## [v2.9.5] - 2024-09-18

### Changed

- Hide export history button when no workorder is rendered in the table
  [#2440](https://github.com/OpenFn/lightning/issues/2440)
- Improve docs for running lightning locally #2499
  [#2499](https://github.com/OpenFn/lightning/pull/2499)

### Fixed

- Fix empty webhook URL when switching workflow trigger type
  [#2050](https://github.com/OpenFn/lightning/issues/2050)
- Add quotes when special YAML characters are present in the exported project
  [#2446](https://github.com/OpenFn/lightning/issues/2446)
- In the AI Assistant, don't open the help page when clicking the Responsible AI
  Link [#2511](https://github.com/OpenFn/lightning/issues/2511)

## [v2.9.4] - 2024-09-16

### Changed

- Responsible AI review of AI Assistant
  [#2478](https://github.com/OpenFn/lightning/pull/2478)
- Improve history export page UI
  [#2442](https://github.com/OpenFn/lightning/issues/2442)
- When selecting a node in the workflow diagram, connected edges will also be
  highlighted [#2396](https://github.com/OpenFn/lightning/issues/2358)

### Fixed

- Fix AI Assitant crashes on a job that is not saved yet
  [#2479](https://github.com/OpenFn/lightning/issues/2479)
- Fix jumpy combobox for scope switcher
  [#2469](https://github.com/OpenFn/lightning/issues/2469)
- Fix console errors when rending edge labels in the workflow diagram
- Fix tooltip on export workorder button
  [#2430](https://github.com/OpenFn/lightning/issues/2430)

## [v2.9.3] - 2024-09-11

### Added

- Add utility module to seed a DB to support query performance analysis.
  [#2441](https://github.com/OpenFn/lightning/issues/2441)

### Changed

- Enhance user profile page to add a section for updating basic information
  [#2470](https://github.com/OpenFn/lightning/pull/2470)
- Upgraded Heroicons to v2.1.5, from v2.0.18
  [#2483](https://github.com/OpenFn/lightning/pull/2483)
- Standardize `link-uuid` style for uuid chips
- Updated PromEx configuration to align with custom Oban naming.
  [#2488](https://github.com/OpenFn/lightning/issues/2488)

## [v2.9.2] - 2024-09-09

### Changed

- Temporarily limit AI to @openfn emails while testing
  [#2482](https://github.com/OpenFn/lightning/pull/2482)

## [v2.9.1] - 2024-09-09

### Fixed

- Provisioner creates invalid snapshots when doing CLI deploy
  [#2461](https://github.com/OpenFn/lightning/issues/2461)
  [#2460](https://github.com/OpenFn/lightning/issues/2460)

  > This is a fix for future Workflow updates that are deployed by the CLI and
  > Github integrations. Unfortunately, there is a high likelihood that your
  > existing snapshots could be incorrect (e.g. missing steps, missing edges).
  > In order to fix this, you will need to manually create new snapshots for
  > each of your workflows. This can be done either by modifying the workflow in
  > the UI and saving it. Or running a command on the running instance:
  >
  > ```elixir
  > alias Lightning.Repo
  > alias Lightning.Workflows.{Workflow, Snapshot}
  >
  > Repo.transaction(fn ->
  >   snapshots =
  >     Repo.all(Workflow)
  >     |> Enum.map(&Workflow.touch/1)
  >     |> Enum.map(&Repo.update!/1)
  >     |> Enum.map(fn workflow ->
  >       {:ok, snapshot} = Snapshot.create(workflow)
  >       snapshot
  >     end)
  >
  >  {:ok, snapshots}
  > end)
  > ```

## [v2.9.0] - 2024-09-06

### Added

- Limit AI queries and hook the increment of AI queries to allow usage limiting.
  [#2438](https://github.com/OpenFn/lightning/pull/2438)
- Persist AI Assistant conversations and enable it for all users
  [#2296](https://github.com/OpenFn/lightning/issues/2296)

### Changed

- Rename `new_table` component to `table`.
  [#2448](https://github.com/OpenFn/lightning/pull/2448)

### Fixed

- Fix `workflow_id` presence in state.json during Github sync
  [#2445](https://github.com/OpenFn/lightning/issues/2445)

## [v2.8.2] - 2024-09-04

### Added

- Change navbar colors depending on scope.
  [#2449](https://github.com/OpenFn/lightning/pull/2449)
- Add support for configurable idle connection timeouts via the `IDLE_TIMEOUT`
  environment variable. [#2443](https://github.com/OpenFn/lightning/issues/2443)

### Changed

- Allow setup_user command to be execute from outside the container with
  `/app/bin/lightning eval Lightning.Setup.setup_user/3`
- Implement a combo-box to make navigating between projects easier
  [#241](https://github.com/OpenFn/lightning/pull/2424)
- Updated vulnerable version of micromatch.
  [#2454](https://github.com/OpenFn/lightning/issues/2454)

## [v2.8.1] - 2024-08-28

### Changed

- Improve run claim query by removing extraneous sorts
  [#2431](https://github.com/OpenFn/lightning/issues/2431)

## [v2.8.0] - 2024-08-27

### Added

- Users are now able to export work orders, runs, steps, logs, and dataclips
  from the History page.
  [#1698](https://github.com/OpenFn/lightning/issues/1698)

### Changed

- Add index over `run_id` and `step_id` in run_steps to improve worker claim
  speed. [#2428](https://github.com/OpenFn/lightning/issues/2428)
- Show Github Error messages as they are to help troubleshooting
  [#2156](https://github.com/OpenFn/lightning/issues/2156)
- Allow `Setup_utils.setup_user` to be used for the initial superuser creation.
- Update to code assist in the Job Editor to import namespaces from adaptors.
  [#2432](https://github.com/OpenFn/lightning/issues/2432)

### Fixed

- Unable to remove/reconnect github app in lightning after uninstalling directly
  from Github [#2168](https://github.com/OpenFn/lightning/issues/2168)
- Github sync buttons available even when usage limiter returns error
  [PR#2390](https://github.com/OpenFn/lightning/pull/2390)
- Fix issue with the persisting of a Kafka message with headers.
  [#2402](https://github.com/OpenFn/lightning/issues/2402)
- Protect against race conditions when updating partition timestamps for a Kafka
  trigger. [#2378](https://github.com/OpenFn/lightning/issues/2378)

## [v2.7.19] - 2024-08-19

### Added

- Pass the user_id param on check usage limits.
  [#2387](https://github.com/OpenFn/lightning/issues/2387)

## [v2.7.18] - 2024-08-17

### Added

- Ensure that all users in an instance have a confirmed email address within 48
  hours [#2389](https://github.com/OpenFn/lightning/issues/2389)

### Changed

- Ensure that all the demo accounts are confirmed by default
  [#2395](https://github.com/OpenFn/lightning/issues/2395)

### Fixed

- Removed all Kafka trigger code that ensured that message sequence is honoured
  for messages with keys. Functionality to ensure that message sequence is
  honoured will be added in the future, but in an abstraction that is a better
  fit for the current Lightning design.
  [#2362](https://github.com/OpenFn/lightning/issues/2362)
- Dropped the `trigger_kafka_messages` table that formed part of the Kafka
  trigger implementation, but which is now obsolete given the removal of the
  code related to message sequence preservation.
  [#2362](https://github.com/OpenFn/lightning/issues/2362)

## [v2.7.17] - 2024-08-14

### Added

- Added an `iex` command to setup a user, an apiToken, and credentials so that
  it's possible to get a fully running lightning instance via external shell
  script. (This is a tricky requirement for a distributed set of local
  deployments) [#2369](https://github.com/OpenFn/lightning/issues/2369) and
  [#2373](https://github.com/OpenFn/lightning/pull/2373)
- Added support for _very basic_ project-credential management (add, associate
  with job) via provisioning API.
  [#2367](https://github.com/OpenFn/lightning/issues/2367)

### Changed

- Enforced uniqueness on credential names _by user_.
  [#2371](https://github.com/OpenFn/lightning/pull/2371)
- Use Swoosh to format User models into recipients
  [#2374](https://github.com/OpenFn/lightning/pull/2374)
- Bump default CLI to `@openfn/cli@1.8.1`

### Fixed

- When a Workflow is deleted, any associated Kafka trigger pipelines will be
  stopped and deleted. [#2379](https://github.com/OpenFn/lightning/issues/2379)

## [v2.7.16] - 2024-08-07

### Fixed

- @ibrahimwickama fixed issue that prevented users from creating new workflows
  if they are running in an `http` environment (rather than `localhost` or
  `https`). [#2365](https://github.com/OpenFn/lightning/pull/2356)

## [v2.7.15] - 2024-08-07

### Changed

- Kafka messages without keys are synchronously converted into a Workorder,
  Dataclip and Run. Messages with keys are stored as TriggerKafkaMessage
  records, however the code needed to process them has been disabled, pending
  removal. [#2351](https://github.com/OpenFn/lightning/issues/2351)

## [v2.7.14] - 2024-08-05

### Changed

- Use standard styles for link, fix home button in breadcrumbs
  [#2354](https://github.com/OpenFn/lightning/pull/2354)

## [v2.7.13] - 2024-08-05

### Changed

- Don't log 406 Not Acceptable errors to Sentry
  [#2350](https://github.com/OpenFn/lightning/issues/2350)

### Fixed

- Correctly handle floats in LogMessage
  [#2348](https://github.com/OpenFn/lightning/issues/2348)

## [v2.7.12] - 2024-07-31

### Changed

- Make root layout configurable
  [#2310](https://github.com/OpenFn/lightning/pull/2310)
- Use snapshots when initiating Github Sync
  [#1827](https://github.com/OpenFn/lightning/issues/1827)
- Move runtime logic into module
  [#2338](https://github.com/OpenFn/lightning/pull/2338)
- Use `AccountHook Extension` to register new users invited in a project
  [#2341](https://github.com/OpenFn/lightning/pull/2341)
- Standardized top bars across the UI with a navigable breadcrumbs interface
  [#2299](https://github.com/OpenFn/lightning/pull/2299)

### Fixed

- Limit frame size of worker socket connections
  [#2339](https://github.com/OpenFn/lightning/issues/2339)
- Limit number of days to 31 in cron trigger dropdown
  [#2331](https://github.com/OpenFn/lightning/issues/2331)

## [v2.7.11] - 2024-07-26

### Added

- Expose more Kafka configuration at instance-level.
  [#2329](https://github.com/OpenFn/lightning/issues/2329)

### Fixed

- Table action css tweaks
  [#2333](https://github.com/OpenFn/lightning/issues/2333)

## [v2.7.10]

### Added

- A rudimentary optimisation for Kafka messages that do not have a key as the
  sequence of these messages can not be guaranteed.
  [#2323](https://github.com/OpenFn/lightning/issues/2323)

### Fixed

- Fix an intermittent bug when trying to intern Kafka offset reset policy.
  [#2327](https://github.com/OpenFn/lightning/issues/2327)

## [v2.7.9] - 2024-07-24

### Changed

- CSS - standardized some more tailwind components
  [PR#2324](https://github.com/OpenFn/lightning/pull/2324)

## [v2.7.8] - 2024-07-24

### Changed

- Enable End to End Integration tests
  [#2187](https://github.com/OpenFn/lightning/issues/2187)
- Make selected Kafka trigger parameters configurable via ENV vars.
  [#2315](https://github.com/OpenFn/lightning/issues/2315)
- Use the Oauth2 `revocation_endpoint` to revoke token access (1) before
  attempting to reauthorize and (2) when users schedule a credential for
  deletion [#2314](https://github.com/OpenFn/lightning/issues/2314)
- Standardized tailwind alerts
  [#2314](https://github.com/OpenFn/lightning/issues/2314)
- Standardized `link` tailwind style (and provided `link-plain`, `link-info`,
  `link-error`, and `link-warning`)
  [#2314](https://github.com/OpenFn/lightning/issues/2314)

### Fixed

- Fix work order URL in failure alerts
  [#2305](https://github.com/OpenFn/lightning/pull/2305)
- Fix error when handling existing encrypted credentials
  [#2316](https://github.com/OpenFn/lightning/issues/2316)
- Fix job editor switches to the snapshot version when body is changed
  [#2306](https://github.com/OpenFn/lightning/issues/2306)
- Fix misaligned "Retry from here" button on inspector page
  [#2308](https://github.com/OpenFn/lightning/issues/2308)

## [v2.7.7] - 2024-07-18

### Added

- Add experimental support for triggers that consume message from a Kafka
  cluster [#1801](https://github.com/OpenFn/lightning/issues/1801)
- Workflows can now specify concurrency, allowing runs to be executed
  syncronously or to a maximum concurrency level. Note that this applies to the
  default FifoRunQueue only.
  [#2022](https://github.com/OpenFn/lightning/issues/2022)
- Invite Non-Registered Users to a Project
  [#2288](https://github.com/OpenFn/lightning/pull/2288)

### Changed

- Make modal close events configurable
  [#2298](https://github.com/OpenFn/lightning/issues/2298)

### Fixed

- Prevent Oauth credentials from being created if they don't have a
  `refresh_token` [#2289](https://github.com/OpenFn/lightning/pull/2289) and
  send more helpful error data back to the worker during token refresh failure
  [#2135](https://github.com/OpenFn/lightning/issues/2135)
- Fix CLI deploy not creating snapshots for workflows
  [#2271](https://github.com/OpenFn/lightning/issues/2271)

## [v2.7.6] - 2024-07-11

### Fixed

- UsageTracking crons are enabled again (if config is enabled)
  [#2276](https://github.com/OpenFn/lightning/issues/2276)
- UsageTracking metrics absorb the fact that a step's job_id may not currently
  exist when counting unique jobs
  [#2279](https://github.com/OpenFn/lightning/issues/2279)
- Adjusted layout and text displayed when preventing simultaneous edits to
  accommodate more screen sizes
  [#2277](https://github.com/OpenFn/lightning/issues/2277)

## [v2.7.5] - 2024-07-10

### Changed

- Prevent two editors from making changes to the same workflow at the same time
  [#1949](https://github.com/OpenFn/lightning/issues/1949)
- Moved the Edge Condition Label field to the top of the form, so it's always
  visible [#2236](https://github.com/OpenFn/lightning/pull/2236)
- Update edge condition labels in the Workflow Diagram to always show the
  condition type icon and the label
  [#2236](https://github.com/OpenFn/lightning/pull/2236)

### Fixed

- Do Not Require Lock Version In URL Parameters
  [#2267](https://github.com/OpenFn/lightning/pull/2267)
- Trim erroneous spaces on user first and last names
  [#2269](https://github.com/OpenFn/lightning/pull/2269)

## [v2.7.4] - 2024-07-06

### Changed

- When the entire log string is a valid JSON object, pretty print it with a
  standard `JSON.stringify(str, null, 2)` but if it's something else then let
  the user do whatever they want (e.g., if you write
  `console.log('some', 'cool', state.data)` we won't mess with it.)
  [#2260](https://github.com/OpenFn/lightning/pull/2260)

### Fixed

- Fixed sticky toggle button for switching between latest version and a snapshot
  of a workflow [#2264](https://github.com/OpenFn/lightning/pull/2264)

## [v2.7.3] - 2024-07-05

### Changed

- Bumped the ws-worker to v1.3

### Fixed

- Fix issue when selecting different steps in RunViewer and the parent liveview
  not being informed [#2253](https://github.com/OpenFn/lightning/issues/2253)
- Stopped inspector from crashing when looking for a step by a run/job
  combination [#2201](https://github.com/OpenFn/lightning/issues/2201)
- Workflow activation only considers new and changed workflows
  [#2237](https://github.com/OpenFn/lightning/pull/2237)

## [v2.7.2] - 2024-07-03

### Changed

- Allow endpoint plugs to be injected at compile time.
  [#2248](https://github.com/OpenFn/lightning/pull/2248)
- All models to use the `public` schema.
  [#2249](https://github.com/OpenFn/lightning/pull/2249)
- In the workflow diagram, smartly update the view when adding new nodes
  [#2174](https://github.com/OpenFn/lightning/issues/2174)
- In the workflow diagram, remove the "autofit" toggle in the control bar

### Fixed

- Remove prompt parameter from the authorization URL parameters for the Generic
  Oauth Clients [#2250](https://github.com/OpenFn/lightning/issues/2250)
- Fixed react key error [#2233](https://github.com/OpenFn/lightning/issues/2233)
- Show common functions in the Docs panel
  [#1733](https://github.com/OpenFn/lightning/issues/1733)

## [v2.7.1] - 2024-07-01

### Changed

- Update email copies [#2213](https://github.com/OpenFn/lightning/issues/2213)

### Fixed

- Fix jumpy cursor in the Job editor.
  [#2229](https://github.com/OpenFn/lightning/issues/2229)
- Rework syncing behaviour to prevent changes getting thrown out on a socket
  reconnect. [#2007](https://github.com/OpenFn/lightning/issues/2007)

## [v2.7.0] - 2024-06-26

### Added

- Use of snapshots for displaying runs and their associated steps in the History
  page. [#1825](https://github.com/OpenFn/lightning/issues/1825)
- Added view-only mode for rendering workflows and runs in the Workflow Canvas
  and the Inspector page using snapshots, with the option to switch between a
  specific snapshot version and the latest version. Edit mode is available when
  displaying the latest version.
  [#1843](https://github.com/OpenFn/lightning/issues/1843)
- Allow users to delete steps sssociated with runs in the Workflow Canvas
  [#2027](https://github.com/OpenFn/lightning/issues/2027)
- Link to adaptor `/src` from inspector.
- Prototype AI Assistant for working with job code.
  [#2193](https://github.com/OpenFn/lightning/issues/2193)

### Changed

- Reverted behaviour on "Rerun from here" to select the Log tab.
  [#2202](https://github.com/OpenFn/lightning/issues/2202)
- Don't allow connections between an orphaned node and a
  Trigger[#2188](https://github.com/OpenFn/lightning/issues/2188)
- Reduce the minimum zoom in the workflow diagram
  [#2214](https://github.com/OpenFn/lightning/issues/2214)

### Fixed

- Fix some adaptor docs not displaying
  [#2019](https://github.com/OpenFn/lightning/issues/2019)
- Fix broken `mix lightning.install_adaptor_icons` task due to addition of Finch
  http client change.

## [v2.6.3] - 2024-06-19

### Changed

- Added a notice on application start about anonymous public impact reporting
  and its importance for the sustainability of
  [Digital Public Goods](https://digitalpublicgoods.net/) and
  [Digital Public Infrastructure](https://www.codevelop.fund/insights-1/what-is-digital-public-infrastructure).
- Increase default `WORKER_MAX_RUN_DURATION_SECONDS` to 300 to match the
  [ws-worker default](https://github.com/OpenFn/kit/blob/main/packages/ws-worker/src/util/cli.ts#L149-L153)
  so if people don't set their timeout via ENV, at least the two match up.

## [v2.6.2] - 2024-06-13

### Fixed

- Fix vanishing Docs panel when Editor panel is collapsed and opened again
  [#2195](https://github.com/OpenFn/lightning/issues/2195)
- Maintain tab when RunViewer remounts/push state drops tab hash
  [#2199](https://github.com/OpenFn/lightning/issues/2199)

## [v2.6.1] - 2024-06-12

### Changed

- Erlang to 26.2.5
- Update debian bookworm from 20240130 to 20240513.
- Return 403s when Provisioning API fails because of usage limits
  [#2182](https://github.com/OpenFn/lightning/pull/2182)
- Update email notification for changing retention period
  [#2066](https://github.com/OpenFn/lightning/issues/2066)
- Return 415s when Webhooks are sent Content-Types what are not supported.
  [#2180](https://github.com/OpenFn/lightning/issues/2180)
- Updated the default step text

### Fixed

- Rewrite TabSelector (now Tabbed) components fixing a number of navigation
  issues [#2051](https://github.com/OpenFn/lightning/issues/2051)

## [v2.6.0] - 2024-06-05

### Added

- Support multiple edges leading to the same step (a.k.a., "drag & drop")
  [#2008](https://github.com/OpenFn/lightning/issues/2008)

### Changed

### Fixed

## [v2.5.5] - 2024-06-05

### Added

- Replace LiveView Log Viewer component with React Monaco
  [#1863](https://github.com/OpenFn/lightning/issues/1863)

### Changed

- Bump default CLI to `@openfn/cli@1.3.2`
- Don't show deprecated adaptor versions in the adaptor version picklist (to be
  followed by some graceful deprecation handling/warning in
  [later work](https://github.com/OpenFn/lightning/issues/2172))
  [#2169](https://github.com/OpenFn/lightning/issues/2169)
- Refactor count workorders to reuse search code
  [#2121](https://github.com/OpenFn/lightning/issues/2121)
- Updated provisioning error message to include workflow and job names
  [#2140](https://github.com/OpenFn/lightning/issues/2140)

### Fixed

- Don't let two deploy workflows run at the same time to prevent git collisions
  [#2044](https://github.com/OpenFn/lightning/issues/2044)
- Stopped sending emails when creating a starter project
  [#2161](https://github.com/OpenFn/lightning/issues/2161)

## [v2.5.4] - 2024-05-31

### Added

- CORS support [#2157](https://github.com/OpenFn/lightning/issues/2157)
- Track users emails preferences
  [#2163](https://github.com/OpenFn/lightning/issues/2163)

### Changed

- Change Default Text For New Job Nodes
  [#2014](https://github.com/OpenFn/lightning/pull/2014)
- Persisted run options when runs are _created_, not when they are _claimed_.
  This has the benefit of "locking in" the behavior desired by the user at the
  time they demand a run, not whenever the worker picks it up.
  [#2085](https://github.com/OpenFn/lightning/pull/2085)
- Made `RUN_GRACE_PERIOD_SECONDS` a configurable ENV instead of 20% of the
  `WORKER_MAX_RUN_DURATION`
  [#2085](https://github.com/OpenFn/lightning/pull/2085)

### Fixed

- Stopped Janitor from calling runs lost if they have special runtime options
  [#2079](https://github.com/OpenFn/lightning/issues/2079)
- Dataclip Viewer now responds to page resize and internal page layout
  [#2120](https://github.com/OpenFn/lightning/issues/2120)

## [v2.5.3] - 2024-05-27

### Changed

- Stop users from creating deprecated Salesforce and GoogleSheets credentials.
  [#2142](https://github.com/OpenFn/lightning/issues/2142)
- Delegate menu customization and create menu components for reuse.
  [#1988](https://github.com/OpenFn/lightning/issues/1988)

### Fixed

- Disable Credential Save Button Until All Form Fields Are Validated
  [#2099](https://github.com/OpenFn/lightning/issues/2099)
- Fix Credential Modal Closure Error When Workflow Is Unsaved
  [#2101](https://github.com/OpenFn/lightning/pull/2101)
- Fix error when socket reconnects and user is viewing a run via the inspector
  [#2148](https://github.com/OpenFn/lightning/issues/2148)

## [v2.5.2] - 2024-05-23

### Fixed

- Preserve custom values (like `apiVersion`) during token refresh for OAuth2
  credentials [#2131](https://github.com/OpenFn/lightning/issues/2131)

## [v2.5.1] - 2024-05-21

### Fixed

- Don't compile Phoenix Storybook in production and test environments
  [#2119](https://github.com/OpenFn/lightning/pull/2119)
- Improve performance and memory consumption on queries and logic for digest
  mailer [#2121](https://github.com/OpenFn/lightning/issues/2121)

## [v2.5.0] - 2024-05-20

### Fixed

- When a refresh token is updated, save it!
  [#2124](https://github.com/OpenFn/lightning/pull/2124)

## [v2.5.0-pre4] - 2024-05-20

### Fixed

- Fix duplicate credential type bug
  [#2100](https://github.com/OpenFn/lightning/issues/2100)
- Ensure Global OAuth Clients Accessibility for All Users
  [#2114](https://github.com/OpenFn/lightning/issues/2114)

## [v2.5.0-pre3] - 2024-05-20

### Fixed

- Fix credential not added automatically after being created from the canvas.
  [#2105](https://github.com/OpenFn/lightning/issues/2105)
- Replace the "not working?" prompt by "All good, but if your credential stops
  working, you may need to re-authorize here.".
  [#2102](https://github.com/OpenFn/lightning/issues/1872)
- Fix Generic Oauth credentials don't get included in the refresh flow
  [#2106](https://github.com/OpenFn/lightning/pull/2106)

## [v2.5.0-pre2] - 2024-05-17

### Changed

- Replace LiveView Dataclip component with React Monaco bringing large
  performance improvements when viewing large dataclips.
  [#1872](https://github.com/OpenFn/lightning/issues/1872)

## [v2.5.0-pre] - 2024-05-17

### Added

- Allow users to build Oauth clients and associated credentials via the user
  interface. [#1919](https://github.com/OpenFn/lightning/issues/1919)

## [v2.4.14] - 2024-05-16

### Changed

- Refactored image and version info
  [#2097](https://github.com/OpenFn/lightning/pull/2097)

### Fixed

- Fixed issue where updating adaptor name and version of job node in the
  workflow canvas crashes the app when no credential is selected
  [#99](https://github.com/OpenFn/lightning/issues/99)
- Removes stacked viewer after switching tabs and steps.
  [#2064](https://github.com/OpenFn/lightning/issues/2064)

## [v2.4.13] - 2024-05-16

### Fixed

- Fixed issue where updating an existing Salesforce credential to use a
  `sandbox` endpoint would not properly re-authenticate.
  [#1842](https://github.com/OpenFn/lightning/issues/1842)
- Navigate directly to settings from url hash and renders default panel when
  there is no hash. [#1971](https://github.com/OpenFn/lightning/issues/1971)

## [v2.4.12] - 2024-05-15

### Fixed

- Fix render settings default panel on first load
  [#1971](https://github.com/OpenFn/lightning/issues/1971)

## [v2.4.11] - 2024-05-15

### Changed

- Upgraded Sentry to v10 for better error reporting.

## [v2.4.10] - 2024-05-14

### Fixed

- Fix the "reset demo" script by disabling the emailing that was introduced to
  the `create_project` function.
  [#2063](https://github.com/OpenFn/lightning/pull/2063)

## [v2.4.9] - 2024-05-14

### Changed

- Bumped @openfn/ws-worker to 1.1.8

### Fixed

- Correctly pass max allowed run time into the Run token, ensuring it's valid
  for the entirety of the Runs execution time
  [#2072](https://github.com/OpenFn/lightning/issues/2072)

## [v2.4.8] - 2024-05-13

### Added

- Add Github sync to usage limiter
  [#2031](https://github.com/OpenFn/lightning/pull/2031)

### Changed

- Remove illogical cancel buttons on user/pass change screen
  [#2067](https://github.com/OpenFn/lightning/issues/2067)

### Fixed

- Stop users from configuring failure alerts when the limiter returns error
  [#2076](https://github.com/OpenFn/lightning/pull/2076)

## [v2.4.7] - 2024-05-11

### Fixed

- Fixed early worker token expiry bug
  [#2070](https://github.com/OpenFn/lightning/issues/2070)

## [v2.4.6] - 2024-05-08

### Added

- Allow for automatic resubmission of failed usage tracking report submissions.
  [1789](https://github.com/OpenFn/lightning/issues/1789)
- Make signup feature configurable
  [#2049](https://github.com/OpenFn/lightning/issues/2049)
- Apply runtime limits to worker execution
  [#2015](https://github.com/OpenFn/lightning/pull/2015)
- Limit usage for failure alerts
  [#2011](https://github.com/OpenFn/lightning/pull/2011)

## [v2.4.5] - 2024-05-07

### Fixed

- Fix provioning API calls workflow limiter without the project ID
  [#2057](https://github.com/OpenFn/lightning/issues/2057)

## [v2.4.4] - 2024-05-03

### Added

- Benchmarking script that simulates data from a cold chain.
  [#1993](https://github.com/OpenFn/lightning/issues/1993)

### Changed

- Changed Snapshot `get_or_create_latest_for` to accept multis allow controlling
  of which repo it uses.
- Require exactly one owner for each project
  [#1991](https://github.com/OpenFn/lightning/issues/1991)

### Fixed

- Fixed issue preventing credential updates
  [#1861](https://github.com/OpenFn/lightning/issues/1861)

## [v2.4.3] - 2024-05-01

### Added

- Allow menu items customization
  [#1988](https://github.com/OpenFn/lightning/issues/1988)
- Workflow Snapshot support
  [#1822](https://github.com/OpenFn/lightning/issues/1822)
- Fix sample workflow from init_project_for_new_user
  [#2016](https://github.com/OpenFn/lightning/issues/2016)

### Changed

- Bumped @openfn/ws-worker to 1.1.6

### Fixed

- Assure workflow is always passed to Run.enqueue
  [#2032](https://github.com/OpenFn/lightning/issues/2032)
- Fix regression on History page where snapshots were not preloaded correctly
  [#2026](https://github.com/OpenFn/lightning/issues/2026)

## [v2.4.2] - 2024-04-24

### Fixed

- Fix missing credential types when running Lightning using Docker
  [#2010](https://github.com/OpenFn/lightning/issues/2010)
- Fix provisioning API includes deleted workflows in project state
  [#2001](https://github.com/OpenFn/lightning/issues/2001)

## [v2.4.1] - 2024-04-19

### Fixed

- Fix github cli deploy action failing to auto-commit
  [#1995](https://github.com/OpenFn/lightning/issues/1995)

## [v2.4.1-pre] - 2024-04-18

### Added

- Add custom metric to track the number of finalised runs.
  [#1790](https://github.com/OpenFn/lightning/issues/1790)

### Changed

- Set better defaults for the GitHub connection creation screen
  [#1994](https://github.com/OpenFn/lightning/issues/1994)
- Update `submission_status` for any Usagetracking.Report that does not have it
  set. [#1789](https://github.com/OpenFn/lightning/issues/1789)

## [v2.4.0] - 2024-04-12

### Added

- Allow description below the page title
  [#1975](https://github.com/OpenFn/lightning/issues/1975)
- Enable users to connect projects to their Github repos and branches that they
  have access to [#1895](https://github.com/OpenFn/lightning/issues/1895)
- Enable users to connect multiple projects to a single Github repo
  [#1811](https://github.com/OpenFn/lightning/issues/1811)

### Changed

- Change all System.get_env calls in runtime.exs to use dotenvy
  [#1968](https://github.com/OpenFn/lightning/issues/1968)
- Track usage tracking submission status in new field
  [#1789](https://github.com/OpenFn/lightning/issues/1789)
- Send richer version info as part of usage tracking submission.
  [#1819](https://github.com/OpenFn/lightning/issues/1819)

### Fixed

- Fix sync to branch only targetting main branch
  [#1892](https://github.com/OpenFn/lightning/issues/1892)
- Fix enqueue run without the workflow info
  [#1981](https://github.com/OpenFn/lightning/issues/1981)

## [v2.3.1] - 2024-04-03

### Changed

- Run the usage tracking submission job more frequently to reduce the risk of
  Oban unavailability at a particular time.
  [#1778](https://github.com/OpenFn/lightning/issues/1778)
- Remove code supporting V1 usage tracking submissions.
  [#1853](https://github.com/OpenFn/lightning/issues/1853)

### Fixed

- Fix scrolling behaviour on inspector for small screens
  [#1962](https://github.com/OpenFn/lightning/issues/1962)
- Fix project picker for users with many projects
  [#1952](https://github.com/OpenFn/lightning/issues/1952)

## [v2.3.0] - 2024-04-02

### Added

- Support for additional paths on a webhook URL such as `/i/<uuid>/Patient`
  [#1954](https://github.com/OpenFn/lightning/issues/1954)
- Support for a GET endpoint to "check" webhook URL availability
  [#1063](https://github.com/OpenFn/lightning/issues/1063)
- Allow external apps to control the run enqueue db transaction
  [#1958](https://github.com/OpenFn/lightning/issues/1958)

## [v2.2.2] - 2024-04-01

### Changed

- Changed dataclip search from string `LIKE` to tsvector on keys and values.
  While this will limit partial string matching to the beginning of words (not
  the middle or end) it will make searching way more performant
  [#1939](https://github.com/OpenFn/lightning/issues/1939)
- Translate job error messages using errors.po file
  [#1935](https://github.com/OpenFn/lightning/issues/1935)
- Improve the UI/UX of the run panel on the inspector for small screens
  [#1909](https://github.com/OpenFn/lightning/issues/1909)

### Fixed

- Regular database timeouts when searching across dataclip bodies
  [#1794](https://github.com/OpenFn/lightning/issues/1794)

## [v2.2.1] - 2024-03-27

### Added

- Enable users to connect to their Github accounts in preparation for
  streamlined GitHub project sync setup
  [#1894](https://github.com/OpenFn/lightning/issues/1894)

### Fixed

- Apply usage limit to bulk-reruns
  [#1931](https://github.com/OpenFn/lightning/issues/1931)
- Fix edge case that could result in duplicate usage tracking submissions.
  [#1853](https://github.com/OpenFn/lightning/issues/1853)
- Fix query timeout issue on history retention deletion
  [#1937](https://github.com/OpenFn/lightning/issues/1937)

## [v2.2.0] - 2024-03-21

### Added

- Allow admins to set project retention periods
  [#1760](https://github.com/OpenFn/lightning/issues/1760)
- Automatically wipe input/output data after their retention period
  [#1762](https://github.com/OpenFn/lightning/issues/1762)
- Automatically delete work order history after their retention period
  [#1761](https://github.com/OpenFn/lightning/issues/1761)

### Changed

- When automatically creating a project for a newly registered user (via the
  `INIT_PROJECT_FOR_NEW_USER=true` environment variable) that user should be the
  `owner` of the project.
  [#1927](https://github.com/OpenFn/lightning/issues/1927)
- Give priority to manual runs (over webhook requests and cron) so that active
  users on the inspector don't have to wait ages for thier work during high load
  periods [#1918](https://github.com/OpenFn/lightning/issues/1918)

## [v2.1.0] - 2024-03-20

### Added

- TSVector index to log_lines, and gin index to dataclips
  [#1898](https://github.com/OpenFn/lightning/issues/1898)
- Add API Version field to Salesforce OAuth credentials
  [#1838](https://github.com/OpenFn/lightning/issues/1838)

### Changed

- Replace v1 usage tracking with v2 usage tracking.
  [#1853](https://github.com/OpenFn/lightning/issues/1853)

## [v2.0.10]

### Changed

- Updated anonymous usage tracker submissions
  [#1853](https://github.com/OpenFn/lightning/issues/1853)

## [v2.0.9] - 2024-03-19

### Added

- Support for smaller screens on history and inspector.
  [#1908](https://github.com/OpenFn/lightning/issues/1908)
- Polling metric to track number of available runs.
  [#1790](https://github.com/OpenFn/lightning/issues/1790)
- Allows limiting creation of new runs and retries.
  [#1754](https://github.com/OpenFn/Lightning/issues/1754)
- Add specific messages for log, input, and output tabs when a run is lost
  [#1757](https://github.com/OpenFn/lightning/issues/1757)
- Soft and hard limits for runs created by webhook trigger.
  [#1859](https://github.com/OpenFn/Lightning/issues/1859)
- Publish an event when a new user is registered
  [#1873](https://github.com/OpenFn/lightning/issues/1873)
- Adds ability to add project collaborators from existing users
  [#1836](https://github.com/OpenFn/lightning/issues/1836)
- Added ability to remove project collaborators
  [#1837](https://github.com/OpenFn/lightning/issues/1837)
- Added new usage tracking submission code.
  [#1853](https://github.com/OpenFn/lightning/issues/1853)

### Changed

- Upgrade Elixir to 1.16.2
- Remove all values from `.env.example`.
  [#1904](https://github.com/OpenFn/lightning/issues/1904)

### Fixed

- Verify only stale project credentials
  [#1861](https://github.com/OpenFn/lightning/issues/1861)

## [v2.0.8] - 2024-02-29

### Fixed

- Show flash error when editing stale project credentials
  [#1795](https://github.com/OpenFn/lightning/issues/1795)
- Fixed bug with Github sync installation on docker-based deployments
  [#1845](https://github.com/OpenFn/lightning/issues/1845)

## [v2.0.6] - 2024-02-29

### Added

- Automatically create Github workflows in a target repository/branch when users
  set up a Github repo::OpenFn project sync
  [#1046](https://github.com/OpenFn/lightning/issues/1046)
- Allows limiting creation of new runs and retries.
  [#1754](https://github.com/OpenFn/Lightning/issues/1754)

### Changed

- Change bucket size used by the run queue delay custom metric.
  [#1790](https://github.com/OpenFn/lightning/issues/1790)
- Require setting `IS_RESETTABLE_DEMO` to "yes" via ENV before allowing the
  destructive `Demo.reset_demo/0` function from being called.
  [#1720](https://github.com/OpenFn/lightning/issues/1720)
- Remove version display condition that was redundant due to shadowing
  [#1819](https://github.com/OpenFn/lightning/issues/1819)

### Fixed

- Fix series of sentry issues related to OAuth credentials
  [#1799](https://github.com/OpenFn/lightning/issues/1799)

## [v2.0.5] - 2024-02-25

### Fixed

- Fixed error in Credentials without `sanbox` field set; only display `sandbox`
  field for Salesforce oauth credentials.
  [#1798](https://github.com/OpenFn/lightning/issues/1798)

## [v2.0.4] - 2024-02-24

### Added

- Display and edit OAuth credentials
  scopes[#1706](https://github.com/OpenFn/Lightning/issues/1706)

### Changed

- Stop sending `operating_system_detail` to the usage tracker
  [#1785](https://github.com/OpenFn/lightning/issues/1785)

### Fixed

- Make handling of usage tracking errors more robust.
  [#1787](https://github.com/OpenFn/lightning/issues/1787)
- Fix inspector shows selected dataclip as wiped after retying workorder from a
  non-first step [#1780](https://github.com/OpenFn/lightning/issues/1780)

## [v2.0.3] - 2024-02-21

### Added

- Actual metrics will now be submitted by Lightning to the Usage Tracker.
  [#1742](https://github.com/OpenFn/lightning/issues/1742)
- Added a support link to the menu that goes to the instance admin contact
  [#1783](https://github.com/OpenFn/lightning/issues/1783)

### Changed

- Usage Tracking submissions are now opt-out, rather than opt-in. Hashed UUIDs
  to ensure anonymity are default.
  [#1742](https://github.com/OpenFn/lightning/issues/1742)
- Usage Tracking submissions will now run daily rather than hourly.
  [#1742](https://github.com/OpenFn/lightning/issues/1742)

- Bumped @openfn/ws-worker to `v1.0` (this is used in dev mode when starting the
  worker from your mix app: `RTM=true iex -S mix phx.server`)
- Bumped @openfn/cli to `v1.0` (this is used for adaptor docs and magic)

### Fixed

- Non-responsive workflow canvas after web socket disconnection
  [#1750](https://github.com/OpenFn/lightning/issues/1750)

## [v2.0.2] - 2024-02-14

### Fixed

- Fixed a bug with the OAuth2 credential refresh flow that prevented
  GoogleSheets jobs from running after token expiration
  [#1735](https://github.com/OpenFn/Lightning/issues/1735)

## [v2.0.1] - 2024-02-13

### Changed

- Renamed ImpactTracking to UsageTracking
  [#1729](https://github.com/OpenFn/lightning/issues/1729)
- Block github installation if there's a pending installation in another project
  [#1731](https://github.com/OpenFn/Lightning/issues/1731)

### Fixed

- Expand work order button balloons randomly
  [#1737](https://github.com/OpenFn/Lightning/issues/1737)
- Editing credentials doesn't work from project scope
  [#1743](https://github.com/OpenFn/Lightning/issues/1743)

## [v2.0.0] - 2024-02-10

> At the time of writing there are no more big changes planned and testing has
> gone well. Thanks to everyone who's helped to kick the tyres during the "rc"
> phase. There are still a _lot of **new features** coming_, so please:
>
> - watch our [**Public Roadmap**](https://github.com/orgs/OpenFn/projects/3) to
>   stay abreast of our core team's backlog,
> - request a feature in the
>   [**Community Forum**](https://community.openfn.org),
> - raise a
>   [**new issue**](https://github.com/OpenFn/lightning/issues/new/choose) if
>   you spot a bug,
> - and head over to the
>   [**Contributing**](https://github.com/OpenFn/lightning/?tab=readme-ov-file#contribute-to-this-project)
>   section to lend a hand.
>
> Head to [**docs.openfn.org**](https://docs.openfn.org) for product
> documentation and help with v1 to v2 migration.

### Changed

- Bump `@openfn/worker` to `v0.8.1`
- Only show GoogleSheets and Salesforce credential options if Oauth clients are
  registered with the instance via ENV
  [#1734](https://github.com/OpenFn/Lightning/issues/1734)

### Fixed

- Use standard table type for webhook auth methods
  [#1514](https://github.com/OpenFn/Lightning/issues/1514)
- Make disabled button for "Connect to GitHub" clear, add tooltip
  [#1732](https://github.com/OpenFn/Lightning/issues/1715)

## [v2.0.0-rc12] - 2024-02-09

### Added

- Add RunQueue extension to allow claim customization.
  [#1715](https://github.com/OpenFn/Lightning/issues/1715)
- Add support for Salesforce OAuth2 credentials
  [#1633](https://github.com/OpenFn/Lightning/issues/1633)

### Changed

- Use `PAYLOAD_SIZE_KB` in k6 load testing script, set thresholds on wait time,
  set default payload size to `2kb`

### Fixed

- Adds more detail to work order states on dashboard
  [#1677](https://github.com/OpenFn/lightning/issues/1677)
- Fix Output & Logs in inspector fails to show sometimes
  [#1702](https://github.com/OpenFn/lightning/issues/1702)

## [v2.0.0-rc11] - 2024-02-08

### Fixed

- Bumped Phoenix LiveView from `0.20.4` to `0.20.5` to fix canvas selection
  issue [#1724](https://github.com/OpenFn/lightning/issues/1724)

## [v2.0.0-rc10] - 2024-02-08

### Changed

- Implemented safeguards to prevent deletion of jobs with associated run history
  [#1570](https://github.com/OpenFn/Lightning/issues/1570)

### Fixed

- Fixed inspector dataclip body not getting updated after dataclip is wiped
  [#1718](https://github.com/OpenFn/Lightning/issues/1718)
- Fixed work orders getting retried despite having wiped dataclips
  [#1721](https://github.com/OpenFn/Lightning/issues/1721)

## [v2.0.0-rc9] 2024-02-05

### Added

- Persist impact tracking configuration and reports
  [#1684](https://github.com/OpenFn/Lightning/issues/1684)
- Add zero-persistence project setting
  [#1209](https://github.com/OpenFn/Lightning/issues/1209)
- Wipe dataclip after use when zero-persistence is enabled
  [#1212](https://github.com/OpenFn/Lightning/issues/1212)
- Show appropriate message when a wiped dataclip is viewed
  [#1211](https://github.com/OpenFn/Lightning/issues/1211)
- Disable selecting work orders having wiped dataclips in the history page
  [#1210](https://github.com/OpenFn/Lightning/issues/1210)
- Hide rerun button in inspector when the selected step has a wiped dataclip
  [#1639](https://github.com/OpenFn/Lightning/issues/1639)
- Add rate limiter to webhook endpoints and runtime limiter for runs.
  [#639](https://github.com/OpenFn/Lightning/issues/639)

### Fixed

- Prevented secret scrubber from over-eagerly adding \*\*\* between all
  characters if an empty string secret was provided as a credential field value
  (e.g., {"username": "come-on-in", "password": ""})
  [#1585](https://github.com/OpenFn/Lightning/issues/1585)
- Fixed permissions issue that allowed viewer/editor to modify webhook auth
  methods. These permissions only belong to project owners and admins
  [#1692](https://github.com/OpenFn/Lightning/issues/1692)
- Fixed bug that was duplicating inbound http_requests, resulting in unnecessary
  data storage [#1695](https://github.com/OpenFn/Lightning/issues/1695)
- Fixed permissions issue that allowed editors to set up new Github connections
  [#1703](https://github.com/OpenFn/Lightning/issues/1703)
- Fixed permissions issue that allowed viewers to initiate syncs to github
  [#1704](https://github.com/OpenFn/Lightning/issues/1704)
- Fixed inspector view stuck at processing when following a crashed run
  [#1711](https://github.com/OpenFn/Lightning/issues/1711)
- Fixed inspector dataclip selector not getting updated after running manual run
  [#1714](https://github.com/OpenFn/Lightning/issues/1714)

## [v2.0.0-rc8] - 2024-01-30

### Added

- Shim code to interact with the Impact Tracking service
  [#1671](https://github.com/OpenFn/Lightning/issues/1671)

### Changed

- Standardized naming of "attempts" to "runs". This had already been done in the
  front-end, but this change cleans up the backend, the database, and the
  interface with the worker. Make sure to **run migrations** and update your
  ENV/secrets to use `WORKER_RUNS_PRIVATE_KEY` rather than
  `WORKER_ATTEMPTS_PRIVATE_KEY`
  [#1657](https://github.com/OpenFn/Lightning/issues/1657)
- Required `@openfn/ws-worker@0.8.0` or above.

## [v2.0.0-rc7] - 2024-01-26

### Added

- Store webhook request headers in Dataclips for use in jobs.
  [#1638](https://github.com/OpenFn/Lightning/issues/1638)

### Changed

- Display `http_request` dataclips to the user as they will be provided to the
  worker as "input" state to avoid confusion while writing jobs.
  [1664](https://github.com/OpenFn/Lightning/issues/1664)
- Named-spaced all worker environment variables with `WORKER_` and added
  documentation for how to configure them.
  [#1672](https://github.com/OpenFn/Lightning/pull/1672)
- Bumped to `@openfn/ws-worker@0.6.0`
- Bumped to `@openfn/cli@0.4.15`

### Fixed

- Fix Run via Docker [#1653](https://github.com/OpenFn/Lightning/issues/1653)
- Fix remaining warnings, enable "warnings as errors"
  [#1642](https://github.com/OpenFn/Lightning/issues/1642)
- Fix workflow dashboard bug when viewed for newly created workflows with only
  unfinished run steps. [#1674](https://github.com/OpenFn/Lightning/issues/1674)

## [v2.0.0-rc5] - 2024-01-22

### Changed

- Made two significant backend changes that don't impact UI/UX but **require
  migrations** and should make Lightning developer lives easier by updating
  parts of the backend to match terms now used in the frontend:
  - Renamed the `Runs` model and table to `Steps`
    [#1571](https://github.com/OpenFn/Lightning/issues/1571)
  - Renamed the `AttemptRuns` model and table to `AttemptSteps`
    [#1571](https://github.com/OpenFn/Lightning/issues/1571)

## [v2.0.0-rc4] - 2024-01-19

### Added

- Scrub output dataclips in the UI to avoid unintentional secret exposure
  [#1606](https://github.com/OpenFn/Lightning/issues/1606)

### Changed

- Bump to `@openfn/cli@0.4.14`
- Do not persist the active tab setting on the job editor
  [#1504](https://github.com/OpenFn/Lightning/issues/1504)
- Make condition label optional
  [#1648](https://github.com/OpenFn/Lightning/issues/1648)

### Fixed

- Fix credential body getting leaked to sentry incase of errors
  [#1600](https://github.com/OpenFn/Lightning/issues/1600)
- Fixed validation on Javascript edge conditions
  [#1602](https://github.com/OpenFn/Lightning/issues/1602)
- Removed unused code from `run_live` directory
  [#1625](https://github.com/OpenFn/Lightning/issues/1625)
- Edge condition expressions not correctly being handled during provisioning
  [#openfn/kit#560](https://github.com/OpenFn/kit/pull/560)

## [v2.0.0-rc3] 2024-01-12

### Added

- Custom metric to track stalled attempts
  [#1559](https://github.com/OpenFn/Lightning/issues/1559)
- Dashboard with project and workflow stats
  [#755](https://github.com/OpenFn/Lightning/issues/755)
- Add search by ID on the history page
  [#1468](https://github.com/OpenFn/Lightning/issues/1468)
- Custom metric to support autoscaling
  [#1607](https://github.com/OpenFn/Lightning/issues/1607)

### Changed

- Bumped CLI version to `0.4.13`
- Bumped worker version to `0.5.0`
- Give project editors and viewers read only access to project settings instead
  [#1477](https://github.com/OpenFn/Lightning/issues/1477)

### Fixed

- Throw an error when Lightning.MetadataService.get_adaptor_path/1 returns an
  adaptor path that is nil
  [#1601](https://github.com/OpenFn/Lightning/issues/1601)
- Fix failure due to creating work order from a newly created job
  [#1572](https://github.com/OpenFn/Lightning/issues/1572)
- Fixes on the dashboard and links
  [#1610](https://github.com/OpenFn/Lightning/issues/1610) and
  [#1608](https://github.com/OpenFn/Lightning/issues/1608)

## [v2.0.0-rc2] - 2024-01-08

### Fixed

- Restored left-alignment for step list items on run detail and inspector
  [a6e4ada](https://github.com/OpenFn/Lightning/commit/a6e4adafd558269cfd690e7c4fdd8f9fe66c5f62)
- Inspector: fixed attempt/run language for "skipped" tooltip
  [fd7dd0c](https://github.com/OpenFn/Lightning/commit/fd7dd0ca8128dfba2902e5aa6a2259e2073f0f10)
- Inspector: fixed failure to save during "save & run" from inspector
  [#1596](https://github.com/OpenFn/Lightning/issues/1596)
- Inspector: fixed key bindings for save & run (retry vs. new work order)
  getting overridden when user focuses on the Monaco editor
  [#1596](https://github.com/OpenFn/Lightning/issues/1596)

## [v2.0.0-rc1] - 2024-01-05

### Why does this repo go from `v0` to `v2.0`?

Lightning is the _2nd version_ of the OpenFn platform. While much of the core
technology is the same, there are breaking changes between `v1.105` (pre-2024)
and `v2` ("OpenFn Lightning").

For customers using OpenFn `v1`, a migration guide will be provided at
[docs.openfn.org](https://docs.openfn.org)

### Added

- Link to the job inspctor for a selected run from the history interface
  [#1524](https://github.com/OpenFn/Lightning/issues/1524)
- Reprocess an existing work order from the job inspector by default (instead of
  always creating a new work order)
  [#1524](https://github.com/OpenFn/Lightning/issues/1524)
- Bumped worker to support edge conditions between trigger and first job
  `"@openfn/ws-worker": "^0.4.0"`

### Changed

- Updated naming to prepare for v2 release
  [#1248](https://github.com/OpenFn/Lightning/issues/1248); the major change is
  that each time a work order (the typical unit of business value for an
  organization, e.g. "execute workflow ABC for patient 123") is executed, it is
  called a "run". Previously, it was called an "attempt". The hierarchy is now:

  ```
  Build-Time: Projects > Workflows > Steps
  Run-Time: Work Orders > Runs > Steps
  ```

  Note the name changes here are reflected in the UI, but not all tables/models
  will be changed until [1571](https://github.com/OpenFn/Lightning/issues/1571)
  is delivered.

## [v0.12.2] - 2023-12-24

### Changed

- Bumped worker to address occasional git install issue
  `"@openfn/ws-worker": "^0.3.2"`

### Fixed

- Fix RuntimeError: found duplicate ID "google-sheets-inner-form" for
  GoogleSheetsComponent [#1578](https://github.com/OpenFn/Lightning/issues/1578)
- Extend export script to include new JS expression edge type
  [#1540](https://github.com/OpenFn/Lightning/issues/1540)
- Fix regression for attempt viewer log line highlighting
  [#1589](https://github.com/OpenFn/Lightning/issues/1589)

## [v0.12.1] - 2023-12-21

### Changed

- Hide project security setting tab from non-authorized users
  [#1477](https://github.com/OpenFn/Lightning/issues/1477)

### Fixed

- History page crashes if job is removed from workflow after it's been run
  [#1568](https://github.com/OpenFn/Lightning/issues/1568)

## [v0.12.0] - 2023-12-15

### Added

- Add ellipsis for long job names on the canvas
  [#1217](https://github.com/OpenFn/Lightning/issues/1217)
- Fix Credential Creation Page UI
  [#1064](https://github.com/OpenFn/Lightning/issues/1064)
- Custom metric to track Attempt queue delay
  [#1556](https://github.com/OpenFn/Lightning/issues/1556)
- Expand work order row when a `workorder_id` is specified in the filter
  [#1515](https://github.com/OpenFn/Lightning/issues/1515)
- Allow Javascript expressions as conditions for edges
  [#1498](https://github.com/OpenFn/Lightning/issues/1498)

### Changed

- Derive dataclip in inspector from the attempt & step
  [#1551](https://github.com/OpenFn/Lightning/issues/1551)
- Updated CLI to 0.4.10 (fixes logging)
- Changed UserBackupToken model to use UTC timestamps (6563cb77)
- Restore FK relationship between `work_orders` and `attempts` pending a
  decision re: further partitioning.
  [#1254](https://github.com/OpenFn/Lightning/issues/1254)

### Fixed

- New credential doesn't appear in inspector until refresh
  [#1531](https://github.com/OpenFn/Lightning/issues/1531)
- Metadata not refreshing when credential is updated
  [#791](https://github.com/OpenFn/Lightning/issues/791)
- Adjusted z-index for Monaco Editor's sibling element to resolve layout
  conflict [#1329](https://github.com/OpenFn/Lightning/issues/1329)
- Demo script sets up example Runs with their log lines in a consistant order.
  [#1487](https://github.com/OpenFn/Lightning/issues/1487)
- Initial credential creation `changes` show `after` as `null` rather a value
  [#1118](https://github.com/OpenFn/Lightning/issues/1118)
- AttemptViewer flashing/rerendering when Jobs are running
  [#1550](https://github.com/OpenFn/Lightning/issues/1550)
- Not able to create a new Job when clicking the Check icon on the placeholder
  [#1537](https://github.com/OpenFn/Lightning/issues/1537)
- Improve selection logic on WorkflowDiagram
  [#1220](https://github.com/OpenFn/Lightning/issues/1220)

## [v0.11.0] - 2023-12-06

### Added

- Improved UI when manually creating Attempts via the Job Editor
  [#1474](https://github.com/OpenFn/Lightning/issues/1474)
- Increased the maximum inbound webhook request size to 10MB and added
  protection against _very large_ payloads with a 100MB "max_skip_body_length"
  [#1247](https://github.com/OpenFn/Lightning/issues/1247)

### Changed

- Use the internal port of the web container for the worker configuration in
  docker-compose setup. [#1485](https://github.com/OpenFn/Lightning/pull/1485)

## [v0.10.6] - 2023-12-05

### Changed

- Limit entries count on term work orders search
  [#1461](https://github.com/OpenFn/Lightning/issues/1461)
- Scrub log lines using multiple credentials samples
  [#1519](https://github.com/OpenFn/Lightning/issues/1519)
- Remove custom telemetry plumbing.
  [1259](https://github.com/OpenFn/Lightning/issues/1259)
- Enhance UX to prevent modal closure when Monaco/Dataclip editor is focused
  [#1510](https://github.com/OpenFn/Lightning/pull/1510)

### Fixed

- Use checkbox on boolean credential fields rather than a text input field
  [#1430](https://github.com/OpenFn/Lightning/issues/1430)
- Allow users to retry work orders that failed before their first run was
  created [#1417](https://github.com/OpenFn/Lightning/issues/1417)
- Fix to ensure webhook auth modal is closed when cancel or close are selected.
  [#1508](https://github.com/OpenFn/Lightning/issues/1508)
- Enable user to reauthorize and obtain a new refresh token.
  [#1495](https://github.com/OpenFn/Lightning/issues/1495)
- Save credential body with types declared on schema
  [#1518](https://github.com/OpenFn/Lightning/issues/1518)

## [v0.10.5] - 2023-12-03

### Changed

- Only add history page filters when needed for simpler multi-select status
  interface and shorter page URLs
  [#1331](https://github.com/OpenFn/Lightning/issues/1331)
- Use dynamic Endpoint config only on prod
  [#1435](https://github.com/OpenFn/Lightning/issues/1435)
- Validate schema field with any of expected values
  [#1502](https://github.com/OpenFn/Lightning/issues/1502)

### Fixed

- Fix for liveview crash when token expires or gets deleted after mount
  [#1318](https://github.com/OpenFn/Lightning/issues/1318)
- Remove two obsolete methods related to Run: `Lightning.Invocation.delete_run`
  and `Lightning.Invocation.Run.new_from`.
  [#1254](https://github.com/OpenFn/Lightning/issues/1254)
- Remove obsolete field `previous_id` from `runs` table.
  [#1254](https://github.com/OpenFn/Lightning/issues/1254)
- Fix for missing data in 'created' audit trail events for webhook auth methods
  [#1500](https://github.com/OpenFn/Lightning/issues/1500)

## [v0.10.4] - 2023-11-30

### Changed

- Increased History search timeout to 30s
  [#1461](https://github.com/OpenFn/Lightning/issues/1461)

### Fixed

- Tooltip text clears later than the background
  [#1094](https://github.com/OpenFn/Lightning/issues/1094)
- Temporary fix to superuser UI for managing project users
  [#1145](https://github.com/OpenFn/Lightning/issues/1145)
- Fix for adding ellipses on credential info on job editor heading
  [#1428](https://github.com/OpenFn/Lightning/issues/1428)

## [v0.10.3] - 2023-11-28

### Added

- Dimmed/greyed out triggers and edges on the canvas when they are disabled
  [#1464](https://github.com/OpenFn/Lightning/issues/1464)
- Async loading on the history page to improve UX on long DB queries
  [#1279](https://github.com/OpenFn/Lightning/issues/1279)
- Audit trail events for webhook auth (deletion method) change
  [#1165](https://github.com/OpenFn/Lightning/issues/1165)

### Changed

- Sort project collaborators by first name
  [#1326](https://github.com/OpenFn/Lightning/issues/1326)
- Work orders will now be set in a "pending" state when retries are enqueued.
  [#1340](https://github.com/OpenFn/Lightning/issues/1340)
- Avoid printing 2FA codes by default
  [#1322](https://github.com/OpenFn/Lightning/issues/1322)

### Fixed

- Create new workflow button sizing regression
  [#1405](https://github.com/OpenFn/Lightning/issues/1405)
- Google credential creation and automatic closing of oAuth tab
  [#1109](https://github.com/OpenFn/Lightning/issues/1109)
- Exporting project breaks the navigation of the page
  [#1440](https://github.com/OpenFn/Lightning/issues/1440)

## [v0.10.2] - 2023-11-21

### Changed

- Added `max_frame_size` to the Cowboy websockets protocol options in an attempt
  to address [#1421](https://github.com/OpenFn/Lightning/issues/1421)

## [v0.10.1] - 2023-11-21

### Fixed

- Work Order ID was not displayed properly in history page
  [#1423](https://github.com/OpenFn/Lightning/issues/1423)

## [v0.10.0] - 2023-11-21

### 🚨 Breaking change warning! 🚨

This release will contain breaking changes as we've significantly improved both
the workflow building and execution systems.

#### Nodes and edges

Before, workflows were represented as a list of jobs and triggers. For greater
flexibility and control of complex workflows, we've moved towards a more robust
"nodes and edges" approach. Where jobs in a workflow (a node) can be connected
by edges.

Triggers still exist, but live "outside" the directed acyclic graph (DAG) and
are used to automatically create work orders and attempts.

We've provided migrations that bring `v0.9.3` workflows in line with the
`v0.10.0` requirements.

#### Scalable workers

Before, Lightning spawned child processes to execute attempts in sand-boxed
NodeVMs on the same server. This created inefficiencies and security
vulnerabilities. Now, the Lightning web server adds attempts to a queue and
multiple worker applications can pull from that queue to process work.

In dev mode, this all happens automatically and on one machine, but in most
high-availability production environments the workers will be on another server.

Attempts are now handled entirely by the workers, and they report back to
Lightning. Exit reasons, final attempt states, error types and error messages
are either entirely new or handled differently now, but we have provided
migration scripts that will work to bring _most_ `v0.9.3` runs, attempts, and
work orders up to `v0.10.0`, though the granularity of `v0.9.3` states and exits
will be less than `v0.10.0` and the final states are not guaranteed to be
accurate for workflows with multiple branches and leaf nodes with varying exit
reasons.

The migration scripts can be run with a single function call in SetupUtils from
a connect `iex` session:

```
Lightning.SetupUtils.approximate_state_for_attempts_and_workorders()
```

Note that (like lots of _other_ functionality in `SetupUtils`, calling this
function is a destructive action and you should only do it if you've backed up
your data and you know what you're doing.)

As always, we recommend backing up your data before migrating. (And thanks for
bearing with us as we move towards our first stable Lightning release.)

### Added

- Fix flaky job name input behavior on error
  [#1218](https://github.com/OpenFn/Lightning/issues/1218)
- Added a hover effect on copy and add button for adaptors examples
  [#1297](https://github.com/OpenFn/Lightning/issues/1297)
- Migration helper code to move from `v0.9.3` to `v0.10.0` added to SetupUtils
  [#1363](https://github.com/OpenFn/Lightning/issues/1363)
- Option to start with `RTM=false iex -S mix phx.server` for opting out of the
  dev-mode automatic runtime manager.
- Webhook Authentication Methods database and CRUD operations
  [#1152](https://github.com/OpenFn/Lightning/issues/1152)
- Creation and Edit of webhook webhook authentication methods UI
  [#1149](https://github.com/OpenFn/Lightning/issues/1149)
- Add webhook authentication methods overview methods in the canvas
  [#1153](https://github.com/OpenFn/Lightning/issues/1153)
- Add icon on the canvas for triggers that have authentication enabled
  [#1157](https://github.com/OpenFn/Lightning/issues/1157)
- Require password/2FA code before showing password and API Key for webhook auth
  methods [#1200](https://github.com/OpenFn/Lightning/issues/1200)
- Restrict live dashboard access to only superusers, enable DB information and
  OS information [#1170](https://github.com/OpenFn/Lightning/issues/1170) OS
  information [#1170](https://github.com/OpenFn/Lightning/issues/1170)
- Expose additional metrics to LiveDashboard
  [#1171](https://github.com/OpenFn/Lightning/issues/1171)
- Add plumbing to dump Lightning metrics during load testing
  [#1178](https://github.com/OpenFn/Lightning/issues/1178)
- Allow for heavier payloads during load testing
  [#1179](https://github.com/OpenFn/Lightning/issues/1179)
- Add dynamic delay to help mitigate flickering test
  [#1195](https://github.com/OpenFn/Lightning/issues/1195)
- Add a OpenTelemetry trace example
  [#1189](https://github.com/OpenFn/Lightning/issues/1189)
- Add plumbing to support the use of PromEx
  [#1199](https://github.com/OpenFn/Lightning/issues/1199)
- Add warning text to PromEx config
  [#1222](https://github.com/OpenFn/Lightning/issues/1222)
- Track and filter on webhook controller state in :telemetry metrics
  [#1192](https://github.com/OpenFn/Lightning/issues/1192)
- Secure PromEx metrics endpoint by default
  [#1223](https://github.com/OpenFn/Lightning/issues/1223)
- Partition `log_lines` table based on `attempt_id`
  [#1254](https://github.com/OpenFn/Lightning/issues/1254)
- Remove foreign key from `attempts` in preparation for partitioning
  `work_orders` [#1254](https://github.com/OpenFn/Lightning/issues/1254)
- Remove `Workflows.delete_workflow`. It is no longer in use and would require
  modification to not leave orphaned attempts given the removal of the foreign
  key from `attempts`. [#1254](https://github.com/OpenFn/Lightning/issues/1254)
- Show tooltip for cloned runs in history page
  [#1327](https://github.com/OpenFn/Lightning/issues/1327)
- Have user create workflow name before moving to the canvas
  [#1103](https://github.com/OpenFn/Lightning/issues/1103)
- Allow PromEx authorization to be disabled
  [#1483](https://github.com/OpenFn/Lightning/issues/1483)

### Changed

- Updated vulnerable JS libraries, `postcss` and `semver`
  [#1176](https://github.com/OpenFn/Lightning/issues/1176)
- Update "Delete" to "Delete Job" on Job panel and include javascript deletion
  confirmation [#1105](https://github.com/OpenFn/Lightning/issues/1105)
- Move "Enabled" property from "Jobs" to "Edges"
  [#895](https://github.com/OpenFn/Lightning/issues/895)
- Incorrect wording on the "Delete" tooltip
  [#1313](https://github.com/OpenFn/Lightning/issues/1313)

### Fixed

- Fixed janitor lost query calculation
  [#1400](https://github.com/OpenFn/Lightning/issues/1400)
- Adaptor icons load gracefully
  [#1140](https://github.com/OpenFn/Lightning/issues/1140)
- Selected dataclip gets lost when starting a manual work order from the
  inspector interface [#1283](https://github.com/OpenFn/Lightning/issues/1283)
- Ensure that the whole edge when selected is highlighted
  [#1160](https://github.com/OpenFn/Lightning/issues/1160)
- Fix "Reconfigure Github" button in Project Settings
  [#1386](https://github.com/OpenFn/Lightning/issues/1386)
- Make janitor also clean up runs inside an attempt
  [#1348](https://github.com/OpenFn/Lightning/issues/1348)
- Modify CompleteRun to return error changeset when run not found
  [#1393](https://github.com/OpenFn/Lightning/issues/1393)
- Drop invocation reasons from DB
  [#1412](https://github.com/OpenFn/Lightning/issues/1412)
- Fix inconsistency in ordering of child nodes in the workflow diagram
  [#1406](https://github.com/OpenFn/Lightning/issues/1406)

## [v0.9.3] - 2023-09-27

### Added

- Add ellipsis when adaptor name is longer than the container allows
  [#1095](https://github.com/OpenFn/Lightning/issues/1095)
- Webhook Authentication Methods database and CRUD operations
  [#1152](https://github.com/OpenFn/Lightning/issues/1152)

### Changed

- Prevent deletion of first job of a workflow
  [#1097](https://github.com/OpenFn/Lightning/issues/1097)

### Fixed

- Fix long name on workflow cards
  [#1102](https://github.com/OpenFn/Lightning/issues/1102)
- Fix highlighted Edge can get out of sync with selected Edge
  [#1099](https://github.com/OpenFn/Lightning/issues/1099)
- Creating a new user without a password fails and there is no user feedback
  [#731](https://github.com/OpenFn/Lightning/issues/731)
- Crash when setting up version control
  [#1112](https://github.com/OpenFn/Lightning/issues/1112)

## [v0.9.2] - 2023-09-20

### Added

- Add "esc" key binding to close job inspector modal
  [#1069](https://github.com/OpenFn/Lightning/issues/1069)

### Changed

- Save icons from the `adaptors` repo locally and load them in the job editor
  [#943](https://github.com/OpenFn/Lightning/issues/943)

## [v0.9.1] - 2023-09-19

### Changed

- Modified audit trail to handle lots of different kind of audit events
  [#271](https://github.com/OpenFn/Lightning/issues/271)/[#44](https://github.com/OpenFn/Lightning/issues/44)
- Fix randomly unresponsive job panel after job deletion
  [#1113](https://github.com/OpenFn/Lightning/issues/1113)

## [v0.9.0] - 2023-09-15

### Added

- Add favicons [#1079](https://github.com/OpenFn/Lightning/issues/1079)
- Validate job name in placeholder job node
  [#1021](https://github.com/OpenFn/Lightning/issues/1021)
- Bring credential delete in line with new GDPR interpretation
  [#802](https://github.com/OpenFn/Lightning/issues/802)
- Make job names unique per workflow
  [#1053](https://github.com/OpenFn/Lightning/issues/1053)

### Changed

- Enhanced the job editor/inspector interface
  [#1025](https://github.com/OpenFn/Lightning/issues/1025)

### Fixed

- Finished run never appears in inspector when it fails
  [#1084](https://github.com/OpenFn/Lightning/issues/1084)
- Cannot delete some credentials via web UI
  [#1072](https://github.com/OpenFn/Lightning/issues/1072)
- Stopped the History table from jumping when re-running a job
  [#1100](https://github.com/OpenFn/Lightning/issues/1100)
- Fixed the "+" button when adding a job to a workflow
  [#1093](https://github.com/OpenFn/Lightning/issues/1093)

## [v0.8.3] - 2023-09-05

### Added

- Render error when workflow diagram node is invalid
  [#956](https://github.com/OpenFn/Lightning/issues/956)

### Changed

- Restyle history table [#1029](https://github.com/OpenFn/Lightning/issues/1029)
- Moved Filter and Search controls to the top of the history page
  [#1027](https://github.com/OpenFn/Lightning/issues/1027)

### Fixed

- Output incorrectly shows "this run failed" when the run hasn't yet finished
  [#1048](https://github.com/OpenFn/Lightning/issues/1048)
- Wrong label for workflow card timestamp
  [#1022](https://github.com/OpenFn/Lightning/issues/1022)

## [v0.8.2] - 2023-08-31

### Fixed

- Lack of differentiation between top of job editor modal and top menu was
  disorienting. Added shadow.

## [v0.8.1] - 2023-08-31

### Changed

- Moved Save and Run button to bottom of the Job edit modal
  [#1026](https://github.com/OpenFn/Lightning/issues/1026)
- Allow a manual work order to save the workflow before creating the work order
  [#959](https://github.com/OpenFn/Lightning/issues/959)

## [v0.8.0] - 2023-08-31

### Added

- Introduces Github sync feature, users can now setup our github app on their
  instance and sync projects using our latest portability spec
  [#970](https://github.com/OpenFn/Lightning/issues/970)
- Support Backup Codes for Multi-Factor Authentication
  [937](https://github.com/OpenFn/Lightning/issues/937)
- Log a warning in the console when the Editor/docs component is given latest
  [#958](https://github.com/OpenFn/Lightning/issues/958)
- Improve feedback when a Workflow name is invalid
  [#961](https://github.com/OpenFn/Lightning/issues/961)
- Show that the jobs' body is invalid
  [#957](https://github.com/OpenFn/Lightning/issues/957)
- Reimplement skipped CredentialLive tests
  [#962](https://github.com/OpenFn/Lightning/issues/962)
- Reimplement skipped WorkflowLive.IndexTest test
  [#964](https://github.com/OpenFn/Lightning/issues/964)
- Show GitHub installation ID and repo link to help setup/debugging for version
  control [1059](https://github.com/OpenFn/Lightning/issues/1059)

### Fixed

- Fixed issue where job names were being incorrectly hyphenated during
  project.yaml export [#1050](https://github.com/OpenFn/Lightning/issues/1050)
- Allows the demo script to set a project id during creation to help with cli
  deploy/pull/Github integration testing.
- Fixed demo project_repo_connection failing after nightly demo resets
  [1058](https://github.com/OpenFn/Lightning/issues/1058)
- Fixed an issue where the monaco suggestion tooltip was offset from the main
  editor [1030](https://github.com/OpenFn/Lightning/issues/1030)

## [v0.7.3] - 2023-08-15

### Changed

- Version control in project settings is now named Export your project
  [#1015](https://github.com/OpenFn/Lightning/issues/1015)

### Fixed

- Tooltip for credential select in Job Edit form is cut off
  [#972](https://github.com/OpenFn/Lightning/issues/972)
- Dataclip type and state assembly notice for creating new dataclip dropped
  during refactor [#975](https://github.com/OpenFn/Lightning/issues/975)

## [v0.7.2] - 2023-08-10

### Changed

- NodeJs security patch [1009](https://github.com/OpenFn/Lightning/pull/1009)

### Fixed

## [v0.7.1] - 2023-08-04

### Fixed

- Fixed flickery icons on new workflow job creation.

## [v0.7.0] - 2023-08-04

### Added

- Project owners can require MFA for their users
  [892](https://github.com/OpenFn/Lightning/issues/892)

### Changed

- Moved to Elixir 1.15 and Erlang 26.0.2 to sort our an annoying ElixirLS issue
  that was slowing down our engineers.
- Update Debian base to use bookworm (Debian 12) for our Docker images
- Change new credential modal to take up less space on the screen
  [#931](https://github.com/OpenFn/Lightning/issues/931)
- Placeholder nodes are now purely handled client-side

### Fixed

- Fix issue creating a new credential from the Job editor where the new
  credential was not being set on the job.
  [#951](https://github.com/OpenFn/Lightning/issues/951)
- Fix issue where checking a credential type radio button shows as unchecked on
  first click. [#976](https://github.com/OpenFn/Lightning/issues/976)
- Return the pre-filled workflow names
  [#971](https://github.com/OpenFn/Lightning/issues/971)
- Fix version reporting and external reset_demo() call via
  Application.spec()[#1010](https://github.com/OpenFn/Lightning/issues/1010)
- Fixed issue where entering a placeholder name through the form would result an
  in unsaveable workflow
  [#1001](https://github.com/OpenFn/Lightning/issues/1001)
- Ensure the DownloadController checks for authentication and authorisation.

## [v0.7.0-pre5] - 2023-07-28

### Changed

- Unless otherwise specified, only show work orders with activity in last 14
  days [#968](https://github.com/OpenFn/Lightning/issues/968)

## [v0.7.0-pre4] - 2023-07-27

### Changed

- Don't add cast fragments if the search_term is nil
  [#968](https://github.com/OpenFn/Lightning/issues/968)

## [v0.7.0-pre3] - 2023-07-26

### Fixed

- Fixed an issue with newly created edges that prevented downstream jobs
  [977](https://github.com/OpenFn/Lightning/issues/977)

## [v0.7.0-pre2] - 2023-07-26

Note that this is a pre-release with a couple of known bugs that are tracked in
the Nodes and Edges [epic](https://github.com/OpenFn/Lightning/issues/793).

### Added

- Added ability for a user to enable MFA on their account; using 2FA apps like
  Authy, Google Authenticator etc
  [#890](https://github.com/OpenFn/Lightning/issues/890)
- Write/run sql script to convert triggers
  [#875](https://github.com/OpenFn/Lightning/issues/875)
- Export projects as `.yaml` via UI
  [#249](https://github.com/OpenFn/Lightning/issues/249)

### Changed

- In `v0.7.0` we change the underlying workflow building and execution
  infrastructure to align with a standard "nodes and edges" design for directed
  acyclic graphs (DAGs). Make sure to run the migrations!
  [793](https://github.com/OpenFn/Lightning/issues/793)

### Fixed

- Propagate url pushState/changes to Workflow Diagram selection
  [#944](https://github.com/OpenFn/Lightning/issues/944)
- Fix issue when deleting nodes from the workflow editor
  [#830](https://github.com/OpenFn/Lightning/issues/830)
- Fix issue when clicking a trigger on a new/unsaved workflow
  [#954](https://github.com/OpenFn/Lightning/issues/954)

## [0.6.7] - 2023-07-13

### Added

- Add feature to bulk rerun work orders from a specific step in their workflow;
  e.g., "rerun these 50 work orders, starting each at step 4."
  [#906](https://github.com/OpenFn/Lightning/pull/906)

### Fixed

- Oban exception: "value too long" when log lines are longer than 255 chars
  [#929](https://github.com/OpenFn/Lightning/issues/929)

## [0.6.6] - 2023-06-30

### Added

- Add public API token to the demo site setup script
- Check and renew OAuth credentials when running a job
  [#646](https://github.com/OpenFn/Lightning/issues/646)

### Fixed

- Remove google sheets from adaptors list until supporting oauth flow
  [#792](https://github.com/OpenFn/Lightning/issues/792)
- Remove duplicate google sheets adaptor display on credential type picklist
  [#663](https://github.com/OpenFn/Lightning/issues/663)
- Fix demo setup script for calling from outside the app on Kubernetes
  deployments [#917](https://github.com/OpenFn/Lightning/issues/917)

## [0.6.5] - 2023-06-22

### Added

- Ability to rerun work orders from start by selecting one of more of them from
  the History page and clicking the "Rerun" button.
  [#659](https://github.com/OpenFn/Lightning/issues/659)

### Fixed

- Example runs for demo incorrect
  [#856](https://github.com/OpenFn/Lightning/issues/856)

## [0.6.3] - 2023-06-15

### Fixed

- Prevent saving null log lines to the database, fix issue with run display
  [#866](https://github.com/OpenFn/Lightning/issues/866)

## [0.6.2] - 2023-06-09

### Fixed

- Fixed viewer permissions for delete workflow

- Fixed bug with workflow cards
  [#859](https://github.com/OpenFn/Lightning/issues/859)

## [0.6.1] - 2023-06-08

### Fixed

- Fixed bug with run logs [#864](https://github.com/OpenFn/Lightning/issues/864)

- Correctly stagger demo runs to maintain order
  [#856](https://github.com/OpenFn/Lightning/issues/856)
- Remove `Timex` use from `SetupUtils` in favor of `DateTime` to fix issue when
  calling it in escript.

## [0.6.0]- 2023-04-12

### Added

- Create sample runs when generating sample workflow
  [#821](https://github.com/OpenFn/Lightning/issues/821)
- Added a provisioning api for creating and updating projects and their
  workflows See: [PROVISIONING.md](./PROVISIONING.md)
  [#641](https://github.com/OpenFn/Lightning/issues/641)
- Add ability for a `superuser` to schedule deletion, cancel deletion, and
  delete projects [#757](https://github.com/OpenFn/Lightning/issues/757)
- Add ability for a `project owner` to schedule deletion, cancel deletion, and
  delete projects [#746](https://github.com/OpenFn/Lightning/issues/746)

### Changed

- Ability to store run log lines as rows in a separate table
  [#514](https://github.com/OpenFn/Lightning/issues/514)

### Fixed

- Incorrect project digest queries
  [#768](https://github.com/OpenFn/Lightning/issues/768)]
- Fix issue when purging deleted users
  [#747](https://github.com/OpenFn/Lightning/issues/747)
- Generate a random name for Workflows when creating one via the UI.
  [#828](https://github.com/OpenFn/Lightning/issues/828)
- Handle error when deleting a job with runs.
  [#814](https://github.com/OpenFn/Lightning/issues/814)

## [0.5.2]

### Added

- Add `workflow_edges` table in preparation for new workflow editor
  implementation [#794](https://github.com/OpenFn/Lightning/issues/794)
- Stamped `credential_id` on run directly for easier auditing of the history
  interface. Admins can now see which credential was used to run a run.
  [#800](https://github.com/OpenFn/Lightning/issues/800)
- Better errors when using magic functions: "no magic yet" and "check
  credential" [#812](https://github.com/OpenFn/Lightning/issues/812)

### Changed

- The `delete-project` function now delete all associated activities
  [#759](https://github.com/OpenFn/Lightning/issues/759)

### Fixed

## [0.5.1] - 2023-04-12

### Added

- Added ability to create and revoke personal API tokens
  [#147](https://github.com/OpenFn/Lightning/issues/147)
- Add `last-used at` to API tokens
  [#722](https://github.com/OpenFn/Lightning/issues/722)
- Improved "save" for job builder; users can now press `Ctrl + S` or `⌘ + S` to
  save new or updated jobs job panel will _not_ close. (Click elsewhere in the
  canvas or click the "Close" button to close.)
  [#568](https://github.com/OpenFn/Lightning/issues/568)
- Add filtered search params to the history page URL
  [#660](https://github.com/OpenFn/Lightning/issues/660)

### Changed

- The secret scrubber now ignores booleans
  [690](https://github.com/OpenFn/Lightning/issues/690)

### Fixed

- The secret scrubber now properly handles integer secrets from credentials
  [690](https://github.com/OpenFn/Lightning/issues/690)
- Updated describe-package dependency, fixing sparkles in adaptor-docs
  [657](https://github.com/OpenFn/Lightning/issues/657)
- Clicks on the workflow canvas were not lining up with the nodes users clicked
  on; they are now [733](https://github.com/OpenFn/Lightning/issues/733)
- Job panel behaves better when collapsed
  [774](https://github.com/OpenFn/Lightning/issues/774)

## [0.5.0] - 2023-04-03

### Added

- Magic functions that fetch real metadata from connected systems via
  `credentials` and suggest completions in the job builder (e.g., pressing
  `control-space` when setting the `orgUnit` attribute for a DHIS2 create
  operation will pull the _actual_ list of orgUnits with human readable labels
  and fill in their orgUnit codes upon
  enter.)[670](https://github.com/OpenFn/Lightning/issues/670)
- A "metadata explorer" to browse actual system metadata for connected
  instances. [658](https://github.com/OpenFn/Lightning/issues/658)
- Resizable job builder panel for the main canvas/workflow view.
  [681](https://github.com/OpenFn/Lightning/issues/681)

### Changed

- Display timezone for cron schedule—it is always UTC.
  [#716](https://github.com/OpenFn/Lightning/issues/716)
- Instance administrators can now configure the interval between when a project
  owner or user requests deletion and when these records are purged from the
  database. It defaults to 7, but by providing a `PURGE_DELETED_AFTER_DAYS`
  environment variable the grace period can be altered. Note that setting this
  variable to `0` will make automatic purging _never_ occur but will still make
  "deleted" projects and users unavailable. This has been requested by certain
  organizations that must retain audit logs in a Lightning instance.
  [758](https://github.com/OpenFn/Lightning/issues/758)

### Fixed

- Locked CLI version to `@openfn/cli@0.0.35`.
  [#761](https://github.com/OpenFn/Lightning/issues/761)

## [0.4.8] - 2023-03-29

### Added

- Added a test harness for monitoring critical parts of the app using Telemetry
  [#654](https://github.com/OpenFn/Lightning/issues/654)

### Changed

- Set log level to `info` for runs. Most of the `debug` logging is useful for
  the CLI, but not for Lightning. In the future the log level will be
  configurable at instance > project > job level by the `superuser` and any
  project `admin`.
- Renamed license file so that automagic github icon is less confusing

### Fixed

- Broken links in failure alert email
  [#732](https://github.com/OpenFn/Lightning/issues/732)
- Registration Submission on app.openfn.org shows internal server error in
  browser [#686](https://github.com/OpenFn/Lightning/issues/686)
- Run the correct runtime install mix task in `Dockerfile-dev`
  [#541](https://github.com/OpenFn/Lightning/issues/541)
- Users not disabled when scheduled for deletion
  [#719](https://github.com/OpenFn/Lightning/issues/719)

## [0.4.6] - 2023-03-23

### Added

- Implement roles and permissions across entire app
  [#645](https://github.com/OpenFn/Lightning/issues/645)
- Fix webhook URL
  (`https://<<HOST_URL>>/i/cae544ab-03dc-4ccc-a09c-fb4edb255d7a`) for the
  OpenHIE demo workflow [448](https://github.com/OpenFn/Lightning/issues/448)
- Phoenix Storybook for improved component development
- Load test for webhook endpoint performance
  [#645](https://github.com/OpenFn/Lightning/issues/634)
- Notify user via email when they're added to a project
  [#306](https://github.com/OpenFn/Lightning/issues/306)
- Added notify user via email when their account is created
  [#307](https://github.com/OpenFn/Lightning/issues/307)

### Changed

- Improved errors when decoding encryption keys for use with Cloak.
  [#684](https://github.com/OpenFn/Lightning/issues/684)
- Allow users to run ANY job with a custom input.
  [#629](https://github.com/OpenFn/Lightning/issues/629)

### Fixed

- Ensure JSON schema form inputs are in the same order as they are written in
  the schema [#685](https://github.com/OpenFn/Lightning/issues/685)

## [0.4.4] - 2023-03-10

### Added

- Users can receive a digest email reporting on a specified project.
  [#638](https://github.com/OpenFn/Lightning/issues/638)
  [#585](https://github.com/OpenFn/Lightning/issues/585)

## [0.4.3] - 2023-03-06

### Added

- Tooltips on Job Builder panel
  [#650](https://github.com/OpenFn/Lightning/issues/650)

### Changed

- Upgraded to Phoenix 1.7 (3945856)

### Fixed

- Issue with FailureAlerter configuration missing in `prod` mode.

## [0.4.2] - 2023-02-24

### Added

- A user can change their own email
  [#247](https://github.com/OpenFn/Lightning/issues/247)
- Added a `SCHEMAS_PATH` environment variable to override the default folder
  location for credential schemas
  [#604](https://github.com/OpenFn/Lightning/issues/604)
- Added the ability to configure Google Sheets credentials
  [#536](https://github.com/OpenFn/Lightning/issues/536)
- Function to import a project
  [#574](https://github.com/OpenFn/Lightning/issues/574)

### Changed

- Users cannot register if they have not selected the terms and conditions
  [#531](https://github.com/OpenFn/Lightning/issues/531)

### Fixed

- Jobs panel slow for first open after restart
  [#567](https://github.com/OpenFn/Lightning/issues/567)

## [0.4.0] - 2023-02-08

### Added

- Added a Delete job button in Inspector
- Filter workflow runs by text/value in run logs or input body
- Drop "configuration" key from Run output dataclips after completion
- Ability to 'rerun' a run from the Run list
- Attempts and Runs update themselves in the Runs list
- Configure a project and workflow for a new registering user
- Run a job with a custom input
- Added plausible analytics
- Allow user to click on Webhook Trigger Node to copy webhook URL on workflow
  diagram
- Allow any user to delete a credential that they own
- Create any credential through a form except for OAuth
- Refit all diagram nodes on browser and container resize
- Enable distributed Erlang, allowing any number of redundant Lightning nodes to
  communicate with each other.
- Users can set up realtime alerts for a project

### Changed

- Better code-assist and intelliense in the Job Editor
- Updated @openfn/workflow-diagram to 0.4.0
- Make plus button part of job nodes in Workflow Diagram
- Updated @openfn/adaptor-docs to 0.0.5
- Updated @openfn/describe-package to 0.0.10
- Create an follow a manual Run from the Job Inspector
- View all workflows in a project on the workflows index page
- Move @openfn/workflow-diagram into the application, the NPM module is now
  deprecated.
- Remove workflow name from first node
- Move the used parts of `@openfn/engine` into the application.
- [BREAKING CHANGE] Ported `mix openfn.install.runtime` into application, use
  `mix lightning.install_runtime`.
- [BREAKING CHANGE] Introduced `@openfn/cli` as the new runtime for Jobs
- Rename a workflow through the page heading
- Hide the dataclips tab for beta
- Make adaptor default to common@latest
- Remove jobs list page
- Better error handling in the docs panel
- Disable credential ownership transfer in dev and prod environments
- Add project settings page
- Change Work Order filters to apply to the aggregate state of the work order
  and not the run directly
- Enable jobs by default
- Set log level to info
- Add Beta checkbox to register page
- User roles and permissions

### Fixed

- Don't consider disabled jobs when calculating subsequent runs
- Fixed overflow on Job Editor Tooltips
- Fixed auto-scroll when adding a new snippet in the Job Editor
- Fixed common operation typings in Job Editor

## [0.3.1] - 2022-11-22

### Fixed

- Fixed bug that tried to execute HTML scripts in dataclips
- Fixed bug that prevented work orders from displaying in the order of their
  last run, descending.
- Remove alerts after set timeout or close

## [0.3.0] - 2022-11-21

### Added

- Add seed data for demo site
- Create adaptor credentials through a form
- Configure cron expressions through a form
- View runs grouped by work orders and attempts
- Run an existing Job with any dataclip uuid from the Job form

### Changed

- Redirect users to projects list page when they click on Admin Settings menu
- Move job, project, input and output Dataclips to Run table
- Reverse the relationship between Jobs and Triggers. Triggers now can exist on
  their own; setting the stage for branching and merging workflows
- Updated Elixir and frontend dependencies
- [BREAKING CHANGE] Pipeline now uses Work Orders, previous data is not
  compatible.
- Runs, Dataclips and Attempts now all correctly use `usec` resolution
  timestamps.
- Upgraded LiveView to 0.18.0
- Upgraded Elixir to 1.14.1 and OTP 25
- Workflow Job editor now behaves like a panel
- Split JobLive.InspectorFormComponent into different plug-able subcomponents
- Ensure new jobs with cron triggers receive a default frequency
- Webhooks are now referenced by the trigger id instead of job id.
- Filter runs by status
- Filter runs by workflow
- Filter runs by date
- View a job run from the runs history
- View latest matching inputs to run a job with

## [0.2.0] - 2022-09-12

### Changed

- [BREAKING CHANGE] Add `Workflow` model, Jobs now belong to a Workflow This is
  a breaking change to the schema.
- Use Node.js 18, soon to be in LTS.
- Visualize success/fail triggers in workflow diagram.
- Move WorkflowDiagram related actions from DashboardLive into WorkflowLive
- Move WorkflowDiagram component into liveview, so that we can subscribe to
  channels (i.e. updating of the diagram when someone changes something).
- Integrate `@openfn/workflow-diagram@0.0.8` and use the new Store interface for
  updating it.
- Remove `component_mounted` event from WorkflowDiagram hook, using a
  MutationObserver and a Base64 encoded JSON payload.
- Fixed an issue where the compiler component would try and load a 'nothing
  adaptor', added a condition to check an adaptor is actually selected.
- Removed previous Workflow CTE queries, replaced by the introduction of the
  Workflow model, see
  (https://github.com/OpenFn/Lightning/blob/53da6883483e7d8d078783f348da327d1dd72d20/lib/lightning/workflows.ex#L111-L119).

## [0.1.13] - 2022-08-29

### Added

- Allow administrators to configure OIDC providers for authentication (note that
  this is just for authenticating, not yet for creating new accounts via OIDC)
- Add Monaco editor to the step/job panel
- Allow users to delete their own accounts. Schedule their user and credentials
  data for deletion when they do.
- Allow superusers to delete a user account. Schedule the user's credentials and
  user data for deletion when they do.
- If a user is scheduled for deletion, disable their account and prevent them
  from logging in.
- The 'User profile' and 'Credentials' page now have a sidebar menu

### Changed

- Project users now have one of the following roles: viewer, editor, admin,
  owner
- Users only have the following roles: user, superuser

## [0.1.12] - 2022-08-15

### Added

- Transfer credential ownership to another user.
- Create credentials via a form interface\*
- Show "projects with access" in credentials list view.
- Show job in runs list and run view.
- Added roles and permissions to workflows and history page
  [#645](https://github.com/OpenFn/Lightning/issues/645)

\*The form is defined by a JSON schema provided by an adaptor, in most cases:
e.g., `language-dhis2` provides a single schema which defines the required
attributes for `state.configuration`, while `language-common` provides multiple
credential schemas like "oauth" or "basic auth" which define attributes for
`state.configuration` and which might be used by lots of different jobs.)

### Fixed

- User menu (top right) appears on top of all other components.
- User profile screen integrated with the rest of the liveview app.

## [0.1.11] - 2022-08-05

### Fixed

- Fixed logging in Runner when `:debug` log level used; note that this caused
  crashes in Oban

## [0.1.10] - 2022-08-05

### Added

- Credential auditing
- Build/version information display for easier debugging

### Fixed

- Fixed a bug that enqueued cron-triggered jobs even when they were disabled

## [0.1.9] - 2022-07-27

### Added

- Navigate to user profile or credentials page and log out through the user icon
  dropdown
- Create and edit dataclips
- Add a production tag to credentials
- View a dropdown of operations and their description for the language-common
  `v2.0.0-rc2` adaptor (this pattern to be rolled out across adaptors)

### Changed

- Navigate between projects through a project picker on the navbar

### Fixed

- Run Lightning with docker

### Security

- Sensitive credential values are scrubbed from run logs
- All credentials are encrypted at REST

## [0.1.7] - 2022-06-24

### Added

- Run a job with a cron trigger
- Queue jobs via Oban/Postgres
- Edit jobs via the workflow canvas

## [0.1.6] - 2022-06-07

### Added

- Register, log in and log out of an account
- Allow superusers and admin users to create projects
- Allow admin users to create or disable a user's account
- Allow superusers for local deployments to create users and give them access to
  project spaces

- Create and edit a job with a webhook, flow/fail or cron trigger
- Create and edit credentials for a job
- Copy a job's webhook URL
- View all workflows in a project visually
- Deploy lightning locally with Docker

- Enable a job to automatically process incoming requests
- Run a job with a webhook or flow/fail trigger
- View job runs along with their logs, exit code, start and end time
- View data clips that have initiated job runs (http requests for webhooks, run
  results)<|MERGE_RESOLUTION|>--- conflicted
+++ resolved
@@ -21,6 +21,9 @@
 
 ### Fixed
 
+- Fix run selection not persisting across page reload in collaborative editor
+  [#4188](https://github.com/OpenFn/lightning/issues/4188)
+
 ## [2.15.0-pre5] - 2025-12-13 🎂 ❤️ Happy Birthday, Mom!
 
 ### Added
@@ -34,14 +37,9 @@
 
 ### Fixed
 
-<<<<<<< HEAD
-- Fix run selection not persisting across page reload in collaborative editor
-  [#4188](https://github.com/OpenFn/lightning/issues/4188)
-=======
 - Fix IDE crash when viewing jobs that don't exist in workflow version - now
   shows informative message with option to select another job or change versions
   [#4173](https://github.com/OpenFn/lightning/issues/4173)
->>>>>>> 590aaf3c
 - Fix issue where selected step wasn't synced with selected workflow job
   [#4189](https://github.com/OpenFn/lightning/issues/4189)
 - Fix job updates not persisted after saving

# Changelog

All notable changes to this project will be documented in this file.

- `Added` for new features.
- `Changed` for changes in existing functionality.
- `Deprecated` for soon-to-be removed features.
- `Removed` for now removed features.
- `Fixed` for any bug fixes.
- `Security` in case of vulnerabilities.

The format is based on [Keep a Changelog](https://keepachangelog.com/en/1.0.0/),
and this project adheres to
[Semantic Versioning](https://semver.org/spec/v2.0.0.html).

## [Unreleased]

### Added

### Changed

<<<<<<< HEAD
- Change Default Text For New Job Nodes
  [#2014](https://github.com/OpenFn/lightning/pull/2014)
=======
### Fixed

- Dataclip Viewer now responds to page resize and internal page layout
  [#2120](https://github.com/OpenFn/lightning/issues/2120)

## [v2.5.3] - 2024-05-27

### Changed

>>>>>>> 6d330868
- Stop users from creating deprecated Salesforce and GoogleSheets credentials.
  [#2142](https://github.com/OpenFn/lightning/issues/2142)
- Delegate menu customization and create menu components for reuse.
  [#1988](https://github.com/OpenFn/lightning/issues/1988)

### Fixed

- Disable Credential Save Button Until All Form Fields Are Validated
  [#2099](https://github.com/OpenFn/lightning/issues/2099)
- Fix Credential Modal Closure Error When Workflow Is Unsaved
  [#2101](https://github.com/OpenFn/lightning/pull/2101)
- Fix error when socket reconnects and user is viewing a run via the inspector
  [#2148](https://github.com/OpenFn/lightning/issues/2148)

## [v2.5.2] - 2024-05-23

### Fixed

- Preserve custom values (like `apiVersion`) during token refresh for OAuth2
  credentials [#2131](https://github.com/OpenFn/lightning/issues/2131)

## [v2.5.1]

- Don't compile Phoenix Storybook in production and test environments
  [#2119](https://github.com/OpenFn/lightning/pull/2119)
- Improve performance and memory consumption on queries and logic for digest
  mailer [#2121](https://github.com/OpenFn/lightning/issues/2121)

## [v2.5.0] - 2024-05-20

### Fixed

- When a refresh token is updated, save it!
  [#2124](https://github.com/OpenFn/lightning/pull/2124)

## [v2.5.0-pre4] - 2024-05-20

### Fixed

- Fix duplicate credential type bug
  [#2100](https://github.com/OpenFn/lightning/issues/2100)
- Ensure Global OAuth Clients Accessibility for All Users
  [#2114](https://github.com/OpenFn/lightning/issues/2114)

## [v2.5.0-pre3] - 2024-05-20

### Fixed

- Fix credential not added automatically after being created from the canvas.
  [#2105](https://github.com/OpenFn/lightning/issues/2105)
- Replace the "not working?" prompt by "All good, but if your credential stops
  working, you may need to re-authorize here.".
  [#2102](https://github.com/OpenFn/lightning/issues/1872)
- Fix Generic Oauth credentials don't get included in the refresh flow
  [#2106](https://github.com/OpenFn/lightning/pull/2106)

## [v2.5.0-pre2] - 2024-05-17

### Changed

- Replace LiveView Dataclip component with React Monaco bringing large
  performance improvements when viewing large dataclips.
  [#1872](https://github.com/OpenFn/lightning/issues/1872)

## [v2.5.0-pre] - 2024-05-17

### Added

- Allow users to build Oauth clients and associated credentials via the user
  interface. [#1919](https://github.com/OpenFn/lightning/issues/1919)

## [v2.4.14] - 2024-05-16

### Changed

- Refactored image and version info
  [#2097](https://github.com/OpenFn/lightning/pull/2097)

### Fixed

- Fixed issue where updating adaptor name and version of job node in the
  workflow canvas crashes the app when no credential is selected
  [#99](https://github.com/OpenFn/lightning/issues/99)
- Removes stacked viewer after switching tabs and steps.
  [#2064](https://github.com/OpenFn/lightning/issues/2064)

## [v2.4.13] - 2024-05-16

### Fixed

- Fixed issue where updating an existing Salesforce credential to use a
  `sandbox` endpoint would not properly re-authenticate.
  [#1842](https://github.com/OpenFn/lightning/issues/1842)
- Navigate directly to settings from url hash and renders default panel when
  there is no hash. [#1971](https://github.com/OpenFn/lightning/issues/1971)

## [v2.4.12] - 2024-05-15

### Fixed

- Fix render settings default panel on first load
  [#1971](https://github.com/OpenFn/lightning/issues/1971)

## [v2.4.11] - 2024-05-15

### Changed

- Upgraded Sentry to v10 for better error reporting.

## [v2.4.10] - 2024-05-14

### Fixed

- Fix the "reset demo" script by disabling the emailing that was introduced to
  the `create_project` function.
  [#2063](https://github.com/OpenFn/lightning/pull/2063)

## [v2.4.9] - 2024-05-14

### Changed

- Bumped @openfn/ws-worker to 1.1.8

### Fixed

- Correctly pass max allowed run time into the Run token, ensuring it's valid
  for the entirety of the Runs execution time
  [#2072](https://github.com/OpenFn/lightning/issues/2072)

## [v2.4.8] - 2024-05-13

### Added

- Add Github sync to usage limiter
  [#2031](https://github.com/OpenFn/lightning/pull/2031)

### Changed

- Remove illogical cancel buttons on user/pass change screen
  [#2067](https://github.com/OpenFn/lightning/issues/2067)

### Fixed

- Stop users from configuring failure alerts when the limiter returns error
  [#2076](https://github.com/OpenFn/lightning/pull/2076)

## [v2.4.7] - 2024-05-11

### Fixed

- Fixed early worker token expiry bug
  [#2070](https://github.com/OpenFn/lightning/issues/2070)

## [v2.4.6] - 2024-05-08

### Added

- Allow for automatic resubmission of failed usage tracking report submissions.
  [1789](https://github.com/OpenFn/lightning/issues/1789)
- Make signup feature configurable
  [#2049](https://github.com/OpenFn/lightning/issues/2049)
- Apply runtime limits to worker execution
  [#2015](https://github.com/OpenFn/lightning/pull/2015)
- Limit usage for failure alerts
  [#2011](https://github.com/OpenFn/lightning/pull/2011)

## [v2.4.5] - 2024-05-07

### Fixed

- Fix provioning API calls workflow limiter without the project ID
  [#2057](https://github.com/OpenFn/lightning/issues/2057)

## [v2.4.4] - 2024-05-03

### Added

- Benchmarking script that simulates data from a cold chain.
  [#1993](https://github.com/OpenFn/lightning/issues/1993)

### Changed

- Changed Snapshot `get_or_create_latest_for` to accept multis allow controlling
  of which repo it uses.
- Require exactly one owner for each project
  [#1991](https://github.com/OpenFn/lightning/issues/1991)

### Fixed

- Fixed issue preventing credential updates
  [#1861](https://github.com/OpenFn/lightning/issues/1861)

## [v2.4.3] - 2024-05-01

### Added

- Allow menu items customization
  [#1988](https://github.com/OpenFn/lightning/issues/1988)
- Workflow Snapshot support
  [#1822](https://github.com/OpenFn/lightning/issues/1822)
- Fix sample workflow from init_project_for_new_user
  [#2016](https://github.com/OpenFn/lightning/issues/2016)

### Changed

- Bumped @openfn/ws-worker to 1.1.6

### Fixed

- Assure workflow is always passed to Run.enqueue
  [#2032](https://github.com/OpenFn/lightning/issues/2032)
- Fix regression on History page where snapshots were not preloaded correctly
  [#2026](https://github.com/OpenFn/lightning/issues/2026)

## [v2.4.2] - 2024-04-24

### Fixed

- Fix missing credential types when running Lightning using Docker
  [#2010](https://github.com/OpenFn/lightning/issues/2010)
- Fix provisioning API includes deleted workflows in project state
  [#2001](https://github.com/OpenFn/lightning/issues/2001)

## [v2.4.1] - 2024-04-19

### Fixed

- Fix github cli deploy action failing to auto-commit
  [#1995](https://github.com/OpenFn/lightning/issues/1995)

## [v2.4.1-pre] - 2024-04-18

### Added

- Add custom metric to track the number of finalised runs.
  [#1790](https://github.com/OpenFn/lightning/issues/1790)

### Changed

- Set better defaults for the GitHub connection creation screen
  [#1994](https://github.com/OpenFn/lightning/issues/1994)
- Update `submission_status` for any Usagetracking.Report that does not have it
  set. [#1789](https://github.com/OpenFn/lightning/issues/1789)

## [v2.4.0] - 2024-04-12

### Added

- Allow description below the page title
  [#1975](https://github.com/OpenFn/lightning/issues/1975)
- Enable users to connect projects to their Github repos and branches that they
  have access to [#1895](https://github.com/OpenFn/lightning/issues/1895)
- Enable users to connect multiple projects to a single Github repo
  [#1811](https://github.com/OpenFn/lightning/issues/1811)

### Changed

- Change all System.get_env calls in runtime.exs to use dotenvy
  [#1968](https://github.com/OpenFn/lightning/issues/1968)
- Track usage tracking submission status in new field
  [#1789](https://github.com/OpenFn/lightning/issues/1789)
- Send richer version info as part of usage tracking submission.
  [#1819](https://github.com/OpenFn/lightning/issues/1819)

### Fixed

- Fix sync to branch only targetting main branch
  [#1892](https://github.com/OpenFn/lightning/issues/1892)
- Fix enqueue run without the workflow info
  [#1981](https://github.com/OpenFn/lightning/issues/1981)

## [v2.3.1] - 2024-04-03

### Changed

- Run the usage tracking submission job more frequently to reduce the risk of
  Oban unavailability at a particular time.
  [#1778](https://github.com/OpenFn/lightning/issues/1778)
- Remove code supporting V1 usage tracking submissions.
  [#1853](https://github.com/OpenFn/lightning/issues/1853)

### Fixed

- Fix scrolling behaviour on inspector for small screens
  [#1962](https://github.com/OpenFn/lightning/issues/1962)
- Fix project picker for users with many projects
  [#1952](https://github.com/OpenFn/lightning/issues/1952)

## [v2.3.0] - 2024-04-02

### Added

- Support for additional paths on a webhook URL such as `/i/<uuid>/Patient`
  [#1954](https://github.com/OpenFn/lightning/issues/1954)
- Support for a GET endpoint to "check" webhook URL availability
  [#1063](https://github.com/OpenFn/lightning/issues/1063)
- Allow external apps to control the run enqueue db transaction
  [#1958](https://github.com/OpenFn/lightning/issues/1958)

## [v2.2.2] - 2024-04-01

### Changed

- Changed dataclip search from string `LIKE` to tsvector on keys and values.
  While this will limit partial string matching to the beginning of words (not
  the middle or end) it will make searching way more performant
  [#1939](https://github.com/OpenFn/lightning/issues/1939)
- Translate job error messages using errors.po file
  [#1935](https://github.com/OpenFn/lightning/issues/1935)
- Improve the UI/UX of the run panel on the inspector for small screens
  [#1909](https://github.com/OpenFn/lightning/issues/1909)

### Fixed

- Regular database timeouts when searching across dataclip bodies
  [#1794](https://github.com/OpenFn/lightning/issues/1794)

## [v2.2.1] - 2024-03-27

### Added

- Enable users to connect to their Github accounts in preparation for
  streamlined GitHub project sync setup
  [#1894](https://github.com/OpenFn/lightning/issues/1894)

### Fixed

- Apply usage limit to bulk-reruns
  [#1931](https://github.com/OpenFn/lightning/issues/1931)
- Fix edge case that could result in duplicate usage tracking submissions.
  [#1853](https://github.com/OpenFn/lightning/issues/1853)
- Fix query timeout issue on history retention deletion
  [#1937](https://github.com/OpenFn/lightning/issues/1937)

## [v2.2.0] - 2024-03-21

### Added

- Allow admins to set project retention periods
  [#1760](https://github.com/OpenFn/lightning/issues/1760)
- Automatically wipe input/output data after their retention period
  [#1762](https://github.com/OpenFn/lightning/issues/1762)
- Automatically delete work order history after their retention period
  [#1761](https://github.com/OpenFn/lightning/issues/1761)

### Changed

- When automatically creating a project for a newly registered user (via the
  `INIT_PROJECT_FOR_NEW_USER=true` environment variable) that user should be the
  `owner` of the project.
  [#1927](https://github.com/OpenFn/lightning/issues/1927)
- Give priority to manual runs (over webhook requests and cron) so that active
  users on the inspector don't have to wait ages for thier work during high load
  periods [#1918](https://github.com/OpenFn/lightning/issues/1918)

## [v2.1.0] - 2024-03-20

### Added

- TSVector index to log_lines, and gin index to dataclips
  [#1898](https://github.com/OpenFn/lightning/issues/1898)
- Add API Version field to Salesforce OAuth credentials
  [#1838](https://github.com/OpenFn/lightning/issues/1838)

### Changed

- Replace v1 usage tracking with v2 usage tracking.
  [#1853](https://github.com/OpenFn/lightning/issues/1853)

## [v2.0.10]

### Changed

- Updated anonymous usage tracker submissions
  [#1853](https://github.com/OpenFn/lightning/issues/1853)

## [v2.0.9] - 2024-03-19

### Added

- Support for smaller screens on history and inspector.
  [#1908](https://github.com/OpenFn/lightning/issues/1908)
- Polling metric to track number of available runs.
  [#1790](https://github.com/OpenFn/lightning/issues/1790)
- Allows limiting creation of new runs and retries.
  [#1754](https://github.com/OpenFn/Lightning/issues/1754)
- Add specific messages for log, input, and output tabs when a run is lost
  [#1757](https://github.com/OpenFn/lightning/issues/1757)
- Soft and hard limits for runs created by webhook trigger.
  [#1859](https://github.com/OpenFn/Lightning/issues/1859)
- Publish an event when a new user is registered
  [#1873](https://github.com/OpenFn/lightning/issues/1873)
- Adds ability to add project collaborators from existing users
  [#1836](https://github.com/OpenFn/lightning/issues/1836)
- Added ability to remove project collaborators
  [#1837](https://github.com/OpenFn/lightning/issues/1837)
- Added new usage tracking submission code.
  [#1853](https://github.com/OpenFn/lightning/issues/1853)

### Changed

- Upgrade Elixir to 1.16.2
- Remove all values from `.env.example`.
  [#1904](https://github.com/OpenFn/lightning/issues/1904)

### Fixed

- Verify only stale project credentials
  [#1861](https://github.com/OpenFn/lightning/issues/1861)

## [v2.0.8] - 2024-02-29

### Fixed

- Show flash error when editing stale project credentials
  [#1795](https://github.com/OpenFn/lightning/issues/1795)
- Fixed bug with Github sync installation on docker-based deployments
  [#1845](https://github.com/OpenFn/lightning/issues/1845)

## [v2.0.6] - 2024-02-29

### Added

- Automatically create Github workflows in a target repository/branch when users
  set up a Github repo::OpenFn project sync
  [#1046](https://github.com/OpenFn/lightning/issues/1046)
- Allows limiting creation of new runs and retries.
  [#1754](https://github.com/OpenFn/Lightning/issues/1754)

### Changed

- Change bucket size used by the run queue delay custom metric.
  [#1790](https://github.com/OpenFn/lightning/issues/1790)
- Require setting `IS_RESETTABLE_DEMO` to "yes" via ENV before allowing the
  destructive `Demo.reset_demo/0` function from being called.
  [#1720](https://github.com/OpenFn/lightning/issues/1720)
- Remove version display condition that was redundant due to shadowing
  [#1819](https://github.com/OpenFn/lightning/issues/1819)

### Fixed

- Fix series of sentry issues related to OAuth credentials
  [#1799](https://github.com/OpenFn/lightning/issues/1799)

## [v2.0.5] - 2024-02-25

### Fixed

- Fixed error in Credentials without `sanbox` field set; only display `sandbox`
  field for Salesforce oauth credentials.
  [#1798](https://github.com/OpenFn/lightning/issues/1798)

## [v2.0.4] - 2024-02-24

### Added

- Display and edit OAuth credentials
  scopes[#1706](https://github.com/OpenFn/Lightning/issues/1706)

### Changed

- Stop sending `operating_system_detail` to the usage tracker
  [#1785](https://github.com/OpenFn/lightning/issues/1785)

### Fixed

- Make handling of usage tracking errors more robust.
  [#1787](https://github.com/OpenFn/lightning/issues/1787)
- Fix inspector shows selected dataclip as wiped after retying workorder from a
  non-first step [#1780](https://github.com/OpenFn/lightning/issues/1780)

## [v2.0.3] - 2024-02-21

### Added

- Actual metrics will now be submitted by Lightning to the Usage Tracker.
  [#1742](https://github.com/OpenFn/lightning/issues/1742)
- Added a support link to the menu that goes to the instance admin contact
  [#1783](https://github.com/OpenFn/lightning/issues/1783)

### Changed

- Usage Tracking submissions are now opt-out, rather than opt-in. Hashed UUIDs
  to ensure anonymity are default.
  [#1742](https://github.com/OpenFn/lightning/issues/1742)
- Usage Tracking submissions will now run daily rather than hourly.
  [#1742](https://github.com/OpenFn/lightning/issues/1742)

- Bumped @openfn/ws-worker to `v1.0` (this is used in dev mode when starting the
  worker from your mix app: `RTM=true iex -S mix phx.server`)
- Bumped @openfn/cli to `v1.0` (this is used for adaptor docs and magic)

### Fixed

- Non-responsive workflow canvas after web socket disconnection
  [#1750](https://github.com/OpenFn/lightning/issues/1750)

## [v2.0.2] - 2024-02-14

### Fixed

- Fixed a bug with the OAuth2 credential refresh flow that prevented
  GoogleSheets jobs from running after token expiration
  [#1735](https://github.com/OpenFn/Lightning/issues/1735)

## [v2.0.1] - 2024-02-13

### Changed

- Renamed ImpactTracking to UsageTracking
  [#1729](https://github.com/OpenFn/lightning/issues/1729)
- Block github installation if there's a pending installation in another project
  [#1731](https://github.com/OpenFn/Lightning/issues/1731)

### Fixed

- Expand work order button balloons randomly
  [#1737](https://github.com/OpenFn/Lightning/issues/1737)
- Editing credentials doesn't work from project scope
  [#1743](https://github.com/OpenFn/Lightning/issues/1743)

## [v2.0.0] - 2024-02-10

> At the time of writing there are no more big changes planned and testing has
> gone well. Thanks to everyone who's helped to kick the tyres during the "rc"
> phase. There are still a _lot of **new features** coming_, so please:
>
> - watch our [**Public Roadmap**](https://github.com/orgs/OpenFn/projects/3) to
>   stay abreast of our core team's backlog,
> - request a feature in the
>   [**Community Forum**](https://community.openfn.org),
> - raise a
>   [**new issue**](https://github.com/OpenFn/lightning/issues/new/choose) if
>   you spot a bug,
> - and head over to the
>   [**Contributing**](https://github.com/OpenFn/lightning/?tab=readme-ov-file#contribute-to-this-project)
>   section to lend a hand.
>
> Head to [**docs.openfn.org**](https://docs.openfn.org) for product
> documentation and help with v1 to v2 migration.

### Changed

- Bump `@openfn/worker` to `v0.8.1`
- Only show GoogleSheets and Salesforce credential options if Oauth clients are
  registered with the instance via ENV
  [#1734](https://github.com/OpenFn/Lightning/issues/1734)

### Fixed

- Use standard table type for webhook auth methods
  [#1514](https://github.com/OpenFn/Lightning/issues/1514)
- Make disabled button for "Connect to GitHub" clear, add tooltip
  [#1732](https://github.com/OpenFn/Lightning/issues/1715)

## [v2.0.0-rc12] - 2024-02-09

### Added

- Add RunQueue extension to allow claim customization.
  [#1715](https://github.com/OpenFn/Lightning/issues/1715)
- Add support for Salesforce OAuth2 credentials
  [#1633](https://github.com/OpenFn/Lightning/issues/1633)

### Changed

- Use `PAYLOAD_SIZE_KB` in k6 load testing script, set thresholds on wait time,
  set default payload size to `2kb`

### Fixed

- Adds more detail to work order states on dashboard
  [#1677](https://github.com/OpenFn/lightning/issues/1677)
- Fix Output & Logs in inspector fails to show sometimes
  [#1702](https://github.com/OpenFn/lightning/issues/1702)

## [v2.0.0-rc11] - 2024-02-08

### Fixed

- Bumped Phoenix LiveView from `0.20.4` to `0.20.5` to fix canvas selection
  issue [#1724](https://github.com/OpenFn/lightning/issues/1724)

## [v2.0.0-rc10] - 2024-02-08

### Changed

- Implemented safeguards to prevent deletion of jobs with associated run history
  [#1570](https://github.com/OpenFn/Lightning/issues/1570)

### Fixed

- Fixed inspector dataclip body not getting updated after dataclip is wiped
  [#1718](https://github.com/OpenFn/Lightning/issues/1718)
- Fixed work orders getting retried despite having wiped dataclips
  [#1721](https://github.com/OpenFn/Lightning/issues/1721)

## [v2.0.0-rc9] 2024-02-05

### Added

- Persist impact tracking configuration and reports
  [#1684](https://github.com/OpenFn/Lightning/issues/1684)
- Add zero-persistence project setting
  [#1209](https://github.com/OpenFn/Lightning/issues/1209)
- Wipe dataclip after use when zero-persistence is enabled
  [#1212](https://github.com/OpenFn/Lightning/issues/1212)
- Show appropriate message when a wiped dataclip is viewed
  [#1211](https://github.com/OpenFn/Lightning/issues/1211)
- Disable selecting work orders having wiped dataclips in the history page
  [#1210](https://github.com/OpenFn/Lightning/issues/1210)
- Hide rerun button in inspector when the selected step has a wiped dataclip
  [#1639](https://github.com/OpenFn/Lightning/issues/1639)
- Add rate limiter to webhook endpoints and runtime limiter for runs.
  [#639](https://github.com/OpenFn/Lightning/issues/639)

### Fixed

- Prevented secret scrubber from over-eagerly adding \*\*\* between all
  characters if an empty string secret was provided as a credential field value
  (e.g., {"username": "come-on-in", "password": ""})
  [#1585](https://github.com/OpenFn/Lightning/issues/1585)
- Fixed permissions issue that allowed viewer/editor to modify webhook auth
  methods. These permissions only belong to project owners and admins
  [#1692](https://github.com/OpenFn/Lightning/issues/1692)
- Fixed bug that was duplicating inbound http_requests, resulting in unnecessary
  data storage [#1695](https://github.com/OpenFn/Lightning/issues/1695)
- Fixed permissions issue that allowed editors to set up new Github connections
  [#1703](https://github.com/OpenFn/Lightning/issues/1703)
- Fixed permissions issue that allowed viewers to initiate syncs to github
  [#1704](https://github.com/OpenFn/Lightning/issues/1704)
- Fixed inspector view stuck at processing when following a crashed run
  [#1711](https://github.com/OpenFn/Lightning/issues/1711)
- Fixed inspector dataclip selector not getting updated after running manual run
  [#1714](https://github.com/OpenFn/Lightning/issues/1714)

## [v2.0.0-rc8] - 2024-01-30

### Added

- Shim code to interact with the Impact Tracking service
  [#1671](https://github.com/OpenFn/Lightning/issues/1671)

### Changed

- Standardized naming of "attempts" to "runs". This had already been done in the
  front-end, but this change cleans up the backend, the database, and the
  interface with the worker. Make sure to **run migrations** and update your
  ENV/secrets to use `WORKER_RUNS_PRIVATE_KEY` rather than
  `WORKER_ATTEMPTS_PRIVATE_KEY`
  [#1657](https://github.com/OpenFn/Lightning/issues/1657)
- Required `@openfn/ws-worker@0.8.0` or above.

## [v2.0.0-rc7] - 2024-01-26

### Added

- Store webhook request headers in Dataclips for use in jobs.
  [#1638](https://github.com/OpenFn/Lightning/issues/1638)

### Changed

- Display `http_request` dataclips to the user as they will be provided to the
  worker as "input" state to avoid confusion while writing jobs.
  [1664](https://github.com/OpenFn/Lightning/issues/1664)
- Named-spaced all worker environment variables with `WORKER_` and added
  documentation for how to configure them.
  [#1672](https://github.com/OpenFn/Lightning/pull/1672)
- Bumped to `@openfn/ws-worker@0.6.0`
- Bumped to `@openfn/cli@0.4.15`

### Fixed

- Fix Run via Docker [#1653](https://github.com/OpenFn/Lightning/issues/1653)
- Fix remaining warnings, enable "warnings as errors"
  [#1642](https://github.com/OpenFn/Lightning/issues/1642)
- Fix workflow dashboard bug when viewed for newly created workflows with only
  unfinished run steps. [#1674](https://github.com/OpenFn/Lightning/issues/1674)

## [v2.0.0-rc5] - 2024-01-22

### Changed

- Made two significant backend changes that don't impact UI/UX but **require
  migrations** and should make Lightning developer lives easier by updating
  parts of the backend to match terms now used in the frontend:
  - Renamed the `Runs` model and table to `Steps`
    [#1571](https://github.com/OpenFn/Lightning/issues/1571)
  - Renamed the `AttemptRuns` model and table to `AttemptSteps`
    [#1571](https://github.com/OpenFn/Lightning/issues/1571)

## [v2.0.0-rc4] - 2024-01-19

### Added

- Scrub output dataclips in the UI to avoid unintentional secret exposure
  [#1606](https://github.com/OpenFn/Lightning/issues/1606)

### Changed

- Bump to `@openfn/cli@0.4.14`
- Do not persist the active tab setting on the job editor
  [#1504](https://github.com/OpenFn/Lightning/issues/1504)
- Make condition label optional
  [#1648](https://github.com/OpenFn/Lightning/issues/1648)

### Fixed

- Fix credential body getting leaked to sentry incase of errors
  [#1600](https://github.com/OpenFn/Lightning/issues/1600)
- Fixed validation on Javascript edge conditions
  [#1602](https://github.com/OpenFn/Lightning/issues/1602)
- Removed unused code from `run_live` directory
  [#1625](https://github.com/OpenFn/Lightning/issues/1625)
- Edge condition expressions not correctly being handled during provisioning
  [#openfn/kit#560](https://github.com/OpenFn/kit/pull/560)

## [v2.0.0-rc3] 2024-01-12

### Added

- Custom metric to track stalled attempts
  [#1559](https://github.com/OpenFn/Lightning/issues/1559)
- Dashboard with project and workflow stats
  [#755](https://github.com/OpenFn/Lightning/issues/755)
- Add search by ID on the history page
  [#1468](https://github.com/OpenFn/Lightning/issues/1468)
- Custom metric to support autoscaling
  [#1607](https://github.com/OpenFn/Lightning/issues/1607)

### Changed

- Bumped CLI version to `0.4.13`
- Bumped worker version to `0.5.0`
- Give project editors and viewers read only access to project settings instead
  [#1477](https://github.com/OpenFn/Lightning/issues/1477)

### Fixed

- Throw an error when Lightning.MetadataService.get_adaptor_path/1 returns an
  adaptor path that is nil
  [#1601](https://github.com/OpenFn/Lightning/issues/1601)
- Fix failure due to creating work order from a newly created job
  [#1572](https://github.com/OpenFn/Lightning/issues/1572)
- Fixes on the dashboard and links
  [#1610](https://github.com/OpenFn/Lightning/issues/1610) and
  [#1608](https://github.com/OpenFn/Lightning/issues/1608)

## [2.0.0-rc2] - 2024-01-08

### Fixed

- Restored left-alignment for step list items on run detail and inspector
  [a6e4ada](https://github.com/OpenFn/Lightning/commit/a6e4adafd558269cfd690e7c4fdd8f9fe66c5f62)
- Inspector: fixed attempt/run language for "skipped" tooltip
  [fd7dd0c](https://github.com/OpenFn/Lightning/commit/fd7dd0ca8128dfba2902e5aa6a2259e2073f0f10)
- Inspector: fixed failure to save during "save & run" from inspector
  [#1596](https://github.com/OpenFn/Lightning/issues/1596)
- Inspector: fixed key bindings for save & run (retry vs. new work order)
  getting overridden when user focuses on the Monaco editor
  [#1596](https://github.com/OpenFn/Lightning/issues/1596)

## [2.0.0-rc1] - 2024-01-05

### Why does this repo go from `v0` to `v2.0`?

Lightning is the _2nd version_ of the OpenFn platform. While much of the core
technology is the same, there are breaking changes between `v1.105` (pre-2024)
and `v2` ("OpenFn Lightning").

For customers using OpenFn `v1`, a migration guide will be provided at
[docs.openfn.org](https://docs.openfn.org)

### Added

- Link to the job inspctor for a selected run from the history interface
  [#1524](https://github.com/OpenFn/Lightning/issues/1524)
- Reprocess an existing work order from the job inspector by default (instead of
  always creating a new work order)
  [#1524](https://github.com/OpenFn/Lightning/issues/1524)
- Bumped worker to support edge conditions between trigger and first job
  `"@openfn/ws-worker": "^0.4.0"`

### Changed

- Updated naming to prepare for v2 release
  [#1248](https://github.com/OpenFn/Lightning/issues/1248); the major change is
  that each time a work order (the typical unit of business value for an
  organization, e.g. "execute workflow ABC for patient 123") is executed, it is
  called a "run". Previously, it was called an "attempt". The hierarchy is now:

  ```
  Build-Time: Projects > Workflows > Steps
  Run-Time: Work Orders > Runs > Steps
  ```

  Note the name changes here are reflected in the UI, but not all tables/models
  will be changed until [1571](https://github.com/OpenFn/Lightning/issues/1571)
  is delivered.

## [v0.12.2] - 2023-12-24

### Changed

- Bumped worker to address occasional git install issue
  `"@openfn/ws-worker": "^0.3.2"`

### Fixed

- Fix RuntimeError: found duplicate ID "google-sheets-inner-form" for
  GoogleSheetsComponent [#1578](https://github.com/OpenFn/Lightning/issues/1578)
- Extend export script to include new JS expression edge type
  [#1540](https://github.com/OpenFn/Lightning/issues/1540)
- Fix regression for attempt viewer log line highlighting
  [#1589](https://github.com/OpenFn/Lightning/issues/1589)

## [v0.12.1] - 2023-12-21

### Changed

- Hide project security setting tab from non-authorized users
  [#1477](https://github.com/OpenFn/Lightning/issues/1477)

### Fixed

- History page crashes if job is removed from workflow after it's been run
  [#1568](https://github.com/OpenFn/Lightning/issues/1568)

## [v0.12.0] - 2023-12-15

### Added

- Add ellipsis for long job names on the canvas
  [#1217](https://github.com/OpenFn/Lightning/issues/1217)
- Fix Credential Creation Page UI
  [#1064](https://github.com/OpenFn/Lightning/issues/1064)
- Custom metric to track Attempt queue delay
  [#1556](https://github.com/OpenFn/Lightning/issues/1556)
- Expand work order row when a `workorder_id` is specified in the filter
  [#1515](https://github.com/OpenFn/Lightning/issues/1515)
- Allow Javascript expressions as conditions for edges
  [#1498](https://github.com/OpenFn/Lightning/issues/1498)

### Changed

- Derive dataclip in inspector from the attempt & step
  [#1551](https://github.com/OpenFn/Lightning/issues/1551)
- Updated CLI to 0.4.10 (fixes logging)
- Changed UserBackupToken model to use UTC timestamps (6563cb77)
- Restore FK relationship between `work_orders` and `attempts` pending a
  decision re: further partitioning.
  [#1254](https://github.com/OpenFn/Lightning/issues/1254)

### Fixed

- New credential doesn't appear in inspector until refresh
  [#1531](https://github.com/OpenFn/Lightning/issues/1531)
- Metadata not refreshing when credential is updated
  [#791](https://github.com/OpenFn/Lightning/issues/791)
- Adjusted z-index for Monaco Editor's sibling element to resolve layout
  conflict [#1329](https://github.com/OpenFn/Lightning/issues/1329)
- Demo script sets up example Runs with their log lines in a consistant order.
  [#1487](https://github.com/OpenFn/Lightning/issues/1487)
- Initial credential creation `changes` show `after` as `null` rather a value
  [#1118](https://github.com/OpenFn/Lightning/issues/1118)
- AttemptViewer flashing/rerendering when Jobs are running
  [#1550](https://github.com/OpenFn/Lightning/issues/1550)
- Not able to create a new Job when clicking the Check icon on the placeholder
  [#1537](https://github.com/OpenFn/Lightning/issues/1537)
- Improve selection logic on WorkflowDiagram
  [#1220](https://github.com/OpenFn/Lightning/issues/1220)

## [v0.11.0] - 2023-12-06

### Added

- Improved UI when manually creating Attempts via the Job Editor
  [#1474](https://github.com/OpenFn/Lightning/issues/1474)
- Increased the maximum inbound webhook request size to 10MB and added
  protection against _very large_ payloads with a 100MB "max_skip_body_length"
  [#1247](https://github.com/OpenFn/Lightning/issues/1247)

### Changed

- Use the internal port of the web container for the worker configuration in
  docker-compose setup. [#1485](https://github.com/OpenFn/Lightning/pull/1485)

## [v0.10.6] - 2023-12-05

### Changed

- Limit entries count on term work orders search
  [#1461](https://github.com/OpenFn/Lightning/issues/1461)
- Scrub log lines using multiple credentials samples
  [#1519](https://github.com/OpenFn/Lightning/issues/1519)
- Remove custom telemetry plumbing.
  [1259](https://github.com/OpenFn/Lightning/issues/1259)
- Enhance UX to prevent modal closure when Monaco/Dataclip editor is focused
  [#1510](https://github.com/OpenFn/Lightning/pull/1510)

### Fixed

- Use checkbox on boolean credential fields rather than a text input field
  [#1430](https://github.com/OpenFn/Lightning/issues/1430)
- Allow users to retry work orders that failed before their first run was
  created [#1417](https://github.com/OpenFn/Lightning/issues/1417)
- Fix to ensure webhook auth modal is closed when cancel or close are selected.
  [#1508](https://github.com/OpenFn/Lightning/issues/1508)
- Enable user to reauthorize and obtain a new refresh token.
  [#1495](https://github.com/OpenFn/Lightning/issues/1495)
- Save credential body with types declared on schema
  [#1518](https://github.com/OpenFn/Lightning/issues/1518)

## [v0.10.5] - 2023-12-03

### Changed

- Only add history page filters when needed for simpler multi-select status
  interface and shorter page URLs
  [#1331](https://github.com/OpenFn/Lightning/issues/1331)
- Use dynamic Endpoint config only on prod
  [#1435](https://github.com/OpenFn/Lightning/issues/1435)
- Validate schema field with any of expected values
  [#1502](https://github.com/OpenFn/Lightning/issues/1502)

### Fixed

- Fix for liveview crash when token expires or gets deleted after mount
  [#1318](https://github.com/OpenFn/Lightning/issues/1318)
- Remove two obsolete methods related to Run: `Lightning.Invocation.delete_run`
  and `Lightning.Invocation.Run.new_from`.
  [#1254](https://github.com/OpenFn/Lightning/issues/1254)
- Remove obsolete field `previous_id` from `runs` table.
  [#1254](https://github.com/OpenFn/Lightning/issues/1254)
- Fix for missing data in 'created' audit trail events for webhook auth methods
  [#1500](https://github.com/OpenFn/Lightning/issues/1500)

## [v0.10.4] - 2023-11-30

### Changed

- Increased History search timeout to 30s
  [#1461](https://github.com/OpenFn/Lightning/issues/1461)

### Fixed

- Tooltip text clears later than the background
  [#1094](https://github.com/OpenFn/Lightning/issues/1094)
- Temporary fix to superuser UI for managing project users
  [#1145](https://github.com/OpenFn/Lightning/issues/1145)
- Fix for adding ellipses on credential info on job editor heading
  [#1428](https://github.com/OpenFn/Lightning/issues/1428)

## [v0.10.3] - 2023-11-28

### Added

- Dimmed/greyed out triggers and edges on the canvas when they are disabled
  [#1464](https://github.com/OpenFn/Lightning/issues/1464)
- Async loading on the history page to improve UX on long DB queries
  [#1279](https://github.com/OpenFn/Lightning/issues/1279)
- Audit trail events for webhook auth (deletion method) change
  [#1165](https://github.com/OpenFn/Lightning/issues/1165)

### Changed

- Sort project collaborators by first name
  [#1326](https://github.com/OpenFn/Lightning/issues/1326)
- Work orders will now be set in a "pending" state when retries are enqueued.
  [#1340](https://github.com/OpenFn/Lightning/issues/1340)
- Avoid printing 2FA codes by default
  [#1322](https://github.com/OpenFn/Lightning/issues/1322)

### Fixed

- Create new workflow button sizing regression
  [#1405](https://github.com/OpenFn/Lightning/issues/1405)
- Google credential creation and automatic closing of oAuth tab
  [#1109](https://github.com/OpenFn/Lightning/issues/1109)
- Exporting project breaks the navigation of the page
  [#1440](https://github.com/OpenFn/Lightning/issues/1440)

## [v0.10.2] - 2023-11-21

### Changed

- Added `max_frame_size` to the Cowboy websockets protocol options in an attempt
  to address [#1421](https://github.com/OpenFn/Lightning/issues/1421)

## [v0.10.1] - 2023-11-21

### Fixed

- Work Order ID was not displayed properly in history page
  [#1423](https://github.com/OpenFn/Lightning/issues/1423)

## [v0.10.0] - 2023-11-21

### 🚨 Breaking change warning! 🚨

This release will contain breaking changes as we've significantly improved both
the workflow building and execution systems.

#### Nodes and edges

Before, workflows were represented as a list of jobs and triggers. For greater
flexibility and control of complex workflows, we've moved towards a more robust
"nodes and edges" approach. Where jobs in a workflow (a node) can be connected
by edges.

Triggers still exist, but live "outside" the directed acyclic graph (DAG) and
are used to automatically create work orders and attempts.

We've provided migrations that bring `v0.9.3` workflows in line with the
`v0.10.0` requirements.

#### Scalable workers

Before, Lightning spawned child processes to execute attempts in sand-boxed
NodeVMs on the same server. This created inefficiencies and security
vulnerabilities. Now, the Lightning web server adds attempts to a queue and
multiple worker applications can pull from that queue to process work.

In dev mode, this all happens automatically and on one machine, but in most
high-availability production environments the workers will be on another server.

Attempts are now handled entirely by the workers, and they report back to
Lightning. Exit reasons, final attempt states, error types and error messages
are either entirely new or handled differently now, but we have provided
migration scripts that will work to bring _most_ `v0.9.3` runs, attempts, and
work orders up to `v0.10.0`, though the granularity of `v0.9.3` states and exits
will be less than `v0.10.0` and the final states are not guaranteed to be
accurate for workflows with multiple branches and leaf nodes with varying exit
reasons.

The migration scripts can be run with a single function call in SetupUtils from
a connect `iex` session:

```
Lightning.SetupUtils.approximate_state_for_attempts_and_workorders()
```

Note that (like lots of _other_ functionality in `SetupUtils`, calling this
function is a destructive action and you should only do it if you've backed up
your data and you know what you're doing.)

As always, we recommend backing up your data before migrating. (And thanks for
bearing with us as we move towards our first stable Lightning release.)

### Added

- Fix flaky job name input behavior on error
  [#1218](https://github.com/OpenFn/Lightning/issues/1218)
- Added a hover effect on copy and add button for adaptors examples
  [#1297](https://github.com/OpenFn/Lightning/issues/1297)
- Migration helper code to move from `v0.9.3` to `v0.10.0` added to SetupUtils
  [#1363](https://github.com/OpenFn/Lightning/issues/1363)
- Option to start with `RTM=false iex -S mix phx.server` for opting out of the
  dev-mode automatic runtime manager.
- Webhook Authentication Methods database and CRUD operations
  [#1152](https://github.com/OpenFn/Lightning/issues/1152)
- Creation and Edit of webhook webhook authentication methods UI
  [#1149](https://github.com/OpenFn/Lightning/issues/1149)
- Add webhook authentication methods overview methods in the canvas
  [#1153](https://github.com/OpenFn/Lightning/issues/1153)
- Add icon on the canvas for triggers that have authentication enabled
  [#1157](https://github.com/OpenFn/Lightning/issues/1157)
- Require password/2FA code before showing password and API Key for webhook auth
  methods [#1200](https://github.com/OpenFn/Lightning/issues/1200)
- Restrict live dashboard access to only superusers, enable DB information and
  OS information [#1170](https://github.com/OpenFn/Lightning/issues/1170) OS
  information [#1170](https://github.com/OpenFn/Lightning/issues/1170)
- Expose additional metrics to LiveDashboard
  [#1171](https://github.com/OpenFn/Lightning/issues/1171)
- Add plumbing to dump Lightning metrics during load testing
  [#1178](https://github.com/OpenFn/Lightning/issues/1178)
- Allow for heavier payloads during load testing
  [#1179](https://github.com/OpenFn/Lightning/issues/1179)
- Add dynamic delay to help mitigate flickering test
  [#1195](https://github.com/OpenFn/Lightning/issues/1195)
- Add a OpenTelemetry trace example
  [#1189](https://github.com/OpenFn/Lightning/issues/1189)
- Add plumbing to support the use of PromEx
  [#1199](https://github.com/OpenFn/Lightning/issues/1199)
- Add warning text to PromEx config
  [#1222](https://github.com/OpenFn/Lightning/issues/1222)
- Track and filter on webhook controller state in :telemetry metrics
  [#1192](https://github.com/OpenFn/Lightning/issues/1192)
- Secure PromEx metrics endpoint by default
  [#1223](https://github.com/OpenFn/Lightning/issues/1223)
- Partition `log_lines` table based on `attempt_id`
  [#1254](https://github.com/OpenFn/Lightning/issues/1254)
- Remove foreign key from `attempts` in preparation for partitioning
  `work_orders` [#1254](https://github.com/OpenFn/Lightning/issues/1254)
- Remove `Workflows.delete_workflow`. It is no longer in use and would require
  modification to not leave orphaned attempts given the removal of the foreign
  key from `attempts`. [#1254](https://github.com/OpenFn/Lightning/issues/1254)
- Show tooltip for cloned runs in history page
  [#1327](https://github.com/OpenFn/Lightning/issues/1327)
- Have user create workflow name before moving to the canvas
  [#1103](https://github.com/OpenFn/Lightning/issues/1103)
- Allow PromEx authorization to be disabled
  [#1483](https://github.com/OpenFn/Lightning/issues/1483)

### Changed

- Updated vulnerable JS libraries, `postcss` and `semver`
  [#1176](https://github.com/OpenFn/Lightning/issues/1176)
- Update "Delete" to "Delete Job" on Job panel and include javascript deletion
  confirmation [#1105](https://github.com/OpenFn/Lightning/issues/1105)
- Move "Enabled" property from "Jobs" to "Edges"
  [#895](https://github.com/OpenFn/Lightning/issues/895)
- Incorrect wording on the "Delete" tooltip
  [#1313](https://github.com/OpenFn/Lightning/issues/1313)

### Fixed

- Fixed janitor lost query calculation
  [#1400](https://github.com/OpenFn/Lightning/issues/1400)
- Adaptor icons load gracefully
  [#1140](https://github.com/OpenFn/Lightning/issues/1140)
- Selected dataclip gets lost when starting a manual work order from the
  inspector interface [#1283](https://github.com/OpenFn/Lightning/issues/1283)
- Ensure that the whole edge when selected is highlighted
  [#1160](https://github.com/OpenFn/Lightning/issues/1160)
- Fix "Reconfigure Github" button in Project Settings
  [#1386](https://github.com/OpenFn/Lightning/issues/1386)
- Make janitor also clean up runs inside an attempt
  [#1348](https://github.com/OpenFn/Lightning/issues/1348)
- Modify CompleteRun to return error changeset when run not found
  [#1393](https://github.com/OpenFn/Lightning/issues/1393)
- Drop invocation reasons from DB
  [#1412](https://github.com/OpenFn/Lightning/issues/1412)
- Fix inconsistency in ordering of child nodes in the workflow diagram
  [#1406](https://github.com/OpenFn/Lightning/issues/1406)

## [v0.9.3] - 2023-09-27

### Added

- Add ellipsis when adaptor name is longer than the container allows
  [#1095](https://github.com/OpenFn/Lightning/issues/1095)
- Webhook Authentication Methods database and CRUD operations
  [#1152](https://github.com/OpenFn/Lightning/issues/1152)

### Changed

- Prevent deletion of first job of a workflow
  [#1097](https://github.com/OpenFn/Lightning/issues/1097)

### Fixed

- Fix long name on workflow cards
  [#1102](https://github.com/OpenFn/Lightning/issues/1102)
- Fix highlighted Edge can get out of sync with selected Edge
  [#1099](https://github.com/OpenFn/Lightning/issues/1099)
- Creating a new user without a password fails and there is no user feedback
  [#731](https://github.com/OpenFn/Lightning/issues/731)
- Crash when setting up version control
  [#1112](https://github.com/OpenFn/Lightning/issues/1112)

## [v0.9.2] - 2023-09-20

### Added

- Add "esc" key binding to close job inspector modal
  [#1069](https://github.com/OpenFn/Lightning/issues/1069)

### Changed

- Save icons from the `adaptors` repo locally and load them in the job editor
  [#943](https://github.com/OpenFn/Lightning/issues/943)

## [v0.9.1] - 2023-09-19

### Changed

- Modified audit trail to handle lots of different kind of audit events
  [#271](https://github.com/OpenFn/Lightning/issues/271)/[#44](https://github.com/OpenFn/Lightning/issues/44)
- Fix randomly unresponsive job panel after job deletion
  [#1113](https://github.com/OpenFn/Lightning/issues/1113)

## [v0.9.0] - 2023-09-15

### Added

- Add favicons [#1079](https://github.com/OpenFn/Lightning/issues/1079)
- Validate job name in placeholder job node
  [#1021](https://github.com/OpenFn/Lightning/issues/1021)
- Bring credential delete in line with new GDPR interpretation
  [#802](https://github.com/OpenFn/Lightning/issues/802)
- Make job names unique per workflow
  [#1053](https://github.com/OpenFn/Lightning/issues/1053)

### Changed

- Enhanced the job editor/inspector interface
  [#1025](https://github.com/OpenFn/Lightning/issues/1025)

### Fixed

- Finished run never appears in inspector when it fails
  [#1084](https://github.com/OpenFn/Lightning/issues/1084)
- Cannot delete some credentials via web UI
  [#1072](https://github.com/OpenFn/Lightning/issues/1072)
- Stopped the History table from jumping when re-running a job
  [#1100](https://github.com/OpenFn/Lightning/issues/1100)
- Fixed the "+" button when adding a job to a workflow
  [#1093](https://github.com/OpenFn/Lightning/issues/1093)

## [v0.8.3] - 2023-09-05

### Added

- Render error when workflow diagram node is invalid
  [#956](https://github.com/OpenFn/Lightning/issues/956)

### Changed

- Restyle history table [#1029](https://github.com/OpenFn/Lightning/issues/1029)
- Moved Filter and Search controls to the top of the history page
  [#1027](https://github.com/OpenFn/Lightning/issues/1027)

### Fixed

- Output incorrectly shows "this run failed" when the run hasn't yet finished
  [#1048](https://github.com/OpenFn/Lightning/issues/1048)
- Wrong label for workflow card timestamp
  [#1022](https://github.com/OpenFn/Lightning/issues/1022)

## [v0.8.2] - 2023-08-31

### Fixed

- Lack of differentiation between top of job editor modal and top menu was
  disorienting. Added shadow.

## [v0.8.1] - 2023-08-31

### Changed

- Moved Save and Run button to bottom of the Job edit modal
  [#1026](https://github.com/OpenFn/Lightning/issues/1026)
- Allow a manual work order to save the workflow before creating the work order
  [#959](https://github.com/OpenFn/Lightning/issues/959)

## [v0.8.0] - 2023-08-31

### Added

- Introduces Github sync feature, users can now setup our github app on their
  instance and sync projects using our latest portability spec
  [#970](https://github.com/OpenFn/Lightning/issues/970)
- Support Backup Codes for Multi-Factor Authentication
  [937](https://github.com/OpenFn/Lightning/issues/937)
- Log a warning in the console when the Editor/docs component is given latest
  [#958](https://github.com/OpenFn/Lightning/issues/958)
- Improve feedback when a Workflow name is invalid
  [#961](https://github.com/OpenFn/Lightning/issues/961)
- Show that the jobs' body is invalid
  [#957](https://github.com/OpenFn/Lightning/issues/957)
- Reimplement skipped CredentialLive tests
  [#962](https://github.com/OpenFn/Lightning/issues/962)
- Reimplement skipped WorkflowLive.IndexTest test
  [#964](https://github.com/OpenFn/Lightning/issues/964)
- Show GitHub installation ID and repo link to help setup/debugging for version
  control [1059](https://github.com/OpenFn/Lightning/issues/1059)

### Fixed

- Fixed issue where job names were being incorrectly hyphenated during
  project.yaml export [#1050](https://github.com/OpenFn/Lightning/issues/1050)
- Allows the demo script to set a project id during creation to help with cli
  deploy/pull/Github integration testing.
- Fixed demo project_repo_connection failing after nightly demo resets
  [1058](https://github.com/OpenFn/Lightning/issues/1058)
- Fixed an issue where the monaco suggestion tooltip was offset from the main
  editor [1030](https://github.com/OpenFn/Lightning/issues/1030)

## [v0.7.3] - 2023-08-15

### Changed

- Version control in project settings is now named Export your project
  [#1015](https://github.com/OpenFn/Lightning/issues/1015)

### Fixed

- Tooltip for credential select in Job Edit form is cut off
  [#972](https://github.com/OpenFn/Lightning/issues/972)
- Dataclip type and state assembly notice for creating new dataclip dropped
  during refactor [#975](https://github.com/OpenFn/Lightning/issues/975)

## [v0.7.2] - 2023-08-10

### Changed

- NodeJs security patch [1009](https://github.com/OpenFn/Lightning/pull/1009)

### Fixed

## [v0.7.1] - 2023-08-04

### Fixed

- Fixed flickery icons on new workflow job creation.

## [v0.7.0] - 2023-08-04

### Added

- Project owners can require MFA for their users
  [892](https://github.com/OpenFn/Lightning/issues/892)

### Changed

- Moved to Elixir 1.15 and Erlang 26.0.2 to sort our an annoying ElixirLS issue
  that was slowing down our engineers.
- Update Debian base to use bookworm (Debian 12) for our Docker images
- Change new credential modal to take up less space on the screen
  [#931](https://github.com/OpenFn/Lightning/issues/931)
- Placeholder nodes are now purely handled client-side

### Fixed

- Fix issue creating a new credential from the Job editor where the new
  credential was not being set on the job.
  [#951](https://github.com/OpenFn/Lightning/issues/951)
- Fix issue where checking a credential type radio button shows as unchecked on
  first click. [#976](https://github.com/OpenFn/Lightning/issues/976)
- Return the pre-filled workflow names
  [#971](https://github.com/OpenFn/Lightning/issues/971)
- Fix version reporting and external reset_demo() call via
  Application.spec()[#1010](https://github.com/OpenFn/Lightning/issues/1010)
- Fixed issue where entering a placeholder name through the form would result an
  in unsaveable workflow
  [#1001](https://github.com/OpenFn/Lightning/issues/1001)
- Ensure the DownloadController checks for authentication and authorisation.

## [v0.7.0-pre5] - 2023-07-28

### Changed

- Unless otherwise specified, only show work orders with activity in last 14
  days [#968](https://github.com/OpenFn/Lightning/issues/968)

## [v0.7.0-pre4] - 2023-07-27

### Changed

- Don't add cast fragments if the search_term is nil
  [#968](https://github.com/OpenFn/Lightning/issues/968)

## [v0.7.0-pre3] - 2023-07-26

### Fixed

- Fixed an issue with newly created edges that prevented downstream jobs
  [977](https://github.com/OpenFn/Lightning/issues/977)

## [v0.7.0-pre2] - 2023-07-26

Note that this is a pre-release with a couple of known bugs that are tracked in
the Nodes and Edges [epic](https://github.com/OpenFn/Lightning/issues/793).

### Added

- Added ability for a user to enable MFA on their account; using 2FA apps like
  Authy, Google Authenticator etc
  [#890](https://github.com/OpenFn/Lightning/issues/890)
- Write/run sql script to convert triggers
  [#875](https://github.com/OpenFn/Lightning/issues/875)
- Export projects as `.yaml` via UI
  [#249](https://github.com/OpenFn/Lightning/issues/249)

### Changed

- In `v0.7.0` we change the underlying workflow building and execution
  infrastructure to align with a standard "nodes and edges" design for directed
  acyclic graphs (DAGs). Make sure to run the migrations!
  [793](https://github.com/OpenFn/Lightning/issues/793)

### Fixed

- Propagate url pushState/changes to Workflow Diagram selection
  [#944](https://github.com/OpenFn/Lightning/issues/944)
- Fix issue when deleting nodes from the workflow editor
  [#830](https://github.com/OpenFn/Lightning/issues/830)
- Fix issue when clicking a trigger on a new/unsaved workflow
  [#954](https://github.com/OpenFn/Lightning/issues/954)

## [0.6.7] - 2023-07-13

### Added

- Add feature to bulk rerun work orders from a specific step in their workflow;
  e.g., "rerun these 50 work orders, starting each at step 4."
  [#906](https://github.com/OpenFn/Lightning/pull/906)

### Fixed

- Oban exception: "value too long" when log lines are longer than 255 chars
  [#929](https://github.com/OpenFn/Lightning/issues/929)

## [0.6.6] - 2023-06-30

### Added

- Add public API token to the demo site setup script
- Check and renew OAuth credentials when running a job
  [#646](https://github.com/OpenFn/Lightning/issues/646)

### Fixed

- Remove google sheets from adaptors list until supporting oauth flow
  [#792](https://github.com/OpenFn/Lightning/issues/792)
- Remove duplicate google sheets adaptor display on credential type picklist
  [#663](https://github.com/OpenFn/Lightning/issues/663)
- Fix demo setup script for calling from outside the app on Kubernetes
  deployments [#917](https://github.com/OpenFn/Lightning/issues/917)

## [0.6.5] - 2023-06-22

### Added

- Ability to rerun work orders from start by selecting one of more of them from
  the History page and clicking the "Rerun" button.
  [#659](https://github.com/OpenFn/Lightning/issues/659)

### Fixed

- Example runs for demo incorrect
  [#856](https://github.com/OpenFn/Lightning/issues/856)

## [0.6.3] - 2023-06-15

### Fixed

- Prevent saving null log lines to the database, fix issue with run display
  [#866](https://github.com/OpenFn/Lightning/issues/866)

## [0.6.2] - 2023-06-09

### Fixed

- Fixed viewer permissions for delete workflow

- Fixed bug with workflow cards
  [#859](https://github.com/OpenFn/Lightning/issues/859)

## [0.6.1] - 2023-06-08

### Fixed

- Fixed bug with run logs [#864](https://github.com/OpenFn/Lightning/issues/864)

- Correctly stagger demo runs to maintain order
  [#856](https://github.com/OpenFn/Lightning/issues/856)
- Remove `Timex` use from `SetupUtils` in favor of `DateTime` to fix issue when
  calling it in escript.

## [0.6.0]- 2023-04-12

### Added

- Create sample runs when generating sample workflow
  [#821](https://github.com/OpenFn/Lightning/issues/821)
- Added a provisioning api for creating and updating projects and their
  workflows See: [PROVISIONING.md](./PROVISIONING.md)
  [#641](https://github.com/OpenFn/Lightning/issues/641)
- Add ability for a `superuser` to schedule deletion, cancel deletion, and
  delete projects [#757](https://github.com/OpenFn/Lightning/issues/757)
- Add ability for a `project owner` to schedule deletion, cancel deletion, and
  delete projects [#746](https://github.com/OpenFn/Lightning/issues/746)

### Changed

- Ability to store run log lines as rows in a separate table
  [#514](https://github.com/OpenFn/Lightning/issues/514)

### Fixed

- Incorrect project digest queries
  [#768](https://github.com/OpenFn/Lightning/issues/768)]
- Fix issue when purging deleted users
  [#747](https://github.com/OpenFn/Lightning/issues/747)
- Generate a random name for Workflows when creating one via the UI.
  [#828](https://github.com/OpenFn/Lightning/issues/828)
- Handle error when deleting a job with runs.
  [#814](https://github.com/OpenFn/Lightning/issues/814)

## [0.5.2]

### Added

- Add `workflow_edges` table in preparation for new workflow editor
  implementation [#794](https://github.com/OpenFn/Lightning/issues/794)
- Stamped `credential_id` on run directly for easier auditing of the history
  interface. Admins can now see which credential was used to run a run.
  [#800](https://github.com/OpenFn/Lightning/issues/800)
- Better errors when using magic functions: "no magic yet" and "check
  credential" [#812](https://github.com/OpenFn/Lightning/issues/812)

### Changed

- The `delete-project` function now delete all associated activities
  [#759](https://github.com/OpenFn/Lightning/issues/759)

### Fixed

## [0.5.1] - 2023-04-12

### Added

- Added ability to create and revoke personal API tokens
  [#147](https://github.com/OpenFn/Lightning/issues/147)
- Add `last-used at` to API tokens
  [#722](https://github.com/OpenFn/Lightning/issues/722)
- Improved "save" for job builder; users can now press `Ctrl + S` or `⌘ + S` to
  save new or updated jobs job panel will _not_ close. (Click elsewhere in the
  canvas or click the "Close" button to close.)
  [#568](https://github.com/OpenFn/Lightning/issues/568)
- Add filtered search params to the history page URL
  [#660](https://github.com/OpenFn/Lightning/issues/660)

### Changed

- The secret scrubber now ignores booleans
  [690](https://github.com/OpenFn/Lightning/issues/690)

### Fixed

- The secret scrubber now properly handles integer secrets from credentials
  [690](https://github.com/OpenFn/Lightning/issues/690)
- Updated describe-package dependency, fixing sparkles in adaptor-docs
  [657](https://github.com/OpenFn/Lightning/issues/657)
- Clicks on the workflow canvas were not lining up with the nodes users clicked
  on; they are now [733](https://github.com/OpenFn/Lightning/issues/733)
- Job panel behaves better when collapsed
  [774](https://github.com/OpenFn/Lightning/issues/774)

## [0.5.0] - 2023-04-03

### Added

- Magic functions that fetch real metadata from connected systems via
  `credentials` and suggest completions in the job builder (e.g., pressing
  `control-space` when setting the `orgUnit` attribute for a DHIS2 create
  operation will pull the _actual_ list of orgUnits with human readable labels
  and fill in their orgUnit codes upon
  enter.)[670](https://github.com/OpenFn/Lightning/issues/670)
- A "metadata explorer" to browse actual system metadata for connected
  instances. [658](https://github.com/OpenFn/Lightning/issues/658)
- Resizable job builder panel for the main canvas/workflow view.
  [681](https://github.com/OpenFn/Lightning/issues/681)

### Changed

- Display timezone for cron schedule—it is always UTC.
  [#716](https://github.com/OpenFn/Lightning/issues/716)
- Instance administrators can now configure the interval between when a project
  owner or user requests deletion and when these records are purged from the
  database. It defaults to 7, but by providing a `PURGE_DELETED_AFTER_DAYS`
  environment variable the grace period can be altered. Note that setting this
  variable to `0` will make automatic purging _never_ occur but will still make
  "deleted" projects and users unavailable. This has been requested by certain
  organizations that must retain audit logs in a Lightning instance.
  [758](https://github.com/OpenFn/Lightning/issues/758)

### Fixed

- Locked CLI version to `@openfn/cli@0.0.35`.
  [#761](https://github.com/OpenFn/Lightning/issues/761)

## [0.4.8] - 2023-03-29

### Added

- Added a test harness for monitoring critical parts of the app using Telemetry
  [#654](https://github.com/OpenFn/Lightning/issues/654)

### Changed

- Set log level to `info` for runs. Most of the `debug` logging is useful for
  the CLI, but not for Lightning. In the future the log level will be
  configurable at instance > project > job level by the `superuser` and any
  project `admin`.
- Renamed license file so that automagic github icon is less confusing

### Fixed

- Broken links in failure alert email
  [#732](https://github.com/OpenFn/Lightning/issues/732)
- Registration Submission on app.openfn.org shows internal server error in
  browser [#686](https://github.com/OpenFn/Lightning/issues/686)
- Run the correct runtime install mix task in `Dockerfile-dev`
  [#541](https://github.com/OpenFn/Lightning/issues/541)
- Users not disabled when scheduled for deletion
  [#719](https://github.com/OpenFn/Lightning/issues/719)

## [0.4.6] - 2023-03-23

### Added

- Implement roles and permissions across entire app
  [#645](https://github.com/OpenFn/Lightning/issues/645)
- Fix webhook URL
  (`https://<<HOST_URL>>/i/cae544ab-03dc-4ccc-a09c-fb4edb255d7a`) for the
  OpenHIE demo workflow [448](https://github.com/OpenFn/Lightning/issues/448)
- Phoenix Storybook for improved component development
- Load test for webhook endpoint performance
  [#645](https://github.com/OpenFn/Lightning/issues/634)
- Notify user via email when they're added to a project
  [#306](https://github.com/OpenFn/Lightning/issues/306)
- Added notify user via email when their account is created
  [#307](https://github.com/OpenFn/Lightning/issues/307)

### Changed

- Improved errors when decoding encryption keys for use with Cloak.
  [#684](https://github.com/OpenFn/Lightning/issues/684)
- Allow users to run ANY job with a custom input.
  [#629](https://github.com/OpenFn/Lightning/issues/629)

### Fixed

- Ensure JSON schema form inputs are in the same order as they are written in
  the schema [#685](https://github.com/OpenFn/Lightning/issues/685)

## [0.4.4] - 2023-03-10

### Added

- Users can receive a digest email reporting on a specified project.
  [#638](https://github.com/OpenFn/Lightning/issues/638)
  [#585](https://github.com/OpenFn/Lightning/issues/585)

## [0.4.3] - 2023-03-06

### Added

- Tooltips on Job Builder panel
  [#650](https://github.com/OpenFn/Lightning/issues/650)

### Changed

- Upgraded to Phoenix 1.7 (3945856)

### Fixed

- Issue with FailureAlerter configuration missing in `prod` mode.

## [0.4.2] - 2023-02-24

### Added

- A user can change their own email
  [#247](https://github.com/OpenFn/Lightning/issues/247)
- Added a `SCHEMAS_PATH` environment variable to override the default folder
  location for credential schemas
  [#604](https://github.com/OpenFn/Lightning/issues/604)
- Added the ability to configure Google Sheets credentials
  [#536](https://github.com/OpenFn/Lightning/issues/536)
- Function to import a project
  [#574](https://github.com/OpenFn/Lightning/issues/574)

### Changed

- Users cannot register if they have not selected the terms and conditions
  [#531](https://github.com/OpenFn/Lightning/issues/531)

### Fixed

- Jobs panel slow for first open after restart
  [#567](https://github.com/OpenFn/Lightning/issues/567)

## [0.4.0] - 2023-02-08

### Added

- Added a Delete job button in Inspector
- Filter workflow runs by text/value in run logs or input body
- Drop "configuration" key from Run output dataclips after completion
- Ability to 'rerun' a run from the Run list
- Attempts and Runs update themselves in the Runs list
- Configure a project and workflow for a new registering user
- Run a job with a custom input
- Added plausible analytics
- Allow user to click on Webhook Trigger Node to copy webhook URL on workflow
  diagram
- Allow any user to delete a credential that they own
- Create any credential through a form except for OAuth
- Refit all diagram nodes on browser and container resize
- Enable distributed Erlang, allowing any number of redundant Lightning nodes to
  communicate with each other.
- Users can set up realtime alerts for a project

### Changed

- Better code-assist and intelliense in the Job Editor
- Updated @openfn/workflow-diagram to 0.4.0
- Make plus button part of job nodes in Workflow Diagram
- Updated @openfn/adaptor-docs to 0.0.5
- Updated @openfn/describe-package to 0.0.10
- Create an follow a manual Run from the Job Inspector
- View all workflows in a project on the workflows index page
- Move @openfn/workflow-diagram into the application, the NPM module is now
  deprecated.
- Remove workflow name from first node
- Move the used parts of `@openfn/engine` into the application.
- [BREAKING CHANGE] Ported `mix openfn.install.runtime` into application, use
  `mix lightning.install_runtime`.
- [BREAKING CHANGE] Introduced `@openfn/cli` as the new runtime for Jobs
- Rename a workflow through the page heading
- Hide the dataclips tab for beta
- Make adaptor default to common@latest
- Remove jobs list page
- Better error handling in the docs panel
- Disable credential ownership transfer in dev and prod environments
- Add project settings page
- Change Work Order filters to apply to the aggregate state of the work order
  and not the run directly
- Enable jobs by default
- Set log level to info
- Add Beta checkbox to register page
- User roles and permissions

### Fixed

- Don't consider disabled jobs when calculating subsequent runs
- Fixed overflow on Job Editor Tooltips
- Fixed auto-scroll when adding a new snippet in the Job Editor
- Fixed common operation typings in Job Editor

## [0.3.1] - 2022-11-22

### Fixed

- Fixed bug that tried to execute HTML scripts in dataclips
- Fixed bug that prevented work orders from displaying in the order of their
  last run, descending.
- Remove alerts after set timeout or close

## [0.3.0] - 2022-11-21

### Added

- Add seed data for demo site
- Create adaptor credentials through a form
- Configure cron expressions through a form
- View runs grouped by work orders and attempts
- Run an existing Job with any dataclip uuid from the Job form

### Changed

- Redirect users to projects list page when they click on Admin Settings menu
- Move job, project, input and output Dataclips to Run table
- Reverse the relationship between Jobs and Triggers. Triggers now can exist on
  their own; setting the stage for branching and merging workflows
- Updated Elixir and frontend dependencies
- [BREAKING CHANGE] Pipeline now uses Work Orders, previous data is not
  compatible.
- Runs, Dataclips and Attempts now all correctly use `usec` resolution
  timestamps.
- Upgraded LiveView to 0.18.0
- Upgraded Elixir to 1.14.1 and OTP 25
- Workflow Job editor now behaves like a panel
- Split JobLive.InspectorFormComponent into different plug-able subcomponents
- Ensure new jobs with cron triggers receive a default frequency
- Webhooks are now referenced by the trigger id instead of job id.
- Filter runs by status
- Filter runs by workflow
- Filter runs by date
- View a job run from the runs history
- View latest matching inputs to run a job with

## [0.2.0] - 2022-09-12

### Changed

- [BREAKING CHANGE] Add `Workflow` model, Jobs now belong to a Workflow This is
  a breaking change to the schema.
- Use Node.js 18, soon to be in LTS.
- Visualize success/fail triggers in workflow diagram.
- Move WorkflowDiagram related actions from DashboardLive into WorkflowLive
- Move WorkflowDiagram component into liveview, so that we can subscribe to
  channels (i.e. updating of the diagram when someone changes something).
- Integrate `@openfn/workflow-diagram@0.0.8` and use the new Store interface for
  updating it.
- Remove `component_mounted` event from WorkflowDiagram hook, using a
  MutationObserver and a Base64 encoded JSON payload.
- Fixed an issue where the compiler component would try and load a 'nothing
  adaptor', added a condition to check an adaptor is actually selected.
- Removed previous Workflow CTE queries, replaced by the introduction of the
  Workflow model, see
  (https://github.com/OpenFn/Lightning/blob/53da6883483e7d8d078783f348da327d1dd72d20/lib/lightning/workflows.ex#L111-L119).

## [0.1.13] - 2022-08-29

### Added

- Allow administrators to configure OIDC providers for authentication (note that
  this is just for authenticating, not yet for creating new accounts via OIDC)
- Add Monaco editor to the step/job panel
- Allow users to delete their own accounts. Schedule their user and credentials
  data for deletion when they do.
- Allow superusers to delete a user account. Schedule the user's credentials and
  user data for deletion when they do.
- If a user is scheduled for deletion, disable their account and prevent them
  from logging in.
- The 'User profile' and 'Credentials' page now have a sidebar menu

### Changed

- Project users now have one of the following roles: viewer, editor, admin,
  owner
- Users only have the following roles: user, superuser

## [0.1.12] - 2022-08-15

### Added

- Transfer credential ownership to another user.
- Create credentials via a form interface\*
- Show "projects with access" in credentials list view.
- Show job in runs list and run view.
- Added roles and permissions to workflows and history page
  [#645](https://github.com/OpenFn/Lightning/issues/645)

\*The form is defined by a JSON schema provided by an adaptor, in most cases:
e.g., `language-dhis2` provides a single schema which defines the required
attributes for `state.configuration`, while `language-common` provides multiple
credential schemas like "oauth" or "basic auth" which define attributes for
`state.configuration` and which might be used by lots of different jobs.)

### Fixed

- User menu (top right) appears on top of all other components.
- User profile screen integrated with the rest of the liveview app.

## [0.1.11] - 2022-08-05

### Fixed

- Fixed logging in Runner when `:debug` log level used; note that this caused
  crashes in Oban

## [0.1.10] - 2022-08-05

### Added

- Credential auditing
- Build/version information display for easier debugging

### Fixed

- Fixed a bug that enqueued cron-triggered jobs even when they were disabled

## [0.1.9] - 2022-07-27

### Added

- Navigate to user profile or credentials page and log out through the user icon
  dropdown
- Create and edit dataclips
- Add a production tag to credentials
- View a dropdown of operations and their description for the language-common
  `v2.0.0-rc2` adaptor (this pattern to be rolled out across adaptors)

### Changed

- Navigate between projects through a project picker on the navbar

### Fixed

- Run Lightning with docker

### Security

- Sensitive credential values are scrubbed from run logs
- All credentials are encrypted at REST

## [0.1.7] - 2022-06-24

### Added

- Run a job with a cron trigger
- Queue jobs via Oban/Postgres
- Edit jobs via the workflow canvas

## [0.1.6] - 2022-06-07

### Added

- Register, log in and log out of an account
- Allow superusers and admin users to create projects
- Allow admin users to create or disable a user’s account
- Allow superusers for local deployments to create users and give them access to
  project spaces

- Create and edit a job with a webhook, flow/fail or cron trigger
- Create and edit credentials for a job
- Copy a job's webhook URL
- View all workflows in a project visually
- Deploy lightning locally with Docker

- Enable a job to automatically process incoming requests
- Run a job with a webhook or flow/fail trigger
- View job runs along with their logs, exit code, start and end time
- View data clips that have initiated job runs (http requests for webhooks, run
  results)<|MERGE_RESOLUTION|>--- conflicted
+++ resolved
@@ -19,10 +19,9 @@
 
 ### Changed
 
-<<<<<<< HEAD
 - Change Default Text For New Job Nodes
   [#2014](https://github.com/OpenFn/lightning/pull/2014)
-=======
+
 ### Fixed
 
 - Dataclip Viewer now responds to page resize and internal page layout
@@ -32,7 +31,6 @@
 
 ### Changed
 
->>>>>>> 6d330868
 - Stop users from creating deprecated Salesforce and GoogleSheets credentials.
   [#2142](https://github.com/OpenFn/lightning/issues/2142)
 - Delegate menu customization and create menu components for reuse.

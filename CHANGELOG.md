# Changelog

All notable changes to this project will be documented in this file.

- `Added` for new features.
- `Changed` for changes in existing functionality.
- `Deprecated` for soon-to-be removed features.
- `Removed` for now removed features.
- `Fixed` for any bug fixes.
- `Security` in case of vulnerabilities.

The format is based on [Keep a Changelog](https://keepachangelog.com/en/1.0.0/),
and this project adheres to
[Semantic Versioning](https://semver.org/spec/v2.0.0.html).

## [Unreleased]

### Added

### Changed

### Fixed

<<<<<<< HEAD
- Fixed issue where updating an existing Salesforce credential to use a
  `sandbox` endpoint would not properly re-authenticate.
  [#1842](https://github.com/OpenFn/lightning/issues/1842)
=======
- Navigate directly to settings from url hash and renders default panel
  when there is no hash.
  [#1971](https://github.com/OpenFn/lightning/issues/1971)

## [v2.4.12] - 2024-05-15

### Fixed

- Fix render settings default panel on first load
  [#1971](https://github.com/OpenFn/lightning/issues/1971)

## [v2.4.11] - 2024-05-15

### Changed

- Upgraded Sentry to v10 for better error reporting.

## [v2.4.10] - 2024-05-14

### Fixed

- Fix the "reset demo" script by disabling the emailing that was introduced to
  the `create_project` function.
  [#2063](https://github.com/OpenFn/lightning/pull/2063)
>>>>>>> 705bb391

## [v2.4.9] - 2024-05-14

### Changed

- Bumped @openfn/ws-worker to 1.1.8

### Fixed

- Correctly pass max allowed run time into the Run token, ensuring it's valid
  for the entirety of the Runs execution time
  [#2072](https://github.com/OpenFn/lightning/issues/2072)

## [v2.4.8] - 2024-05-13

### Added

- Add Github sync to usage limiter
  [#2031](https://github.com/OpenFn/lightning/pull/2031)

### Changed

- Remove illogical cancel buttons on user/pass change screen
  [#2067](https://github.com/OpenFn/lightning/issues/2067)

### Fixed

- Stop users from configuring failure alerts when the limiter returns error
  [#2076](https://github.com/OpenFn/lightning/pull/2076)

## [v2.4.7] - 2024-05-11

### Fixed

- Fixed early worker token expiry bug
  [#2070](https://github.com/OpenFn/lightning/issues/2070)

## [v2.4.6] - 2024-05-08

### Added

- Allow for automatic resubmission of failed usage tracking report submissions.
  [1789](https://github.com/OpenFn/lightning/issues/1789)
- Make signup feature configurable
  [#2049](https://github.com/OpenFn/lightning/issues/2049)
- Apply runtime limits to worker execution
  [#2015](https://github.com/OpenFn/lightning/pull/2015)
- Limit usage for failure alerts
  [#2011](https://github.com/OpenFn/lightning/pull/2011)

## [v2.4.5] - 2024-05-07

### Fixed

- Fix provioning API calls workflow limiter without the project ID
  [#2057](https://github.com/OpenFn/lightning/issues/2057)

## [v2.4.4] - 2024-05-03

### Added

- Benchmarking script that simulates data from a cold chain.
  [#1993](https://github.com/OpenFn/lightning/issues/1993)

### Changed

- Changed Snapshot `get_or_create_latest_for` to accept multis allow controlling
  of which repo it uses.
- Require exactly one owner for each project
  [#1991](https://github.com/OpenFn/lightning/issues/1991)

### Fixed

- Fixed issue preventing credential updates
  [#1861](https://github.com/OpenFn/lightning/issues/1861)

## [v2.4.3] - 2024-05-01

### Added

- Allow menu items customization
  [#1988](https://github.com/OpenFn/lightning/issues/1988)
- Workflow Snapshot support
  [#1822](https://github.com/OpenFn/lightning/issues/1822)
- Fix sample workflow from init_project_for_new_user
  [#2016](https://github.com/OpenFn/lightning/issues/2016)

### Changed

- Bumped @openfn/ws-worker to 1.1.6

### Fixed

- Assure workflow is always passed to Run.enqueue
  [#2032](https://github.com/OpenFn/lightning/issues/2032)
- Fix regression on History page where snapshots were not preloaded correctly
  [#2026](https://github.com/OpenFn/lightning/issues/2026)

## [v2.4.2] - 2024-04-24

### Fixed

- Fix missing credential types when running Lightning using Docker
  [#2010](https://github.com/OpenFn/lightning/issues/2010)
- Fix provisioning API includes deleted workflows in project state
  [#2001](https://github.com/OpenFn/lightning/issues/2001)

## [v2.4.1] - 2024-04-19

### Fixed

- Fix github cli deploy action failing to auto-commit
  [#1995](https://github.com/OpenFn/lightning/issues/1995)

## [v2.4.1-pre] - 2024-04-18

### Added

- Add custom metric to track the number of finalised runs.
  [#1790](https://github.com/OpenFn/lightning/issues/1790)

### Changed

- Set better defaults for the GitHub connection creation screen
  [#1994](https://github.com/OpenFn/lightning/issues/1994)
- Update `submission_status` for any Usagetracking.Report that does not have it
  set. [#1789](https://github.com/OpenFn/lightning/issues/1789)

## [v2.4.0] - 2024-04-12

### Added

- Allow description below the page title
  [#1975](https://github.com/OpenFn/lightning/issues/1975)
- Enable users to connect projects to their Github repos and branches that they
  have access to [#1895](https://github.com/OpenFn/lightning/issues/1895)
- Enable users to connect multiple projects to a single Github repo
  [#1811](https://github.com/OpenFn/lightning/issues/1811)

### Changed

- Change all System.get_env calls in runtime.exs to use dotenvy
  [#1968](https://github.com/OpenFn/lightning/issues/1968)
- Track usage tracking submission status in new field
  [#1789](https://github.com/OpenFn/lightning/issues/1789)
- Send richer version info as part of usage tracking submission.
  [#1819](https://github.com/OpenFn/lightning/issues/1819)

### Fixed

- Fix sync to branch only targetting main branch
  [#1892](https://github.com/OpenFn/lightning/issues/1892)
- Fix enqueue run without the workflow info
  [#1981](https://github.com/OpenFn/lightning/issues/1981)

## [v2.3.1] - 2024-04-03

### Changed

- Run the usage tracking submission job more frequently to reduce the risk of
  Oban unavailability at a particular time.
  [#1778](https://github.com/OpenFn/lightning/issues/1778)
- Remove code supporting V1 usage tracking submissions.
  [#1853](https://github.com/OpenFn/lightning/issues/1853)

### Fixed

- Fix scrolling behaviour on inspector for small screens
  [#1962](https://github.com/OpenFn/lightning/issues/1962)
- Fix project picker for users with many projects
  [#1952](https://github.com/OpenFn/lightning/issues/1952)

## [v2.3.0] - 2024-04-02

### Added

- Support for additional paths on a webhook URL such as `/i/<uuid>/Patient`
  [#1954](https://github.com/OpenFn/lightning/issues/1954)
- Support for a GET endpoint to "check" webhook URL availability
  [#1063](https://github.com/OpenFn/lightning/issues/1063)
- Allow external apps to control the run enqueue db transaction
  [#1958](https://github.com/OpenFn/lightning/issues/1958)

## [v2.2.2] - 2024-04-01

### Changed

- Changed dataclip search from string `LIKE` to tsvector on keys and values.
  While this will limit partial string matching to the beginning of words (not
  the middle or end) it will make searching way more performant
  [#1939](https://github.com/OpenFn/lightning/issues/1939)
- Translate job error messages using errors.po file
  [#1935](https://github.com/OpenFn/lightning/issues/1935)
- Improve the UI/UX of the run panel on the inspector for small screens
  [#1909](https://github.com/OpenFn/lightning/issues/1909)

### Fixed

- Regular database timeouts when searching across dataclip bodies
  [#1794](https://github.com/OpenFn/lightning/issues/1794)

## [v2.2.1] - 2024-03-27

### Added

- Enable users to connect to their Github accounts in preparation for
  streamlined GitHub project sync setup
  [#1894](https://github.com/OpenFn/lightning/issues/1894)

### Fixed

- Apply usage limit to bulk-reruns
  [#1931](https://github.com/OpenFn/lightning/issues/1931)
- Fix edge case that could result in duplicate usage tracking submissions.
  [#1853](https://github.com/OpenFn/lightning/issues/1853)
- Fix query timeout issue on history retention deletion
  [#1937](https://github.com/OpenFn/lightning/issues/1937)

## [v2.2.0] - 2024-03-21

### Added

- Allow admins to set project retention periods
  [#1760](https://github.com/OpenFn/lightning/issues/1760)
- Automatically wipe input/output data after their retention period
  [#1762](https://github.com/OpenFn/lightning/issues/1762)
- Automatically delete work order history after their retention period
  [#1761](https://github.com/OpenFn/lightning/issues/1761)

### Changed

- When automatically creating a project for a newly registered user (via the
  `INIT_PROJECT_FOR_NEW_USER=true` environment variable) that user should be the
  `owner` of the project.
  [#1927](https://github.com/OpenFn/lightning/issues/1927)
- Give priority to manual runs (over webhook requests and cron) so that active
  users on the inspector don't have to wait ages for thier work during high load
  periods [#1918](https://github.com/OpenFn/lightning/issues/1918)

## [v2.1.0] - 2024-03-20

### Added

- TSVector index to log_lines, and gin index to dataclips
  [#1898](https://github.com/OpenFn/lightning/issues/1898)
- Add API Version field to Salesforce OAuth credentials
  [#1838](https://github.com/OpenFn/lightning/issues/1838)

### Changed

- Replace v1 usage tracking with v2 usage tracking.
  [#1853](https://github.com/OpenFn/lightning/issues/1853)

## [v2.0.10]

### Changed

- Updated anonymous usage tracker submissions
  [#1853](https://github.com/OpenFn/lightning/issues/1853)

## [v2.0.9] - 2024-03-19

### Added

- Support for smaller screens on history and inspector.
  [#1908](https://github.com/OpenFn/lightning/issues/1908)
- Polling metric to track number of available runs.
  [#1790](https://github.com/OpenFn/lightning/issues/1790)
- Allows limiting creation of new runs and retries.
  [#1754](https://github.com/OpenFn/Lightning/issues/1754)
- Add specific messages for log, input, and output tabs when a run is lost
  [#1757](https://github.com/OpenFn/lightning/issues/1757)
- Soft and hard limits for runs created by webhook trigger.
  [#1859](https://github.com/OpenFn/Lightning/issues/1859)
- Publish an event when a new user is registered
  [#1873](https://github.com/OpenFn/lightning/issues/1873)
- Adds ability to add project collaborators from existing users
  [#1836](https://github.com/OpenFn/lightning/issues/1836)
- Added ability to remove project collaborators
  [#1837](https://github.com/OpenFn/lightning/issues/1837)
- Added new usage tracking submission code.
  [#1853](https://github.com/OpenFn/lightning/issues/1853)

### Changed

- Upgrade Elixir to 1.16.2
- Remove all values from `.env.example`.
  [#1904](https://github.com/OpenFn/lightning/issues/1904)

### Fixed

- Verify only stale project credentials
  [#1861](https://github.com/OpenFn/lightning/issues/1861)

## [v2.0.8] - 2024-02-29

### Fixed

- Show flash error when editing stale project credentials
  [#1795](https://github.com/OpenFn/lightning/issues/1795)
- Fixed bug with Github sync installation on docker-based deployments
  [#1845](https://github.com/OpenFn/lightning/issues/1845)

## [v2.0.6] - 2024-02-29

### Added

- Automatically create Github workflows in a target repository/branch when users
  set up a Github repo::OpenFn project sync
  [#1046](https://github.com/OpenFn/lightning/issues/1046)
- Allows limiting creation of new runs and retries.
  [#1754](https://github.com/OpenFn/Lightning/issues/1754)

### Changed

- Change bucket size used by the run queue delay custom metric.
  [#1790](https://github.com/OpenFn/lightning/issues/1790)
- Require setting `IS_RESETTABLE_DEMO` to "yes" via ENV before allowing the
  destructive `Demo.reset_demo/0` function from being called.
  [#1720](https://github.com/OpenFn/lightning/issues/1720)
- Remove version display condition that was redundant due to shadowing
  [#1819](https://github.com/OpenFn/lightning/issues/1819)

### Fixed

- Fix series of sentry issues related to OAuth credentials
  [#1799](https://github.com/OpenFn/lightning/issues/1799)

## [v2.0.5] - 2024-02-25

### Fixed

- Fixed error in Credentials without `sanbox` field set; only display `sandbox`
  field for Salesforce oauth credentials.
  [#1798](https://github.com/OpenFn/lightning/issues/1798)

## [v2.0.4] - 2024-02-24

### Added

- Display and edit OAuth credentials
  scopes[#1706](https://github.com/OpenFn/Lightning/issues/1706)

### Changed

- Stop sending `operating_system_detail` to the usage tracker
  [#1785](https://github.com/OpenFn/lightning/issues/1785)

### Fixed

- Make handling of usage tracking errors more robust.
  [#1787](https://github.com/OpenFn/lightning/issues/1787)
- Fix inspector shows selected dataclip as wiped after retying workorder from a
  non-first step [#1780](https://github.com/OpenFn/lightning/issues/1780)

## [v2.0.3] - 2024-02-21

### Added

- Actual metrics will now be submitted by Lightning to the Usage Tracker.
  [#1742](https://github.com/OpenFn/lightning/issues/1742)
- Added a support link to the menu that goes to the instance admin contact
  [#1783](https://github.com/OpenFn/lightning/issues/1783)

### Changed

- Usage Tracking submissions are now opt-out, rather than opt-in. Hashed UUIDs
  to ensure anonymity are default.
  [#1742](https://github.com/OpenFn/lightning/issues/1742)
- Usage Tracking submissions will now run daily rather than hourly.
  [#1742](https://github.com/OpenFn/lightning/issues/1742)

- Bumped @openfn/ws-worker to `v1.0` (this is used in dev mode when starting the
  worker from your mix app: `RTM=true iex -S mix phx.server`)
- Bumped @openfn/cli to `v1.0` (this is used for adaptor docs and magic)

### Fixed

- Non-responsive workflow canvas after web socket disconnection
  [#1750](https://github.com/OpenFn/lightning/issues/1750)

## [v2.0.2] - 2024-02-14

### Fixed

- Fixed a bug with the OAuth2 credential refresh flow that prevented
  GoogleSheets jobs from running after token expiration
  [#1735](https://github.com/OpenFn/Lightning/issues/1735)

## [v2.0.1] - 2024-02-13

### Changed

- Renamed ImpactTracking to UsageTracking
  [#1729](https://github.com/OpenFn/lightning/issues/1729)
- Block github installation if there's a pending installation in another project
  [#1731](https://github.com/OpenFn/Lightning/issues/1731)

### Fixed

- Expand work order button balloons randomly
  [#1737](https://github.com/OpenFn/Lightning/issues/1737)
- Editing credentials doesn't work from project scope
  [#1743](https://github.com/OpenFn/Lightning/issues/1743)

## [v2.0.0] - 2024-02-10

> At the time of writing there are no more big changes planned and testing has
> gone well. Thanks to everyone who's helped to kick the tyres during the "rc"
> phase. There are still a _lot of **new features** coming_, so please:
>
> - watch our [**Public Roadmap**](https://github.com/orgs/OpenFn/projects/3) to
>   stay abreast of our core team's backlog,
> - request a feature in the
>   [**Community Forum**](https://community.openfn.org),
> - raise a
>   [**new issue**](https://github.com/OpenFn/lightning/issues/new/choose) if
>   you spot a bug,
> - and head over to the
>   [**Contributing**](https://github.com/OpenFn/lightning/?tab=readme-ov-file#contribute-to-this-project)
>   section to lend a hand.
>
> Head to [**docs.openfn.org**](https://docs.openfn.org) for product
> documentation and help with v1 to v2 migration.

### Changed

- Bump `@openfn/worker` to `v0.8.1`
- Only show GoogleSheets and Salesforce credential options if Oauth clients are
  registered with the instance via ENV
  [#1734](https://github.com/OpenFn/Lightning/issues/1734)

### Fixed

- Use standard table type for webhook auth methods
  [#1514](https://github.com/OpenFn/Lightning/issues/1514)
- Make disabled button for "Connect to GitHub" clear, add tooltip
  [#1732](https://github.com/OpenFn/Lightning/issues/1715)

## [v2.0.0-rc12] - 2024-02-09

### Added

- Add RunQueue extension to allow claim customization.
  [#1715](https://github.com/OpenFn/Lightning/issues/1715)
- Add support for Salesforce OAuth2 credentials
  [#1633](https://github.com/OpenFn/Lightning/issues/1633)

### Changed

- Use `PAYLOAD_SIZE_KB` in k6 load testing script, set thresholds on wait time,
  set default payload size to `2kb`

### Fixed

- Adds more detail to work order states on dashboard
  [#1677](https://github.com/OpenFn/lightning/issues/1677)
- Fix Output & Logs in inspector fails to show sometimes
  [#1702](https://github.com/OpenFn/lightning/issues/1702)

## [v2.0.0-rc11] - 2024-02-08

### Fixed

- Bumped Phoenix LiveView from `0.20.4` to `0.20.5` to fix canvas selection
  issue [#1724](https://github.com/OpenFn/lightning/issues/1724)

## [v2.0.0-rc10] - 2024-02-08

### Changed

- Implemented safeguards to prevent deletion of jobs with associated run history
  [#1570](https://github.com/OpenFn/Lightning/issues/1570)

### Fixed

- Fixed inspector dataclip body not getting updated after dataclip is wiped
  [#1718](https://github.com/OpenFn/Lightning/issues/1718)
- Fixed work orders getting retried despite having wiped dataclips
  [#1721](https://github.com/OpenFn/Lightning/issues/1721)

## [v2.0.0-rc9] 2024-02-05

### Added

- Persist impact tracking configuration and reports
  [#1684](https://github.com/OpenFn/Lightning/issues/1684)
- Add zero-persistence project setting
  [#1209](https://github.com/OpenFn/Lightning/issues/1209)
- Wipe dataclip after use when zero-persistence is enabled
  [#1212](https://github.com/OpenFn/Lightning/issues/1212)
- Show appropriate message when a wiped dataclip is viewed
  [#1211](https://github.com/OpenFn/Lightning/issues/1211)
- Disable selecting work orders having wiped dataclips in the history page
  [#1210](https://github.com/OpenFn/Lightning/issues/1210)
- Hide rerun button in inspector when the selected step has a wiped dataclip
  [#1639](https://github.com/OpenFn/Lightning/issues/1639)
- Add rate limiter to webhook endpoints and runtime limiter for runs.
  [#639](https://github.com/OpenFn/Lightning/issues/639)

### Fixed

- Prevented secret scrubber from over-eagerly adding \*\*\* between all
  characters if an empty string secret was provided as a credential field value
  (e.g., {"username": "come-on-in", "password": ""})
  [#1585](https://github.com/OpenFn/Lightning/issues/1585)
- Fixed permissions issue that allowed viewer/editor to modify webhook auth
  methods. These permissions only belong to project owners and admins
  [#1692](https://github.com/OpenFn/Lightning/issues/1692)
- Fixed bug that was duplicating inbound http_requests, resulting in unnecessary
  data storage [#1695](https://github.com/OpenFn/Lightning/issues/1695)
- Fixed permissions issue that allowed editors to set up new Github connections
  [#1703](https://github.com/OpenFn/Lightning/issues/1703)
- Fixed permissions issue that allowed viewers to initiate syncs to github
  [#1704](https://github.com/OpenFn/Lightning/issues/1704)
- Fixed inspector view stuck at processing when following a crashed run
  [#1711](https://github.com/OpenFn/Lightning/issues/1711)
- Fixed inspector dataclip selector not getting updated after running manual run
  [#1714](https://github.com/OpenFn/Lightning/issues/1714)

## [v2.0.0-rc8] - 2024-01-30

### Added

- Shim code to interact with the Impact Tracking service
  [#1671](https://github.com/OpenFn/Lightning/issues/1671)

### Changed

- Standardized naming of "attempts" to "runs". This had already been done in the
  front-end, but this change cleans up the backend, the database, and the
  interface with the worker. Make sure to **run migrations** and update your
  ENV/secrets to use `WORKER_RUNS_PRIVATE_KEY` rather than
  `WORKER_ATTEMPTS_PRIVATE_KEY`
  [#1657](https://github.com/OpenFn/Lightning/issues/1657)
- Required `@openfn/ws-worker@0.8.0` or above.

## [v2.0.0-rc7] - 2024-01-26

### Added

- Store webhook request headers in Dataclips for use in jobs.
  [#1638](https://github.com/OpenFn/Lightning/issues/1638)

### Changed

- Display `http_request` dataclips to the user as they will be provided to the
  worker as "input" state to avoid confusion while writing jobs.
  [1664](https://github.com/OpenFn/Lightning/issues/1664)
- Named-spaced all worker environment variables with `WORKER_` and added
  documentation for how to configure them.
  [#1672](https://github.com/OpenFn/Lightning/pull/1672)
- Bumped to `@openfn/ws-worker@0.6.0`
- Bumped to `@openfn/cli@0.4.15`

### Fixed

- Fix Run via Docker [#1653](https://github.com/OpenFn/Lightning/issues/1653)
- Fix remaining warnings, enable "warnings as errors"
  [#1642](https://github.com/OpenFn/Lightning/issues/1642)
- Fix workflow dashboard bug when viewed for newly created workflows with only
  unfinished run steps. [#1674](https://github.com/OpenFn/Lightning/issues/1674)

## [v2.0.0-rc5] - 2024-01-22

### Changed

- Made two significant backend changes that don't impact UI/UX but **require
  migrations** and should make Lightning developer lives easier by updating
  parts of the backend to match terms now used in the frontend:
  - Renamed the `Runs` model and table to `Steps`
    [#1571](https://github.com/OpenFn/Lightning/issues/1571)
  - Renamed the `AttemptRuns` model and table to `AttemptSteps`
    [#1571](https://github.com/OpenFn/Lightning/issues/1571)

## [v2.0.0-rc4] - 2024-01-19

### Added

- Scrub output dataclips in the UI to avoid unintentional secret exposure
  [#1606](https://github.com/OpenFn/Lightning/issues/1606)

### Changed

- Bump to `@openfn/cli@0.4.14`
- Do not persist the active tab setting on the job editor
  [#1504](https://github.com/OpenFn/Lightning/issues/1504)
- Make condition label optional
  [#1648](https://github.com/OpenFn/Lightning/issues/1648)

### Fixed

- Fix credential body getting leaked to sentry incase of errors
  [#1600](https://github.com/OpenFn/Lightning/issues/1600)
- Fixed validation on Javascript edge conditions
  [#1602](https://github.com/OpenFn/Lightning/issues/1602)
- Removed unused code from `run_live` directory
  [#1625](https://github.com/OpenFn/Lightning/issues/1625)
- Edge condition expressions not correctly being handled during provisioning
  [#openfn/kit#560](https://github.com/OpenFn/kit/pull/560)

## [v2.0.0-rc3] 2024-01-12

### Added

- Custom metric to track stalled attempts
  [#1559](https://github.com/OpenFn/Lightning/issues/1559)
- Dashboard with project and workflow stats
  [#755](https://github.com/OpenFn/Lightning/issues/755)
- Add search by ID on the history page
  [#1468](https://github.com/OpenFn/Lightning/issues/1468)
- Custom metric to support autoscaling
  [#1607](https://github.com/OpenFn/Lightning/issues/1607)

### Changed

- Bumped CLI version to `0.4.13`
- Bumped worker version to `0.5.0`
- Give project editors and viewers read only access to project settings instead
  [#1477](https://github.com/OpenFn/Lightning/issues/1477)

### Fixed

- Throw an error when Lightning.MetadataService.get_adaptor_path/1 returns an
  adaptor path that is nil
  [#1601](https://github.com/OpenFn/Lightning/issues/1601)
- Fix failure due to creating work order from a newly created job
  [#1572](https://github.com/OpenFn/Lightning/issues/1572)
- Fixes on the dashboard and links
  [#1610](https://github.com/OpenFn/Lightning/issues/1610) and
  [#1608](https://github.com/OpenFn/Lightning/issues/1608)

## [2.0.0-rc2] - 2024-01-08

### Fixed

- Restored left-alignment for step list items on run detail and inspector
  [a6e4ada](https://github.com/OpenFn/Lightning/commit/a6e4adafd558269cfd690e7c4fdd8f9fe66c5f62)
- Inspector: fixed attempt/run language for "skipped" tooltip
  [fd7dd0c](https://github.com/OpenFn/Lightning/commit/fd7dd0ca8128dfba2902e5aa6a2259e2073f0f10)
- Inspector: fixed failure to save during "save & run" from inspector
  [#1596](https://github.com/OpenFn/Lightning/issues/1596)
- Inspector: fixed key bindings for save & run (retry vs. new work order)
  getting overridden when user focuses on the Monaco editor
  [#1596](https://github.com/OpenFn/Lightning/issues/1596)

## [2.0.0-rc1] - 2024-01-05

### Why does this repo go from `v0` to `v2.0`?

Lightning is the _2nd version_ of the OpenFn platform. While much of the core
technology is the same, there are breaking changes between `v1.105` (pre-2024)
and `v2` ("OpenFn Lightning").

For customers using OpenFn `v1`, a migration guide will be provided at
[docs.openfn.org](https://docs.openfn.org)

### Added

- Link to the job inspctor for a selected run from the history interface
  [#1524](https://github.com/OpenFn/Lightning/issues/1524)
- Reprocess an existing work order from the job inspector by default (instead of
  always creating a new work order)
  [#1524](https://github.com/OpenFn/Lightning/issues/1524)
- Bumped worker to support edge conditions between trigger and first job
  `"@openfn/ws-worker": "^0.4.0"`

### Changed

- Updated naming to prepare for v2 release
  [#1248](https://github.com/OpenFn/Lightning/issues/1248); the major change is
  that each time a work order (the typical unit of business value for an
  organization, e.g. "execute workflow ABC for patient 123") is executed, it is
  called a "run". Previously, it was called an "attempt". The hierarchy is now:

  ```
  Build-Time: Projects > Workflows > Steps
  Run-Time: Work Orders > Runs > Steps
  ```

  Note the name changes here are reflected in the UI, but not all tables/models
  will be changed until [1571](https://github.com/OpenFn/Lightning/issues/1571)
  is delivered.

## [v0.12.2] - 2023-12-24

### Changed

- Bumped worker to address occasional git install issue
  `"@openfn/ws-worker": "^0.3.2"`

### Fixed

- Fix RuntimeError: found duplicate ID "google-sheets-inner-form" for
  GoogleSheetsComponent [#1578](https://github.com/OpenFn/Lightning/issues/1578)
- Extend export script to include new JS expression edge type
  [#1540](https://github.com/OpenFn/Lightning/issues/1540)
- Fix regression for attempt viewer log line highlighting
  [#1589](https://github.com/OpenFn/Lightning/issues/1589)

## [v0.12.1] - 2023-12-21

### Changed

- Hide project security setting tab from non-authorized users
  [#1477](https://github.com/OpenFn/Lightning/issues/1477)

### Fixed

- History page crashes if job is removed from workflow after it's been run
  [#1568](https://github.com/OpenFn/Lightning/issues/1568)

## [v0.12.0] - 2023-12-15

### Added

- Add ellipsis for long job names on the canvas
  [#1217](https://github.com/OpenFn/Lightning/issues/1217)
- Fix Credential Creation Page UI
  [#1064](https://github.com/OpenFn/Lightning/issues/1064)
- Custom metric to track Attempt queue delay
  [#1556](https://github.com/OpenFn/Lightning/issues/1556)
- Expand work order row when a `workorder_id` is specified in the filter
  [#1515](https://github.com/OpenFn/Lightning/issues/1515)
- Allow Javascript expressions as conditions for edges
  [#1498](https://github.com/OpenFn/Lightning/issues/1498)

### Changed

- Derive dataclip in inspector from the attempt & step
  [#1551](https://github.com/OpenFn/Lightning/issues/1551)
- Updated CLI to 0.4.10 (fixes logging)
- Changed UserBackupToken model to use UTC timestamps (6563cb77)
- Restore FK relationship between `work_orders` and `attempts` pending a
  decision re: further partitioning.
  [#1254](https://github.com/OpenFn/Lightning/issues/1254)

### Fixed

- New credential doesn't appear in inspector until refresh
  [#1531](https://github.com/OpenFn/Lightning/issues/1531)
- Metadata not refreshing when credential is updated
  [#791](https://github.com/OpenFn/Lightning/issues/791)
- Adjusted z-index for Monaco Editor's sibling element to resolve layout
  conflict [#1329](https://github.com/OpenFn/Lightning/issues/1329)
- Demo script sets up example Runs with their log lines in a consistant order.
  [#1487](https://github.com/OpenFn/Lightning/issues/1487)
- Initial credential creation `changes` show `after` as `null` rather a value
  [#1118](https://github.com/OpenFn/Lightning/issues/1118)
- AttemptViewer flashing/rerendering when Jobs are running
  [#1550](https://github.com/OpenFn/Lightning/issues/1550)
- Not able to create a new Job when clicking the Check icon on the placeholder
  [#1537](https://github.com/OpenFn/Lightning/issues/1537)
- Improve selection logic on WorkflowDiagram
  [#1220](https://github.com/OpenFn/Lightning/issues/1220)

## [v0.11.0] - 2023-12-06

### Added

- Improved UI when manually creating Attempts via the Job Editor
  [#1474](https://github.com/OpenFn/Lightning/issues/1474)
- Increased the maximum inbound webhook request size to 10MB and added
  protection against _very large_ payloads with a 100MB "max_skip_body_length"
  [#1247](https://github.com/OpenFn/Lightning/issues/1247)

### Changed

- Use the internal port of the web container for the worker configuration in
  docker-compose setup. [#1485](https://github.com/OpenFn/Lightning/pull/1485)

## [v0.10.6] - 2023-12-05

### Changed

- Limit entries count on term work orders search
  [#1461](https://github.com/OpenFn/Lightning/issues/1461)
- Scrub log lines using multiple credentials samples
  [#1519](https://github.com/OpenFn/Lightning/issues/1519)
- Remove custom telemetry plumbing.
  [1259](https://github.com/OpenFn/Lightning/issues/1259)
- Enhance UX to prevent modal closure when Monaco/Dataclip editor is focused
  [#1510](https://github.com/OpenFn/Lightning/pull/1510)

### Fixed

- Use checkbox on boolean credential fields rather than a text input field
  [#1430](https://github.com/OpenFn/Lightning/issues/1430)
- Allow users to retry work orders that failed before their first run was
  created [#1417](https://github.com/OpenFn/Lightning/issues/1417)
- Fix to ensure webhook auth modal is closed when cancel or close are selected.
  [#1508](https://github.com/OpenFn/Lightning/issues/1508)
- Enable user to reauthorize and obtain a new refresh token.
  [#1495](https://github.com/OpenFn/Lightning/issues/1495)
- Save credential body with types declared on schema
  [#1518](https://github.com/OpenFn/Lightning/issues/1518)

## [v0.10.5] - 2023-12-03

### Changed

- Only add history page filters when needed for simpler multi-select status
  interface and shorter page URLs
  [#1331](https://github.com/OpenFn/Lightning/issues/1331)
- Use dynamic Endpoint config only on prod
  [#1435](https://github.com/OpenFn/Lightning/issues/1435)
- Validate schema field with any of expected values
  [#1502](https://github.com/OpenFn/Lightning/issues/1502)

### Fixed

- Fix for liveview crash when token expires or gets deleted after mount
  [#1318](https://github.com/OpenFn/Lightning/issues/1318)
- Remove two obsolete methods related to Run: `Lightning.Invocation.delete_run`
  and `Lightning.Invocation.Run.new_from`.
  [#1254](https://github.com/OpenFn/Lightning/issues/1254)
- Remove obsolete field `previous_id` from `runs` table.
  [#1254](https://github.com/OpenFn/Lightning/issues/1254)
- Fix for missing data in 'created' audit trail events for webhook auth methods
  [#1500](https://github.com/OpenFn/Lightning/issues/1500)

## [v0.10.4] - 2023-11-30

### Changed

- Increased History search timeout to 30s
  [#1461](https://github.com/OpenFn/Lightning/issues/1461)

### Fixed

- Tooltip text clears later than the background
  [#1094](https://github.com/OpenFn/Lightning/issues/1094)
- Temporary fix to superuser UI for managing project users
  [#1145](https://github.com/OpenFn/Lightning/issues/1145)
- Fix for adding ellipses on credential info on job editor heading
  [#1428](https://github.com/OpenFn/Lightning/issues/1428)

## [v0.10.3] - 2023-11-28

### Added

- Dimmed/greyed out triggers and edges on the canvas when they are disabled
  [#1464](https://github.com/OpenFn/Lightning/issues/1464)
- Async loading on the history page to improve UX on long DB queries
  [#1279](https://github.com/OpenFn/Lightning/issues/1279)
- Audit trail events for webhook auth (deletion method) change
  [#1165](https://github.com/OpenFn/Lightning/issues/1165)

### Changed

- Sort project collaborators by first name
  [#1326](https://github.com/OpenFn/Lightning/issues/1326)
- Work orders will now be set in a "pending" state when retries are enqueued.
  [#1340](https://github.com/OpenFn/Lightning/issues/1340)
- Avoid printing 2FA codes by default
  [#1322](https://github.com/OpenFn/Lightning/issues/1322)

### Fixed

- Create new workflow button sizing regression
  [#1405](https://github.com/OpenFn/Lightning/issues/1405)
- Google credential creation and automatic closing of oAuth tab
  [#1109](https://github.com/OpenFn/Lightning/issues/1109)
- Exporting project breaks the navigation of the page
  [#1440](https://github.com/OpenFn/Lightning/issues/1440)

## [v0.10.2] - 2023-11-21

### Changed

- Added `max_frame_size` to the Cowboy websockets protocol options in an attempt
  to address [#1421](https://github.com/OpenFn/Lightning/issues/1421)

## [v0.10.1] - 2023-11-21

### Fixed

- Work Order ID was not displayed properly in history page
  [#1423](https://github.com/OpenFn/Lightning/issues/1423)

## [v0.10.0] - 2023-11-21

### 🚨 Breaking change warning! 🚨

This release will contain breaking changes as we've significantly improved both
the workflow building and execution systems.

#### Nodes and edges

Before, workflows were represented as a list of jobs and triggers. For greater
flexibility and control of complex workflows, we've moved towards a more robust
"nodes and edges" approach. Where jobs in a workflow (a node) can be connected
by edges.

Triggers still exist, but live "outside" the directed acyclic graph (DAG) and
are used to automatically create work orders and attempts.

We've provided migrations that bring `v0.9.3` workflows in line with the
`v0.10.0` requirements.

#### Scalable workers

Before, Lightning spawned child processes to execute attempts in sand-boxed
NodeVMs on the same server. This created inefficiencies and security
vulnerabilities. Now, the Lightning web server adds attempts to a queue and
multiple worker applications can pull from that queue to process work.

In dev mode, this all happens automatically and on one machine, but in most
high-availability production environments the workers will be on another server.

Attempts are now handled entirely by the workers, and they report back to
Lightning. Exit reasons, final attempt states, error types and error messages
are either entirely new or handled differently now, but we have provided
migration scripts that will work to bring _most_ `v0.9.3` runs, attempts, and
work orders up to `v0.10.0`, though the granularity of `v0.9.3` states and exits
will be less than `v0.10.0` and the final states are not guaranteed to be
accurate for workflows with multiple branches and leaf nodes with varying exit
reasons.

The migration scripts can be run with a single function call in SetupUtils from
a connect `iex` session:

```
Lightning.SetupUtils.approximate_state_for_attempts_and_workorders()
```

Note that (like lots of _other_ functionality in `SetupUtils`, calling this
function is a destructive action and you should only do it if you've backed up
your data and you know what you're doing.)

As always, we recommend backing up your data before migrating. (And thanks for
bearing with us as we move towards our first stable Lightning release.)

### Added

- Fix flaky job name input behavior on error
  [#1218](https://github.com/OpenFn/Lightning/issues/1218)
- Added a hover effect on copy and add button for adaptors examples
  [#1297](https://github.com/OpenFn/Lightning/issues/1297)
- Migration helper code to move from `v0.9.3` to `v0.10.0` added to SetupUtils
  [#1363](https://github.com/OpenFn/Lightning/issues/1363)
- Option to start with `RTM=false iex -S mix phx.server` for opting out of the
  dev-mode automatic runtime manager.
- Webhook Authentication Methods database and CRUD operations
  [#1152](https://github.com/OpenFn/Lightning/issues/1152)
- Creation and Edit of webhook webhook authentication methods UI
  [#1149](https://github.com/OpenFn/Lightning/issues/1149)
- Add webhook authentication methods overview methods in the canvas
  [#1153](https://github.com/OpenFn/Lightning/issues/1153)
- Add icon on the canvas for triggers that have authentication enabled
  [#1157](https://github.com/OpenFn/Lightning/issues/1157)
- Require password/2FA code before showing password and API Key for webhook auth
  methods [#1200](https://github.com/OpenFn/Lightning/issues/1200)
- Restrict live dashboard access to only superusers, enable DB information and
  OS information [#1170](https://github.com/OpenFn/Lightning/issues/1170) OS
  information [#1170](https://github.com/OpenFn/Lightning/issues/1170)
- Expose additional metrics to LiveDashboard
  [#1171](https://github.com/OpenFn/Lightning/issues/1171)
- Add plumbing to dump Lightning metrics during load testing
  [#1178](https://github.com/OpenFn/Lightning/issues/1178)
- Allow for heavier payloads during load testing
  [#1179](https://github.com/OpenFn/Lightning/issues/1179)
- Add dynamic delay to help mitigate flickering test
  [#1195](https://github.com/OpenFn/Lightning/issues/1195)
- Add a OpenTelemetry trace example
  [#1189](https://github.com/OpenFn/Lightning/issues/1189)
- Add plumbing to support the use of PromEx
  [#1199](https://github.com/OpenFn/Lightning/issues/1199)
- Add warning text to PromEx config
  [#1222](https://github.com/OpenFn/Lightning/issues/1222)
- Track and filter on webhook controller state in :telemetry metrics
  [#1192](https://github.com/OpenFn/Lightning/issues/1192)
- Secure PromEx metrics endpoint by default
  [#1223](https://github.com/OpenFn/Lightning/issues/1223)
- Partition `log_lines` table based on `attempt_id`
  [#1254](https://github.com/OpenFn/Lightning/issues/1254)
- Remove foreign key from `attempts` in preparation for partitioning
  `work_orders` [#1254](https://github.com/OpenFn/Lightning/issues/1254)
- Remove `Workflows.delete_workflow`. It is no longer in use and would require
  modification to not leave orphaned attempts given the removal of the foreign
  key from `attempts`. [#1254](https://github.com/OpenFn/Lightning/issues/1254)
- Show tooltip for cloned runs in history page
  [#1327](https://github.com/OpenFn/Lightning/issues/1327)
- Have user create workflow name before moving to the canvas
  [#1103](https://github.com/OpenFn/Lightning/issues/1103)
- Allow PromEx authorization to be disabled
  [#1483](https://github.com/OpenFn/Lightning/issues/1483)

### Changed

- Updated vulnerable JS libraries, `postcss` and `semver`
  [#1176](https://github.com/OpenFn/Lightning/issues/1176)
- Update "Delete" to "Delete Job" on Job panel and include javascript deletion
  confirmation [#1105](https://github.com/OpenFn/Lightning/issues/1105)
- Move "Enabled" property from "Jobs" to "Edges"
  [#895](https://github.com/OpenFn/Lightning/issues/895)
- Incorrect wording on the "Delete" tooltip
  [#1313](https://github.com/OpenFn/Lightning/issues/1313)

### Fixed

- Fixed janitor lost query calculation
  [#1400](https://github.com/OpenFn/Lightning/issues/1400)
- Adaptor icons load gracefully
  [#1140](https://github.com/OpenFn/Lightning/issues/1140)
- Selected dataclip gets lost when starting a manual work order from the
  inspector interface [#1283](https://github.com/OpenFn/Lightning/issues/1283)
- Ensure that the whole edge when selected is highlighted
  [#1160](https://github.com/OpenFn/Lightning/issues/1160)
- Fix "Reconfigure Github" button in Project Settings
  [#1386](https://github.com/OpenFn/Lightning/issues/1386)
- Make janitor also clean up runs inside an attempt
  [#1348](https://github.com/OpenFn/Lightning/issues/1348)
- Modify CompleteRun to return error changeset when run not found
  [#1393](https://github.com/OpenFn/Lightning/issues/1393)
- Drop invocation reasons from DB
  [#1412](https://github.com/OpenFn/Lightning/issues/1412)
- Fix inconsistency in ordering of child nodes in the workflow diagram
  [#1406](https://github.com/OpenFn/Lightning/issues/1406)

## [v0.9.3] - 2023-09-27

### Added

- Add ellipsis when adaptor name is longer than the container allows
  [#1095](https://github.com/OpenFn/Lightning/issues/1095)
- Webhook Authentication Methods database and CRUD operations
  [#1152](https://github.com/OpenFn/Lightning/issues/1152)

### Changed

- Prevent deletion of first job of a workflow
  [#1097](https://github.com/OpenFn/Lightning/issues/1097)

### Fixed

- Fix long name on workflow cards
  [#1102](https://github.com/OpenFn/Lightning/issues/1102)
- Fix highlighted Edge can get out of sync with selected Edge
  [#1099](https://github.com/OpenFn/Lightning/issues/1099)
- Creating a new user without a password fails and there is no user feedback
  [#731](https://github.com/OpenFn/Lightning/issues/731)
- Crash when setting up version control
  [#1112](https://github.com/OpenFn/Lightning/issues/1112)

## [v0.9.2] - 2023-09-20

### Added

- Add "esc" key binding to close job inspector modal
  [#1069](https://github.com/OpenFn/Lightning/issues/1069)

### Changed

- Save icons from the `adaptors` repo locally and load them in the job editor
  [#943](https://github.com/OpenFn/Lightning/issues/943)

## [v0.9.1] - 2023-09-19

### Changed

- Modified audit trail to handle lots of different kind of audit events
  [#271](https://github.com/OpenFn/Lightning/issues/271)/[#44](https://github.com/OpenFn/Lightning/issues/44)
- Fix randomly unresponsive job panel after job deletion
  [#1113](https://github.com/OpenFn/Lightning/issues/1113)

## [v0.9.0] - 2023-09-15

### Added

- Add favicons [#1079](https://github.com/OpenFn/Lightning/issues/1079)
- Validate job name in placeholder job node
  [#1021](https://github.com/OpenFn/Lightning/issues/1021)
- Bring credential delete in line with new GDPR interpretation
  [#802](https://github.com/OpenFn/Lightning/issues/802)
- Make job names unique per workflow
  [#1053](https://github.com/OpenFn/Lightning/issues/1053)

### Changed

- Enhanced the job editor/inspector interface
  [#1025](https://github.com/OpenFn/Lightning/issues/1025)

### Fixed

- Finished run never appears in inspector when it fails
  [#1084](https://github.com/OpenFn/Lightning/issues/1084)
- Cannot delete some credentials via web UI
  [#1072](https://github.com/OpenFn/Lightning/issues/1072)
- Stopped the History table from jumping when re-running a job
  [#1100](https://github.com/OpenFn/Lightning/issues/1100)
- Fixed the "+" button when adding a job to a workflow
  [#1093](https://github.com/OpenFn/Lightning/issues/1093)

## [v0.8.3] - 2023-09-05

### Added

- Render error when workflow diagram node is invalid
  [#956](https://github.com/OpenFn/Lightning/issues/956)

### Changed

- Restyle history table [#1029](https://github.com/OpenFn/Lightning/issues/1029)
- Moved Filter and Search controls to the top of the history page
  [#1027](https://github.com/OpenFn/Lightning/issues/1027)

### Fixed

- Output incorrectly shows "this run failed" when the run hasn't yet finished
  [#1048](https://github.com/OpenFn/Lightning/issues/1048)
- Wrong label for workflow card timestamp
  [#1022](https://github.com/OpenFn/Lightning/issues/1022)

## [v0.8.2] - 2023-08-31

### Fixed

- Lack of differentiation between top of job editor modal and top menu was
  disorienting. Added shadow.

## [v0.8.1] - 2023-08-31

### Changed

- Moved Save and Run button to bottom of the Job edit modal
  [#1026](https://github.com/OpenFn/Lightning/issues/1026)
- Allow a manual work order to save the workflow before creating the work order
  [#959](https://github.com/OpenFn/Lightning/issues/959)

## [v0.8.0] - 2023-08-31

### Added

- Introduces Github sync feature, users can now setup our github app on their
  instance and sync projects using our latest portability spec
  [#970](https://github.com/OpenFn/Lightning/issues/970)
- Support Backup Codes for Multi-Factor Authentication
  [937](https://github.com/OpenFn/Lightning/issues/937)
- Log a warning in the console when the Editor/docs component is given latest
  [#958](https://github.com/OpenFn/Lightning/issues/958)
- Improve feedback when a Workflow name is invalid
  [#961](https://github.com/OpenFn/Lightning/issues/961)
- Show that the jobs' body is invalid
  [#957](https://github.com/OpenFn/Lightning/issues/957)
- Reimplement skipped CredentialLive tests
  [#962](https://github.com/OpenFn/Lightning/issues/962)
- Reimplement skipped WorkflowLive.IndexTest test
  [#964](https://github.com/OpenFn/Lightning/issues/964)
- Show GitHub installation ID and repo link to help setup/debugging for version
  control [1059](https://github.com/OpenFn/Lightning/issues/1059)

### Fixed

- Fixed issue where job names were being incorrectly hyphenated during
  project.yaml export [#1050](https://github.com/OpenFn/Lightning/issues/1050)
- Allows the demo script to set a project id during creation to help with cli
  deploy/pull/Github integration testing.
- Fixed demo project_repo_connection failing after nightly demo resets
  [1058](https://github.com/OpenFn/Lightning/issues/1058)
- Fixed an issue where the monaco suggestion tooltip was offset from the main
  editor [1030](https://github.com/OpenFn/Lightning/issues/1030)

## [v0.7.3] - 2023-08-15

### Changed

- Version control in project settings is now named Export your project
  [#1015](https://github.com/OpenFn/Lightning/issues/1015)

### Fixed

- Tooltip for credential select in Job Edit form is cut off
  [#972](https://github.com/OpenFn/Lightning/issues/972)
- Dataclip type and state assembly notice for creating new dataclip dropped
  during refactor [#975](https://github.com/OpenFn/Lightning/issues/975)

## [v0.7.2] - 2023-08-10

### Changed

- NodeJs security patch [1009](https://github.com/OpenFn/Lightning/pull/1009)

### Fixed

## [v0.7.1] - 2023-08-04

### Fixed

- Fixed flickery icons on new workflow job creation.

## [v0.7.0] - 2023-08-04

### Added

- Project owners can require MFA for their users
  [892](https://github.com/OpenFn/Lightning/issues/892)

### Changed

- Moved to Elixir 1.15 and Erlang 26.0.2 to sort our an annoying ElixirLS issue
  that was slowing down our engineers.
- Update Debian base to use bookworm (Debian 12) for our Docker images
- Change new credential modal to take up less space on the screen
  [#931](https://github.com/OpenFn/Lightning/issues/931)
- Placeholder nodes are now purely handled client-side

### Fixed

- Fix issue creating a new credential from the Job editor where the new
  credential was not being set on the job.
  [#951](https://github.com/OpenFn/Lightning/issues/951)
- Fix issue where checking a credential type radio button shows as unchecked on
  first click. [#976](https://github.com/OpenFn/Lightning/issues/976)
- Return the pre-filled workflow names
  [#971](https://github.com/OpenFn/Lightning/issues/971)
- Fix version reporting and external reset_demo() call via
  Application.spec()[#1010](https://github.com/OpenFn/Lightning/issues/1010)
- Fixed issue where entering a placeholder name through the form would result an
  in unsaveable workflow
  [#1001](https://github.com/OpenFn/Lightning/issues/1001)
- Ensure the DownloadController checks for authentication and authorisation.

## [v0.7.0-pre5] - 2023-07-28

### Changed

- Unless otherwise specified, only show work orders with activity in last 14
  days [#968](https://github.com/OpenFn/Lightning/issues/968)

## [v0.7.0-pre4] - 2023-07-27

### Changed

- Don't add cast fragments if the search_term is nil
  [#968](https://github.com/OpenFn/Lightning/issues/968)

## [v0.7.0-pre3] - 2023-07-26

### Fixed

- Fixed an issue with newly created edges that prevented downstream jobs
  [977](https://github.com/OpenFn/Lightning/issues/977)

## [v0.7.0-pre2] - 2023-07-26

Note that this is a pre-release with a couple of known bugs that are tracked in
the Nodes and Edges [epic](https://github.com/OpenFn/Lightning/issues/793).

### Added

- Added ability for a user to enable MFA on their account; using 2FA apps like
  Authy, Google Authenticator etc
  [#890](https://github.com/OpenFn/Lightning/issues/890)
- Write/run sql script to convert triggers
  [#875](https://github.com/OpenFn/Lightning/issues/875)
- Export projects as `.yaml` via UI
  [#249](https://github.com/OpenFn/Lightning/issues/249)

### Changed

- In `v0.7.0` we change the underlying workflow building and execution
  infrastructure to align with a standard "nodes and edges" design for directed
  acyclic graphs (DAGs). Make sure to run the migrations!
  [793](https://github.com/OpenFn/Lightning/issues/793)

### Fixed

- Propagate url pushState/changes to Workflow Diagram selection
  [#944](https://github.com/OpenFn/Lightning/issues/944)
- Fix issue when deleting nodes from the workflow editor
  [#830](https://github.com/OpenFn/Lightning/issues/830)
- Fix issue when clicking a trigger on a new/unsaved workflow
  [#954](https://github.com/OpenFn/Lightning/issues/954)

## [0.6.7] - 2023-07-13

### Added

- Add feature to bulk rerun work orders from a specific step in their workflow;
  e.g., "rerun these 50 work orders, starting each at step 4."
  [#906](https://github.com/OpenFn/Lightning/pull/906)

### Fixed

- Oban exception: "value too long" when log lines are longer than 255 chars
  [#929](https://github.com/OpenFn/Lightning/issues/929)

## [0.6.6] - 2023-06-30

### Added

- Add public API token to the demo site setup script
- Check and renew OAuth credentials when running a job
  [#646](https://github.com/OpenFn/Lightning/issues/646)

### Fixed

- Remove google sheets from adaptors list until supporting oauth flow
  [#792](https://github.com/OpenFn/Lightning/issues/792)
- Remove duplicate google sheets adaptor display on credential type picklist
  [#663](https://github.com/OpenFn/Lightning/issues/663)
- Fix demo setup script for calling from outside the app on Kubernetes
  deployments [#917](https://github.com/OpenFn/Lightning/issues/917)

## [0.6.5] - 2023-06-22

### Added

- Ability to rerun work orders from start by selecting one of more of them from
  the History page and clicking the "Rerun" button.
  [#659](https://github.com/OpenFn/Lightning/issues/659)

### Fixed

- Example runs for demo incorrect
  [#856](https://github.com/OpenFn/Lightning/issues/856)

## [0.6.3] - 2023-06-15

### Fixed

- Prevent saving null log lines to the database, fix issue with run display
  [#866](https://github.com/OpenFn/Lightning/issues/866)

## [0.6.2] - 2023-06-09

### Fixed

- Fixed viewer permissions for delete workflow

- Fixed bug with workflow cards
  [#859](https://github.com/OpenFn/Lightning/issues/859)

## [0.6.1] - 2023-06-08

### Fixed

- Fixed bug with run logs [#864](https://github.com/OpenFn/Lightning/issues/864)

- Correctly stagger demo runs to maintain order
  [#856](https://github.com/OpenFn/Lightning/issues/856)
- Remove `Timex` use from `SetupUtils` in favor of `DateTime` to fix issue when
  calling it in escript.

## [0.6.0]- 2023-04-12

### Added

- Create sample runs when generating sample workflow
  [#821](https://github.com/OpenFn/Lightning/issues/821)
- Added a provisioning api for creating and updating projects and their
  workflows See: [PROVISIONING.md](./PROVISIONING.md)
  [#641](https://github.com/OpenFn/Lightning/issues/641)
- Add ability for a `superuser` to schedule deletion, cancel deletion, and
  delete projects [#757](https://github.com/OpenFn/Lightning/issues/757)
- Add ability for a `project owner` to schedule deletion, cancel deletion, and
  delete projects [#746](https://github.com/OpenFn/Lightning/issues/746)

### Changed

- Ability to store run log lines as rows in a separate table
  [#514](https://github.com/OpenFn/Lightning/issues/514)

### Fixed

- Incorrect project digest queries
  [#768](https://github.com/OpenFn/Lightning/issues/768)]
- Fix issue when purging deleted users
  [#747](https://github.com/OpenFn/Lightning/issues/747)
- Generate a random name for Workflows when creating one via the UI.
  [#828](https://github.com/OpenFn/Lightning/issues/828)
- Handle error when deleting a job with runs.
  [#814](https://github.com/OpenFn/Lightning/issues/814)

## [0.5.2]

### Added

- Add `workflow_edges` table in preparation for new workflow editor
  implementation [#794](https://github.com/OpenFn/Lightning/issues/794)
- Stamped `credential_id` on run directly for easier auditing of the history
  interface. Admins can now see which credential was used to run a run.
  [#800](https://github.com/OpenFn/Lightning/issues/800)
- Better errors when using magic functions: "no magic yet" and "check
  credential" [#812](https://github.com/OpenFn/Lightning/issues/812)

### Changed

- The `delete-project` function now delete all associated activities
  [#759](https://github.com/OpenFn/Lightning/issues/759)

### Fixed

## [0.5.1] - 2023-04-12

### Added

- Added ability to create and revoke personal API tokens
  [#147](https://github.com/OpenFn/Lightning/issues/147)
- Add `last-used at` to API tokens
  [#722](https://github.com/OpenFn/Lightning/issues/722)
- Improved "save" for job builder; users can now press `Ctrl + S` or `⌘ + S` to
  save new or updated jobs job panel will _not_ close. (Click elsewhere in the
  canvas or click the "Close" button to close.)
  [#568](https://github.com/OpenFn/Lightning/issues/568)
- Add filtered search params to the history page URL
  [#660](https://github.com/OpenFn/Lightning/issues/660)

### Changed

- The secret scrubber now ignores booleans
  [690](https://github.com/OpenFn/Lightning/issues/690)

### Fixed

- The secret scrubber now properly handles integer secrets from credentials
  [690](https://github.com/OpenFn/Lightning/issues/690)
- Updated describe-package dependency, fixing sparkles in adaptor-docs
  [657](https://github.com/OpenFn/Lightning/issues/657)
- Clicks on the workflow canvas were not lining up with the nodes users clicked
  on; they are now [733](https://github.com/OpenFn/Lightning/issues/733)
- Job panel behaves better when collapsed
  [774](https://github.com/OpenFn/Lightning/issues/774)

## [0.5.0] - 2023-04-03

### Added

- Magic functions that fetch real metadata from connected systems via
  `credentials` and suggest completions in the job builder (e.g., pressing
  `control-space` when setting the `orgUnit` attribute for a DHIS2 create
  operation will pull the _actual_ list of orgUnits with human readable labels
  and fill in their orgUnit codes upon
  enter.)[670](https://github.com/OpenFn/Lightning/issues/670)
- A "metadata explorer" to browse actual system metadata for connected
  instances. [658](https://github.com/OpenFn/Lightning/issues/658)
- Resizable job builder panel for the main canvas/workflow view.
  [681](https://github.com/OpenFn/Lightning/issues/681)

### Changed

- Display timezone for cron schedule—it is always UTC.
  [#716](https://github.com/OpenFn/Lightning/issues/716)
- Instance administrators can now configure the interval between when a project
  owner or user requests deletion and when these records are purged from the
  database. It defaults to 7, but by providing a `PURGE_DELETED_AFTER_DAYS`
  environment variable the grace period can be altered. Note that setting this
  variable to `0` will make automatic purging _never_ occur but will still make
  "deleted" projects and users unavailable. This has been requested by certain
  organizations that must retain audit logs in a Lightning instance.
  [758](https://github.com/OpenFn/Lightning/issues/758)

### Fixed

- Locked CLI version to `@openfn/cli@0.0.35`.
  [#761](https://github.com/OpenFn/Lightning/issues/761)

## [0.4.8] - 2023-03-29

### Added

- Added a test harness for monitoring critical parts of the app using Telemetry
  [#654](https://github.com/OpenFn/Lightning/issues/654)

### Changed

- Set log level to `info` for runs. Most of the `debug` logging is useful for
  the CLI, but not for Lightning. In the future the log level will be
  configurable at instance > project > job level by the `superuser` and any
  project `admin`.
- Renamed license file so that automagic github icon is less confusing

### Fixed

- Broken links in failure alert email
  [#732](https://github.com/OpenFn/Lightning/issues/732)
- Registration Submission on app.openfn.org shows internal server error in
  browser [#686](https://github.com/OpenFn/Lightning/issues/686)
- Run the correct runtime install mix task in `Dockerfile-dev`
  [#541](https://github.com/OpenFn/Lightning/issues/541)
- Users not disabled when scheduled for deletion
  [#719](https://github.com/OpenFn/Lightning/issues/719)

## [0.4.6] - 2023-03-23

### Added

- Implement roles and permissions across entire app
  [#645](https://github.com/OpenFn/Lightning/issues/645)
- Fix webhook URL
  (`https://<<HOST_URL>>/i/cae544ab-03dc-4ccc-a09c-fb4edb255d7a`) for the
  OpenHIE demo workflow [448](https://github.com/OpenFn/Lightning/issues/448)
- Phoenix Storybook for improved component development
- Load test for webhook endpoint performance
  [#645](https://github.com/OpenFn/Lightning/issues/634)
- Notify user via email when they're added to a project
  [#306](https://github.com/OpenFn/Lightning/issues/306)
- Added notify user via email when their account is created
  [#307](https://github.com/OpenFn/Lightning/issues/307)

### Changed

- Improved errors when decoding encryption keys for use with Cloak.
  [#684](https://github.com/OpenFn/Lightning/issues/684)
- Allow users to run ANY job with a custom input.
  [#629](https://github.com/OpenFn/Lightning/issues/629)

### Fixed

- Ensure JSON schema form inputs are in the same order as they are written in
  the schema [#685](https://github.com/OpenFn/Lightning/issues/685)

## [0.4.4] - 2023-03-10

### Added

- Users can receive a digest email reporting on a specified project.
  [#638](https://github.com/OpenFn/Lightning/issues/638)
  [#585](https://github.com/OpenFn/Lightning/issues/585)

## [0.4.3] - 2023-03-06

### Added

- Tooltips on Job Builder panel
  [#650](https://github.com/OpenFn/Lightning/issues/650)

### Changed

- Upgraded to Phoenix 1.7 (3945856)

### Fixed

- Issue with FailureAlerter configuration missing in `prod` mode.

## [0.4.2] - 2023-02-24

### Added

- A user can change their own email
  [#247](https://github.com/OpenFn/Lightning/issues/247)
- Added a `SCHEMAS_PATH` environment variable to override the default folder
  location for credential schemas
  [#604](https://github.com/OpenFn/Lightning/issues/604)
- Added the ability to configure Google Sheets credentials
  [#536](https://github.com/OpenFn/Lightning/issues/536)
- Function to import a project
  [#574](https://github.com/OpenFn/Lightning/issues/574)

### Changed

- Users cannot register if they have not selected the terms and conditions
  [#531](https://github.com/OpenFn/Lightning/issues/531)

### Fixed

- Jobs panel slow for first open after restart
  [#567](https://github.com/OpenFn/Lightning/issues/567)

## [0.4.0] - 2023-02-08

### Added

- Added a Delete job button in Inspector
- Filter workflow runs by text/value in run logs or input body
- Drop "configuration" key from Run output dataclips after completion
- Ability to 'rerun' a run from the Run list
- Attempts and Runs update themselves in the Runs list
- Configure a project and workflow for a new registering user
- Run a job with a custom input
- Added plausible analytics
- Allow user to click on Webhook Trigger Node to copy webhook URL on workflow
  diagram
- Allow any user to delete a credential that they own
- Create any credential through a form except for OAuth
- Refit all diagram nodes on browser and container resize
- Enable distributed Erlang, allowing any number of redundant Lightning nodes to
  communicate with each other.
- Users can set up realtime alerts for a project

### Changed

- Better code-assist and intelliense in the Job Editor
- Updated @openfn/workflow-diagram to 0.4.0
- Make plus button part of job nodes in Workflow Diagram
- Updated @openfn/adaptor-docs to 0.0.5
- Updated @openfn/describe-package to 0.0.10
- Create an follow a manual Run from the Job Inspector
- View all workflows in a project on the workflows index page
- Move @openfn/workflow-diagram into the application, the NPM module is now
  deprecated.
- Remove workflow name from first node
- Move the used parts of `@openfn/engine` into the application.
- [BREAKING CHANGE] Ported `mix openfn.install.runtime` into application, use
  `mix lightning.install_runtime`.
- [BREAKING CHANGE] Introduced `@openfn/cli` as the new runtime for Jobs
- Rename a workflow through the page heading
- Hide the dataclips tab for beta
- Make adaptor default to common@latest
- Remove jobs list page
- Better error handling in the docs panel
- Disable credential ownership transfer in dev and prod environments
- Add project settings page
- Change Work Order filters to apply to the aggregate state of the work order
  and not the run directly
- Enable jobs by default
- Set log level to info
- Add Beta checkbox to register page
- User roles and permissions

### Fixed

- Don't consider disabled jobs when calculating subsequent runs
- Fixed overflow on Job Editor Tooltips
- Fixed auto-scroll when adding a new snippet in the Job Editor
- Fixed common operation typings in Job Editor

## [0.3.1] - 2022-11-22

### Fixed

- Fixed bug that tried to execute HTML scripts in dataclips
- Fixed bug that prevented work orders from displaying in the order of their
  last run, descending.
- Remove alerts after set timeout or close

## [0.3.0] - 2022-11-21

### Added

- Add seed data for demo site
- Create adaptor credentials through a form
- Configure cron expressions through a form
- View runs grouped by work orders and attempts
- Run an existing Job with any dataclip uuid from the Job form

### Changed

- Redirect users to projects list page when they click on Admin Settings menu
- Move job, project, input and output Dataclips to Run table
- Reverse the relationship between Jobs and Triggers. Triggers now can exist on
  their own; setting the stage for branching and merging workflows
- Updated Elixir and frontend dependencies
- [BREAKING CHANGE] Pipeline now uses Work Orders, previous data is not
  compatible.
- Runs, Dataclips and Attempts now all correctly use `usec` resolution
  timestamps.
- Upgraded LiveView to 0.18.0
- Upgraded Elixir to 1.14.1 and OTP 25
- Workflow Job editor now behaves like a panel
- Split JobLive.InspectorFormComponent into different plug-able subcomponents
- Ensure new jobs with cron triggers receive a default frequency
- Webhooks are now referenced by the trigger id instead of job id.
- Filter runs by status
- Filter runs by workflow
- Filter runs by date
- View a job run from the runs history
- View latest matching inputs to run a job with

## [0.2.0] - 2022-09-12

### Changed

- [BREAKING CHANGE] Add `Workflow` model, Jobs now belong to a Workflow This is
  a breaking change to the schema.
- Use Node.js 18, soon to be in LTS.
- Visualize success/fail triggers in workflow diagram.
- Move WorkflowDiagram related actions from DashboardLive into WorkflowLive
- Move WorkflowDiagram component into liveview, so that we can subscribe to
  channels (i.e. updating of the diagram when someone changes something).
- Integrate `@openfn/workflow-diagram@0.0.8` and use the new Store interface for
  updating it.
- Remove `component_mounted` event from WorkflowDiagram hook, using a
  MutationObserver and a Base64 encoded JSON payload.
- Fixed an issue where the compiler component would try and load a 'nothing
  adaptor', added a condition to check an adaptor is actually selected.
- Removed previous Workflow CTE queries, replaced by the introduction of the
  Workflow model, see
  (https://github.com/OpenFn/Lightning/blob/53da6883483e7d8d078783f348da327d1dd72d20/lib/lightning/workflows.ex#L111-L119).

## [0.1.13] - 2022-08-29

### Added

- Allow administrators to configure OIDC providers for authentication (note that
  this is just for authenticating, not yet for creating new accounts via OIDC)
- Add Monaco editor to the step/job panel
- Allow users to delete their own accounts. Schedule their user and credentials
  data for deletion when they do.
- Allow superusers to delete a user account. Schedule the user's credentials and
  user data for deletion when they do.
- If a user is scheduled for deletion, disable their account and prevent them
  from logging in.
- The 'User profile' and 'Credentials' page now have a sidebar menu

### Changed

- Project users now have one of the following roles: viewer, editor, admin,
  owner
- Users only have the following roles: user, superuser

## [0.1.12] - 2022-08-15

### Added

- Transfer credential ownership to another user.
- Create credentials via a form interface\*
- Show "projects with access" in credentials list view.
- Show job in runs list and run view.
- Added roles and permissions to workflows and history page
  [#645](https://github.com/OpenFn/Lightning/issues/645)

\*The form is defined by a JSON schema provided by an adaptor, in most cases:
e.g., `language-dhis2` provides a single schema which defines the required
attributes for `state.configuration`, while `language-common` provides multiple
credential schemas like "oauth" or "basic auth" which define attributes for
`state.configuration` and which might be used by lots of different jobs.)

### Fixed

- User menu (top right) appears on top of all other components.
- User profile screen integrated with the rest of the liveview app.

## [0.1.11] - 2022-08-05

### Fixed

- Fixed logging in Runner when `:debug` log level used; note that this caused
  crashes in Oban

## [0.1.10] - 2022-08-05

### Added

- Credential auditing
- Build/version information display for easier debugging

### Fixed

- Fixed a bug that enqueued cron-triggered jobs even when they were disabled

## [0.1.9] - 2022-07-27

### Added

- Navigate to user profile or credentials page and log out through the user icon
  dropdown
- Create and edit dataclips
- Add a production tag to credentials
- View a dropdown of operations and their description for the language-common
  `v2.0.0-rc2` adaptor (this pattern to be rolled out across adaptors)

### Changed

- Navigate between projects through a project picker on the navbar

### Fixed

- Run Lightning with docker

### Security

- Sensitive credential values are scrubbed from run logs
- All credentials are encrypted at REST

## [0.1.7] - 2022-06-24

### Added

- Run a job with a cron trigger
- Queue jobs via Oban/Postgres
- Edit jobs via the workflow canvas

## [0.1.6] - 2022-06-07

### Added

- Register, log in and log out of an account
- Allow superusers and admin users to create projects
- Allow admin users to create or disable a user’s account
- Allow superusers for local deployments to create users and give them access to
  project spaces

- Create and edit a job with a webhook, flow/fail or cron trigger
- Create and edit credentials for a job
- Copy a job's webhook URL
- View all workflows in a project visually
- Deploy lightning locally with Docker

- Enable a job to automatically process incoming requests
- Run a job with a webhook or flow/fail trigger
- View job runs along with their logs, exit code, start and end time
- View data clips that have initiated job runs (http requests for webhooks, run
  results)<|MERGE_RESOLUTION|>--- conflicted
+++ resolved
@@ -21,11 +21,9 @@
 
 ### Fixed
 
-<<<<<<< HEAD
 - Fixed issue where updating an existing Salesforce credential to use a
   `sandbox` endpoint would not properly re-authenticate.
   [#1842](https://github.com/OpenFn/lightning/issues/1842)
-=======
 - Navigate directly to settings from url hash and renders default panel
   when there is no hash.
   [#1971](https://github.com/OpenFn/lightning/issues/1971)
@@ -50,7 +48,6 @@
 - Fix the "reset demo" script by disabling the emailing that was introduced to
   the `create_project` function.
   [#2063](https://github.com/OpenFn/lightning/pull/2063)
->>>>>>> 705bb391
 
 ## [v2.4.9] - 2024-05-14
 

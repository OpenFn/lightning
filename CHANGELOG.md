--- conflicted
+++ resolved
@@ -24,13 +24,10 @@
 
 ### Fixed
 
-<<<<<<< HEAD
 - Fix issue with the persisting of a Kafka message with headers.
   [#2402](https://github.com/OpenFn/lightning/issues/2402)
-=======
 - Protect against race conditions when updating partition timestamps for a
   Kafka trigger. [#2378](https://github.com/OpenFn/lightning/issues/2378)
->>>>>>> a44af144
 
 ## [v2.7.19] - 2024-08-19
 

# Changelog

All notable changes to this project will be documented in this file.

- `Added` for new features.
- `Changed` for changes in existing functionality.
- `Deprecated` for soon-to-be removed features.
- `Removed` for now removed features.
- `Fixed` for any bug fixes.
- `Security` in case of vulnerabilities.

The format is based on [Keep a Changelog](https://keepachangelog.com/en/1.0.0/),
and this project adheres to
[Semantic Versioning](https://semver.org/spec/v2.0.0.html).

## [Unreleased]

### Added

- Enforce github sync, workflow activation and concurrency limits in the collab
  editor [#4104](https://github.com/OpenFn/lightning/pull/4104)
  [#4105](https://github.com/OpenFn/lightning/pull/4105)
  [#4106](https://github.com/OpenFn/lightning/pull/4106)

### Changed

### Fixed

<<<<<<< HEAD
- Fix vertical alignment on enable/disable switch
  [#4211](https://github.com/OpenFn/lightning/issues/4211)
=======
- Fix run selection not persisting across page reload in collaborative editor
  [#4188](https://github.com/OpenFn/lightning/issues/4188)
>>>>>>> 65df467f
- Fix error propagation on collab editor
  [#4069](https://github.com/OpenFn/lightning/issues/4069)
- "Try the new editor" wasn't persisting properly to user preferences
  [#4199](https://github.com/OpenFn/lightning/issues/4199)

## [2.15.0-pre5] - 2025-12-13 🎂 ❤️ Happy Birthday, Mom!

### Added

### Changed

- Improve version pinning behavior in collaborative editor
  [#4121](https://github.com/OpenFn/lightning/issues/4121)
- Unify disabled button states across collaborative editor for consistent
  styling and behaviour [#4179](https://github.com/OpenFn/lightning/issues/4179)

### Fixed

- Fix IDE crash when viewing jobs that don't exist in workflow version - now
  shows informative message with option to select another job or change versions
  [#4173](https://github.com/OpenFn/lightning/issues/4173)
- Fix issue where selected step wasn't synced with selected workflow job
  [#4189](https://github.com/OpenFn/lightning/issues/4189)
- Fix job updates not persisted after saving
  [#4154](https://github.com/OpenFn/lightning/issues/4154)
- Fix infinite loading when reopening workflow in collaborative editor due to
  delta updates not being merged with persisted state
  [#4164](https://github.com/OpenFn/lightning/issues/4164)
- Fix incorrect field access and version type in checkpoint creation that would
  crash after 500 document updates
  [#4176](https://github.com/OpenFn/lightning/issues/4176)
- Fix issue where users were not able to go to the latest versin of a workflow
  [#4149](https://github.com/OpenFn/lightning/issues/4149)
- Fix AI Assistant disclaimer not persisting after acceptance
  [#4158](https://github.com/OpenFn/lightning/issues/4158)
- Credential form now shows inline validation errors for JSON schema and raw
  body fields after field interaction
  [#4168](https://github.com/OpenFn/lightning/issues/4168)
- Fix saving workflow with same name as deleted workflow
  [#4165](https://github.com/OpenFn/lightning/pull/4165)
- Fix validation error states not changing after undo (Ctrl+Z) on Workflow
  Settings [#4182](https://github.com/OpenFn/lightning/issues/4182))
- Fix credential modal stacking issue in collaborative editor IDE
  [#4171](https://github.com/OpenFn/lightning/issues/4171)
- Fix adaptor picker Escape key returning to configure modal when opened
  directly [#4183](https://github.com/OpenFn/lightning/issues/4183)

## [2.15.0-pre4] - 2025-12-08

### Added

- Display collab editor promotion in the legacy editor
  [#4091](https://github.com/OpenFn/lightning/issues/4091)
- Template search and selection in collaborative workflow editor with AI-powered
  workflow generation for missing templates
  [#4081](https://github.com/OpenFn/lightning/issues/4081)
  [#4052](https://github.com/OpenFn/lightning/issues/4052)
- AI Assistant integration in collaborative workflow editor
  [#4042](https://github.com/OpenFn/lightning/pull/4042)

### Changed

- Standardize run buttons so they all behave predictably
  [#4129](https://github.com/OpenFn/lightning/issues/4129)
- Make collab editor available to everyone (not just experimental feature users)
  [#4091](https://github.com/OpenFn/lightning/issues/4091)

### Fixed

- Fix Run/Retry button flash and improve History button UX in collaborative
  editor [#4108](https://github.com/OpenFn/lightning/issues/4108)
- Fix new jobs are misplaced on the canvas in manual layout
  [#4118](https://github.com/OpenFn/lightning/issues/4118)
- Fix docs not working for latest version of adaptors in IDE
  [#4136](https://github.com/OpenFn/lightning/issues/4136)

## [2.15.0-pre3] - 2025-12-05

### Added

- Collab Editor: Respect limits when creating runs and retries
  [#4102](https://github.com/OpenFn/lightning/issues/4102)

### Fixed

- Selected run sometimes fails to highlight step in the collab editor
  [#4127](https://github.com/OpenFn/lightning/issues/4127)
- Run logs no longer disappear after browser refresh in IDE
  [#4079](https://github.com/OpenFn/lightning/issues/4079)
- Fix version chip [#4120](https://github.com/OpenFn/lightning/issues/4120)
- Fix OAuth credential creation crash in Collaborate view when returning from
  provider authorization
  [#4131](https://github.com/OpenFn/lightning/issues/4131)

## [2.15.0-pre2] - 2025-12-04

### Added

- User preference persistence for collaborative editor - users can now toggle
  between legacy and collaborative editors, and their choice is remembered
  across sessions with automatic redirect
  [#4091](https://github.com/OpenFn/lightning/issues/4091)
- Added mini history to the IDE as a state machine that provides the same
  experience that's available on the canvas
  [#4054](https://github.com/OpenFn/lightning/issues/4054)
  - **If no run chosen?** You can browse from history or create a new one.
  - **If run chosen?** You can view the details or deselect to start over.

### Changed

- Refactor URLStore to use Record with Immer for proper structural sharing,
  reducing unnecessary re-renders when unrelated URL params change
  [#4097](https://github.com/OpenFn/lightning/issues/4097)
- Show "Connect" button when no credential is selected for non-language-common
  steps [#4085](https://github.com/OpenFn/lightning/issues/4085)
- Show credential name (and full name and owner on hover) when a credential is
  selected [#4085](https://github.com/OpenFn/lightning/issues/4085)
- Allow owners to edit credentials from the adaptor picker
  [#4085](https://github.com/OpenFn/lightning/issues/4085)

### Fixed

- Fix version not switching when selecting a run from history panel
  [#4097](https://github.com/OpenFn/lightning/issues/4097)
- User menu dropdown no longer clips or causes horizontal scroll in side
  navigation [#4092](https://github.com/OpenFn/lightning/issues/4092)
- Improved version mismatch banner UX: made compact, dismissible, and
  repositioned to top-center; improved history panel collapse behavior to
  maintain run selection with visual run chip indicator
  [#4044](https://github.com/OpenFn/lightning/issues/4044)
- Settings panel now opens correctly when Run Panel is visible; also improved
  Run Panel to stay open and update context when switching between nodes
  [#4008](https://github.com/OpenFn/lightning/issues/4008)
- Fix collaborative cursors disappearing after switching workflow versions
  [#4066](https://github.com/OpenFn/lightning/issues/4066)
- Throttle cursor awareness updates to reduce server load
  [#4066](https://github.com/OpenFn/lightning/issues/4066)
- Loading workflow screen appears when disconnected from server
  [#3972](https://github.com/OpenFn/lightning/issues/3972)
- IDE shows job expresion of previously selected job
  [#4022](https://github.com/OpenFn/lightning/issues/4022)
- Fix save & run buttons disabled after new workflow save
  [#4084](https://github.com/OpenFn/lightning/issues/4084)
- Fix flickering of canvas and job editor
  [#4095](https://github.com/OpenFn/lightning/issues/4095)
- Run channel crashes when sending `run:updated` event
  [#4093](https://github.com/OpenFn/lightning/issues/4093)
- Fix Version mismatch modal appears on top of IDE
  [#4096](https://github.com/OpenFn/lightning/issues/4096)

## [2.15.0-pre1] - 2025-11-27

### Added

- Add workflow template publishing to collaborative editor
  [#3921](https://github.com/OpenFn/lightning/issues/3921)

### Changed

- Optimize dashboard stats queries with database aggregation
  [#4070](https://github.com/OpenFn/lightning/issues/4070)
- Add composite indexes on steps and runs for dashboard queries
  [#4070](https://github.com/OpenFn/lightning/issues/4070)
- Enable usage limit checks across the whole application
  [#PR4050](https://github.com/OpenFn/lightning/pull/4050)
- Make IDE heading separate from top menu
  [#4077](https://github.com/OpenFn/lightning/issues/4077)
- Update IDE workflow step selector (order by proximity to trigger)
  [#4048](https://github.com/OpenFn/lightning/issues/4048)

### Fixed

- Version dropdown now updates correctly for all users after workflow save
  [#3985](https://github.com/OpenFn/lightning/issues/3985)
  [#4024](https://github.com/OpenFn/lightning/issues/4024)
- Put close button in top right
  [PR#4037](https://github.com/OpenFn/lightning/pull/4037)
- Don't grey out in-progress runs
  [PR#4037](https://github.com/OpenFn/lightning/pull/4037)
- Explain why run panel is grey for edge-case when the workflow step selected
  not in the list of run steps
  [PR#4037](https://github.com/OpenFn/lightning/pull/4037)
- Fix history panel unable to close after selecting/deselecting run
  [#4027](https://github.com/OpenFn/lightning/issues/4027)
- Fix version chip (and sidebar scroll) when line breaks needed
  [PR#4047](https://github.com/OpenFn/lightning/pull/4047)
- Fix error validation for nodes/edges & show better error messages on save
  [PR#4061](https://github.com/OpenFn/lightning/pull/4061)
- Fix custom cron expressions getting overwritten & additional cron support
  [#4011](https://github.com/OpenFn/lightning/issues/4011)
- Fix monaco popups and tooltips getting cut off
  [PR#4072](https://github.com/OpenFn/lightning/pull/4072)
- Fix metadata/docs panel reopening when resizing adjacent panel
  [#4073](https://github.com/OpenFn/lightning/issues/4073)
- Fix logs panel not allowing scroll after being resized to minimum height
  [PR#4067](https://github.com/OpenFn/lightning/pull/4067)

## [2.15.0-pre] - 2025-11-20

### Added

- Show collaborators mouse pointers on the workflow canvas
  [#3810](https://github.com/OpenFn/lightning/issues/3810)

### Changed

- Always keep the Diagram mounted even when the IDE is present
  [#3981](https://github.com/OpenFn/lightning/issues/3981)
- Dropped react-hotkeys-hook for custom priority based key handler hook
  [#3981](https://github.com/OpenFn/lightning/issues/3981)
- Simplified IDE by only letting users see the "Create a New Manual Run Panel"
  when an existing Run isn't already loaded. Cleaned up the Run panel.
  [#4006](https://github.com/OpenFn/lightning/issues/4006)
- Consolidated RunStore functionality into HistoryStore in collaborative editor
  for improved state management and reduced complexity
- Default failure notifications for project users are now disabled to minimize
  email volume [#3517](https://github.com/OpenFn/lightning/issues/3517)
- Simpler "disabled" state for workflows, still show last mod
  [#3962](https://github.com/OpenFn/lightning/issues/3962)
- Move user profile to top left corner
  [#3997](https://github.com/OpenFn/lightning/issues/3997)
- Collapse breadcrumbs when there are more than 2 of them
  [#3997](https://github.com/OpenFn/lightning/issues/3997)

### Fixed

- Fix flickering of active collaborator icons between states(active, inactive,
  unavailable) [#3931](https://github.com/OpenFn/lightning/issues/3931)
- Restored footers to inspectors on the canvas while in read only mode
  [#4018](https://github.com/OpenFn/lightning/issues/4018)
- Fix vertical scrolling in workflow panels
  [#3979](https://github.com/OpenFn/lightning/issues/3979)
- Fix ghost edges blocking saves and breaking autolayout when deleting jobs in
  collaborative editor [#3983](https://github.com/OpenFn/lightning/issues/3983)
- Fix tooltip styling inconsistencies in collaborative editor
  [#3980](https://github.com/OpenFn/lightning/issues/3980)
- Fix beaker icon appearing active in classical editor
  [#3988](https://github.com/OpenFn/lightning/issues/3988)
- Fix ESC key closing IDE when pressed on adaptor modal
  [#3978](https://github.com/OpenFn/lightning/issues/3978)
- Fix run/save-and-run keystroke mapping for canvas & IDE
  [#3902](https://github.com/OpenFn/lightning/issues/3902) &
  [#3903](https://github.com/OpenFn/lightning/issues/3903)
- Monaco tooltips get cut off
  [#3900](https://github.com/OpenFn/lightning/issues/3900)

## [2.14.15-pre] - 2025-11-13

### Added

- Add missing adaptor and credential tooltips to the collab editor
  [#3919](https://github.com/OpenFn/lightning/issues/3919)
- Show server validation errors in the collab editor forms
  [#3783](https://github.com/OpenFn/lightning/issues/3783)
- Add advanced credential type picker in collaborative workflow editor allowing
  users to create OAuth, raw JSON, and keychain credentials directly from the
  workflow canvas [#3906](https://github.com/OpenFn/lightning/issues/3906)
- Enforce readonly state in collaborative editor forms for viewers and old
  snapshots [#3948](https://github.com/OpenFn/lightning/pull/3948)
- Collab Editor: Add Workflow YAML code viewer panel
  [#3646](https://github.com/OpenFn/lightning/issues/3646)
- Webhook authentication management in the collaborative editor
  [#3887](https://github.com/OpenFn/lightning/issues/3887)
- Mix task to merge project state files without database access
  [#3615](https://github.com/OpenFn/lightning/issues/3615)
- Support Undo/Redo commands in the collab editor
  [#3712](https://github.com/OpenFn/lightning/issues/3712)
- Added adaptor docs & metadata panel to IDE
  [#3857](https://github.com/OpenFn/lightning/issues/3857)
- Show Error indication on workflow settings button
  [#3632](https://github.com/OpenFn/lightning/issues/3632)

### Changed

- Merged CollaborateNew and Collaborate LiveViews into a single unified LiveView
  for improved maintainability and consistent modal behavior
  [#3942](https://github.com/OpenFn/lightning/pull/3942)

### Fixed

- 500 error when navigating from collaborative editor to full history page
  [#3941](https://github.com/OpenFn/lightning/pull/3941)
- Duplicate `isReadOnly` declaration in TriggerForm that was blocking asset
  builds [#3976](https://github.com/OpenFn/lightning/issues/3976)
- Run duration and status alignment drift in history view
  [#3945](https://github.com/OpenFn/lightning/pull/3945)
- Shared doc lookup in clustered environments now works across nodes instead of
  only searching locally
  [#3910](https://github.com/OpenFn/lightning/issues/3910)

## [2.14.14] - 2025-11-05

### Added

- Add the ability to search by dataclip name on the history page
  [#3486](https://github.com/OpenFn/lightning/issues/3486)

### Fixed

- Exception when cleaning up old persisted documents
  [#3932](https://github.com/OpenFn/lightning/issues/3932)
- Legacy canvas new job nodes no longer auto-populate with adaptor name
  [#3920](https://github.com/OpenFn/lightning/issues/3920)

## [2.14.14-pre2] - 2025-11-04

### Added

- Run/retry split button in collaborative editor allowing users to retry
  existing runs or create new work orders from both the ManualRunPanel and
  fullscreen IDE header [#3876](https://github.com/OpenFn/lightning/issues/3876)
- Keyboard shortcuts for run/retry actions - `Cmd+Enter` (or `Ctrl+Enter`)
  triggers run/retry, `Cmd+Shift+Enter` create new work order
  [#3861](https://github.com/OpenFn/lightning/issues/3861)

### Changed

- Updated styles on new IDE to match (nay, exceed!) those on the legacy IDE
  [#3894](https://github.com/OpenFn/lightning/issues/3894)
- Add save & sync split button to new canvas & IDE header
  [#3908](https://github.com/OpenFn/lightning/issues/3908)
- Show collaborators in the header of the new canvas & IDE
  [#3845](https://github.com/OpenFn/lightning/issues/3845)

### Fixed

- Channel error handling crash when error responses don't include expected
  structure [#3928](https://github.com/OpenFn/lightning/issues/3928)
- Dataclip body display timing out due to slow credentials query - optimised
  query to leverage indexes better using a self-join
  [#3924](https://github.com/OpenFn/lightning/issues/3924)
- Adaptor picker changes now sync immediately to Y.Doc instead of requiring
  manual save [#3904](https://github.com/OpenFn/lightning/issues/3904)
- Fixed Cmd+Enter creating duplicate work orders in workflow editor - both
  ManualRunPanel and WorkflowEditor keyboard handlers were firing simultaneously
  [#3876](https://github.com/OpenFn/lightning/issues/3876)
- Fixed GenServer crash when retrying from collaborative editor due to Y.Doc
  workflow data structure issues
  [#3876](https://github.com/OpenFn/lightning/issues/3876)
- Fixed run panel blocking node selection and causing screen flashes when
  switching between nodes
  [#3876](https://github.com/OpenFn/lightning/issues/3876)

## [2.14.14-pre1] - 2025-10-30

### Added

- Adaptor and credential configuration in canvas job inspector - users can now
  configure adaptor version and connect credentials directly from the canvas
  [#3834](https://github.com/OpenFn/lightning/issues/3834)
- Press `Control-E` (or `⌘+E`) to open the IDE when a job/step is selected
  [#3890](https://github.com/OpenFn/lightning/issues/3890)
- Drag-to-connect nodes on workflow canvas - users can now drag from the plus
  button on a node and drop it onto another node to create connections
  [#3825](https://github.com/OpenFn/lightning/issues/3825)
- Read-only indicator in collaborative editor header
  [#3627](https://github.com/OpenFn/lightning/issues/3627)
- Sync workflow concurrency and enable_job_logs settings in collaborative
  editor - allows users to configure max concurrency and console.log() usage
  with real-time collaborative editing support
  [#3798](https://github.com/OpenFn/lightning/issues/3798) and
  [#3799](https://github.com/OpenFn/lightning/issues/3799)
- Show validation error message when creating sandbox with duplicate name
  [#3776](https://github.com/OpenFn/lightning/issues/3776)
- Divergence warning when merging sandboxes - displays alert if target branch
  was modified after sandbox creation to prevent data loss
  [#3747](https://github.com/OpenFn/lightning/issues/3747)
- Sandbox indicator banners in workflow editor (inspector) to help indicate when
  working in a sandbox environment
  [#3413](https://github.com/OpenFn/lightning/issues/3413)
- Manual runs from the canvas and the IDE
  [#3827](https://github.com/openfn/lightning/issues/3827) and
  [$3634](https://github.com/openfn/lightning/issues/3634)
- View and switch versions
  [#3819](https://github.com/openfn/lightning/issues/3819)
- Run viewer panel in collaborative IDE with Run, Log, Input, and Output tabs
  [#3844](https://github.com/OpenFn/lightning/issues/3844)

### Changed

- Error messages in collaborative editor now include field names for validation
  errors (e.g., "Name: can't be blank")
  [#3843](https://github.com/OpenFn/lightning/issues/3843)
- Added error notifications when workflow reset fails in collaborative editor
  [#3843](https://github.com/OpenFn/lightning/issues/3843)
- Consolidated toast notification styling in collaborative editor for better
  maintainability [#3843](https://github.com/OpenFn/lightning/issues/3843)

### Fixed

- Prevent manual run panel from opening via keystroke if running isn't possible
  (permissions or snapshot)
- Default Next Input for Cron-Triggered Workflows
  [#3856](https://github.com/OpenFn/lightning/issues/3856)
- Error toasts not appearing when workflow save fails (validation errors,
  permission denied, etc.) in collaborative editor
  [#3843](https://github.com/OpenFn/lightning/issues/3843)
- Toast notification colors not displaying correctly due to CSS specificity
  issues [#3843](https://github.com/OpenFn/lightning/issues/3843)
- Canvas goes blank when adding nodes in collaborative workflow editor
  [#3848](https://github.com/OpenFn/lightning/issues/3848)
- Crash when switching from old to collaborative editor
  [#3865](https://github.com/OpenFn/lightning/issues/3865)
- Position errors when rendering nodes
  [#3866](https://github.com/OpenFn/lightning/issues/3866)
- Layout animation crashes when adding nodes
  [#3867](https://github.com/OpenFn/lightning/issues/3867)
- Fixed sandbox merge failing with StaleEntryError when parent workflow was
  modified after sandbox creation
  [#3765](https://github.com/OpenFn/lightning/issues/3765)
- Workflow is either decapitated or uneditable
  [#3842](https://github.com/OpenFn/lightning/issues/3842)
- User can navigate to React canvas from LiveView version
  [#3847](https://github.com/openfn/lightning/issues/3847)
- Fixed missing cron icon in trigger on new canvas
  [#3849](https://github.com/OpenFn/lightning/issues/3849)

## [2.14.13] - 2025-10-24

## [2.14.13-pre1] - 2025-10-24

### Added

- Ability to run a workflow from the new react canvas
  [#3634](https://github.com/OpenFn/lightning/issues/3634)

## [2.14.13-pre] - 2025-10-24

### Added

- Ability to delay webhook trigger replies until a workflow finishes; ⚠️ note
  that this is an experimental feature (API subject to change, only enabled via
  DB updates) [#PR3785](https://github.com/OpenFn/lightning/pull/3785)
- REST API for runs, work_orders, and log_lines to refresh GovStack compliance
  [#1656](https://github.com/OpenFn/lightning/issues/1656) &
  [PR#3786](https://github.com/OpenFn/lightning/pull/3786)
- Added full-screen IDE for job editing
  [#3708](https://github.com/OpenFn/lightning/issues/3708)
- Show collaborative editor toggle (beaker icon) when creating new workflows
  [#3797](https://github.com/OpenFn/lightning/pull/3797)
- Auto-format code on commit with git hooks
  [#3806](https://github.com/OpenFn/lightning/pull/3806)
- Escape key support for closing inspector panels in collaborative workflow
  editor, using react-hotkeys-hook for scoped keyboard shortcuts with modal
  priority [#3768](https://github.com/OpenFn/lightning/issues/3768)

### Changed

- Removed Cancel button from inspector panel footers (redundant with X button
  and Escape key) [#3768](https://github.com/OpenFn/lightning/issues/3768)
- Refactored inspector component architecture to use composition pattern with
  reusable layout shell and pure form components
  [#3768](https://github.com/OpenFn/lightning/issues/3768)
- Updated breadcrumb navigation to display parent project name before sandbox
  name [#3474](https://github.com/OpenFn/lightning/issues/3474)

### Fixed

- Fixed credential preservation during sandbox workflow merge - credentials are
  now correctly maintained when merging sandboxes back to parent projects
  [#3782](https://github.com/OpenFn/lightning/issues/3782)
- Backfilled `env` field for existing root projects to ensure environment chips
  display correctly in workflow editor and inspector
  [#3839](https://github.com/OpenFn/lightning/issues/3839)

## [2.14.12] - 2025-10-21

## [2.14.12-pre1] - 2025-10-21

### Fixed

- Ensure default positions when using the Workflow Assistant with manual
  positioning enabled [#3795](https://github.com/OpenFn/lightning/issues/3795)

## [2.14.12-pre] - 2025-10-21

### Added

- Editable EdgeInspector form in collaborative workflow editor with TanStack
  Form, enabling users to configure edge properties (label, condition type, JS
  expressions, enabled state) with auto-save and real-time collaborative editing
  [#3701](https://github.com/OpenFn/lightning/issues/3701)
- Delete nodes from Job panel in Collaborative Editor
  [#3702](https://github.com/OpenFn/lightning/issues/3702)
- Reintroduce the impeded project with hopefully better performance
  characteristics [#3542](https://github.com/OpenFn/lightning/issues/3542)

### Changed

- Tweaked the Sandbox color palette
- Detect and clean stale CMake caches in bootstrap script
  [PR#3762](https://github.com/OpenFn/lightning/pull/3762)
- Implement workflow settings form using tanstack form
  [#3643](https://github.com/OpenFn/lightning/issues/3643)
- [#3774](https://github.com/OpenFn/lightning/pull/3774)Adjusted padding of
  labels in the Workflow Diagram.

### Fixed

- Jobs in collaborative editor can now be saved without selecting a credential
  [#3760](https://github.com/OpenFn/lightning/issues/3760)
- Runtime permission checks in WorkflowChannel save/reset operations to prevent
  unauthorized edits when user roles change during active collaboration sessions
  [#3749](https://github.com/OpenFn/lightning/issues/3749)

## [2.14.11] - 2025-10-15

## [2.14.11-pre1] - 2025-10-15

### Added

- Create new workflow via YAML in the collaborative editor
  [#3700](https://github.com/OpenFn/lightning/issues/3700)
- E2E tests for edge validation in collaborative editor
  [#3724](https://github.com/OpenFn/lightning/issues/3724)
- Ensure that TOTP codes cannot be reused.
  [#3758](https://github.com/OpenFn/lightning/issues/3758)

### Changed

- Detect and clean stale CMake caches in bootstrap script
  [PR#3762](https://github.com/OpenFn/lightning/pull/3762)

### Fixed

- Credentials added to parent projects now automatically propagate to all
  descendant sandbox projects, ensuring sandboxes have access to parent
  credentials. Includes migration to backfill existing missing associations.
  [#3756](https://github.com/OpenFn/lightning/issues/3756)

## [2.14.11-pre] - 2025-10-14

### Added

- User interface for merging sandboxes
  [#3436](https://github.com/OpenFn/lightning/issues/3436)
- Credential environments user interface and runtime
  [#3598](https://github.com/OpenFn/lightning/issues/3598)
- Save button with validation and permissions in collaborative workflow editor
  [#3635](https://github.com/OpenFn/lightning/issues/3635)
- Workflow reset functionality in collaborative editor
  [#3635](https://github.com/OpenFn/lightning/issues/3635)
- Toast notifications and Redux DevTools integration for collaborative editor
  [#3635](https://github.com/OpenFn/lightning/issues/3635)
- E2E test infrastructure with Page Object Models for workflow testing
- E2E testing guidelines for Playwright
- Add project merging functionality
  [#3432](https://github.com/OpenFn/lightning/issues/3432)
- SessionContextStore for collaborative workflow editor to provide user,
  project, and config data to React components via Phoenix Channel
- E2E test infrastructure with Page Object Models for workflow editor testing
- E2E test for workflow step creation and configuration
- Force restart and AdaptorRegistry warming on E2E manager script

### Changed

- Delete oauth_tokens tables
  [#3608](https://github.com/OpenFn/lightning/issues/3608)
- Improved state management and store architecture in collaborative editor
  [#3635](https://github.com/OpenFn/lightning/issues/3635)
- Upgraded Tailwind CSS from 4.0.13 to 4.1.14

### Fixed

- Project merge now correctly preserves target project identity (name,
  description, env, color) instead of overwriting with source metadata
  [#3742](https://github.com/OpenFn/lightning/issues/3742)
- New workflows created in sandboxes now properly retain all jobs, triggers, and
  edges when merged into target projects (previously only workflow metadata was
  copied, resulting in empty workflows)
  [#3744](https://github.com/OpenFn/lightning/issues/3744)

### Released

## [2.14.10] - 2025-10-07

## [2.14.10-pre] - 2025-10-07

### Added

- Worker "presence" module to track connected workers (and their capacity)
  across the app. [#3725](https://github.com/OpenFn/lightning/pull/3725)
- SessionContextStore for collaborative workflow editor to provide user,
  project, and config data to React components via Phoenix Channel
  [#3624](https://github.com/OpenFn/lightning/issues/3624)

### Changed

- Limit sandbox creation
  [PR#3655](https://github.com/OpenFn/lightning/pull/3655)

## [v2.14.9] - 2025-10-03

## [v2.14.9-pre] - 2025-10-02

### Added

### Changed

- Removed unused functions for getting dataclip bodies from postgres as
  JSON/maps [#3653](https://github.com/OpenFn/lightning/issues/3653)
- Limit sandbox creation
  [PR#3655](https://github.com/OpenFn/lightning/pull/3655)

### Fixed

- Prevent the janitor trying to mark runs as lost that aren't actually lost
  [PR#3672](https://github.com/OpenFn/lightning/pull/3672)
- Fix canvas "lockup" after AI chat errors, prevent sending empty message to AI
  [3605](https://github.com/OpenFn/lightning/issues/3605)

## [v2.14.8] - 2025-10-01

## [v2.14.8-pre1] - 2025-10-01

### Fixed

- Send back `null` if a requested dataclip has been wiped
  [PR#3652](https://github.com/OpenFn/lightning/pull/3652)

## [v2.14.8-pre] - 2025-10-01

### Fixed

- Reduced
  [high server memory usage on dataclip body retrieval](https://github.com/OpenFn/lightning/issues/3641)
  by 97% [PR#3651](https://github.com/OpenFn/lightning/pull/3651)

## [v2.14.7] - 2025-09-30

### Changed

- Optimized map and join with `Enum.map_join/3`
  [`c112f3d`](https://github.com/OpenFn/lightning/commit/c112f3df29f8ab83b187f3695fdaf32c0837a016)

### Fixed

- Fixed tests for dataclip live viewer
  [#3648](https://github.com/OpenFn/lightning/issues/3648)

## [v2.14.7-pre] - 2025-09-30

### Added

- Add database changes for credentials environments support
  [#3597](https://github.com/OpenFn/lightning/issues/3597)
- REST API for Credential creation, deletion, list
  [#3583](https://github.com/OpenFn/lightning/issues/3583)

### Changed

- Bumped devDeps `ws-worker` version to `1.15.0` to better handle job
  compilation memory issues
  [#3613](https://github.com/OpenFn/lightning/pull/3613)

### Fixed

- Fix memory bloat on dataclip viewer in dataclip detail page
  [#3641](https://github.com/OpenFn/lightning/issues/3641)
- Ameliorate memory usage when scrubbing dataclips for security
  [#3641](https://github.com/OpenFn/lightning/issues/3641)
- Fixed bootstrap script compatibility for Intel Macs and older Bash versions
  (3.1+) [#3623](https://github.com/OpenFn/lightning/pull/3623)
- Fixed GDPR Compliance component
  [#3611](https://github.com/OpenFn/lightning/issues/3611)
- Fixed vertical alignment in breadcrumbs
  [#3612](https://github.com/OpenFn/lightning/issues/3612)
- Updated Project Digest to include count of work orders in an unsuccessful
  state [#3616](https://github.com/OpenFn/lightning/issues/3616)

## [v2.14.6] - 2025-09-30

## [v2.14.6-pre1] - 2025-09-26

### Changed

- Modify `Common.root_name` to display any map with a `:name` key

## [v2.14.6-pre] - 2025-09-25

### Added

- Sandbox Basic CRUD UI [#3412](https://github.com/OpenFn/lightning/issues/3412)
  [#3431](https://github.com/OpenFn/lightning/issues/3431)
- Generate workflow version on save
  [#3452](https://github.com/OpenFn/lightning/issues/3452)
- Add `bin/update-images` script for automated Dockerfile version management

### Changed

- Optimized queue query planner stability to prevent 60s+ spikes
  [#3564](https://github.com/OpenFn/lightning/issues/3564)
- Fix aarch64 (Apple Silicon) Dockerfile-dev build
  [PR#3589](https://github.com/OpenFn/lightning/pull/3589)

### Fixed

- Fix project deletion for projects with webhook auth methods
  [#3619](https://github.com/OpenFn/lightning/issues/3619),
  [#3523](https://github.com/OpenFn/lightning/issues/3523)
- Fix pagination bar rounding to match table corners
  [#3595](https://github.com/OpenFn/lightning/issues/3595)
- Restore export history button
  [#3594](https://github.com/OpenFn/lightning/issues/3594)
- Wrong timestamp information in mini-history for in-progress runs
  [#3579](https://github.com/OpenFn/lightning/pull/3579)

## [v2.14.5] - 2025-09-24

## [v2.14.5-pre1] - 2025-09-11

### Added

- Hide sandboxes from project lists and project picker
  [#3573](https://github.com/OpenFn/lightning/issues/3573)

### Changed

- Update deps

## [v2.14.5-pre] - 2025-09-11

### Added

- Experimental feature - Collaborative Editing
  [#3509](https://github.com/OpenFn/lightning/issues/3509)
- API for provisioning Sandboxes
  [#3430](https://github.com/OpenFn/lightning/issues/3430)
- Added DB support for sandboxes and workflow version provenance.
  [#3422](https://github.com/OpenFn/lightning/issues/3422)
- Retry webhook events on transient database connection errors
  [#3097](https://github.com/OpenFn/lightning/issues/3097)
- Allow users to retry followed runs from the job panel
  [#3502](https://github.com/OpenFn/lightning/issues/3502)

### Changed

- Make `:work_available` broadcast opt-out-able via ENV.
  [#3574](https://github.com/OpenFn/lightning/pull/3574)
- Enable X-Content-Type-Options header for static pages.
  [#3534](https://github.com/OpenFn/lightning/issues/3534)
- Refactor webhook auth methods modals
  [#1588](https://github.com/OpenFn/lightning/issues/1588)

### Fixed

- Tooltip gets stuck when switching pages
  [#3559](https://github.com/OpenFn/lightning/pull/3559)
- Current run dataclip stuck when switching nodes
  [#3560](https://github.com/OpenFn/lightning/pull/3560)

## [v2.14.4] - 2025-09-09

### Fixed

- Fix Workflow AI Assistant apearing above inspector panel
  [#3567](https://github.com/OpenFn/lightning/issues/3567)

## [v2.14.3] - 2025-08-29

## [v2.14.3-pre1] - 2025-08-22

### Fixed

- Clean UI for errors with recovery from the errors
  [#3239](https://github.com/OpenFn/lightning/issues/3239)

## [v2.14.3-pre] - 2025-08-21

### Added

- Visualizing runs on the workflow editor canvas
  [#3387](https://github.com/OpenFn/lightning/issues/3387)
- Add test gauge metric that can be used to set arbitrary values for the
  purposes of triggering behaviour in metric consumers.
  [3510](https://github.com/OpenFn/lightning/issues/3510)
- Add test gauge metric that can be used to set arbitrary values for the
  purposes of triggering behaviour in metric consumers.
  [#3510](https://github.com/OpenFn/lightning/issues/3510)
- Possibly temporary plumbing to allow the use of libcluster_postgres as an
  additional mechanism for discovering Erlang nodes.
  [#3482](https://github.com/OpenFn/lightning/issues/3482)
- Remove redundant 'preconnect' link
  [#3532](https://github.com/OpenFn/lightning/issues/3532)

### Fixed

- Fix cannot read properties of undefined (reading 'x') error on canvas
  [#3530](https://github.com/OpenFn/lightning/issues/3530)
- Hide Mini-History on new template page
  [#3531](https://github.com/OpenFn/lightning/pull/3531)

## [v2.14.2] - 2025-08-15

## [v2.14.2-pre] - 2025-08-15

### Fixed

- Fixed issue where adaptors icons didn't change on the canvas when in
  auto-layout mode [#3526](https://github.com/OpenFn/lightning/issues/3526)

## [v2.14.1] - 2025-08-14

### Changed

- Removed impeded project metric until performance improvements can be made.
  [#3519](https://github.com/OpenFn/lightning/issues/3519)

## [v2.14.1-pre2] - 2025-08-12

### Fixed

- Fix workflow diagram collapsing in on itself to become a neutron star
  [#3506](https://github.com/OpenFn/lightning/issues/3506)
- Fix Oban crash when Apollo times out
  [#3497](https://github.com/OpenFn/lightning/issues/3497)
- Fix PostgreSQL UTF-8 error when inserting log lines with null bytes
  [#3090](https://github.com/OpenFn/lightning/issues/3090)

## [v2.14.1-pre1] - 2025-08-07

### Fixed

- Restored historical migration (⚠️ if you ran migrations on `v2.14.1-pre` by
  editing your DB directly or dropping your DB first, you must undo those
  changes by hand before running this migration) and added a migration to change
  `:workflow_code` to `:code` on the AI Chat Messages table
  [3495](https://github.com/OpenFn/lightning/issues/3495)

## [v2.14.1-pre] - 2025-08-06

### Added

- Extended the AI Assistant to support editing existing workflows
  [#3247](https://github.com/OpenFn/lightning/issues/3247)
- Alert that workflows may break before letting users revoke access to a project
  for their credential [#537](https://github.com/OpenFn/lightning/issues/537)

### Changed

- Upgraded Elixir from 1.17 to 1.18
  [d35a6d1](https://github.com/OpenFn/lightning/commit/d35a6d1)

### Fixed

- Fix CTRL+S saving previously selected template when creating a workflow
  [#3442](https://github.com/OpenFn/lightning/issues/3442)

## [v2.14.0] - 2025-08-05

### Fixed

- Added "interactive" to checkbox disabled tooltip to allow user to click link,
  ensure permissions line up with admin or above.
  [PR-3473](https://github.com/OpenFn/lightning/pull/3473)
- Fixed table action menus
  [#3476](https://github.com/OpenFn/lightning/issues/3476)
- Fixed "⚠️ Production" icon size in credentials table
  [#3483](https://github.com/OpenFn/lightning/issues/3483)
- Fixed test on history page
  [3475](https://github.com/OpenFn/lightning/issues/3475)

## [v2.14.0-pre1] - 2025-08-04

### Added

- Added a retry button to the work order row itself
  [PR-3472](https://github.com/OpenFn/lightning/pull/3472)

### Fixed

- Fixed small table UI regression for history
  [PR-3472](https://github.com/OpenFn/lightning/pull/3472)

## [v2.14.0-pre] - 2025-08-01

### Added

- Allow users to name and preserve existing dataclips
  [#311](https://github.com/OpenFn/lightning/issues/311)

### Changed

- Click to copy all timestamps in UTC across the application
  [#1419](https://github.com/OpenFn/lightning/issues/1419)
- Display relative times and respect browser timezones
  [#1255](https://github.com/OpenFn/lightning/issues/1255)
- Sortable history table
  [PR-3356](https://github.com/OpenFn/lightning/pull/3356)
- Visible run durations on the history table
  [PR-3356](https://github.com/OpenFn/lightning/pull/3356)
- Easier expansion of work orders in the history table
  [PR-3356](https://github.com/OpenFn/lightning/pull/3356)

## [v2.13.7-pre1] 2025-08-01

### Added

- Keychain credentials allow variable authentication/secret selection based on a
  run's input dataclip [#3359](https://github.com/OpenFn/lightning/issues/3359)

## [v2.13.7-pre] 2025-07-31

### Fixed

- Prevent requests to webhook URLs from matching non-webhook triggers
  [#3453](https://github.com/OpenFn/lightning/issues/3453)
- Authorized users unable to change the workflow concurrency setting
  [#3459](https://github.com/OpenFn/lightning/issues/3459)

## [v2.13.6] - 2025-07-24

### Added

- Extended impeded project to take workflow concurrency into account.
  [#3408](https://github.com/OpenFn/lightning/issues/3408)

### Changed

- Upgrade Ecto from v3.11 to v3.13
  [#3448](https://github.com/OpenFn/lightning/pull/3448)

### Fixed

- Fixed bug that prevented HTTP credentials from loading, now allow JSON objects
  to be passed as credential form inputs for complex settings like custom TLS
  options [#3437](https://github.com/OpenFn/lightning/issues/3437)

## [v2.13.6-pre] 2025-07-18

### Changed

- Bump bcrypt_elixir from 3.2.1 to 3.3.2
  [#3264](https://github.com/OpenFn/lightning/issues/3264)
- Bump sobelow from 0.13.0 to 0.14.0
  [#3263](https://github.com/OpenFn/lightning/issues/3263)
- Bump jsonpatch from 1.0.2 to 2.2.2
  [#3262](https://github.com/OpenFn/lightning/issues/3262)
- Bump oban from 2.18.3 to 2.19.4
  [#3159](https://github.com/OpenFn/lightning/issues/3159)
- Bump eqrcode from 0.1.10 to 0.2.1
  [#3116](https://github.com/OpenFn/lightning/issues/3116)
- Remove unused test as well as puppeteer dependency.
  [#3404](https://github.com/OpenFn/lightning/issues/3404)

### Fixed

- Don't render credential modals inside table cells
  [#1588](https://github.com/OpenFn/lightning/issues/1588)
- Handling of CLI error messages when fetching metadata via an adaptor
  [#3367](https://github.com/OpenFn/lightning/issues/3367)
- Error messages in forms not appearing when LastPass enabled
  [#3402](https://github.com/OpenFn/lightning/issues/3402)

## [v2.13.5] 2025-07-11

## [v2.13.5-pre] 2025-07-11

### Added

- Allow users to see & _use_ the "next input" state that would be used by a cron
  trigger when inspecting and running cron-triggered jobs
  [3335](https://github.com/OpenFn/lightning/issues/3335)
- Enable Undo and Redo in the Workflow Editor
  [#3358](https://github.com/OpenFn/lightning/pull/3358)

### Changed

- Bump CLI to 1.13.1 [#3351](https://github.com/OpenFn/lightning/issues/3351)

### Fixed

- Isolate failed to refresh token errors from other oauth errros
  [#3332](https://github.com/OpenFn/lightning/issues/3332)

## [v2.13.4] - 2025-07-05

## [v2.13.4-pre1] - 2025-07-04

### Changed

- Standardize modal footers and paddings
  [#3277](https://github.com/OpenFn/lightning/issues/3277)

### Fixed

- Fix text content overflowing in credential modal
  [#3280](https://github.com/OpenFn/lightning/pull/3280)
- Fix tables UI broken [#3324](https://github.com/OpenFn/lightning/issues/3324)

## [v2.13.4-pre] - 2025-07-04

### Added

- New buttons to run a workflow directly from the canvas, both from the start of
  the workflow [#3290](https://github.com/OpenFn/lightning/issues/3290) and from
  an individual step [#3294](https://github.com/OpenFn/lightning/issues/3294)
- Sorting & filtering superuser interfaces for Projects, Project, and Users
  [#3354](https://github.com/OpenFn/lightning/pull/3354)

### Changed

- Dont send oauth token expiry errors to Sentry
  [#3334](https://github.com/OpenFn/lightning/issues/3334)
- Improve error message when credential fails during runs
  [#3332](https://github.com/OpenFn/lightning/issues/3332)

### Fixed

- Fix OAuth scope validation error caused by `offline_access`
  [#3363](https://github.com/OpenFn/lightning/issues/3363)
- Cannot send message in old ai chat sessions
  [#3347](https://github.com/OpenFn/lightning/issues/3347)
- Fixes brief flash of previously viewed diagram when switching workflows
  [#3352](https://github.com/OpenFn/lightning/pull/3352)
- Fixes import of workflow YML for a manual laid out workflow.
  [#3360](https://github.com/OpenFn/lightning/pull/3360)

## [v2.13.3] 2025-06-26

## [v2.13.3-pre1] 2025-06-26

### Fixed

- ⚠️️ **Security patch for cases when a single user creates multiple Oauth
  credentials for the same Oauth client.** This fix prevents credential token
  sharing for users with _multiple_ Oauth credentials linked to a single OpenFn
  username, a single Oauth Client, and the _same_ set of scopes. Previously,
  these credentials would be considered the unique (`user_id`, `client_id`,
  `scopes`) and only the _last_ issued token would be persisted. This fix binds
  oauth_tokens to credentials 1:1 and provides a number of enhancements for
  debugging and reauthorizing Oauth credentials.
  [#3326](https://github.com/OpenFn/lightning/issues/3326)

## [v2.13.3-pre]

### Added

- Give users the option to attach job code and logs to AI Assistant
  [#2935](https://github.com/OpenFn/lightning/issues/2935)
- Allow users to edit position of nodes in the workflow
  [#3123](https://github.com/OpenFn/lightning/issues/3123)
- Minimap for easier workflow navigation
  [#3125](https://github.com/OpenFn/lightning/issues/3125)
- Added icons to control layout in the workflow
  [PR #3242](https://github.com/OpenFn/lightning/pull/3242)

### Changed

- Update React Flow to version 12
  [PR #3242](https://github.com/OpenFn/lightning/pull/3242)
- Create nodes and edges with the same button in the workflow
  [#2175](https://github.com/OpenFn/lightning/issues/2175)

### Fixed

- AI Assistant fails to send job context in subsequent messages
  [#3329](https://github.com/OpenFn/lightning/issues/3329)
- Fix snapshot cleanup incorrectly deleting runs via cascade deletion
  [#3313](https://github.com/OpenFn/lightning/issues/3313)
- `Lightning.Demo.reset_demo()` was broken by an ordering issue between
  Credentials and Oauth tokens.

## [v2.13.2] - 2025-06-18

⚠️️ Please note that **this version fixes an issue that caused premature run
history deletion** when snapshots were cleaned. Certain additional runs related
to pre-existing work orders were being deleted before their retention period.
This bug was introduced in version `v2.12.3-pre` on May 29th. If you're tracking
`latest` you'd see this bug come out in `v2.13.0` on June 4th.

## [v2.13.2-pre] - 2025-06-18

### Added

- Show who started each run
  [#3309](https://github.com/OpenFn/lightning/issues/3309)

### Changed

### Fixed

- Stop cleanup of snapshots (was causing data loss)
- The application env `queue_result_retention_period` was previously pulling
  from a wrongly named `QUEUE_RESULT_RETENTION_PERIOD_SECONDS`; the calculation
  is actually done in minutes; we now set this env from
  `QUEUE_RESULT_RETENTION_PERIOD_MINUTES`
  [#3316](https://github.com/OpenFn/lightning/issues/3316)

## [v2.13.1] - 2025-06-12

## [v2.13.1-pre] - 2025-06-11

### Changed

- Report AI Assistant errors to Sentry
  [#3010](https://github.com/OpenFn/lightning/issues/3010)
- Do not validate edge js condition expression
  [#3028](https://github.com/OpenFn/lightning/issues/3028)

### Fixed

- Allow scrolling in the template grid
  [#3284](https://github.com/OpenFn/lightning/issues/3284)
- Search input in run history is cleared when you click on the filter buttons
  [#1951](https://github.com/OpenFn/lightning/issues/1951)
- Fix Inspector Input panel not showing current run's dataclip for older
  workflow runs [#3288](https://github.com/OpenFn/lightning/issues/3288)

## [v2.13.0] - 2025-06-04

## [v2.13.0-pre2] - 2025-06-04

### Fixed

- Only show credentials owned by current user in `/credentials` (not those
  shared with them also) [3273](https://github.com/OpenFn/lightning/issues/3273)
- Fix texts not getting wrapped in modals that are inside table rows
  [3274](https://github.com/OpenFn/lightning/issues/3274)

## [v2.13.0-pre1] - 2025-06-03

### Changed

- Removed heavy Arcade videos, replaced with time-aware, friendly greeting.
  [#3267](https://github.com/OpenFn/lightning/issues/3267)

### Fixed

- Don't display hidden secondary buttons
  [#3265](https://github.com/OpenFn/lightning/issues/3265)

## [v2.13.0-pre] - 2025-06-02

### Added

- Set timeout for Apollo client requests.
  [#3009](https://github.com/OpenFn/lightning/issues/3009)
- Generate workflows using AI
  [#3174](https://github.com/OpenFn/lightning/issues/3174)
- Enhance workflows templates UI
  [#3175](https://github.com/OpenFn/lightning/issues/3175)

### Changed

- Standardize sub-tabs (tabs inside tabs on Inspector)
  [#3261](https://github.com/OpenFn/lightning/pull/3261)
- No longer blocking the "Create new workflow" button based on _active_ workflow
  limits [#3251](https://github.com/OpenFn/lightning/pull/3251)

### Fixed

- Fix magic metadata [#3134](https://github.com/OpenFn/lightning/issues/3134)
- Padding Changes on Project Setup Page
  [#3257](https://github.com/OpenFn/lightning/issues/3257)

## [v2.12.3-pre] - 2025-05-29

### Added

- Added a custom metric to track projects that could benefit from additional
  worker pods. [#3189](https://github.com/OpenFn/lightning/issues/3189)
- Add a test metric that can be used to test external infrastructure (e.g.
  alerting) in a deployed Lightning instance.
  [#3229](https://github.com/OpenFn/lightning/issues/3229)
- Broadcast work-available to worker when runs are enqueued
  [#2934](https://github.com/OpenFn/lightning/issues/2934)

### Changed

- Update Elixir to 1.18.3 [#2748](https://github.com/OpenFn/lightning/pull/2748)
- Standardized table components across the application
  [#2905](https://github.com/OpenFn/lightning/issues/2905)
- Standardize buttons [#3093](https://github.com/OpenFn/lightning/issues/3093)
- Make the chunk size for deleting expired activty configurable via ENV
  [#3181](https://github.com/OpenFn/lightning/pull/3181)
- Reduce the cardinality of `lightning_run_lost_count`.
  [#3226](https://github.com/OpenFn/lightning/issues/3226)
- Improve manual run component
  [#3089](https://github.com/OpenFn/lightning/issues/3089)

### Fixed

- Delay purge user having project file(s)
  [#2919](https://github.com/OpenFn/lightning/issues/2919)
- Display all github repositories even if they're more than 30
  [#3206](https://github.com/OpenFn/lightning/issues/3206)
- Github repo names getting truncated
  [#3037](https://github.com/OpenFn/lightning/issues/3037)

## [v2.12.2] - 2025-05-01

### Changed

- Tweak language on webhook auth method modal and list action
  [#3166](https://github.com/OpenFn/lightning/pull/3166)
- Re-order nightly cron jobs to reduce acute stress on db
  [#3179](https://github.com/OpenFn/lightning/pull/3179)

### Fixed

- Fix save and sync not working in the workflow editor
  [#3177](https://github.com/OpenFn/lightning/issues/3177)

## [v2.12.1] - 2025-04-29

### Changed

- Sort logs in failure notification emails by timestamp, ascending
  [#2347](https://github.com/OpenFn/lightning/issues/2347)
- Rename webhook auth method button and title
  [#3165](https://github.com/OpenFn/lightning/issues/3165)

### Fixed

- Importer not updating canvas properly
  [#3156](https://github.com/OpenFn/lightning/issues/3156)
- Template name overwritten by workflow name when updating an existing template
  [#3157](https://github.com/OpenFn/lightning/issues/3157)
- Route not found after pressing Enter to create a workflow
  [#3142](https://github.com/OpenFn/lightning/issues/3142)
- Make Collections delete_all idempotent
  [#3143](https://github.com/OpenFn/lightning/issues/3143)
- Blank modal showing when you click to show webhook auth method password
  [#3154](https://github.com/OpenFn/lightning/issues/3154)

## [v2.12.0] - 2025-04-25

### Added

- Create workflows from base templates
  [#3018](https://github.com/OpenFn/lightning/issues/3018),
  [#3031](https://github.com/OpenFn/lightning/issues/3031)
  [#3080](https://github.com/OpenFn/lightning/issues/3080)
- Custom metrics to track lost runs
  [#3070](https://github.com/OpenFn/lightning/issues/3070)
- AI Assistant: add metadata column to chat sessions
  [#3054](https://github.com/OpenFn/lightning/issues/3054)
- Added a message to explain to the user why they're waiting for a run
  [#3131](https://github.com/OpenFn/lightning/issues/3131)
- Allow users to create workflows from base templates
  [#3110](https://github.com/OpenFn/lightning/issues/3110)
- Simplified adding credentials to projects
  [#3034](https://github.com/OpenFn/lightning/issues/3034)
- Enabled displaying full workflow name when hovering workflow name in the
  workflows list page [#2894](https://github.com/OpenFn/lightning/issues/2894)
- Enabled clickable rows in the workflows list page
  [#3047](https://github.com/OpenFn/lightning/issues/3047)
- Added sorting & filtering workflows
  [#3046](https://github.com/OpenFn/lightning/issues/3046)
- Add helper function to create latest snapshot
  [#3099](https://github.com/OpenFn/lightning/issues/3099)
- Restart the credential setup from selecting the credential type
  [#2284](https://github.com/OpenFn/lightning/issues/2284)
- Enable Support User and adds audit trail for MFA.
  [#3072](https://github.com/OpenFn/lightning/issues/3072)
- Allow users to view and copy their workflow as a code
  [#3016](https://github.com/OpenFn/lightning/issues/3016)
- Allow users to create workflow via YAML import
  [#3013](https://github.com/OpenFn/lightning/issues/3013)
- Make provision for the inclusion of 'external' metrics.
  [#3096](https://github.com/OpenFn/lightning/issues/3096)
- Introduce 'seeding' of PromEx event metrics
  [#3096](https://github.com/OpenFn/lightning/issues/3096)
- When claiming a run, a worker name can optionally be provided to the adaptor
  that is responsible for claiming runs.
  [#3079](https://github.com/OpenFn/lightning/issues/3079)
- Persist worker name provided by worker when claiming a run. NOTE: This
  requires version `1.13.2` of the worker.
  [#3079](https://github.com/OpenFn/lightning/issues/3079)

### Changed

- Add project name to failure email subject
  [#2974](https://github.com/OpenFn/lightning/issues/2974)
- Large refactor of the inspector and React components
  [#3043](https://github.com/OpenFn/lightning/pull/3043)
- The AI Assistant now has access to docs.openfn.org to better inform its
  responses [apollo#209](https://github.com/OpenFn/apollo/pull/209)
- Adjusted flash messages
- Updated dependencies [#3086](https://github.com/OpenFn/lightning/pull/3086):
  - `phoenix` from 1.7.20 to 1.7.21
  - `phoenix_live_view` from 1.0.5 to 1.0.9
  - `petal_components` from 2.9.0 to 3.0.1
- Move new workflow form into the edit page
  [#3083](https://github.com/OpenFn/lightning/issues/3083)
- Added logos & case-insensitive sorting of credential types
  [#3107](https://github.com/OpenFn/lightning/pull/3107)
- Added a "BETA" label to the Kafka trigger type
  [#3098](https://github.com/OpenFn/lightning/pull/3098)

## [v2.11.2] - 2025-04-10

### Added

- Remove Credentials for Collaborators Removed from a Project
  [#2942](https://github.com/OpenFn/lightning/issues/2942)
- Enable Credential Transfer In Projects Credentials Table
  [#2978](https://github.com/OpenFn/lightning/issues/2978)
- Allow possibility to inject components for implementing GDPR compliance
  [PR#3056](https://github.com/OpenFn/lightning/pull/3056)
- Change edge color in the workflow when there is an error
  [#2999](https://github.com/OpenFn/lightning/issues/2999)

### Changed

- Stagger cleanup crons in the hopes that it reduces the imapct on the database.
  [#3061](https://github.com/OpenFn/lightning/issues/3061)
- Default to latest specific version instead of @latest when selecting adaptors
  [#2843](https://github.com/OpenFn/lightning/issues/2843)
- Remove OpenTelemetry suport as it is not currently in use
  [#3081](https://github.com/OpenFn/lightning/issues/3081)

## [v2.11.1] - 2025-04-03

### Added

- Fix putting project credentials on a new credential
  [#2993](https://github.com/OpenFn/lightning/issues/2993)
- Allow users to book for demo sessions
  [PR#3035](https://github.com/OpenFn/lightning/pull/3035)
- Allow workflow and project concurrency progress windows
  [#2995](https://github.com/OpenFn/lightning/issues/2995)

### Changed

- Update flash message to contain link to github actions after save & sync
  [#2989](https://github.com/OpenFn/lightning/issues/2989)
- Added alphabetical sort to credential and Oauth2 client lists.
  [#2994](https://github.com/OpenFn/lightning/issues/2994)
- Update Phoenix LiveView to 1.0.5, Petal Components to 2.9.0 and TailwindCSS to
  v4 [#3033](https://github.com/OpenFn/lightning/pull/3033)

### Fixed

- Fixes to some issues with code-complete in the editor
  [#3052](https://github.com/OpenFn/lightning/pull/3052)

## [v2.11.0] - 2025-03-19

### Added

- Update Collections admin UI storage counter after deleting all
  [#2986](https://github.com/OpenFn/lightning/issues/2986)
- Refactor OAuth credentials to reuse existing refresh tokens for same scopes
  [#2908](https://github.com/OpenFn/lightning/issues/2908) \
  ⚠️️ Please note that you will need to migrate your existing OAuth credentials.
  To do that run the following command:
  `mix run priv/repo/migrate_oauth_credentials.exs` for local setup or
  `docker exec -it <lightning_container_name> /app/bin/lightning eval "Lightning.Credentials.OauthMigration.run()"`
  for production environments.

### Changed

- Changed the way Monaco workers are loaded, using ESM modules instead.
- Do not include `v` param in workflow links when it is latest
  [#2941](https://github.com/OpenFn/lightning/issues/2941)
- Use dropdown instead of modal for the log level filter
  [#2980](https://github.com/OpenFn/lightning/issues/2980)
- Upgrade esbuild to 0.25.0
  [#2962](https://github.com/OpenFn/lightning/issues/2962)

### Fixed

- Fix broken highlighter for selected step in the log viewer
  [#2980](https://github.com/OpenFn/lightning/issues/2980)
- Don't delete latest snapshot when deleting unused snaphots in workorders
  [#2996](https://github.com/OpenFn/lightning/issues/2996)
- Don't allow users to disable edges coming from a trigger
  [#3008](https://github.com/OpenFn/lightning/issues/3008)

## [v2.10.16] - 2025-02-28

### Added

- Disable jobs with non retriable steps
  [#2925](https://github.com/OpenFn/lightning/issues/2925)

### Fixed

- Fix toggle button not visually disabled
  [#2976](https://github.com/OpenFn/lightning/issues/2976)
- Dont clear dataclip input when user saves workflow
  [#2944](https://github.com/OpenFn/lightning/issues/2944)

## [v2.10.16-pre.0] - 2025-02-26

### Added

- Allow the billing app to schedule project deletion
  [#2972](https://github.com/OpenFn/lightning/issues/2972)
- Enable project level concurrency limit
  [#2906](https://github.com/OpenFn/lightning/issues/2906)
- Transfer credentials ownership to a project collaborator
  [#2820](https://github.com/OpenFn/lightning/issues/2820)
- Delete unused snapshots on workorders retention cleanup
  [#1832](https://github.com/OpenFn/lightning/issues/1832)
- Allow users to configure their preferred log levels
  [#2206](https://github.com/OpenFn/lightning/issues/2206)
- Allow project admins and owners to disable `console.log()` in jobs
  [#2205](https://github.com/OpenFn/lightning/issues/2205)

### Changed

- Bumped CI NodeJS and Postgres versions to 22.12.0 and 17.3 respectively
  [#2938](https://github.com/OpenFn/lightning/pull/2938)

### Fixed

- Creating a dataclip fails on indexing when it's too large
  [#2682](https://github.com/OpenFn/lightning/issues/2682)

## [v2.10.15] - 2025-02-14

### Changed

- Allow empty/blank log lines from the worker/jobs
  [#2914](https://github.com/OpenFn/lightning/issues/2914)
- Only allow `owner` and `admin` users to manage collections
  [#2923](https://github.com/OpenFn/lightning/issues/2923)

### Fixed

- Fixed issue where we failed to send failure alerts via email when runs were
  "lost". [#2921](https://github.com/OpenFn/lightning/issues/2921)

## [v2.10.14] - 2025-02-06

### Added

- Extend provisioner to support collections
  [#2830](https://github.com/OpenFn/lightning/issues/2830)
- Add collection limiter in the provisioner
  [PR#2910](https://github.com/OpenFn/lightning/pull/2910)
- Adds project name to failure alert email
  [#2884](https://github.com/OpenFn/lightning/pull/2884)
- Allow project users to manage collections
  [#2838](https://github.com/OpenFn/lightning/issues/2838)
- Allow limiting Collection create, put and put_all
  [#2853](https://github.com/OpenFn/lightning/issues/2853)

### Changed

- Makes the whole project row in the projects table clickable.
  [#2889](https://github.com/OpenFn/lightning/pull/2889)
- Standardizes date formats to YYYY-MM-DD
  [#2884](https://github.com/OpenFn/lightning/pull/2884)

### Fixed

- Allow ordering of Plug Injection
  [#2903](https://github.com/OpenFn/lightning/issues/2903)
- Removed empty first line in job editor helper text
  [#2887](https://github.com/OpenFn/lightning/pull/2887)
- Standardizes sort order arrows (all now show the direction of sort, rather
  than the direction they would sort if toggled)
  [#2423](https://github.com/OpenFn/lightning/issues/2423)
- Project combobox is populated when viewing MFA backup codes.
  [#2870](https://github.com/OpenFn/lightning/issues/2870)
- Allow JobEditor metrics to be tracked when the version of the workflow being
  viewed is not the latest version.
  [#2891](https://github.com/OpenFn/lightning/issues/2891)

## [v2.10.13] - 2025-01-29

### Added

- Add support for local adaptors. This can be enabled via `LOCAL_ADAPTORS=true`
  and path specified via `OPENFN_ADAPTORS_REPO=./path/to/repo/`
  [#905](https://github.com/OpenFn/lightning/issues/905)
- Add component injection for AI responses feedback
  [#2495](https://github.com/OpenFn/lightning/issues/2495)
- Audit the provisioning of projects via the API
  [#2718](https://github.com/OpenFn/lightning/issues/2718)
- Track Collections storage usage based on items key and value sizes
  [#2853](https://github.com/OpenFn/lightning/issues/2853)
- Temporary instrumentation for JobEditor to help identify performance issues.
  [#2617](https://github.com/OpenFn/lightning/issues/2617)
- Indexes to foreign keys on `workflow_edges` and `steps` tables to try and
  alleviate slow loading of the job editor.
  [#2617](https://github.com/OpenFn/lightning/issues/2617)
- Remove `Snapshot.get_or_create_latest_for`.
  [#2703](https://github.com/OpenFn/lightning/issues/2703)
- Add temporary events to allow Lightning to log metrics reported by editors.
  [#2617](https://github.com/OpenFn/lightning/issues/2617)
- Audit when workflow deletion is requested.
  [#2727](https://github.com/OpenFn/lightning/issues/2727)

### Changed

- Remove snapshot creation when performing the Github sync - no longer needed
  post-migration. [#2703](https://github.com/OpenFn/lightning/issues/2703)
- Remove some redundant code related to `WorkOrders.create_for`.
  [#2703](https://github.com/OpenFn/lightning/issues/2703)
- Remove use of Snapshot.get_or_create_latest_for from tests.
  [#2703](https://github.com/OpenFn/lightning/issues/2703)
- Bump PostCSS [#2863](https://github.com/OpenFn/lightning/pull/2863)
- Replaced HTTPoison with Tesla in the AdaptorRegistry.
  [#2861](https://github.com/OpenFn/lightning/pull/2861)
- Remove googlesheets, gmail and collections from credential schemas list
  [#2854](https://github.com/OpenFn/lightning/issues/2854)
- Remove ring on save workflow button
  [#2829](https://github.com/OpenFn/lightning/issues/2829)

### Fixed

- Do not send digest emails for projects with no workflows
  [#2688](https://github.com/OpenFn/lightning/issues/2688)
- Fixed navbar items alignment in the workflow builder
  [#2825](https://github.com/OpenFn/lightning/issues/2825)
- PromEx metrics no longer detaching on error
  [#2875](https://github.com/OpenFn/lightning/issues/2875)

## [v2.10.12] - 2025-01-21

### Changed

- PromEx metrics endpoint returns 401 on unauthorized requests.
  [#2823](https://github.com/OpenFn/lightning/issues/2823)
- Allow non-openfn.org users to access AI Assistant
  [#2845](https://github.com/OpenFn/lightning/issues/2845)

## [v2.10.11] - 2025-01-21

### Added

- Add component injection for AI responses feedback
  [#2495](https://github.com/OpenFn/lightning/issues/2495)

### Fixed

- Fix `z-index` for unsaved workflow dot on workflow edit page
  [#2809](https://github.com/OpenFn/lightning/issues/2809)

## [v2.10.10] - 2025-01-15

### Added

- Add workflows API to create, update, get and list.
  [#1887](https://github.com/OpenFn/lightning/issues/1887)
- Show email address of credential owner on project credentials page
  [#2210](https://github.com/OpenFn/lightning/issues/2210)

### Changed

- Configure Monaco to load files from lightning instead of cdn
  [#2786](https://github.com/OpenFn/lightning/issues/2786)

### Fixed

- Fixed Save and Run to always execute jobs with latest changes
  [#2804](https://github.com/OpenFn/lightning/issues/2804)
- Fixed aggressive CSS rule in app.css that made it hard to style menu items
  [#2807](https://github.com/OpenFn/lightning/pull/2807)
- `z-index` broken on unsaved dot on workflow edit page
  [#2809](https://github.com/OpenFn/lightning/issues/2809)
- Fixed an issue in the editor where the Loading Types message displays forever
  while running offline [#2813](https://github.com/OpenFn/lightning/issues/2813)
- Fixed an a small layout issue in the Docs panel when loading the editor
  offline [#2813](https://github.com/OpenFn/lightning/issues/2813)

## [v2.10.9] - 2025-01-09

### Added

- Audit the creation and removal of Github repo connections.
  [#2668](https://github.com/OpenFn/lightning/issues/2668)
- Add save and sync option in the workflow edit page
  [#2707](https://github.com/OpenFn/lightning/issues/2707)

### Changed

- Git-ignore files from mix assets.deploy
  [#2788](https://github.com/OpenFn/lightning/issues/2788)
- Added Claude integration in job chat
  [#2403](https://github.com/OpenFn/lightning/pull/2403)
- OPENAI_API_KEY renamed to AI_ASSISTANT_API_KEY
  [#2403](https://github.com/OpenFn/lightning/pull/2403)
- Remove snapshot creation from WorkOrders, no longer necessary post-migration.
  [#2703](https://github.com/OpenFn/lightning/issues/2703)

## [v2.10.8] - 2024-12-18

### Added

- Add ability to retry or cancel AI Assistant error responses for user messages
  [#2704](https://github.com/OpenFn/lightning/issues/2704)

### Changed

## [v2.10.7] - 2024-12-13 🎂 ❤️ Happy Birthday, Mom!

### Added

- Clear AI assistant's chat input after a message is sent
  [#2781](https://github.com/OpenFn/lightning/issues/2781)
- Allow different rules and action for delete user.
  [#2500](https://github.com/OpenFn/lightning/issues/2500)
- Handle errors from the AI Assistant more gracefully
  [#2474](https://github.com/OpenFn/lightning/issues/2474)

### Changed

- Make the AdaptorRegistry cache path configurable
  [#2780](https://github.com/OpenFn/lightning/issues/2780)

### Fixed

- Delete user modal no longer uses the same id as the underlying user record.
  [#2751](https://github.com/OpenFn/lightning/issues/2751)
- Use workflow activation limiter on index toggle.
  [#2777](https://github.com/OpenFn/lightning/issues/2777)

## [v2.10.6] - 2024-12-10

### Added

- Handle errors from the AI Assistant more gracefully
  [#2741](https://github.com/OpenFn/lightning/issues/2741)

### Changed

- Updated the About the AI Assistant help text
- Make user email verification optional. Defaults to `false`
  [#2755](https://github.com/OpenFn/lightning/issues/2755)
  > ⚠️ The default was behaviour was to always require email verification. Set
  > `REQUIRE_EMAIL_VERIFICATION` to `true` to revert to the old behaviour.
- Enhance AI assistant panel UI
  [#2497](https://github.com/OpenFn/lightning/issues/2497)
- Allow superusers to be created via the user UI.
  [#2719](https://github.com/OpenFn/lightning/issues/2719)

### Fixed

- Fix Priority and Scope Issues in Inspector Key Bindings
  [#2770](https://github.com/OpenFn/lightning/issues/2770)
- Fixed an issue where sometimes adaptor docs won't load in the Inspector
  [#2749](https://github.com/OpenFn/lightning/pull/2749)
- Return a 422 when a duplicate key is sent to the collections post/put_all API
  [#2752](https://github.com/OpenFn/lightning/issues/2752)
- Do not require the user's password when a superuser updates a user.
  [#2757](https://github.com/OpenFn/lightning/issues/2757)

## [v2.10.5] - 2024-12-04

### Added

- Enable Tab Key for Indenting Text in AI Assistant Input Box
  [#2407](https://github.com/OpenFn/lightning/issues/2407)
- Ctrl/Cmd + Enter to Send a Message to the AI Assistant
  [#2406](https://github.com/OpenFn/lightning/issues/2406)
- Add styles to AI chat messages
  [#2484](https://github.com/OpenFn/lightning/issues/2484)
- Auditing when enabling/disabling a workflow
  [#2697](https://github.com/OpenFn/lightning/issues/2697)
- Ability to enable/disable a workflow from the workflow editor
  [#2698](https://github.com/OpenFn/lightning/issues/2698)

### Changed

- Insert all on a collection with the same timestamp
  [#2711](https://github.com/OpenFn/lightning/issues/2711)
- AI Assistant: Show disclaimer once every day per user
  [#2481](https://github.com/OpenFn/lightning/issues/2481)
- AI Assistant: Scroll to new message when it arrives
  [#2409](https://github.com/OpenFn/lightning/issues/2409)
- AI Assistant: Set vertical scrollbar below the session title
  [#2477](https://github.com/OpenFn/lightning/issues/2477)
- AI Assistant: Increase size of input box for easier handling of large inputs
  [#2408](https://github.com/OpenFn/lightning/issues/2408)
- Bumped dependencies
- Extend display of audit events to cater for deletions.
  [#2701](https://github.com/OpenFn/lightning/issues/2701)
- Kafka documentation housekeeping.
  [#2414](https://github.com/OpenFn/lightning/issues/2414)

### Fixed

- Collections controller sending an invalid response body when a item doesn't
  exist [#2733](https://github.com/OpenFn/lightning/issues/2733)
- AI Assistant: Text in the form gets cleared when you change the editor content
  [#2739](https://github.com/OpenFn/lightning/issues/2739)

## [v2.10.4] - 2024-11-22

### Added

- Support dynamic json schema email format validation.
  [#2664](https://github.com/OpenFn/lightning/issues/2664)
- Audit snapshot creation
  [#2601](https://github.com/OpenFn/lightning/issues/2601)
- Allow filtering collection items by updated_before and updated_after.
  [#2693](https://github.com/OpenFn/lightning/issues/2693)
- Add support for SMTP email configuration
  [#2699](https://github.com/OpenFn/lightning/issues/2699) ⚠️️ Please note that
  `EMAIL_ADMIN` defaults to `lightning@example.com` in production environments

### Fixed

- Fix cursor for small limit on collections request
  [#2683](https://github.com/OpenFn/lightning/issues/2683)
- Disable save and run actions on deleted workflows
  [#2170](https://github.com/OpenFn/lightning/issues/2170)
- Distinguish active and inactive sort arrows in projects overview table
  [#2423](https://github.com/OpenFn/lightning/issues/2423)
- Fix show password toggle icon gets flipped after changing the password value
  [#2611](https://github.com/OpenFn/lightning/issues/2611)

## [v2.10.3] - 2024-11-13

### Added

- Disable monaco command palette in Input and Log viewers
  [#2643](https://github.com/OpenFn/lightning/issues/2643)
- Make provision for non-User actors when creating Audit entries.
  [#2601](https://github.com/OpenFn/lightning/issues/2601)

### Fixed

- Superusers can't update users passwords
  [#2621](https://github.com/OpenFn/lightning/issues/2621)
- Attempt to reduce memory consumption when generating UsageTracking reports.
  [#2636](https://github.com/OpenFn/lightning/issues/2636)

## [v2.10.2] - 2024-11-14

### Added

- Audit history exports events
  [#2637](https://github.com/OpenFn/lightning/issues/2637)

### Changed

- Ignore Plug.Conn.InvalidQueryError in Sentry
  [#2672](https://github.com/OpenFn/lightning/issues/2672)
- Add Index to `dataclip_id` on `runs` and `work_orders` tables to speed up
  deletion [PR#2677](https://github.com/OpenFn/lightning/pull/2677)

### Fixed

- Error when the logger receives a boolean
  [#2666](https://github.com/OpenFn/lightning/issues/2666)

## [v2.10.1] - 2024-11-13

### Fixed

- Fix metadata loading as code-assist in the editor
  [#2669](https://github.com/OpenFn/lightning/pull/2669)
- Fix Broken Input Dataclip UI
  [#2670](https://github.com/OpenFn/lightning/pull/2670)

## [v2.10.0] - 2024-11-13

### Changed

- Increase collection items value limit to 1M characters
  [#2661](https://github.com/OpenFn/lightning/pull/2661)

### Fixed

- Fix issues loading suggestions for code-assist
  [#2662](https://github.com/OpenFn/lightning/pull/2662)

## [v2.10.0-rc.2] - 2024-11-12

### Added

- Bootstrap script to help install and configure the Lightning app for
  development [#2654](https://github.com/OpenFn/lightning/pull/2654)

### Changed

- Upgrade dependencies [#2624](https://github.com/OpenFn/lightning/pull/2624)
- Hide the collections and fhir-jembi adaptors from the available adaptors list
  [#2648](https://github.com/OpenFn/lightning/issues/2648)
- Change column name for "Last Activity" to "Last Modified" on Projects list
  [#2593](https://github.com/OpenFn/lightning/issues/2593)

### Fixed

- Fix LiveView crash when pressing "esc" on inspector
  [#2622](https://github.com/OpenFn/lightning/issues/2622)
- Delete project data in batches to avoid timeouts in the db connection
  [#2632](https://github.com/OpenFn/lightning/issues/2632)
- Fix MetadataService crashing when errors are encountered
  [#2659](https://github.com/OpenFn/lightning/issues/2659)

## [v2.10.0-rc.1] - 2024-11-08

### Changed

- Reduce transaction time when fetching collection items by fetching upfront
  [#2645](https://github.com/OpenFn/lightning/issues/2645)

## [v2.10.0-rc.0] - 2024-11-07

### Added

- Adds a UI for managing collections
  [#2567](https://github.com/OpenFn/lightning/issues/2567)
- Introduces collections, a programatic workflow data sharing resource.
  [#2551](https://github.com/OpenFn/lightning/issues/2551)

## [v2.9.15] - 2024-11-06

### Added

- Added some basic editor usage tips to the docs panel
  [#2629](https://github.com/OpenFn/lightning/pull/2629)
- Create audit events when the retention periods for a project's dataclips and
  history are modified. [#2589](https://github.com/OpenFn/lightning/issues/2589)

### Changed

- The Docs panel in the inspector will now be closed by default
  [#2629](https://github.com/OpenFn/lightning/pull/2629)
- JSDoc annotations are removed from code assist descriptions
  [#2629](https://github.com/OpenFn/lightning/pull/2629)
- Show project name during delete confirmation
  [#2634](https://github.com/OpenFn/lightning/pull/2634)

### Fixed

- Fix misaligned margins on collapsed panels in the inspector
  [#2571](https://github.com/OpenFn/lightning/issues/2571)
- Fix sorting directions icons in projects table in the project dashboard page
  [#2631](https://github.com/OpenFn/lightning/pull/2631)
- Fixed an issue where code-completion prompts don't load properly in the
  inspector [#2629](https://github.com/OpenFn/lightning/pull/2629)
- Fixed an issue where namespaces (like http.) don't appear in code assist
  prompts [#2629](https://github.com/OpenFn/lightning/pull/2629)

## [v2.9.14] - 2024-10-31

### Added

- Additional documentation and notification text relating to the importance of
  alternate storage for Kafka triggers.
  [#2614](https://github.com/OpenFn/lightning/issues/2614)
- Add support for run memory limit option
  [#2623](https://github.com/OpenFn/lightning/pull/2623)

### Changed

- Enforcing MFA for a project can be enforced by the usage limiter
  [#2607](https://github.com/OpenFn/lightning/pull/2607)
- Add extensions for limiting retention period
  [#2618](https://github.com/OpenFn/lightning/pull/2618)

## [v2.9.13] - 2024-10-28

### Changed

- Add responsible ai disclaimer to arcade video
  [#2610](https://github.com/OpenFn/lightning/pull/2610)

## [v2.9.12] - 2024-10-25

### Fixed

- Fix editor panel buttons gets out of shape on smaller screens
  [#2278](https://github.com/OpenFn/lightning/issues/2278)
- Do not send empty strings in credential body to the worker
  [#2585](https://github.com/OpenFn/lightning/issues/2585)
- Refactor projects dashboard page and fix bug on last activity column
  [#2593](https://github.com/OpenFn/lightning/issues/2593)

## [v2.9.11] - 2024-10-23

### Added

- Optionally write Kafka messages that can not be persisted to the file system.
  [#2386](https://github.com/OpenFn/lightning/issues/2386)
- Add `MessageRecovery` utility code to restore Kafka messages that were
  pesisted to the file system.
  [#2386](https://github.com/OpenFn/lightning/issues/2386)
- Projects page welcome section: allow users to learn how to use the app thru
  Arcade videos [#2563](https://github.com/OpenFn/lightning/issues/2563)
- Store user preferences in database
  [#2564](https://github.com/OpenFn/lightning/issues/2564)

### Changed

- Allow users to to preview password fields in credential forms
  [#2584](https://github.com/OpenFn/lightning/issues/2584)
- Remove superuser flag for oauth clients creation
  [#2417](https://github.com/OpenFn/lightning/issues/2417)
- Make URL validator more flexible to support URLs with dashes and other cases
  [#2417](https://github.com/OpenFn/lightning/issues/2417)

### Fixed

- Fix retry many workorders when built for job
  [#2597](https://github.com/OpenFn/lightning/issues/2597)
- Do not count deleted workflows in the projects table
  [#2540](https://github.com/OpenFn/lightning/issues/2540)

## [v2.9.10] - 2024-10-16

### Added

- Notify users when a Kafka trigger can not persist a message to the database.
  [#2386](https://github.com/OpenFn/lightning/issues/2386)
- Support `kafka` trigger type in the provisioner
  [#2506](https://github.com/OpenFn/lightning/issues/2506)

### Fixed

- Fix work order retry sorting and avoids loading dataclips
  [#2581](https://github.com/OpenFn/lightning/issues/2581)
- Fix editor panel overlays output panel when scrolled
  [#2291](https://github.com/OpenFn/lightning/issues/2291)

## [v2.9.9] - 2024-10-09

### Changed

- Make project description multiline in project.yaml
  [#2534](https://github.com/OpenFn/lightning/issues/2534)
- Do not track partition timestamps when ingesting Kafka messages.
  [#2531](https://github.com/OpenFn/lightning/issues/2531)
- Always use the `initial_offset_reset_policy` when enabling a Kafka pipeline.
  [#2531](https://github.com/OpenFn/lightning/issues/2531)
- Add plumbing to simulate a persistence failure in a Kafka trigger pipeline.
  [#2386](https://github.com/OpenFn/lightning/issues/2386)

### Fixed

- Fix Oban errors not getting logged in Sentry
  [#2542](https://github.com/OpenFn/lightning/issues/2542)
- Perform data retention purging in batches to avoid timeouts
  [#2528](https://github.com/OpenFn/lightning/issues/2528)
- Fix editor panel title gets pushed away when collapsed
  [#2545](https://github.com/OpenFn/lightning/issues/2545)
- Mark unfinished steps having finished runs as `lost`
  [#2416](https://github.com/OpenFn/lightning/issues/2416)

## [v2.9.8] - 2024-10-03

### Added

- Ability for users to to retry Runs and create manual Work Orders from the job
  inspector #2496 [#2496](https://github.com/OpenFn/lightning/issues/2496)

### Fixed

- Fix panel icons overlays on top title when collapsed
  [#2537](https://github.com/OpenFn/lightning/issues/2537)

## [v2.9.7] - 2024-10-02

### Added

- Enqueues many work orders retries in the same transaction per Oban job.
  [#2363](https://github.com/OpenFn/lightning/issues/2363)
- Added the ability to retry rejected work orders.
  [#2391](https://github.com/OpenFn/lightning/issues/2391)

### Changed

- Notify other present users when the promoted user saves the workflow
  [#2282](https://github.com/OpenFn/lightning/issues/2282)
- User email change: Add debounce on blur to input forms to avoid validation
  after every keystroke [#2365](https://github.com/OpenFn/lightning/issues/2365)

### Fixed

- Use timestamps sent from worker when starting and completing runs
  [#2434](https://github.com/OpenFn/lightning/issues/2434)
- User email change: Add debounce on blur to input forms to avoid validation
  after every keystroke [#2365](https://github.com/OpenFn/lightning/issues/2365)

### Fixed

- User email change: Send notification of change to the old email address and
  confirmation to the new email address
  [#2365](https://github.com/OpenFn/lightning/issues/2365)
- Fixes filters to properly handle the "rejected" status for work orders.
  [#2391](https://github.com/OpenFn/lightning/issues/2391)
- Fix item selection (project / billing account) in the context switcher
  [#2518](https://github.com/OpenFn/lightning/issues/2518)
- Export edge condition expressions as multiline in project spec
  [#2521](https://github.com/OpenFn/lightning/issues/2521)
- Fix line spacing on AI Assistant
  [#2498](https://github.com/OpenFn/lightning/issues/2498)

## [v2.9.6] - 2024-09-23

### Added

### Changed

- Increase minimum password length to 12 in accordance with ASVS 4.0.3
  recommendation V2.1.2 [#2507](https://github.com/OpenFn/lightning/pull/2507)
- Changed the public sandbox (https://demo.openfn.org) setup script to use
  `welcome12345` passwords to comply with a 12-character minimum

### Fixed

- Dataclip selector always shows that the dataclip is wiped even when the job
  wasn't run [#2303](https://github.com/OpenFn/lightning/issues/2303)
- Send run channel errors to sentry
  [#2515](https://github.com/OpenFn/lightning/issues/2515)

## [v2.9.5] - 2024-09-18

### Changed

- Hide export history button when no workorder is rendered in the table
  [#2440](https://github.com/OpenFn/lightning/issues/2440)
- Improve docs for running lightning locally #2499
  [#2499](https://github.com/OpenFn/lightning/pull/2499)

### Fixed

- Fix empty webhook URL when switching workflow trigger type
  [#2050](https://github.com/OpenFn/lightning/issues/2050)
- Add quotes when special YAML characters are present in the exported project
  [#2446](https://github.com/OpenFn/lightning/issues/2446)
- In the AI Assistant, don't open the help page when clicking the Responsible AI
  Link [#2511](https://github.com/OpenFn/lightning/issues/2511)

## [v2.9.4] - 2024-09-16

### Changed

- Responsible AI review of AI Assistant
  [#2478](https://github.com/OpenFn/lightning/pull/2478)
- Improve history export page UI
  [#2442](https://github.com/OpenFn/lightning/issues/2442)
- When selecting a node in the workflow diagram, connected edges will also be
  highlighted [#2396](https://github.com/OpenFn/lightning/issues/2358)

### Fixed

- Fix AI Assitant crashes on a job that is not saved yet
  [#2479](https://github.com/OpenFn/lightning/issues/2479)
- Fix jumpy combobox for scope switcher
  [#2469](https://github.com/OpenFn/lightning/issues/2469)
- Fix console errors when rending edge labels in the workflow diagram
- Fix tooltip on export workorder button
  [#2430](https://github.com/OpenFn/lightning/issues/2430)

## [v2.9.3] - 2024-09-11

### Added

- Add utility module to seed a DB to support query performance analysis.
  [#2441](https://github.com/OpenFn/lightning/issues/2441)

### Changed

- Enhance user profile page to add a section for updating basic information
  [#2470](https://github.com/OpenFn/lightning/pull/2470)
- Upgraded Heroicons to v2.1.5, from v2.0.18
  [#2483](https://github.com/OpenFn/lightning/pull/2483)
- Standardize `link-uuid` style for uuid chips
- Updated PromEx configuration to align with custom Oban naming.
  [#2488](https://github.com/OpenFn/lightning/issues/2488)

## [v2.9.2] - 2024-09-09

### Changed

- Temporarily limit AI to @openfn emails while testing
  [#2482](https://github.com/OpenFn/lightning/pull/2482)

## [v2.9.1] - 2024-09-09

### Fixed

- Provisioner creates invalid snapshots when doing CLI deploy
  [#2461](https://github.com/OpenFn/lightning/issues/2461)
  [#2460](https://github.com/OpenFn/lightning/issues/2460)

  > This is a fix for future Workflow updates that are deployed by the CLI and
  > Github integrations. Unfortunately, there is a high likelihood that your
  > existing snapshots could be incorrect (e.g. missing steps, missing edges).
  > In order to fix this, you will need to manually create new snapshots for
  > each of your workflows. This can be done either by modifying the workflow in
  > the UI and saving it. Or running a command on the running instance:
  >
  > ```elixir
  > alias Lightning.Repo
  > alias Lightning.Workflows.{Workflow, Snapshot}
  >
  > Repo.transaction(fn ->
  >   snapshots =
  >     Repo.all(Workflow)
  >     |> Enum.map(&Workflow.touch/1)
  >     |> Enum.map(&Repo.update!/1)
  >     |> Enum.map(fn workflow ->
  >       {:ok, snapshot} = Snapshot.create(workflow)
  >       snapshot
  >     end)
  >
  >  {:ok, snapshots}
  > end)
  > ```

## [v2.9.0] - 2024-09-06

### Added

- Limit AI queries and hook the increment of AI queries to allow usage limiting.
  [#2438](https://github.com/OpenFn/lightning/pull/2438)
- Persist AI Assistant conversations and enable it for all users
  [#2296](https://github.com/OpenFn/lightning/issues/2296)

### Changed

- Rename `new_table` component to `table`.
  [#2448](https://github.com/OpenFn/lightning/pull/2448)

### Fixed

- Fix `workflow_id` presence in state.json during Github sync
  [#2445](https://github.com/OpenFn/lightning/issues/2445)

## [v2.8.2] - 2024-09-04

### Added

- Change navbar colors depending on scope.
  [#2449](https://github.com/OpenFn/lightning/pull/2449)
- Add support for configurable idle connection timeouts via the `IDLE_TIMEOUT`
  environment variable. [#2443](https://github.com/OpenFn/lightning/issues/2443)

### Changed

- Allow setup_user command to be execute from outside the container with
  `/app/bin/lightning eval Lightning.Setup.setup_user/3`
- Implement a combo-box to make navigating between projects easier
  [#241](https://github.com/OpenFn/lightning/pull/2424)
- Updated vulnerable version of micromatch.
  [#2454](https://github.com/OpenFn/lightning/issues/2454)

## [v2.8.1] - 2024-08-28

### Changed

- Improve run claim query by removing extraneous sorts
  [#2431](https://github.com/OpenFn/lightning/issues/2431)

## [v2.8.0] - 2024-08-27

### Added

- Users are now able to export work orders, runs, steps, logs, and dataclips
  from the History page.
  [#1698](https://github.com/OpenFn/lightning/issues/1698)

### Changed

- Add index over `run_id` and `step_id` in run_steps to improve worker claim
  speed. [#2428](https://github.com/OpenFn/lightning/issues/2428)
- Show Github Error messages as they are to help troubleshooting
  [#2156](https://github.com/OpenFn/lightning/issues/2156)
- Allow `Setup_utils.setup_user` to be used for the initial superuser creation.
- Update to code assist in the Job Editor to import namespaces from adaptors.
  [#2432](https://github.com/OpenFn/lightning/issues/2432)

### Fixed

- Unable to remove/reconnect github app in lightning after uninstalling directly
  from Github [#2168](https://github.com/OpenFn/lightning/issues/2168)
- Github sync buttons available even when usage limiter returns error
  [PR#2390](https://github.com/OpenFn/lightning/pull/2390)
- Fix issue with the persisting of a Kafka message with headers.
  [#2402](https://github.com/OpenFn/lightning/issues/2402)
- Protect against race conditions when updating partition timestamps for a Kafka
  trigger. [#2378](https://github.com/OpenFn/lightning/issues/2378)

## [v2.7.19] - 2024-08-19

### Added

- Pass the user_id param on check usage limits.
  [#2387](https://github.com/OpenFn/lightning/issues/2387)

## [v2.7.18] - 2024-08-17

### Added

- Ensure that all users in an instance have a confirmed email address within 48
  hours [#2389](https://github.com/OpenFn/lightning/issues/2389)

### Changed

- Ensure that all the demo accounts are confirmed by default
  [#2395](https://github.com/OpenFn/lightning/issues/2395)

### Fixed

- Removed all Kafka trigger code that ensured that message sequence is honoured
  for messages with keys. Functionality to ensure that message sequence is
  honoured will be added in the future, but in an abstraction that is a better
  fit for the current Lightning design.
  [#2362](https://github.com/OpenFn/lightning/issues/2362)
- Dropped the `trigger_kafka_messages` table that formed part of the Kafka
  trigger implementation, but which is now obsolete given the removal of the
  code related to message sequence preservation.
  [#2362](https://github.com/OpenFn/lightning/issues/2362)

## [v2.7.17] - 2024-08-14

### Added

- Added an `iex` command to setup a user, an apiToken, and credentials so that
  it's possible to get a fully running lightning instance via external shell
  script. (This is a tricky requirement for a distributed set of local
  deployments) [#2369](https://github.com/OpenFn/lightning/issues/2369) and
  [#2373](https://github.com/OpenFn/lightning/pull/2373)
- Added support for _very basic_ project-credential management (add, associate
  with job) via provisioning API.
  [#2367](https://github.com/OpenFn/lightning/issues/2367)

### Changed

- Enforced uniqueness on credential names _by user_.
  [#2371](https://github.com/OpenFn/lightning/pull/2371)
- Use Swoosh to format User models into recipients
  [#2374](https://github.com/OpenFn/lightning/pull/2374)
- Bump default CLI to `@openfn/cli@1.8.1`

### Fixed

- When a Workflow is deleted, any associated Kafka trigger pipelines will be
  stopped and deleted. [#2379](https://github.com/OpenFn/lightning/issues/2379)

## [v2.7.16] - 2024-08-07

### Fixed

- @ibrahimwickama fixed issue that prevented users from creating new workflows
  if they are running in an `http` environment (rather than `localhost` or
  `https`). [#2365](https://github.com/OpenFn/lightning/pull/2356)

## [v2.7.15] - 2024-08-07

### Changed

- Kafka messages without keys are synchronously converted into a Workorder,
  Dataclip and Run. Messages with keys are stored as TriggerKafkaMessage
  records, however the code needed to process them has been disabled, pending
  removal. [#2351](https://github.com/OpenFn/lightning/issues/2351)

## [v2.7.14] - 2024-08-05

### Changed

- Use standard styles for link, fix home button in breadcrumbs
  [#2354](https://github.com/OpenFn/lightning/pull/2354)

## [v2.7.13] - 2024-08-05

### Changed

- Don't log 406 Not Acceptable errors to Sentry
  [#2350](https://github.com/OpenFn/lightning/issues/2350)

### Fixed

- Correctly handle floats in LogMessage
  [#2348](https://github.com/OpenFn/lightning/issues/2348)

## [v2.7.12] - 2024-07-31

### Changed

- Make root layout configurable
  [#2310](https://github.com/OpenFn/lightning/pull/2310)
- Use snapshots when initiating Github Sync
  [#1827](https://github.com/OpenFn/lightning/issues/1827)
- Move runtime logic into module
  [#2338](https://github.com/OpenFn/lightning/pull/2338)
- Use `AccountHook Extension` to register new users invited in a project
  [#2341](https://github.com/OpenFn/lightning/pull/2341)
- Standardized top bars across the UI with a navigable breadcrumbs interface
  [#2299](https://github.com/OpenFn/lightning/pull/2299)

### Fixed

- Limit frame size of worker socket connections
  [#2339](https://github.com/OpenFn/lightning/issues/2339)
- Limit number of days to 31 in cron trigger dropdown
  [#2331](https://github.com/OpenFn/lightning/issues/2331)

## [v2.7.11] - 2024-07-26

### Added

- Expose more Kafka configuration at instance-level.
  [#2329](https://github.com/OpenFn/lightning/issues/2329)

### Fixed

- Table action css tweaks
  [#2333](https://github.com/OpenFn/lightning/issues/2333)

## [v2.7.10]

### Added

- A rudimentary optimisation for Kafka messages that do not have a key as the
  sequence of these messages can not be guaranteed.
  [#2323](https://github.com/OpenFn/lightning/issues/2323)

### Fixed

- Fix an intermittent bug when trying to intern Kafka offset reset policy.
  [#2327](https://github.com/OpenFn/lightning/issues/2327)

## [v2.7.9] - 2024-07-24

### Changed

- CSS - standardized some more tailwind components
  [PR#2324](https://github.com/OpenFn/lightning/pull/2324)

## [v2.7.8] - 2024-07-24

### Changed

- Enable End to End Integration tests
  [#2187](https://github.com/OpenFn/lightning/issues/2187)
- Make selected Kafka trigger parameters configurable via ENV vars.
  [#2315](https://github.com/OpenFn/lightning/issues/2315)
- Use the Oauth2 `revocation_endpoint` to revoke token access (1) before
  attempting to reauthorize and (2) when users schedule a credential for
  deletion [#2314](https://github.com/OpenFn/lightning/issues/2314)
- Standardized tailwind alerts
  [#2314](https://github.com/OpenFn/lightning/issues/2314)
- Standardized `link` tailwind style (and provided `link-plain`, `link-info`,
  `link-error`, and `link-warning`)
  [#2314](https://github.com/OpenFn/lightning/issues/2314)

### Fixed

- Fix work order URL in failure alerts
  [#2305](https://github.com/OpenFn/lightning/pull/2305)
- Fix error when handling existing encrypted credentials
  [#2316](https://github.com/OpenFn/lightning/issues/2316)
- Fix job editor switches to the snapshot version when body is changed
  [#2306](https://github.com/OpenFn/lightning/issues/2306)
- Fix misaligned "Retry from here" button on inspector page
  [#2308](https://github.com/OpenFn/lightning/issues/2308)

## [v2.7.7] - 2024-07-18

### Added

- Add experimental support for triggers that consume message from a Kafka
  cluster [#1801](https://github.com/OpenFn/lightning/issues/1801)
- Workflows can now specify concurrency, allowing runs to be executed
  syncronously or to a maximum concurrency level. Note that this applies to the
  default FifoRunQueue only.
  [#2022](https://github.com/OpenFn/lightning/issues/2022)
- Invite Non-Registered Users to a Project
  [#2288](https://github.com/OpenFn/lightning/pull/2288)

### Changed

- Make modal close events configurable
  [#2298](https://github.com/OpenFn/lightning/issues/2298)

### Fixed

- Prevent Oauth credentials from being created if they don't have a
  `refresh_token` [#2289](https://github.com/OpenFn/lightning/pull/2289) and
  send more helpful error data back to the worker during token refresh failure
  [#2135](https://github.com/OpenFn/lightning/issues/2135)
- Fix CLI deploy not creating snapshots for workflows
  [#2271](https://github.com/OpenFn/lightning/issues/2271)

## [v2.7.6] - 2024-07-11

### Fixed

- UsageTracking crons are enabled again (if config is enabled)
  [#2276](https://github.com/OpenFn/lightning/issues/2276)
- UsageTracking metrics absorb the fact that a step's job_id may not currently
  exist when counting unique jobs
  [#2279](https://github.com/OpenFn/lightning/issues/2279)
- Adjusted layout and text displayed when preventing simultaneous edits to
  accommodate more screen sizes
  [#2277](https://github.com/OpenFn/lightning/issues/2277)

## [v2.7.5] - 2024-07-10

### Changed

- Prevent two editors from making changes to the same workflow at the same time
  [#1949](https://github.com/OpenFn/lightning/issues/1949)
- Moved the Edge Condition Label field to the top of the form, so it's always
  visible [#2236](https://github.com/OpenFn/lightning/pull/2236)
- Update edge condition labels in the Workflow Diagram to always show the
  condition type icon and the label
  [#2236](https://github.com/OpenFn/lightning/pull/2236)

### Fixed

- Do Not Require Lock Version In URL Parameters
  [#2267](https://github.com/OpenFn/lightning/pull/2267)
- Trim erroneous spaces on user first and last names
  [#2269](https://github.com/OpenFn/lightning/pull/2269)

## [v2.7.4] - 2024-07-06

### Changed

- When the entire log string is a valid JSON object, pretty print it with a
  standard `JSON.stringify(str, null, 2)` but if it's something else then let
  the user do whatever they want (e.g., if you write
  `console.log('some', 'cool', state.data)` we won't mess with it.)
  [#2260](https://github.com/OpenFn/lightning/pull/2260)

### Fixed

- Fixed sticky toggle button for switching between latest version and a snapshot
  of a workflow [#2264](https://github.com/OpenFn/lightning/pull/2264)

## [v2.7.3] - 2024-07-05

### Changed

- Bumped the ws-worker to v1.3

### Fixed

- Fix issue when selecting different steps in RunViewer and the parent liveview
  not being informed [#2253](https://github.com/OpenFn/lightning/issues/2253)
- Stopped inspector from crashing when looking for a step by a run/job
  combination [#2201](https://github.com/OpenFn/lightning/issues/2201)
- Workflow activation only considers new and changed workflows
  [#2237](https://github.com/OpenFn/lightning/pull/2237)

## [v2.7.2] - 2024-07-03

### Changed

- Allow endpoint plugs to be injected at compile time.
  [#2248](https://github.com/OpenFn/lightning/pull/2248)
- All models to use the `public` schema.
  [#2249](https://github.com/OpenFn/lightning/pull/2249)
- In the workflow diagram, smartly update the view when adding new nodes
  [#2174](https://github.com/OpenFn/lightning/issues/2174)
- In the workflow diagram, remove the "autofit" toggle in the control bar

### Fixed

- Remove prompt parameter from the authorization URL parameters for the Generic
  Oauth Clients [#2250](https://github.com/OpenFn/lightning/issues/2250)
- Fixed react key error [#2233](https://github.com/OpenFn/lightning/issues/2233)
- Show common functions in the Docs panel
  [#1733](https://github.com/OpenFn/lightning/issues/1733)

## [v2.7.1] - 2024-07-01

### Changed

- Update email copies [#2213](https://github.com/OpenFn/lightning/issues/2213)

### Fixed

- Fix jumpy cursor in the Job editor.
  [#2229](https://github.com/OpenFn/lightning/issues/2229)
- Rework syncing behaviour to prevent changes getting thrown out on a socket
  reconnect. [#2007](https://github.com/OpenFn/lightning/issues/2007)

## [v2.7.0] - 2024-06-26

### Added

- Use of snapshots for displaying runs and their associated steps in the History
  page. [#1825](https://github.com/OpenFn/lightning/issues/1825)
- Added view-only mode for rendering workflows and runs in the Workflow Canvas
  and the Inspector page using snapshots, with the option to switch between a
  specific snapshot version and the latest version. Edit mode is available when
  displaying the latest version.
  [#1843](https://github.com/OpenFn/lightning/issues/1843)
- Allow users to delete steps sssociated with runs in the Workflow Canvas
  [#2027](https://github.com/OpenFn/lightning/issues/2027)
- Link to adaptor `/src` from inspector.
- Prototype AI Assistant for working with job code.
  [#2193](https://github.com/OpenFn/lightning/issues/2193)

### Changed

- Reverted behaviour on "Rerun from here" to select the Log tab.
  [#2202](https://github.com/OpenFn/lightning/issues/2202)
- Don't allow connections between an orphaned node and a
  Trigger[#2188](https://github.com/OpenFn/lightning/issues/2188)
- Reduce the minimum zoom in the workflow diagram
  [#2214](https://github.com/OpenFn/lightning/issues/2214)

### Fixed

- Fix some adaptor docs not displaying
  [#2019](https://github.com/OpenFn/lightning/issues/2019)
- Fix broken `mix lightning.install_adaptor_icons` task due to addition of Finch
  http client change.

## [v2.6.3] - 2024-06-19

### Changed

- Added a notice on application start about anonymous public impact reporting
  and its importance for the sustainability of
  [Digital Public Goods](https://digitalpublicgoods.net/) and
  [Digital Public Infrastructure](https://www.codevelop.fund/insights-1/what-is-digital-public-infrastructure).
- Increase default `WORKER_MAX_RUN_DURATION_SECONDS` to 300 to match the
  [ws-worker default](https://github.com/OpenFn/kit/blob/main/packages/ws-worker/src/util/cli.ts#L149-L153)
  so if people don't set their timeout via ENV, at least the two match up.

## [v2.6.2] - 2024-06-13

### Fixed

- Fix vanishing Docs panel when Editor panel is collapsed and opened again
  [#2195](https://github.com/OpenFn/lightning/issues/2195)
- Maintain tab when RunViewer remounts/push state drops tab hash
  [#2199](https://github.com/OpenFn/lightning/issues/2199)

## [v2.6.1] - 2024-06-12

### Changed

- Erlang to 26.2.5
- Update debian bookworm from 20240130 to 20240513.
- Return 403s when Provisioning API fails because of usage limits
  [#2182](https://github.com/OpenFn/lightning/pull/2182)
- Update email notification for changing retention period
  [#2066](https://github.com/OpenFn/lightning/issues/2066)
- Return 415s when Webhooks are sent Content-Types what are not supported.
  [#2180](https://github.com/OpenFn/lightning/issues/2180)
- Updated the default step text

### Fixed

- Rewrite TabSelector (now Tabbed) components fixing a number of navigation
  issues [#2051](https://github.com/OpenFn/lightning/issues/2051)

## [v2.6.0] - 2024-06-05

### Added

- Support multiple edges leading to the same step (a.k.a., "drag & drop")
  [#2008](https://github.com/OpenFn/lightning/issues/2008)

### Changed

### Fixed

## [v2.5.5] - 2024-06-05

### Added

- Replace LiveView Log Viewer component with React Monaco
  [#1863](https://github.com/OpenFn/lightning/issues/1863)

### Changed

- Bump default CLI to `@openfn/cli@1.3.2`
- Don't show deprecated adaptor versions in the adaptor version picklist (to be
  followed by some graceful deprecation handling/warning in
  [later work](https://github.com/OpenFn/lightning/issues/2172))
  [#2169](https://github.com/OpenFn/lightning/issues/2169)
- Refactor count workorders to reuse search code
  [#2121](https://github.com/OpenFn/lightning/issues/2121)
- Updated provisioning error message to include workflow and job names
  [#2140](https://github.com/OpenFn/lightning/issues/2140)

### Fixed

- Don't let two deploy workflows run at the same time to prevent git collisions
  [#2044](https://github.com/OpenFn/lightning/issues/2044)
- Stopped sending emails when creating a starter project
  [#2161](https://github.com/OpenFn/lightning/issues/2161)

## [v2.5.4] - 2024-05-31

### Added

- CORS support [#2157](https://github.com/OpenFn/lightning/issues/2157)
- Track users emails preferences
  [#2163](https://github.com/OpenFn/lightning/issues/2163)

### Changed

- Change Default Text For New Job Nodes
  [#2014](https://github.com/OpenFn/lightning/pull/2014)
- Persisted run options when runs are _created_, not when they are _claimed_.
  This has the benefit of "locking in" the behavior desired by the user at the
  time they demand a run, not whenever the worker picks it up.
  [#2085](https://github.com/OpenFn/lightning/pull/2085)
- Made `RUN_GRACE_PERIOD_SECONDS` a configurable ENV instead of 20% of the
  `WORKER_MAX_RUN_DURATION`
  [#2085](https://github.com/OpenFn/lightning/pull/2085)

### Fixed

- Stopped Janitor from calling runs lost if they have special runtime options
  [#2079](https://github.com/OpenFn/lightning/issues/2079)
- Dataclip Viewer now responds to page resize and internal page layout
  [#2120](https://github.com/OpenFn/lightning/issues/2120)

## [v2.5.3] - 2024-05-27

### Changed

- Stop users from creating deprecated Salesforce and GoogleSheets credentials.
  [#2142](https://github.com/OpenFn/lightning/issues/2142)
- Delegate menu customization and create menu components for reuse.
  [#1988](https://github.com/OpenFn/lightning/issues/1988)

### Fixed

- Disable Credential Save Button Until All Form Fields Are Validated
  [#2099](https://github.com/OpenFn/lightning/issues/2099)
- Fix Credential Modal Closure Error When Workflow Is Unsaved
  [#2101](https://github.com/OpenFn/lightning/pull/2101)
- Fix error when socket reconnects and user is viewing a run via the inspector
  [#2148](https://github.com/OpenFn/lightning/issues/2148)

## [v2.5.2] - 2024-05-23

### Fixed

- Preserve custom values (like `apiVersion`) during token refresh for OAuth2
  credentials [#2131](https://github.com/OpenFn/lightning/issues/2131)

## [v2.5.1] - 2024-05-21

### Fixed

- Don't compile Phoenix Storybook in production and test environments
  [#2119](https://github.com/OpenFn/lightning/pull/2119)
- Improve performance and memory consumption on queries and logic for digest
  mailer [#2121](https://github.com/OpenFn/lightning/issues/2121)

## [v2.5.0] - 2024-05-20

### Fixed

- When a refresh token is updated, save it!
  [#2124](https://github.com/OpenFn/lightning/pull/2124)

## [v2.5.0-pre4] - 2024-05-20

### Fixed

- Fix duplicate credential type bug
  [#2100](https://github.com/OpenFn/lightning/issues/2100)
- Ensure Global OAuth Clients Accessibility for All Users
  [#2114](https://github.com/OpenFn/lightning/issues/2114)

## [v2.5.0-pre3] - 2024-05-20

### Fixed

- Fix credential not added automatically after being created from the canvas.
  [#2105](https://github.com/OpenFn/lightning/issues/2105)
- Replace the "not working?" prompt by "All good, but if your credential stops
  working, you may need to re-authorize here.".
  [#2102](https://github.com/OpenFn/lightning/issues/1872)
- Fix Generic Oauth credentials don't get included in the refresh flow
  [#2106](https://github.com/OpenFn/lightning/pull/2106)

## [v2.5.0-pre2] - 2024-05-17

### Changed

- Replace LiveView Dataclip component with React Monaco bringing large
  performance improvements when viewing large dataclips.
  [#1872](https://github.com/OpenFn/lightning/issues/1872)

## [v2.5.0-pre] - 2024-05-17

### Added

- Allow users to build Oauth clients and associated credentials via the user
  interface. [#1919](https://github.com/OpenFn/lightning/issues/1919)

## [v2.4.14] - 2024-05-16

### Changed

- Refactored image and version info
  [#2097](https://github.com/OpenFn/lightning/pull/2097)

### Fixed

- Fixed issue where updating adaptor name and version of job node in the
  workflow canvas crashes the app when no credential is selected
  [#99](https://github.com/OpenFn/lightning/issues/99)
- Removes stacked viewer after switching tabs and steps.
  [#2064](https://github.com/OpenFn/lightning/issues/2064)

## [v2.4.13] - 2024-05-16

### Fixed

- Fixed issue where updating an existing Salesforce credential to use a
  `sandbox` endpoint would not properly re-authenticate.
  [#1842](https://github.com/OpenFn/lightning/issues/1842)
- Navigate directly to settings from url hash and renders default panel when
  there is no hash. [#1971](https://github.com/OpenFn/lightning/issues/1971)

## [v2.4.12] - 2024-05-15

### Fixed

- Fix render settings default panel on first load
  [#1971](https://github.com/OpenFn/lightning/issues/1971)

## [v2.4.11] - 2024-05-15

### Changed

- Upgraded Sentry to v10 for better error reporting.

## [v2.4.10] - 2024-05-14

### Fixed

- Fix the "reset demo" script by disabling the emailing that was introduced to
  the `create_project` function.
  [#2063](https://github.com/OpenFn/lightning/pull/2063)

## [v2.4.9] - 2024-05-14

### Changed

- Bumped @openfn/ws-worker to 1.1.8

### Fixed

- Correctly pass max allowed run time into the Run token, ensuring it's valid
  for the entirety of the Runs execution time
  [#2072](https://github.com/OpenFn/lightning/issues/2072)

## [v2.4.8] - 2024-05-13

### Added

- Add Github sync to usage limiter
  [#2031](https://github.com/OpenFn/lightning/pull/2031)

### Changed

- Remove illogical cancel buttons on user/pass change screen
  [#2067](https://github.com/OpenFn/lightning/issues/2067)

### Fixed

- Stop users from configuring failure alerts when the limiter returns error
  [#2076](https://github.com/OpenFn/lightning/pull/2076)

## [v2.4.7] - 2024-05-11

### Fixed

- Fixed early worker token expiry bug
  [#2070](https://github.com/OpenFn/lightning/issues/2070)

## [v2.4.6] - 2024-05-08

### Added

- Allow for automatic resubmission of failed usage tracking report submissions.
  [1789](https://github.com/OpenFn/lightning/issues/1789)
- Make signup feature configurable
  [#2049](https://github.com/OpenFn/lightning/issues/2049)
- Apply runtime limits to worker execution
  [#2015](https://github.com/OpenFn/lightning/pull/2015)
- Limit usage for failure alerts
  [#2011](https://github.com/OpenFn/lightning/pull/2011)

## [v2.4.5] - 2024-05-07

### Fixed

- Fix provioning API calls workflow limiter without the project ID
  [#2057](https://github.com/OpenFn/lightning/issues/2057)

## [v2.4.4] - 2024-05-03

### Added

- Benchmarking script that simulates data from a cold chain.
  [#1993](https://github.com/OpenFn/lightning/issues/1993)

### Changed

- Changed Snapshot `get_or_create_latest_for` to accept multis allow controlling
  of which repo it uses.
- Require exactly one owner for each project
  [#1991](https://github.com/OpenFn/lightning/issues/1991)

### Fixed

- Fixed issue preventing credential updates
  [#1861](https://github.com/OpenFn/lightning/issues/1861)

## [v2.4.3] - 2024-05-01

### Added

- Allow menu items customization
  [#1988](https://github.com/OpenFn/lightning/issues/1988)
- Workflow Snapshot support
  [#1822](https://github.com/OpenFn/lightning/issues/1822)
- Fix sample workflow from init_project_for_new_user
  [#2016](https://github.com/OpenFn/lightning/issues/2016)

### Changed

- Bumped @openfn/ws-worker to 1.1.6

### Fixed

- Assure workflow is always passed to Run.enqueue
  [#2032](https://github.com/OpenFn/lightning/issues/2032)
- Fix regression on History page where snapshots were not preloaded correctly
  [#2026](https://github.com/OpenFn/lightning/issues/2026)

## [v2.4.2] - 2024-04-24

### Fixed

- Fix missing credential types when running Lightning using Docker
  [#2010](https://github.com/OpenFn/lightning/issues/2010)
- Fix provisioning API includes deleted workflows in project state
  [#2001](https://github.com/OpenFn/lightning/issues/2001)

## [v2.4.1] - 2024-04-19

### Fixed

- Fix github cli deploy action failing to auto-commit
  [#1995](https://github.com/OpenFn/lightning/issues/1995)

## [v2.4.1-pre] - 2024-04-18

### Added

- Add custom metric to track the number of finalised runs.
  [#1790](https://github.com/OpenFn/lightning/issues/1790)

### Changed

- Set better defaults for the GitHub connection creation screen
  [#1994](https://github.com/OpenFn/lightning/issues/1994)
- Update `submission_status` for any Usagetracking.Report that does not have it
  set. [#1789](https://github.com/OpenFn/lightning/issues/1789)

## [v2.4.0] - 2024-04-12

### Added

- Allow description below the page title
  [#1975](https://github.com/OpenFn/lightning/issues/1975)
- Enable users to connect projects to their Github repos and branches that they
  have access to [#1895](https://github.com/OpenFn/lightning/issues/1895)
- Enable users to connect multiple projects to a single Github repo
  [#1811](https://github.com/OpenFn/lightning/issues/1811)

### Changed

- Change all System.get_env calls in runtime.exs to use dotenvy
  [#1968](https://github.com/OpenFn/lightning/issues/1968)
- Track usage tracking submission status in new field
  [#1789](https://github.com/OpenFn/lightning/issues/1789)
- Send richer version info as part of usage tracking submission.
  [#1819](https://github.com/OpenFn/lightning/issues/1819)

### Fixed

- Fix sync to branch only targetting main branch
  [#1892](https://github.com/OpenFn/lightning/issues/1892)
- Fix enqueue run without the workflow info
  [#1981](https://github.com/OpenFn/lightning/issues/1981)

## [v2.3.1] - 2024-04-03

### Changed

- Run the usage tracking submission job more frequently to reduce the risk of
  Oban unavailability at a particular time.
  [#1778](https://github.com/OpenFn/lightning/issues/1778)
- Remove code supporting V1 usage tracking submissions.
  [#1853](https://github.com/OpenFn/lightning/issues/1853)

### Fixed

- Fix scrolling behaviour on inspector for small screens
  [#1962](https://github.com/OpenFn/lightning/issues/1962)
- Fix project picker for users with many projects
  [#1952](https://github.com/OpenFn/lightning/issues/1952)

## [v2.3.0] - 2024-04-02

### Added

- Support for additional paths on a webhook URL such as `/i/<uuid>/Patient`
  [#1954](https://github.com/OpenFn/lightning/issues/1954)
- Support for a GET endpoint to "check" webhook URL availability
  [#1063](https://github.com/OpenFn/lightning/issues/1063)
- Allow external apps to control the run enqueue db transaction
  [#1958](https://github.com/OpenFn/lightning/issues/1958)

## [v2.2.2] - 2024-04-01

### Changed

- Changed dataclip search from string `LIKE` to tsvector on keys and values.
  While this will limit partial string matching to the beginning of words (not
  the middle or end) it will make searching way more performant
  [#1939](https://github.com/OpenFn/lightning/issues/1939)
- Translate job error messages using errors.po file
  [#1935](https://github.com/OpenFn/lightning/issues/1935)
- Improve the UI/UX of the run panel on the inspector for small screens
  [#1909](https://github.com/OpenFn/lightning/issues/1909)

### Fixed

- Regular database timeouts when searching across dataclip bodies
  [#1794](https://github.com/OpenFn/lightning/issues/1794)

## [v2.2.1] - 2024-03-27

### Added

- Enable users to connect to their Github accounts in preparation for
  streamlined GitHub project sync setup
  [#1894](https://github.com/OpenFn/lightning/issues/1894)

### Fixed

- Apply usage limit to bulk-reruns
  [#1931](https://github.com/OpenFn/lightning/issues/1931)
- Fix edge case that could result in duplicate usage tracking submissions.
  [#1853](https://github.com/OpenFn/lightning/issues/1853)
- Fix query timeout issue on history retention deletion
  [#1937](https://github.com/OpenFn/lightning/issues/1937)

## [v2.2.0] - 2024-03-21

### Added

- Allow admins to set project retention periods
  [#1760](https://github.com/OpenFn/lightning/issues/1760)
- Automatically wipe input/output data after their retention period
  [#1762](https://github.com/OpenFn/lightning/issues/1762)
- Automatically delete work order history after their retention period
  [#1761](https://github.com/OpenFn/lightning/issues/1761)

### Changed

- When automatically creating a project for a newly registered user (via the
  `INIT_PROJECT_FOR_NEW_USER=true` environment variable) that user should be the
  `owner` of the project.
  [#1927](https://github.com/OpenFn/lightning/issues/1927)
- Give priority to manual runs (over webhook requests and cron) so that active
  users on the inspector don't have to wait ages for thier work during high load
  periods [#1918](https://github.com/OpenFn/lightning/issues/1918)

## [v2.1.0] - 2024-03-20

### Added

- TSVector index to log_lines, and gin index to dataclips
  [#1898](https://github.com/OpenFn/lightning/issues/1898)
- Add API Version field to Salesforce OAuth credentials
  [#1838](https://github.com/OpenFn/lightning/issues/1838)

### Changed

- Replace v1 usage tracking with v2 usage tracking.
  [#1853](https://github.com/OpenFn/lightning/issues/1853)

## [v2.0.10]

### Changed

- Updated anonymous usage tracker submissions
  [#1853](https://github.com/OpenFn/lightning/issues/1853)

## [v2.0.9] - 2024-03-19

### Added

- Support for smaller screens on history and inspector.
  [#1908](https://github.com/OpenFn/lightning/issues/1908)
- Polling metric to track number of available runs.
  [#1790](https://github.com/OpenFn/lightning/issues/1790)
- Allows limiting creation of new runs and retries.
  [#1754](https://github.com/OpenFn/Lightning/issues/1754)
- Add specific messages for log, input, and output tabs when a run is lost
  [#1757](https://github.com/OpenFn/lightning/issues/1757)
- Soft and hard limits for runs created by webhook trigger.
  [#1859](https://github.com/OpenFn/Lightning/issues/1859)
- Publish an event when a new user is registered
  [#1873](https://github.com/OpenFn/lightning/issues/1873)
- Adds ability to add project collaborators from existing users
  [#1836](https://github.com/OpenFn/lightning/issues/1836)
- Added ability to remove project collaborators
  [#1837](https://github.com/OpenFn/lightning/issues/1837)
- Added new usage tracking submission code.
  [#1853](https://github.com/OpenFn/lightning/issues/1853)

### Changed

- Upgrade Elixir to 1.16.2
- Remove all values from `.env.example`.
  [#1904](https://github.com/OpenFn/lightning/issues/1904)

### Fixed

- Verify only stale project credentials
  [#1861](https://github.com/OpenFn/lightning/issues/1861)

## [v2.0.8] - 2024-02-29

### Fixed

- Show flash error when editing stale project credentials
  [#1795](https://github.com/OpenFn/lightning/issues/1795)
- Fixed bug with Github sync installation on docker-based deployments
  [#1845](https://github.com/OpenFn/lightning/issues/1845)

## [v2.0.6] - 2024-02-29

### Added

- Automatically create Github workflows in a target repository/branch when users
  set up a Github repo::OpenFn project sync
  [#1046](https://github.com/OpenFn/lightning/issues/1046)
- Allows limiting creation of new runs and retries.
  [#1754](https://github.com/OpenFn/Lightning/issues/1754)

### Changed

- Change bucket size used by the run queue delay custom metric.
  [#1790](https://github.com/OpenFn/lightning/issues/1790)
- Require setting `IS_RESETTABLE_DEMO` to "yes" via ENV before allowing the
  destructive `Demo.reset_demo/0` function from being called.
  [#1720](https://github.com/OpenFn/lightning/issues/1720)
- Remove version display condition that was redundant due to shadowing
  [#1819](https://github.com/OpenFn/lightning/issues/1819)

### Fixed

- Fix series of sentry issues related to OAuth credentials
  [#1799](https://github.com/OpenFn/lightning/issues/1799)

## [v2.0.5] - 2024-02-25

### Fixed

- Fixed error in Credentials without `sanbox` field set; only display `sandbox`
  field for Salesforce oauth credentials.
  [#1798](https://github.com/OpenFn/lightning/issues/1798)

## [v2.0.4] - 2024-02-24

### Added

- Display and edit OAuth credentials
  scopes[#1706](https://github.com/OpenFn/Lightning/issues/1706)

### Changed

- Stop sending `operating_system_detail` to the usage tracker
  [#1785](https://github.com/OpenFn/lightning/issues/1785)

### Fixed

- Make handling of usage tracking errors more robust.
  [#1787](https://github.com/OpenFn/lightning/issues/1787)
- Fix inspector shows selected dataclip as wiped after retying workorder from a
  non-first step [#1780](https://github.com/OpenFn/lightning/issues/1780)

## [v2.0.3] - 2024-02-21

### Added

- Actual metrics will now be submitted by Lightning to the Usage Tracker.
  [#1742](https://github.com/OpenFn/lightning/issues/1742)
- Added a support link to the menu that goes to the instance admin contact
  [#1783](https://github.com/OpenFn/lightning/issues/1783)

### Changed

- Usage Tracking submissions are now opt-out, rather than opt-in. Hashed UUIDs
  to ensure anonymity are default.
  [#1742](https://github.com/OpenFn/lightning/issues/1742)
- Usage Tracking submissions will now run daily rather than hourly.
  [#1742](https://github.com/OpenFn/lightning/issues/1742)

- Bumped @openfn/ws-worker to `v1.0` (this is used in dev mode when starting the
  worker from your mix app: `RTM=true iex -S mix phx.server`)
- Bumped @openfn/cli to `v1.0` (this is used for adaptor docs and magic)

### Fixed

- Non-responsive workflow canvas after web socket disconnection
  [#1750](https://github.com/OpenFn/lightning/issues/1750)

## [v2.0.2] - 2024-02-14

### Fixed

- Fixed a bug with the OAuth2 credential refresh flow that prevented
  GoogleSheets jobs from running after token expiration
  [#1735](https://github.com/OpenFn/Lightning/issues/1735)

## [v2.0.1] - 2024-02-13

### Changed

- Renamed ImpactTracking to UsageTracking
  [#1729](https://github.com/OpenFn/lightning/issues/1729)
- Block github installation if there's a pending installation in another project
  [#1731](https://github.com/OpenFn/Lightning/issues/1731)

### Fixed

- Expand work order button balloons randomly
  [#1737](https://github.com/OpenFn/Lightning/issues/1737)
- Editing credentials doesn't work from project scope
  [#1743](https://github.com/OpenFn/Lightning/issues/1743)

## [v2.0.0] - 2024-02-10

> At the time of writing there are no more big changes planned and testing has
> gone well. Thanks to everyone who's helped to kick the tyres during the "rc"
> phase. There are still a _lot of **new features** coming_, so please:
>
> - watch our [**Public Roadmap**](https://github.com/orgs/OpenFn/projects/3) to
>   stay abreast of our core team's backlog,
> - request a feature in the
>   [**Community Forum**](https://community.openfn.org),
> - raise a
>   [**new issue**](https://github.com/OpenFn/lightning/issues/new/choose) if
>   you spot a bug,
> - and head over to the
>   [**Contributing**](https://github.com/OpenFn/lightning/?tab=readme-ov-file#contribute-to-this-project)
>   section to lend a hand.
>
> Head to [**docs.openfn.org**](https://docs.openfn.org) for product
> documentation and help with v1 to v2 migration.

### Changed

- Bump `@openfn/worker` to `v0.8.1`
- Only show GoogleSheets and Salesforce credential options if Oauth clients are
  registered with the instance via ENV
  [#1734](https://github.com/OpenFn/Lightning/issues/1734)

### Fixed

- Use standard table type for webhook auth methods
  [#1514](https://github.com/OpenFn/Lightning/issues/1514)
- Make disabled button for "Connect to GitHub" clear, add tooltip
  [#1732](https://github.com/OpenFn/Lightning/issues/1715)

## [v2.0.0-rc12] - 2024-02-09

### Added

- Add RunQueue extension to allow claim customization.
  [#1715](https://github.com/OpenFn/Lightning/issues/1715)
- Add support for Salesforce OAuth2 credentials
  [#1633](https://github.com/OpenFn/Lightning/issues/1633)

### Changed

- Use `PAYLOAD_SIZE_KB` in k6 load testing script, set thresholds on wait time,
  set default payload size to `2kb`

### Fixed

- Adds more detail to work order states on dashboard
  [#1677](https://github.com/OpenFn/lightning/issues/1677)
- Fix Output & Logs in inspector fails to show sometimes
  [#1702](https://github.com/OpenFn/lightning/issues/1702)

## [v2.0.0-rc11] - 2024-02-08

### Fixed

- Bumped Phoenix LiveView from `0.20.4` to `0.20.5` to fix canvas selection
  issue [#1724](https://github.com/OpenFn/lightning/issues/1724)

## [v2.0.0-rc10] - 2024-02-08

### Changed

- Implemented safeguards to prevent deletion of jobs with associated run history
  [#1570](https://github.com/OpenFn/Lightning/issues/1570)

### Fixed

- Fixed inspector dataclip body not getting updated after dataclip is wiped
  [#1718](https://github.com/OpenFn/Lightning/issues/1718)
- Fixed work orders getting retried despite having wiped dataclips
  [#1721](https://github.com/OpenFn/Lightning/issues/1721)

## [v2.0.0-rc9] 2024-02-05

### Added

- Persist impact tracking configuration and reports
  [#1684](https://github.com/OpenFn/Lightning/issues/1684)
- Add zero-persistence project setting
  [#1209](https://github.com/OpenFn/Lightning/issues/1209)
- Wipe dataclip after use when zero-persistence is enabled
  [#1212](https://github.com/OpenFn/Lightning/issues/1212)
- Show appropriate message when a wiped dataclip is viewed
  [#1211](https://github.com/OpenFn/Lightning/issues/1211)
- Disable selecting work orders having wiped dataclips in the history page
  [#1210](https://github.com/OpenFn/Lightning/issues/1210)
- Hide rerun button in inspector when the selected step has a wiped dataclip
  [#1639](https://github.com/OpenFn/Lightning/issues/1639)
- Add rate limiter to webhook endpoints and runtime limiter for runs.
  [#639](https://github.com/OpenFn/Lightning/issues/639)

### Fixed

- Prevented secret scrubber from over-eagerly adding \*\*\* between all
  characters if an empty string secret was provided as a credential field value
  (e.g., {"username": "come-on-in", "password": ""})
  [#1585](https://github.com/OpenFn/Lightning/issues/1585)
- Fixed permissions issue that allowed viewer/editor to modify webhook auth
  methods. These permissions only belong to project owners and admins
  [#1692](https://github.com/OpenFn/Lightning/issues/1692)
- Fixed bug that was duplicating inbound http_requests, resulting in unnecessary
  data storage [#1695](https://github.com/OpenFn/Lightning/issues/1695)
- Fixed permissions issue that allowed editors to set up new Github connections
  [#1703](https://github.com/OpenFn/Lightning/issues/1703)
- Fixed permissions issue that allowed viewers to initiate syncs to github
  [#1704](https://github.com/OpenFn/Lightning/issues/1704)
- Fixed inspector view stuck at processing when following a crashed run
  [#1711](https://github.com/OpenFn/Lightning/issues/1711)
- Fixed inspector dataclip selector not getting updated after running manual run
  [#1714](https://github.com/OpenFn/Lightning/issues/1714)

## [v2.0.0-rc8] - 2024-01-30

### Added

- Shim code to interact with the Impact Tracking service
  [#1671](https://github.com/OpenFn/Lightning/issues/1671)

### Changed

- Standardized naming of "attempts" to "runs". This had already been done in the
  front-end, but this change cleans up the backend, the database, and the
  interface with the worker. Make sure to **run migrations** and update your
  ENV/secrets to use `WORKER_RUNS_PRIVATE_KEY` rather than
  `WORKER_ATTEMPTS_PRIVATE_KEY`
  [#1657](https://github.com/OpenFn/Lightning/issues/1657)
- Required `@openfn/ws-worker@0.8.0` or above.

## [v2.0.0-rc7] - 2024-01-26

### Added

- Store webhook request headers in Dataclips for use in jobs.
  [#1638](https://github.com/OpenFn/Lightning/issues/1638)

### Changed

- Display `http_request` dataclips to the user as they will be provided to the
  worker as "input" state to avoid confusion while writing jobs.
  [1664](https://github.com/OpenFn/Lightning/issues/1664)
- Named-spaced all worker environment variables with `WORKER_` and added
  documentation for how to configure them.
  [#1672](https://github.com/OpenFn/Lightning/pull/1672)
- Bumped to `@openfn/ws-worker@0.6.0`
- Bumped to `@openfn/cli@0.4.15`

### Fixed

- Fix Run via Docker [#1653](https://github.com/OpenFn/Lightning/issues/1653)
- Fix remaining warnings, enable "warnings as errors"
  [#1642](https://github.com/OpenFn/Lightning/issues/1642)
- Fix workflow dashboard bug when viewed for newly created workflows with only
  unfinished run steps. [#1674](https://github.com/OpenFn/Lightning/issues/1674)

## [v2.0.0-rc5] - 2024-01-22

### Changed

- Made two significant backend changes that don't impact UI/UX but **require
  migrations** and should make Lightning developer lives easier by updating
  parts of the backend to match terms now used in the frontend:
  - Renamed the `Runs` model and table to `Steps`
    [#1571](https://github.com/OpenFn/Lightning/issues/1571)
  - Renamed the `AttemptRuns` model and table to `AttemptSteps`
    [#1571](https://github.com/OpenFn/Lightning/issues/1571)

## [v2.0.0-rc4] - 2024-01-19

### Added

- Scrub output dataclips in the UI to avoid unintentional secret exposure
  [#1606](https://github.com/OpenFn/Lightning/issues/1606)

### Changed

- Bump to `@openfn/cli@0.4.14`
- Do not persist the active tab setting on the job editor
  [#1504](https://github.com/OpenFn/Lightning/issues/1504)
- Make condition label optional
  [#1648](https://github.com/OpenFn/Lightning/issues/1648)

### Fixed

- Fix credential body getting leaked to sentry incase of errors
  [#1600](https://github.com/OpenFn/Lightning/issues/1600)
- Fixed validation on Javascript edge conditions
  [#1602](https://github.com/OpenFn/Lightning/issues/1602)
- Removed unused code from `run_live` directory
  [#1625](https://github.com/OpenFn/Lightning/issues/1625)
- Edge condition expressions not correctly being handled during provisioning
  [#openfn/kit#560](https://github.com/OpenFn/kit/pull/560)

## [v2.0.0-rc3] 2024-01-12

### Added

- Custom metric to track stalled attempts
  [#1559](https://github.com/OpenFn/Lightning/issues/1559)
- Dashboard with project and workflow stats
  [#755](https://github.com/OpenFn/Lightning/issues/755)
- Add search by ID on the history page
  [#1468](https://github.com/OpenFn/Lightning/issues/1468)
- Custom metric to support autoscaling
  [#1607](https://github.com/OpenFn/Lightning/issues/1607)

### Changed

- Bumped CLI version to `0.4.13`
- Bumped worker version to `0.5.0`
- Give project editors and viewers read only access to project settings instead
  [#1477](https://github.com/OpenFn/Lightning/issues/1477)

### Fixed

- Throw an error when Lightning.MetadataService.get_adaptor_path/1 returns an
  adaptor path that is nil
  [#1601](https://github.com/OpenFn/Lightning/issues/1601)
- Fix failure due to creating work order from a newly created job
  [#1572](https://github.com/OpenFn/Lightning/issues/1572)
- Fixes on the dashboard and links
  [#1610](https://github.com/OpenFn/Lightning/issues/1610) and
  [#1608](https://github.com/OpenFn/Lightning/issues/1608)

## [v2.0.0-rc2] - 2024-01-08

### Fixed

- Restored left-alignment for step list items on run detail and inspector
  [a6e4ada](https://github.com/OpenFn/Lightning/commit/a6e4adafd558269cfd690e7c4fdd8f9fe66c5f62)
- Inspector: fixed attempt/run language for "skipped" tooltip
  [fd7dd0c](https://github.com/OpenFn/Lightning/commit/fd7dd0ca8128dfba2902e5aa6a2259e2073f0f10)
- Inspector: fixed failure to save during "save & run" from inspector
  [#1596](https://github.com/OpenFn/Lightning/issues/1596)
- Inspector: fixed key bindings for save & run (retry vs. new work order)
  getting overridden when user focuses on the Monaco editor
  [#1596](https://github.com/OpenFn/Lightning/issues/1596)

## [v2.0.0-rc1] - 2024-01-05

### Why does this repo go from `v0` to `v2.0`?

Lightning is the _2nd version_ of the OpenFn platform. While much of the core
technology is the same, there are breaking changes between `v1.105` (pre-2024)
and `v2` ("OpenFn Lightning").

For customers using OpenFn `v1`, a migration guide will be provided at
[docs.openfn.org](https://docs.openfn.org)

### Added

- Link to the job inspctor for a selected run from the history interface
  [#1524](https://github.com/OpenFn/Lightning/issues/1524)
- Reprocess an existing work order from the job inspector by default (instead of
  always creating a new work order)
  [#1524](https://github.com/OpenFn/Lightning/issues/1524)
- Bumped worker to support edge conditions between trigger and first job
  `"@openfn/ws-worker": "^0.4.0"`

### Changed

- Updated naming to prepare for v2 release
  [#1248](https://github.com/OpenFn/Lightning/issues/1248); the major change is
  that each time a work order (the typical unit of business value for an
  organization, e.g. "execute workflow ABC for patient 123") is executed, it is
  called a "run". Previously, it was called an "attempt". The hierarchy is now:

  ```
  Build-Time: Projects > Workflows > Steps
  Run-Time: Work Orders > Runs > Steps
  ```

  Note the name changes here are reflected in the UI, but not all tables/models
  will be changed until [1571](https://github.com/OpenFn/Lightning/issues/1571)
  is delivered.

## [v0.12.2] - 2023-12-24

### Changed

- Bumped worker to address occasional git install issue
  `"@openfn/ws-worker": "^0.3.2"`

### Fixed

- Fix RuntimeError: found duplicate ID "google-sheets-inner-form" for
  GoogleSheetsComponent [#1578](https://github.com/OpenFn/Lightning/issues/1578)
- Extend export script to include new JS expression edge type
  [#1540](https://github.com/OpenFn/Lightning/issues/1540)
- Fix regression for attempt viewer log line highlighting
  [#1589](https://github.com/OpenFn/Lightning/issues/1589)

## [v0.12.1] - 2023-12-21

### Changed

- Hide project security setting tab from non-authorized users
  [#1477](https://github.com/OpenFn/Lightning/issues/1477)

### Fixed

- History page crashes if job is removed from workflow after it's been run
  [#1568](https://github.com/OpenFn/Lightning/issues/1568)

## [v0.12.0] - 2023-12-15

### Added

- Add ellipsis for long job names on the canvas
  [#1217](https://github.com/OpenFn/Lightning/issues/1217)
- Fix Credential Creation Page UI
  [#1064](https://github.com/OpenFn/Lightning/issues/1064)
- Custom metric to track Attempt queue delay
  [#1556](https://github.com/OpenFn/Lightning/issues/1556)
- Expand work order row when a `workorder_id` is specified in the filter
  [#1515](https://github.com/OpenFn/Lightning/issues/1515)
- Allow Javascript expressions as conditions for edges
  [#1498](https://github.com/OpenFn/Lightning/issues/1498)

### Changed

- Derive dataclip in inspector from the attempt & step
  [#1551](https://github.com/OpenFn/Lightning/issues/1551)
- Updated CLI to 0.4.10 (fixes logging)
- Changed UserBackupToken model to use UTC timestamps (6563cb77)
- Restore FK relationship between `work_orders` and `attempts` pending a
  decision re: further partitioning.
  [#1254](https://github.com/OpenFn/Lightning/issues/1254)

### Fixed

- New credential doesn't appear in inspector until refresh
  [#1531](https://github.com/OpenFn/Lightning/issues/1531)
- Metadata not refreshing when credential is updated
  [#791](https://github.com/OpenFn/Lightning/issues/791)
- Adjusted z-index for Monaco Editor's sibling element to resolve layout
  conflict [#1329](https://github.com/OpenFn/Lightning/issues/1329)
- Demo script sets up example Runs with their log lines in a consistant order.
  [#1487](https://github.com/OpenFn/Lightning/issues/1487)
- Initial credential creation `changes` show `after` as `null` rather a value
  [#1118](https://github.com/OpenFn/Lightning/issues/1118)
- AttemptViewer flashing/rerendering when Jobs are running
  [#1550](https://github.com/OpenFn/Lightning/issues/1550)
- Not able to create a new Job when clicking the Check icon on the placeholder
  [#1537](https://github.com/OpenFn/Lightning/issues/1537)
- Improve selection logic on WorkflowDiagram
  [#1220](https://github.com/OpenFn/Lightning/issues/1220)

## [v0.11.0] - 2023-12-06

### Added

- Improved UI when manually creating Attempts via the Job Editor
  [#1474](https://github.com/OpenFn/Lightning/issues/1474)
- Increased the maximum inbound webhook request size to 10MB and added
  protection against _very large_ payloads with a 100MB "max_skip_body_length"
  [#1247](https://github.com/OpenFn/Lightning/issues/1247)

### Changed

- Use the internal port of the web container for the worker configuration in
  docker-compose setup. [#1485](https://github.com/OpenFn/Lightning/pull/1485)

## [v0.10.6] - 2023-12-05

### Changed

- Limit entries count on term work orders search
  [#1461](https://github.com/OpenFn/Lightning/issues/1461)
- Scrub log lines using multiple credentials samples
  [#1519](https://github.com/OpenFn/Lightning/issues/1519)
- Remove custom telemetry plumbing.
  [1259](https://github.com/OpenFn/Lightning/issues/1259)
- Enhance UX to prevent modal closure when Monaco/Dataclip editor is focused
  [#1510](https://github.com/OpenFn/Lightning/pull/1510)

### Fixed

- Use checkbox on boolean credential fields rather than a text input field
  [#1430](https://github.com/OpenFn/Lightning/issues/1430)
- Allow users to retry work orders that failed before their first run was
  created [#1417](https://github.com/OpenFn/Lightning/issues/1417)
- Fix to ensure webhook auth modal is closed when cancel or close are selected.
  [#1508](https://github.com/OpenFn/Lightning/issues/1508)
- Enable user to reauthorize and obtain a new refresh token.
  [#1495](https://github.com/OpenFn/Lightning/issues/1495)
- Save credential body with types declared on schema
  [#1518](https://github.com/OpenFn/Lightning/issues/1518)

## [v0.10.5] - 2023-12-03

### Changed

- Only add history page filters when needed for simpler multi-select status
  interface and shorter page URLs
  [#1331](https://github.com/OpenFn/Lightning/issues/1331)
- Use dynamic Endpoint config only on prod
  [#1435](https://github.com/OpenFn/Lightning/issues/1435)
- Validate schema field with any of expected values
  [#1502](https://github.com/OpenFn/Lightning/issues/1502)

### Fixed

- Fix for liveview crash when token expires or gets deleted after mount
  [#1318](https://github.com/OpenFn/Lightning/issues/1318)
- Remove two obsolete methods related to Run: `Lightning.Invocation.delete_run`
  and `Lightning.Invocation.Run.new_from`.
  [#1254](https://github.com/OpenFn/Lightning/issues/1254)
- Remove obsolete field `previous_id` from `runs` table.
  [#1254](https://github.com/OpenFn/Lightning/issues/1254)
- Fix for missing data in 'created' audit trail events for webhook auth methods
  [#1500](https://github.com/OpenFn/Lightning/issues/1500)

## [v0.10.4] - 2023-11-30

### Changed

- Increased History search timeout to 30s
  [#1461](https://github.com/OpenFn/Lightning/issues/1461)

### Fixed

- Tooltip text clears later than the background
  [#1094](https://github.com/OpenFn/Lightning/issues/1094)
- Temporary fix to superuser UI for managing project users
  [#1145](https://github.com/OpenFn/Lightning/issues/1145)
- Fix for adding ellipses on credential info on job editor heading
  [#1428](https://github.com/OpenFn/Lightning/issues/1428)

## [v0.10.3] - 2023-11-28

### Added

- Dimmed/greyed out triggers and edges on the canvas when they are disabled
  [#1464](https://github.com/OpenFn/Lightning/issues/1464)
- Async loading on the history page to improve UX on long DB queries
  [#1279](https://github.com/OpenFn/Lightning/issues/1279)
- Audit trail events for webhook auth (deletion method) change
  [#1165](https://github.com/OpenFn/Lightning/issues/1165)

### Changed

- Sort project collaborators by first name
  [#1326](https://github.com/OpenFn/Lightning/issues/1326)
- Work orders will now be set in a "pending" state when retries are enqueued.
  [#1340](https://github.com/OpenFn/Lightning/issues/1340)
- Avoid printing 2FA codes by default
  [#1322](https://github.com/OpenFn/Lightning/issues/1322)

### Fixed

- Create new workflow button sizing regression
  [#1405](https://github.com/OpenFn/Lightning/issues/1405)
- Google credential creation and automatic closing of oAuth tab
  [#1109](https://github.com/OpenFn/Lightning/issues/1109)
- Exporting project breaks the navigation of the page
  [#1440](https://github.com/OpenFn/Lightning/issues/1440)

## [v0.10.2] - 2023-11-21

### Changed

- Added `max_frame_size` to the Cowboy websockets protocol options in an attempt
  to address [#1421](https://github.com/OpenFn/Lightning/issues/1421)

## [v0.10.1] - 2023-11-21

### Fixed

- Work Order ID was not displayed properly in history page
  [#1423](https://github.com/OpenFn/Lightning/issues/1423)

## [v0.10.0] - 2023-11-21

### 🚨 Breaking change warning! 🚨

This release will contain breaking changes as we've significantly improved both
the workflow building and execution systems.

#### Nodes and edges

Before, workflows were represented as a list of jobs and triggers. For greater
flexibility and control of complex workflows, we've moved towards a more robust
"nodes and edges" approach. Where jobs in a workflow (a node) can be connected
by edges.

Triggers still exist, but live "outside" the directed acyclic graph (DAG) and
are used to automatically create work orders and attempts.

We've provided migrations that bring `v0.9.3` workflows in line with the
`v0.10.0` requirements.

#### Scalable workers

Before, Lightning spawned child processes to execute attempts in sand-boxed
NodeVMs on the same server. This created inefficiencies and security
vulnerabilities. Now, the Lightning web server adds attempts to a queue and
multiple worker applications can pull from that queue to process work.

In dev mode, this all happens automatically and on one machine, but in most
high-availability production environments the workers will be on another server.

Attempts are now handled entirely by the workers, and they report back to
Lightning. Exit reasons, final attempt states, error types and error messages
are either entirely new or handled differently now, but we have provided
migration scripts that will work to bring _most_ `v0.9.3` runs, attempts, and
work orders up to `v0.10.0`, though the granularity of `v0.9.3` states and exits
will be less than `v0.10.0` and the final states are not guaranteed to be
accurate for workflows with multiple branches and leaf nodes with varying exit
reasons.

The migration scripts can be run with a single function call in SetupUtils from
a connect `iex` session:

```
Lightning.SetupUtils.approximate_state_for_attempts_and_workorders()
```

Note that (like lots of _other_ functionality in `SetupUtils`, calling this
function is a destructive action and you should only do it if you've backed up
your data and you know what you're doing.)

As always, we recommend backing up your data before migrating. (And thanks for
bearing with us as we move towards our first stable Lightning release.)

### Added

- Fix flaky job name input behavior on error
  [#1218](https://github.com/OpenFn/Lightning/issues/1218)
- Added a hover effect on copy and add button for adaptors examples
  [#1297](https://github.com/OpenFn/Lightning/issues/1297)
- Migration helper code to move from `v0.9.3` to `v0.10.0` added to SetupUtils
  [#1363](https://github.com/OpenFn/Lightning/issues/1363)
- Option to start with `RTM=false iex -S mix phx.server` for opting out of the
  dev-mode automatic runtime manager.
- Webhook Authentication Methods database and CRUD operations
  [#1152](https://github.com/OpenFn/Lightning/issues/1152)
- Creation and Edit of webhook webhook authentication methods UI
  [#1149](https://github.com/OpenFn/Lightning/issues/1149)
- Add webhook authentication methods overview methods in the canvas
  [#1153](https://github.com/OpenFn/Lightning/issues/1153)
- Add icon on the canvas for triggers that have authentication enabled
  [#1157](https://github.com/OpenFn/Lightning/issues/1157)
- Require password/2FA code before showing password and API Key for webhook auth
  methods [#1200](https://github.com/OpenFn/Lightning/issues/1200)
- Restrict live dashboard access to only superusers, enable DB information and
  OS information [#1170](https://github.com/OpenFn/Lightning/issues/1170) OS
  information [#1170](https://github.com/OpenFn/Lightning/issues/1170)
- Expose additional metrics to LiveDashboard
  [#1171](https://github.com/OpenFn/Lightning/issues/1171)
- Add plumbing to dump Lightning metrics during load testing
  [#1178](https://github.com/OpenFn/Lightning/issues/1178)
- Allow for heavier payloads during load testing
  [#1179](https://github.com/OpenFn/Lightning/issues/1179)
- Add dynamic delay to help mitigate flickering test
  [#1195](https://github.com/OpenFn/Lightning/issues/1195)
- Add a OpenTelemetry trace example
  [#1189](https://github.com/OpenFn/Lightning/issues/1189)
- Add plumbing to support the use of PromEx
  [#1199](https://github.com/OpenFn/Lightning/issues/1199)
- Add warning text to PromEx config
  [#1222](https://github.com/OpenFn/Lightning/issues/1222)
- Track and filter on webhook controller state in :telemetry metrics
  [#1192](https://github.com/OpenFn/Lightning/issues/1192)
- Secure PromEx metrics endpoint by default
  [#1223](https://github.com/OpenFn/Lightning/issues/1223)
- Partition `log_lines` table based on `attempt_id`
  [#1254](https://github.com/OpenFn/Lightning/issues/1254)
- Remove foreign key from `attempts` in preparation for partitioning
  `work_orders` [#1254](https://github.com/OpenFn/Lightning/issues/1254)
- Remove `Workflows.delete_workflow`. It is no longer in use and would require
  modification to not leave orphaned attempts given the removal of the foreign
  key from `attempts`. [#1254](https://github.com/OpenFn/Lightning/issues/1254)
- Show tooltip for cloned runs in history page
  [#1327](https://github.com/OpenFn/Lightning/issues/1327)
- Have user create workflow name before moving to the canvas
  [#1103](https://github.com/OpenFn/Lightning/issues/1103)
- Allow PromEx authorization to be disabled
  [#1483](https://github.com/OpenFn/Lightning/issues/1483)

### Changed

- Updated vulnerable JS libraries, `postcss` and `semver`
  [#1176](https://github.com/OpenFn/Lightning/issues/1176)
- Update "Delete" to "Delete Job" on Job panel and include javascript deletion
  confirmation [#1105](https://github.com/OpenFn/Lightning/issues/1105)
- Move "Enabled" property from "Jobs" to "Edges"
  [#895](https://github.com/OpenFn/Lightning/issues/895)
- Incorrect wording on the "Delete" tooltip
  [#1313](https://github.com/OpenFn/Lightning/issues/1313)

### Fixed

- Fixed janitor lost query calculation
  [#1400](https://github.com/OpenFn/Lightning/issues/1400)
- Adaptor icons load gracefully
  [#1140](https://github.com/OpenFn/Lightning/issues/1140)
- Selected dataclip gets lost when starting a manual work order from the
  inspector interface [#1283](https://github.com/OpenFn/Lightning/issues/1283)
- Ensure that the whole edge when selected is highlighted
  [#1160](https://github.com/OpenFn/Lightning/issues/1160)
- Fix "Reconfigure Github" button in Project Settings
  [#1386](https://github.com/OpenFn/Lightning/issues/1386)
- Make janitor also clean up runs inside an attempt
  [#1348](https://github.com/OpenFn/Lightning/issues/1348)
- Modify CompleteRun to return error changeset when run not found
  [#1393](https://github.com/OpenFn/Lightning/issues/1393)
- Drop invocation reasons from DB
  [#1412](https://github.com/OpenFn/Lightning/issues/1412)
- Fix inconsistency in ordering of child nodes in the workflow diagram
  [#1406](https://github.com/OpenFn/Lightning/issues/1406)

## [v0.9.3] - 2023-09-27

### Added

- Add ellipsis when adaptor name is longer than the container allows
  [#1095](https://github.com/OpenFn/Lightning/issues/1095)
- Webhook Authentication Methods database and CRUD operations
  [#1152](https://github.com/OpenFn/Lightning/issues/1152)

### Changed

- Prevent deletion of first job of a workflow
  [#1097](https://github.com/OpenFn/Lightning/issues/1097)

### Fixed

- Fix long name on workflow cards
  [#1102](https://github.com/OpenFn/Lightning/issues/1102)
- Fix highlighted Edge can get out of sync with selected Edge
  [#1099](https://github.com/OpenFn/Lightning/issues/1099)
- Creating a new user without a password fails and there is no user feedback
  [#731](https://github.com/OpenFn/Lightning/issues/731)
- Crash when setting up version control
  [#1112](https://github.com/OpenFn/Lightning/issues/1112)

## [v0.9.2] - 2023-09-20

### Added

- Add "esc" key binding to close job inspector modal
  [#1069](https://github.com/OpenFn/Lightning/issues/1069)

### Changed

- Save icons from the `adaptors` repo locally and load them in the job editor
  [#943](https://github.com/OpenFn/Lightning/issues/943)

## [v0.9.1] - 2023-09-19

### Changed

- Modified audit trail to handle lots of different kind of audit events
  [#271](https://github.com/OpenFn/Lightning/issues/271)/[#44](https://github.com/OpenFn/Lightning/issues/44)
- Fix randomly unresponsive job panel after job deletion
  [#1113](https://github.com/OpenFn/Lightning/issues/1113)

## [v0.9.0] - 2023-09-15

### Added

- Add favicons [#1079](https://github.com/OpenFn/Lightning/issues/1079)
- Validate job name in placeholder job node
  [#1021](https://github.com/OpenFn/Lightning/issues/1021)
- Bring credential delete in line with new GDPR interpretation
  [#802](https://github.com/OpenFn/Lightning/issues/802)
- Make job names unique per workflow
  [#1053](https://github.com/OpenFn/Lightning/issues/1053)

### Changed

- Enhanced the job editor/inspector interface
  [#1025](https://github.com/OpenFn/Lightning/issues/1025)

### Fixed

- Finished run never appears in inspector when it fails
  [#1084](https://github.com/OpenFn/Lightning/issues/1084)
- Cannot delete some credentials via web UI
  [#1072](https://github.com/OpenFn/Lightning/issues/1072)
- Stopped the History table from jumping when re-running a job
  [#1100](https://github.com/OpenFn/Lightning/issues/1100)
- Fixed the "+" button when adding a job to a workflow
  [#1093](https://github.com/OpenFn/Lightning/issues/1093)

## [v0.8.3] - 2023-09-05

### Added

- Render error when workflow diagram node is invalid
  [#956](https://github.com/OpenFn/Lightning/issues/956)

### Changed

- Restyle history table [#1029](https://github.com/OpenFn/Lightning/issues/1029)
- Moved Filter and Search controls to the top of the history page
  [#1027](https://github.com/OpenFn/Lightning/issues/1027)

### Fixed

- Output incorrectly shows "this run failed" when the run hasn't yet finished
  [#1048](https://github.com/OpenFn/Lightning/issues/1048)
- Wrong label for workflow card timestamp
  [#1022](https://github.com/OpenFn/Lightning/issues/1022)

## [v0.8.2] - 2023-08-31

### Fixed

- Lack of differentiation between top of job editor modal and top menu was
  disorienting. Added shadow.

## [v0.8.1] - 2023-08-31

### Changed

- Moved Save and Run button to bottom of the Job edit modal
  [#1026](https://github.com/OpenFn/Lightning/issues/1026)
- Allow a manual work order to save the workflow before creating the work order
  [#959](https://github.com/OpenFn/Lightning/issues/959)

## [v0.8.0] - 2023-08-31

### Added

- Introduces Github sync feature, users can now setup our github app on their
  instance and sync projects using our latest portability spec
  [#970](https://github.com/OpenFn/Lightning/issues/970)
- Support Backup Codes for Multi-Factor Authentication
  [937](https://github.com/OpenFn/Lightning/issues/937)
- Log a warning in the console when the Editor/docs component is given latest
  [#958](https://github.com/OpenFn/Lightning/issues/958)
- Improve feedback when a Workflow name is invalid
  [#961](https://github.com/OpenFn/Lightning/issues/961)
- Show that the jobs' body is invalid
  [#957](https://github.com/OpenFn/Lightning/issues/957)
- Reimplement skipped CredentialLive tests
  [#962](https://github.com/OpenFn/Lightning/issues/962)
- Reimplement skipped WorkflowLive.IndexTest test
  [#964](https://github.com/OpenFn/Lightning/issues/964)
- Show GitHub installation ID and repo link to help setup/debugging for version
  control [1059](https://github.com/OpenFn/Lightning/issues/1059)

### Fixed

- Fixed issue where job names were being incorrectly hyphenated during
  project.yaml export [#1050](https://github.com/OpenFn/Lightning/issues/1050)
- Allows the demo script to set a project id during creation to help with cli
  deploy/pull/Github integration testing.
- Fixed demo project_repo_connection failing after nightly demo resets
  [1058](https://github.com/OpenFn/Lightning/issues/1058)
- Fixed an issue where the monaco suggestion tooltip was offset from the main
  editor [1030](https://github.com/OpenFn/Lightning/issues/1030)

## [v0.7.3] - 2023-08-15

### Changed

- Version control in project settings is now named Export your project
  [#1015](https://github.com/OpenFn/Lightning/issues/1015)

### Fixed

- Tooltip for credential select in Job Edit form is cut off
  [#972](https://github.com/OpenFn/Lightning/issues/972)
- Dataclip type and state assembly notice for creating new dataclip dropped
  during refactor [#975](https://github.com/OpenFn/Lightning/issues/975)

## [v0.7.2] - 2023-08-10

### Changed

- NodeJs security patch [1009](https://github.com/OpenFn/Lightning/pull/1009)

### Fixed

## [v0.7.1] - 2023-08-04

### Fixed

- Fixed flickery icons on new workflow job creation.

## [v0.7.0] - 2023-08-04

### Added

- Project owners can require MFA for their users
  [892](https://github.com/OpenFn/Lightning/issues/892)

### Changed

- Moved to Elixir 1.15 and Erlang 26.0.2 to sort our an annoying ElixirLS issue
  that was slowing down our engineers.
- Update Debian base to use bookworm (Debian 12) for our Docker images
- Change new credential modal to take up less space on the screen
  [#931](https://github.com/OpenFn/Lightning/issues/931)
- Placeholder nodes are now purely handled client-side

### Fixed

- Fix issue creating a new credential from the Job editor where the new
  credential was not being set on the job.
  [#951](https://github.com/OpenFn/Lightning/issues/951)
- Fix issue where checking a credential type radio button shows as unchecked on
  first click. [#976](https://github.com/OpenFn/Lightning/issues/976)
- Return the pre-filled workflow names
  [#971](https://github.com/OpenFn/Lightning/issues/971)
- Fix version reporting and external reset_demo() call via
  Application.spec()[#1010](https://github.com/OpenFn/Lightning/issues/1010)
- Fixed issue where entering a placeholder name through the form would result an
  in unsaveable workflow
  [#1001](https://github.com/OpenFn/Lightning/issues/1001)
- Ensure the DownloadController checks for authentication and authorisation.

## [v0.7.0-pre5] - 2023-07-28

### Changed

- Unless otherwise specified, only show work orders with activity in last 14
  days [#968](https://github.com/OpenFn/Lightning/issues/968)

## [v0.7.0-pre4] - 2023-07-27

### Changed

- Don't add cast fragments if the search_term is nil
  [#968](https://github.com/OpenFn/Lightning/issues/968)

## [v0.7.0-pre3] - 2023-07-26

### Fixed

- Fixed an issue with newly created edges that prevented downstream jobs
  [977](https://github.com/OpenFn/Lightning/issues/977)

## [v0.7.0-pre2] - 2023-07-26

Note that this is a pre-release with a couple of known bugs that are tracked in
the Nodes and Edges [epic](https://github.com/OpenFn/Lightning/issues/793).

### Added

- Added ability for a user to enable MFA on their account; using 2FA apps like
  Authy, Google Authenticator etc
  [#890](https://github.com/OpenFn/Lightning/issues/890)
- Write/run sql script to convert triggers
  [#875](https://github.com/OpenFn/Lightning/issues/875)
- Export projects as `.yaml` via UI
  [#249](https://github.com/OpenFn/Lightning/issues/249)

### Changed

- In `v0.7.0` we change the underlying workflow building and execution
  infrastructure to align with a standard "nodes and edges" design for directed
  acyclic graphs (DAGs). Make sure to run the migrations!
  [793](https://github.com/OpenFn/Lightning/issues/793)

### Fixed

- Propagate url pushState/changes to Workflow Diagram selection
  [#944](https://github.com/OpenFn/Lightning/issues/944)
- Fix issue when deleting nodes from the workflow editor
  [#830](https://github.com/OpenFn/Lightning/issues/830)
- Fix issue when clicking a trigger on a new/unsaved workflow
  [#954](https://github.com/OpenFn/Lightning/issues/954)

## [0.6.7] - 2023-07-13

### Added

- Add feature to bulk rerun work orders from a specific step in their workflow;
  e.g., "rerun these 50 work orders, starting each at step 4."
  [#906](https://github.com/OpenFn/Lightning/pull/906)

### Fixed

- Oban exception: "value too long" when log lines are longer than 255 chars
  [#929](https://github.com/OpenFn/Lightning/issues/929)

## [0.6.6] - 2023-06-30

### Added

- Add public API token to the demo site setup script
- Check and renew OAuth credentials when running a job
  [#646](https://github.com/OpenFn/Lightning/issues/646)

### Fixed

- Remove google sheets from adaptors list until supporting oauth flow
  [#792](https://github.com/OpenFn/Lightning/issues/792)
- Remove duplicate google sheets adaptor display on credential type picklist
  [#663](https://github.com/OpenFn/Lightning/issues/663)
- Fix demo setup script for calling from outside the app on Kubernetes
  deployments [#917](https://github.com/OpenFn/Lightning/issues/917)

## [0.6.5] - 2023-06-22

### Added

- Ability to rerun work orders from start by selecting one of more of them from
  the History page and clicking the "Rerun" button.
  [#659](https://github.com/OpenFn/Lightning/issues/659)

### Fixed

- Example runs for demo incorrect
  [#856](https://github.com/OpenFn/Lightning/issues/856)

## [0.6.3] - 2023-06-15

### Fixed

- Prevent saving null log lines to the database, fix issue with run display
  [#866](https://github.com/OpenFn/Lightning/issues/866)

## [0.6.2] - 2023-06-09

### Fixed

- Fixed viewer permissions for delete workflow

- Fixed bug with workflow cards
  [#859](https://github.com/OpenFn/Lightning/issues/859)

## [0.6.1] - 2023-06-08

### Fixed

- Fixed bug with run logs [#864](https://github.com/OpenFn/Lightning/issues/864)

- Correctly stagger demo runs to maintain order
  [#856](https://github.com/OpenFn/Lightning/issues/856)
- Remove `Timex` use from `SetupUtils` in favor of `DateTime` to fix issue when
  calling it in escript.

## [0.6.0]- 2023-04-12

### Added

- Create sample runs when generating sample workflow
  [#821](https://github.com/OpenFn/Lightning/issues/821)
- Added a provisioning api for creating and updating projects and their
  workflows See: [PROVISIONING.md](./PROVISIONING.md)
  [#641](https://github.com/OpenFn/Lightning/issues/641)
- Add ability for a `superuser` to schedule deletion, cancel deletion, and
  delete projects [#757](https://github.com/OpenFn/Lightning/issues/757)
- Add ability for a `project owner` to schedule deletion, cancel deletion, and
  delete projects [#746](https://github.com/OpenFn/Lightning/issues/746)

### Changed

- Ability to store run log lines as rows in a separate table
  [#514](https://github.com/OpenFn/Lightning/issues/514)

### Fixed

- Incorrect project digest queries
  [#768](https://github.com/OpenFn/Lightning/issues/768)]
- Fix issue when purging deleted users
  [#747](https://github.com/OpenFn/Lightning/issues/747)
- Generate a random name for Workflows when creating one via the UI.
  [#828](https://github.com/OpenFn/Lightning/issues/828)
- Handle error when deleting a job with runs.
  [#814](https://github.com/OpenFn/Lightning/issues/814)

## [0.5.2]

### Added

- Add `workflow_edges` table in preparation for new workflow editor
  implementation [#794](https://github.com/OpenFn/Lightning/issues/794)
- Stamped `credential_id` on run directly for easier auditing of the history
  interface. Admins can now see which credential was used to run a run.
  [#800](https://github.com/OpenFn/Lightning/issues/800)
- Better errors when using magic functions: "no magic yet" and "check
  credential" [#812](https://github.com/OpenFn/Lightning/issues/812)

### Changed

- The `delete-project` function now delete all associated activities
  [#759](https://github.com/OpenFn/Lightning/issues/759)

### Fixed

## [0.5.1] - 2023-04-12

### Added

- Added ability to create and revoke personal API tokens
  [#147](https://github.com/OpenFn/Lightning/issues/147)
- Add `last-used at` to API tokens
  [#722](https://github.com/OpenFn/Lightning/issues/722)
- Improved "save" for job builder; users can now press `Ctrl + S` or `⌘ + S` to
  save new or updated jobs job panel will _not_ close. (Click elsewhere in the
  canvas or click the "Close" button to close.)
  [#568](https://github.com/OpenFn/Lightning/issues/568)
- Add filtered search params to the history page URL
  [#660](https://github.com/OpenFn/Lightning/issues/660)

### Changed

- The secret scrubber now ignores booleans
  [690](https://github.com/OpenFn/Lightning/issues/690)

### Fixed

- The secret scrubber now properly handles integer secrets from credentials
  [690](https://github.com/OpenFn/Lightning/issues/690)
- Updated describe-package dependency, fixing sparkles in adaptor-docs
  [657](https://github.com/OpenFn/Lightning/issues/657)
- Clicks on the workflow canvas were not lining up with the nodes users clicked
  on; they are now [733](https://github.com/OpenFn/Lightning/issues/733)
- Job panel behaves better when collapsed
  [774](https://github.com/OpenFn/Lightning/issues/774)

## [0.5.0] - 2023-04-03

### Added

- Magic functions that fetch real metadata from connected systems via
  `credentials` and suggest completions in the job builder (e.g., pressing
  `control-space` when setting the `orgUnit` attribute for a DHIS2 create
  operation will pull the _actual_ list of orgUnits with human readable labels
  and fill in their orgUnit codes upon
  enter.)[670](https://github.com/OpenFn/Lightning/issues/670)
- A "metadata explorer" to browse actual system metadata for connected
  instances. [658](https://github.com/OpenFn/Lightning/issues/658)
- Resizable job builder panel for the main canvas/workflow view.
  [681](https://github.com/OpenFn/Lightning/issues/681)

### Changed

- Display timezone for cron schedule—it is always UTC.
  [#716](https://github.com/OpenFn/Lightning/issues/716)
- Instance administrators can now configure the interval between when a project
  owner or user requests deletion and when these records are purged from the
  database. It defaults to 7, but by providing a `PURGE_DELETED_AFTER_DAYS`
  environment variable the grace period can be altered. Note that setting this
  variable to `0` will make automatic purging _never_ occur but will still make
  "deleted" projects and users unavailable. This has been requested by certain
  organizations that must retain audit logs in a Lightning instance.
  [758](https://github.com/OpenFn/Lightning/issues/758)

### Fixed

- Locked CLI version to `@openfn/cli@0.0.35`.
  [#761](https://github.com/OpenFn/Lightning/issues/761)

## [0.4.8] - 2023-03-29

### Added

- Added a test harness for monitoring critical parts of the app using Telemetry
  [#654](https://github.com/OpenFn/Lightning/issues/654)

### Changed

- Set log level to `info` for runs. Most of the `debug` logging is useful for
  the CLI, but not for Lightning. In the future the log level will be
  configurable at instance > project > job level by the `superuser` and any
  project `admin`.
- Renamed license file so that automagic github icon is less confusing

### Fixed

- Broken links in failure alert email
  [#732](https://github.com/OpenFn/Lightning/issues/732)
- Registration Submission on app.openfn.org shows internal server error in
  browser [#686](https://github.com/OpenFn/Lightning/issues/686)
- Run the correct runtime install mix task in `Dockerfile-dev`
  [#541](https://github.com/OpenFn/Lightning/issues/541)
- Users not disabled when scheduled for deletion
  [#719](https://github.com/OpenFn/Lightning/issues/719)

## [0.4.6] - 2023-03-23

### Added

- Implement roles and permissions across entire app
  [#645](https://github.com/OpenFn/Lightning/issues/645)
- Fix webhook URL
  (`https://<<HOST_URL>>/i/cae544ab-03dc-4ccc-a09c-fb4edb255d7a`) for the
  OpenHIE demo workflow [448](https://github.com/OpenFn/Lightning/issues/448)
- Phoenix Storybook for improved component development
- Load test for webhook endpoint performance
  [#645](https://github.com/OpenFn/Lightning/issues/634)
- Notify user via email when they're added to a project
  [#306](https://github.com/OpenFn/Lightning/issues/306)
- Added notify user via email when their account is created
  [#307](https://github.com/OpenFn/Lightning/issues/307)

### Changed

- Improved errors when decoding encryption keys for use with Cloak.
  [#684](https://github.com/OpenFn/Lightning/issues/684)
- Allow users to run ANY job with a custom input.
  [#629](https://github.com/OpenFn/Lightning/issues/629)

### Fixed

- Ensure JSON schema form inputs are in the same order as they are written in
  the schema [#685](https://github.com/OpenFn/Lightning/issues/685)

## [0.4.4] - 2023-03-10

### Added

- Users can receive a digest email reporting on a specified project.
  [#638](https://github.com/OpenFn/Lightning/issues/638)
  [#585](https://github.com/OpenFn/Lightning/issues/585)

## [0.4.3] - 2023-03-06

### Added

- Tooltips on Job Builder panel
  [#650](https://github.com/OpenFn/Lightning/issues/650)

### Changed

- Upgraded to Phoenix 1.7 (3945856)

### Fixed

- Issue with FailureAlerter configuration missing in `prod` mode.

## [0.4.2] - 2023-02-24

### Added

- A user can change their own email
  [#247](https://github.com/OpenFn/Lightning/issues/247)
- Added a `SCHEMAS_PATH` environment variable to override the default folder
  location for credential schemas
  [#604](https://github.com/OpenFn/Lightning/issues/604)
- Added the ability to configure Google Sheets credentials
  [#536](https://github.com/OpenFn/Lightning/issues/536)
- Function to import a project
  [#574](https://github.com/OpenFn/Lightning/issues/574)

### Changed

- Users cannot register if they have not selected the terms and conditions
  [#531](https://github.com/OpenFn/Lightning/issues/531)

### Fixed

- Jobs panel slow for first open after restart
  [#567](https://github.com/OpenFn/Lightning/issues/567)

## [0.4.0] - 2023-02-08

### Added

- Added a Delete job button in Inspector
- Filter workflow runs by text/value in run logs or input body
- Drop "configuration" key from Run output dataclips after completion
- Ability to 'rerun' a run from the Run list
- Attempts and Runs update themselves in the Runs list
- Configure a project and workflow for a new registering user
- Run a job with a custom input
- Added plausible analytics
- Allow user to click on Webhook Trigger Node to copy webhook URL on workflow
  diagram
- Allow any user to delete a credential that they own
- Create any credential through a form except for OAuth
- Refit all diagram nodes on browser and container resize
- Enable distributed Erlang, allowing any number of redundant Lightning nodes to
  communicate with each other.
- Users can set up realtime alerts for a project

### Changed

- Better code-assist and intelliense in the Job Editor
- Updated @openfn/workflow-diagram to 0.4.0
- Make plus button part of job nodes in Workflow Diagram
- Updated @openfn/adaptor-docs to 0.0.5
- Updated @openfn/describe-package to 0.0.10
- Create an follow a manual Run from the Job Inspector
- View all workflows in a project on the workflows index page
- Move @openfn/workflow-diagram into the application, the NPM module is now
  deprecated.
- Remove workflow name from first node
- Move the used parts of `@openfn/engine` into the application.
- [BREAKING CHANGE] Ported `mix openfn.install.runtime` into application, use
  `mix lightning.install_runtime`.
- [BREAKING CHANGE] Introduced `@openfn/cli` as the new runtime for Jobs
- Rename a workflow through the page heading
- Hide the dataclips tab for beta
- Make adaptor default to common@latest
- Remove jobs list page
- Better error handling in the docs panel
- Disable credential ownership transfer in dev and prod environments
- Add project settings page
- Change Work Order filters to apply to the aggregate state of the work order
  and not the run directly
- Enable jobs by default
- Set log level to info
- Add Beta checkbox to register page
- User roles and permissions

### Fixed

- Don't consider disabled jobs when calculating subsequent runs
- Fixed overflow on Job Editor Tooltips
- Fixed auto-scroll when adding a new snippet in the Job Editor
- Fixed common operation typings in Job Editor

## [0.3.1] - 2022-11-22

### Fixed

- Fixed bug that tried to execute HTML scripts in dataclips
- Fixed bug that prevented work orders from displaying in the order of their
  last run, descending.
- Remove alerts after set timeout or close

## [0.3.0] - 2022-11-21

### Added

- Add seed data for demo site
- Create adaptor credentials through a form
- Configure cron expressions through a form
- View runs grouped by work orders and attempts
- Run an existing Job with any dataclip uuid from the Job form

### Changed

- Redirect users to projects list page when they click on Admin Settings menu
- Move job, project, input and output Dataclips to Run table
- Reverse the relationship between Jobs and Triggers. Triggers now can exist on
  their own; setting the stage for branching and merging workflows
- Updated Elixir and frontend dependencies
- [BREAKING CHANGE] Pipeline now uses Work Orders, previous data is not
  compatible.
- Runs, Dataclips and Attempts now all correctly use `usec` resolution
  timestamps.
- Upgraded LiveView to 0.18.0
- Upgraded Elixir to 1.14.1 and OTP 25
- Workflow Job editor now behaves like a panel
- Split JobLive.InspectorFormComponent into different plug-able subcomponents
- Ensure new jobs with cron triggers receive a default frequency
- Webhooks are now referenced by the trigger id instead of job id.
- Filter runs by status
- Filter runs by workflow
- Filter runs by date
- View a job run from the runs history
- View latest matching inputs to run a job with

## [0.2.0] - 2022-09-12

### Changed

- [BREAKING CHANGE] Add `Workflow` model, Jobs now belong to a Workflow This is
  a breaking change to the schema.
- Use Node.js 18, soon to be in LTS.
- Visualize success/fail triggers in workflow diagram.
- Move WorkflowDiagram related actions from DashboardLive into WorkflowLive
- Move WorkflowDiagram component into liveview, so that we can subscribe to
  channels (i.e. updating of the diagram when someone changes something).
- Integrate `@openfn/workflow-diagram@0.0.8` and use the new Store interface for
  updating it.
- Remove `component_mounted` event from WorkflowDiagram hook, using a
  MutationObserver and a Base64 encoded JSON payload.
- Fixed an issue where the compiler component would try and load a 'nothing
  adaptor', added a condition to check an adaptor is actually selected.
- Removed previous Workflow CTE queries, replaced by the introduction of the
  Workflow model, see
  (https://github.com/OpenFn/Lightning/blob/53da6883483e7d8d078783f348da327d1dd72d20/lib/lightning/workflows.ex#L111-L119).

## [0.1.13] - 2022-08-29

### Added

- Allow administrators to configure OIDC providers for authentication (note that
  this is just for authenticating, not yet for creating new accounts via OIDC)
- Add Monaco editor to the step/job panel
- Allow users to delete their own accounts. Schedule their user and credentials
  data for deletion when they do.
- Allow superusers to delete a user account. Schedule the user's credentials and
  user data for deletion when they do.
- If a user is scheduled for deletion, disable their account and prevent them
  from logging in.
- The 'User profile' and 'Credentials' page now have a sidebar menu

### Changed

- Project users now have one of the following roles: viewer, editor, admin,
  owner
- Users only have the following roles: user, superuser

## [0.1.12] - 2022-08-15

### Added

- Transfer credential ownership to another user.
- Create credentials via a form interface\*
- Show "projects with access" in credentials list view.
- Show job in runs list and run view.
- Added roles and permissions to workflows and history page
  [#645](https://github.com/OpenFn/Lightning/issues/645)

\*The form is defined by a JSON schema provided by an adaptor, in most cases:
e.g., `language-dhis2` provides a single schema which defines the required
attributes for `state.configuration`, while `language-common` provides multiple
credential schemas like "oauth" or "basic auth" which define attributes for
`state.configuration` and which might be used by lots of different jobs.)

### Fixed

- User menu (top right) appears on top of all other components.
- User profile screen integrated with the rest of the liveview app.

## [0.1.11] - 2022-08-05

### Fixed

- Fixed logging in Runner when `:debug` log level used; note that this caused
  crashes in Oban

## [0.1.10] - 2022-08-05

### Added

- Credential auditing
- Build/version information display for easier debugging

### Fixed

- Fixed a bug that enqueued cron-triggered jobs even when they were disabled

## [0.1.9] - 2022-07-27

### Added

- Navigate to user profile or credentials page and log out through the user icon
  dropdown
- Create and edit dataclips
- Add a production tag to credentials
- View a dropdown of operations and their description for the language-common
  `v2.0.0-rc2` adaptor (this pattern to be rolled out across adaptors)

### Changed

- Navigate between projects through a project picker on the navbar

### Fixed

- Run Lightning with docker

### Security

- Sensitive credential values are scrubbed from run logs
- All credentials are encrypted at REST

## [0.1.7] - 2022-06-24

### Added

- Run a job with a cron trigger
- Queue jobs via Oban/Postgres
- Edit jobs via the workflow canvas

## [0.1.6] - 2022-06-07

### Added

- Register, log in and log out of an account
- Allow superusers and admin users to create projects
- Allow admin users to create or disable a user's account
- Allow superusers for local deployments to create users and give them access to
  project spaces

- Create and edit a job with a webhook, flow/fail or cron trigger
- Create and edit credentials for a job
- Copy a job's webhook URL
- View all workflows in a project visually
- Deploy lightning locally with Docker

- Enable a job to automatically process incoming requests
- Run a job with a webhook or flow/fail trigger
- View job runs along with their logs, exit code, start and end time
- View data clips that have initiated job runs (http requests for webhooks, run
  results)<|MERGE_RESOLUTION|>--- conflicted
+++ resolved
@@ -26,13 +26,10 @@
 
 ### Fixed
 
-<<<<<<< HEAD
 - Fix vertical alignment on enable/disable switch
   [#4211](https://github.com/OpenFn/lightning/issues/4211)
-=======
 - Fix run selection not persisting across page reload in collaborative editor
   [#4188](https://github.com/OpenFn/lightning/issues/4188)
->>>>>>> 65df467f
 - Fix error propagation on collab editor
   [#4069](https://github.com/OpenFn/lightning/issues/4069)
 - "Try the new editor" wasn't persisting properly to user preferences

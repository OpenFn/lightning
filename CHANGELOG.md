--- conflicted
+++ resolved
@@ -20,6 +20,10 @@
 ### Changed
 
 ### Fixed
+
+- Fix run/save-and-run keystroke mapping for canvas & IDE
+  [#3902](https://github.com/OpenFn/lightning/issues/3902) &
+  [#3903](https://github.com/OpenFn/lightning/issues/3903)
 
 ## [2.14.15-pre] - 2025-11-13
 
@@ -48,13 +52,8 @@
 
 ### Fixed
 
-<<<<<<< HEAD
-- Duplicate `isReadOnly` declaration in TriggerForm that was blocking asset builds
-  [#3976](https://github.com/OpenFn/lightning/issues/3976)
-=======
 - Duplicate `isReadOnly` declaration in TriggerForm that was blocking asset
   builds [#3976](https://github.com/OpenFn/lightning/issues/3976)
->>>>>>> 026e923f
 - Run duration and status alignment drift in history view
   [#3945](https://github.com/OpenFn/lightning/pull/3945)
 - Shared doc lookup in clustered environments now works across nodes instead of

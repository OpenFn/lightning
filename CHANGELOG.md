--- conflicted
+++ resolved
@@ -19,15 +19,12 @@
 
 ### Changed
 
-<<<<<<< HEAD
 - Translate job error messages using errors.po file
   [#1935](https://github.com/OpenFn/lightning/issues/1935)
-=======
 - Changed dataclip search from string `LIKE` to tsvector on keys and values.
   While this will limit partial string matching to the beginning of words (not
   the middle or end) it will make searching way more performant
   [#1939](https://github.com/OpenFn/lightning/issues/1939)
->>>>>>> c0574b69
 
 ### Fixed
 

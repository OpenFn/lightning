--- conflicted
+++ resolved
@@ -25,13 +25,10 @@
 
 ### Changed
 
-<<<<<<< HEAD
 - Enforced uniqueness on credential names _by user_.
   [#2371](https://github.com/OpenFn/lightning/pull/2371)
-=======
 - Use Swoosh to format User models into recipients
   [#2374](https://github.com/OpenFn/lightning/pull/2374)
->>>>>>> a4b86455
 
 ### Fixed
 

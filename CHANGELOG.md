# Changelog

All notable changes to this project will be documented in this file.

- `Added` for new features.
- `Changed` for changes in existing functionality.
- `Deprecated` for soon-to-be removed features.
- `Removed` for now removed features.
- `Fixed` for any bug fixes.
- `Security` in case of vulnerabilities.

The format is based on [Keep a Changelog](https://keepachangelog.com/en/1.0.0/),
and this project adheres to
[Semantic Versioning](https://semver.org/spec/v2.0.0.html).

## [Unreleased]

### Added

- Link to adaptor `/src` from inspector.
- Prototype AI Assistant for working with job code.
  [#2193](https://github.com/OpenFn/lightning/issues/2193)

### Changed

- Reverted behaviour on "Rerun from here" to select the Log tab.
  [#2202](https://github.com/OpenFn/lightning/issues/2202)
<<<<<<< HEAD
- Don't allow connections between an orphaned node and a
  Trigger[#2188](https://github.com/OpenFn/lightning/issues/2188)
=======
- Reduce the minimum zoom in the workflow diagram
  [#2214](https://github.com/OpenFn/lightning/issues/2214)
>>>>>>> 5146174b

### Fixed

## [v2.6.3] - 2024-06-19

### Changed

- Added a notice on application start about anonymous public impact reporting
  and its importance for the sustainability of
  [Digital Public Goods](https://digitalpublicgoods.net/) and
  [Digital Public Infrastructure](https://www.codevelop.fund/insights-1/what-is-digital-public-infrastructure).
- Increase default `WORKER_MAX_RUN_DURATION_SECONDS` to 300 to match the
  [ws-worker default](https://github.com/OpenFn/kit/blob/main/packages/ws-worker/src/util/cli.ts#L149-L153)
  so if people don't set their timeout via ENV, at least the two match up.

## [v2.6.2] - 2024-06-13

### Fixed

- Fix vanishing Docs panel when Editor panel is collapsed and opened again
  [#2195](https://github.com/OpenFn/lightning/issues/2195)
- Maintain tab when RunViewer remounts/push state drops tab hash
  [#2199](https://github.com/OpenFn/lightning/issues/2199)

## [v2.6.1] - 2024-06-12

### Changed

- Erlang to 26.2.5
- Update debian bookworm from 20240130 to 20240513.
- Return 403s when Provisioning API fails because of usage limits
  [#2182](https://github.com/OpenFn/lightning/pull/2182)
- Update email notification for changing retention period
  [#2066](https://github.com/OpenFn/lightning/issues/2066)
- Return 415s when Webhooks are sent Content-Types what are not supported.
  [#2180](https://github.com/OpenFn/lightning/issues/2180)
- Updated the default step text

### Fixed

- Rewrite TabSelector (now Tabbed) components fixing a number of navigation
  issues [#2051](https://github.com/OpenFn/lightning/issues/2051)

## [v2.6.0] - 2024-06-05

### Added

- Support multiple edges leading to the same step (a.k.a., "drag & drop")
  [#2008](https://github.com/OpenFn/lightning/issues/2008)

### Changed

### Fixed

## [v2.5.5] - 2024-06-05

### Added

- Replace LiveView Log Viewer component with React Monaco
  [#1863](https://github.com/OpenFn/lightning/issues/1863)

### Changed

- Bump default CLI to `@openfn/cli@1.3.2`
- Don't show deprecated adaptor versions in the adaptor version picklist (to be
  followed by some graceful deprecation handling/warning in
  [later work](https://github.com/OpenFn/lightning/issues/2172))
  [#2169](https://github.com/OpenFn/lightning/issues/2169)
- Refactor count workorders to reuse search code
  [#2121](https://github.com/OpenFn/lightning/issues/2121)
- Updated provisioning error message to include workflow and job names
  [#2140](https://github.com/OpenFn/lightning/issues/2140)

### Fixed

- Don't let two deploy workflows run at the same time to prevent git collisions
  [#2044](https://github.com/OpenFn/lightning/issues/2044)
- Stopped sending emails when creating a starter project
  [#2161](https://github.com/OpenFn/lightning/issues/2161)

## [v2.5.4] - 2024-05-31

### Added

- CORS support [#2157](https://github.com/OpenFn/lightning/issues/2157)
- Track users emails preferences
  [#2163](https://github.com/OpenFn/lightning/issues/2163)

### Changed

- Change Default Text For New Job Nodes
  [#2014](https://github.com/OpenFn/lightning/pull/2014)
- Persisted run options when runs are _created_, not when they are _claimed_.
  This has the benefit of "locking in" the behavior desired by the user at the
  time they demand a run, not whenever the worker picks it up.
  [#2085](https://github.com/OpenFn/lightning/pull/2085)
- Made `RUN_GRACE_PERIOD_SECONDS` a configurable ENV instead of 20% of the
  `WORKER_MAX_RUN_DURATION`
  [#2085](https://github.com/OpenFn/lightning/pull/2085)

### Fixed

- Stopped Janitor from calling runs lost if they have special runtime options
  [#2079](https://github.com/OpenFn/lightning/issues/2079)
- Dataclip Viewer now responds to page resize and internal page layout
  [#2120](https://github.com/OpenFn/lightning/issues/2120)

## [v2.5.3] - 2024-05-27

### Changed

- Stop users from creating deprecated Salesforce and GoogleSheets credentials.
  [#2142](https://github.com/OpenFn/lightning/issues/2142)
- Delegate menu customization and create menu components for reuse.
  [#1988](https://github.com/OpenFn/lightning/issues/1988)

### Fixed

- Disable Credential Save Button Until All Form Fields Are Validated
  [#2099](https://github.com/OpenFn/lightning/issues/2099)
- Fix Credential Modal Closure Error When Workflow Is Unsaved
  [#2101](https://github.com/OpenFn/lightning/pull/2101)
- Fix error when socket reconnects and user is viewing a run via the inspector
  [#2148](https://github.com/OpenFn/lightning/issues/2148)

## [v2.5.2] - 2024-05-23

### Fixed

- Preserve custom values (like `apiVersion`) during token refresh for OAuth2
  credentials [#2131](https://github.com/OpenFn/lightning/issues/2131)

## [v2.5.1] - 2024-05-21

### Fixed

- Don't compile Phoenix Storybook in production and test environments
  [#2119](https://github.com/OpenFn/lightning/pull/2119)
- Improve performance and memory consumption on queries and logic for digest
  mailer [#2121](https://github.com/OpenFn/lightning/issues/2121)

## [v2.5.0] - 2024-05-20

### Fixed

- When a refresh token is updated, save it!
  [#2124](https://github.com/OpenFn/lightning/pull/2124)

## [v2.5.0-pre4] - 2024-05-20

### Fixed

- Fix duplicate credential type bug
  [#2100](https://github.com/OpenFn/lightning/issues/2100)
- Ensure Global OAuth Clients Accessibility for All Users
  [#2114](https://github.com/OpenFn/lightning/issues/2114)

## [v2.5.0-pre3] - 2024-05-20

### Fixed

- Fix credential not added automatically after being created from the canvas.
  [#2105](https://github.com/OpenFn/lightning/issues/2105)
- Replace the "not working?" prompt by "All good, but if your credential stops
  working, you may need to re-authorize here.".
  [#2102](https://github.com/OpenFn/lightning/issues/1872)
- Fix Generic Oauth credentials don't get included in the refresh flow
  [#2106](https://github.com/OpenFn/lightning/pull/2106)

## [v2.5.0-pre2] - 2024-05-17

### Changed

- Replace LiveView Dataclip component with React Monaco bringing large
  performance improvements when viewing large dataclips.
  [#1872](https://github.com/OpenFn/lightning/issues/1872)

## [v2.5.0-pre] - 2024-05-17

### Added

- Allow users to build Oauth clients and associated credentials via the user
  interface. [#1919](https://github.com/OpenFn/lightning/issues/1919)

## [v2.4.14] - 2024-05-16

### Changed

- Refactored image and version info
  [#2097](https://github.com/OpenFn/lightning/pull/2097)

### Fixed

- Fixed issue where updating adaptor name and version of job node in the
  workflow canvas crashes the app when no credential is selected
  [#99](https://github.com/OpenFn/lightning/issues/99)
- Removes stacked viewer after switching tabs and steps.
  [#2064](https://github.com/OpenFn/lightning/issues/2064)

## [v2.4.13] - 2024-05-16

### Fixed

- Fixed issue where updating an existing Salesforce credential to use a
  `sandbox` endpoint would not properly re-authenticate.
  [#1842](https://github.com/OpenFn/lightning/issues/1842)
- Navigate directly to settings from url hash and renders default panel when
  there is no hash. [#1971](https://github.com/OpenFn/lightning/issues/1971)

## [v2.4.12] - 2024-05-15

### Fixed

- Fix render settings default panel on first load
  [#1971](https://github.com/OpenFn/lightning/issues/1971)

## [v2.4.11] - 2024-05-15

### Changed

- Upgraded Sentry to v10 for better error reporting.

## [v2.4.10] - 2024-05-14

### Fixed

- Fix the "reset demo" script by disabling the emailing that was introduced to
  the `create_project` function.
  [#2063](https://github.com/OpenFn/lightning/pull/2063)

## [v2.4.9] - 2024-05-14

### Changed

- Bumped @openfn/ws-worker to 1.1.8

### Fixed

- Correctly pass max allowed run time into the Run token, ensuring it's valid
  for the entirety of the Runs execution time
  [#2072](https://github.com/OpenFn/lightning/issues/2072)

## [v2.4.8] - 2024-05-13

### Added

- Add Github sync to usage limiter
  [#2031](https://github.com/OpenFn/lightning/pull/2031)

### Changed

- Remove illogical cancel buttons on user/pass change screen
  [#2067](https://github.com/OpenFn/lightning/issues/2067)

### Fixed

- Stop users from configuring failure alerts when the limiter returns error
  [#2076](https://github.com/OpenFn/lightning/pull/2076)

## [v2.4.7] - 2024-05-11

### Fixed

- Fixed early worker token expiry bug
  [#2070](https://github.com/OpenFn/lightning/issues/2070)

## [v2.4.6] - 2024-05-08

### Added

- Allow for automatic resubmission of failed usage tracking report submissions.
  [1789](https://github.com/OpenFn/lightning/issues/1789)
- Make signup feature configurable
  [#2049](https://github.com/OpenFn/lightning/issues/2049)
- Apply runtime limits to worker execution
  [#2015](https://github.com/OpenFn/lightning/pull/2015)
- Limit usage for failure alerts
  [#2011](https://github.com/OpenFn/lightning/pull/2011)

## [v2.4.5] - 2024-05-07

### Fixed

- Fix provioning API calls workflow limiter without the project ID
  [#2057](https://github.com/OpenFn/lightning/issues/2057)

## [v2.4.4] - 2024-05-03

### Added

- Benchmarking script that simulates data from a cold chain.
  [#1993](https://github.com/OpenFn/lightning/issues/1993)

### Changed

- Changed Snapshot `get_or_create_latest_for` to accept multis allow controlling
  of which repo it uses.
- Require exactly one owner for each project
  [#1991](https://github.com/OpenFn/lightning/issues/1991)

### Fixed

- Fixed issue preventing credential updates
  [#1861](https://github.com/OpenFn/lightning/issues/1861)

## [v2.4.3] - 2024-05-01

### Added

- Allow menu items customization
  [#1988](https://github.com/OpenFn/lightning/issues/1988)
- Workflow Snapshot support
  [#1822](https://github.com/OpenFn/lightning/issues/1822)
- Fix sample workflow from init_project_for_new_user
  [#2016](https://github.com/OpenFn/lightning/issues/2016)

### Changed

- Bumped @openfn/ws-worker to 1.1.6

### Fixed

- Assure workflow is always passed to Run.enqueue
  [#2032](https://github.com/OpenFn/lightning/issues/2032)
- Fix regression on History page where snapshots were not preloaded correctly
  [#2026](https://github.com/OpenFn/lightning/issues/2026)

## [v2.4.2] - 2024-04-24

### Fixed

- Fix missing credential types when running Lightning using Docker
  [#2010](https://github.com/OpenFn/lightning/issues/2010)
- Fix provisioning API includes deleted workflows in project state
  [#2001](https://github.com/OpenFn/lightning/issues/2001)

## [v2.4.1] - 2024-04-19

### Fixed

- Fix github cli deploy action failing to auto-commit
  [#1995](https://github.com/OpenFn/lightning/issues/1995)

## [v2.4.1-pre] - 2024-04-18

### Added

- Add custom metric to track the number of finalised runs.
  [#1790](https://github.com/OpenFn/lightning/issues/1790)

### Changed

- Set better defaults for the GitHub connection creation screen
  [#1994](https://github.com/OpenFn/lightning/issues/1994)
- Update `submission_status` for any Usagetracking.Report that does not have it
  set. [#1789](https://github.com/OpenFn/lightning/issues/1789)

## [v2.4.0] - 2024-04-12

### Added

- Allow description below the page title
  [#1975](https://github.com/OpenFn/lightning/issues/1975)
- Enable users to connect projects to their Github repos and branches that they
  have access to [#1895](https://github.com/OpenFn/lightning/issues/1895)
- Enable users to connect multiple projects to a single Github repo
  [#1811](https://github.com/OpenFn/lightning/issues/1811)

### Changed

- Change all System.get_env calls in runtime.exs to use dotenvy
  [#1968](https://github.com/OpenFn/lightning/issues/1968)
- Track usage tracking submission status in new field
  [#1789](https://github.com/OpenFn/lightning/issues/1789)
- Send richer version info as part of usage tracking submission.
  [#1819](https://github.com/OpenFn/lightning/issues/1819)

### Fixed

- Fix sync to branch only targetting main branch
  [#1892](https://github.com/OpenFn/lightning/issues/1892)
- Fix enqueue run without the workflow info
  [#1981](https://github.com/OpenFn/lightning/issues/1981)

## [v2.3.1] - 2024-04-03

### Changed

- Run the usage tracking submission job more frequently to reduce the risk of
  Oban unavailability at a particular time.
  [#1778](https://github.com/OpenFn/lightning/issues/1778)
- Remove code supporting V1 usage tracking submissions.
  [#1853](https://github.com/OpenFn/lightning/issues/1853)

### Fixed

- Fix scrolling behaviour on inspector for small screens
  [#1962](https://github.com/OpenFn/lightning/issues/1962)
- Fix project picker for users with many projects
  [#1952](https://github.com/OpenFn/lightning/issues/1952)

## [v2.3.0] - 2024-04-02

### Added

- Support for additional paths on a webhook URL such as `/i/<uuid>/Patient`
  [#1954](https://github.com/OpenFn/lightning/issues/1954)
- Support for a GET endpoint to "check" webhook URL availability
  [#1063](https://github.com/OpenFn/lightning/issues/1063)
- Allow external apps to control the run enqueue db transaction
  [#1958](https://github.com/OpenFn/lightning/issues/1958)

## [v2.2.2] - 2024-04-01

### Changed

- Changed dataclip search from string `LIKE` to tsvector on keys and values.
  While this will limit partial string matching to the beginning of words (not
  the middle or end) it will make searching way more performant
  [#1939](https://github.com/OpenFn/lightning/issues/1939)
- Translate job error messages using errors.po file
  [#1935](https://github.com/OpenFn/lightning/issues/1935)
- Improve the UI/UX of the run panel on the inspector for small screens
  [#1909](https://github.com/OpenFn/lightning/issues/1909)

### Fixed

- Regular database timeouts when searching across dataclip bodies
  [#1794](https://github.com/OpenFn/lightning/issues/1794)

## [v2.2.1] - 2024-03-27

### Added

- Enable users to connect to their Github accounts in preparation for
  streamlined GitHub project sync setup
  [#1894](https://github.com/OpenFn/lightning/issues/1894)

### Fixed

- Apply usage limit to bulk-reruns
  [#1931](https://github.com/OpenFn/lightning/issues/1931)
- Fix edge case that could result in duplicate usage tracking submissions.
  [#1853](https://github.com/OpenFn/lightning/issues/1853)
- Fix query timeout issue on history retention deletion
  [#1937](https://github.com/OpenFn/lightning/issues/1937)

## [v2.2.0] - 2024-03-21

### Added

- Allow admins to set project retention periods
  [#1760](https://github.com/OpenFn/lightning/issues/1760)
- Automatically wipe input/output data after their retention period
  [#1762](https://github.com/OpenFn/lightning/issues/1762)
- Automatically delete work order history after their retention period
  [#1761](https://github.com/OpenFn/lightning/issues/1761)

### Changed

- When automatically creating a project for a newly registered user (via the
  `INIT_PROJECT_FOR_NEW_USER=true` environment variable) that user should be the
  `owner` of the project.
  [#1927](https://github.com/OpenFn/lightning/issues/1927)
- Give priority to manual runs (over webhook requests and cron) so that active
  users on the inspector don't have to wait ages for thier work during high load
  periods [#1918](https://github.com/OpenFn/lightning/issues/1918)

## [v2.1.0] - 2024-03-20

### Added

- TSVector index to log_lines, and gin index to dataclips
  [#1898](https://github.com/OpenFn/lightning/issues/1898)
- Add API Version field to Salesforce OAuth credentials
  [#1838](https://github.com/OpenFn/lightning/issues/1838)

### Changed

- Replace v1 usage tracking with v2 usage tracking.
  [#1853](https://github.com/OpenFn/lightning/issues/1853)

## [v2.0.10]

### Changed

- Updated anonymous usage tracker submissions
  [#1853](https://github.com/OpenFn/lightning/issues/1853)

## [v2.0.9] - 2024-03-19

### Added

- Support for smaller screens on history and inspector.
  [#1908](https://github.com/OpenFn/lightning/issues/1908)
- Polling metric to track number of available runs.
  [#1790](https://github.com/OpenFn/lightning/issues/1790)
- Allows limiting creation of new runs and retries.
  [#1754](https://github.com/OpenFn/Lightning/issues/1754)
- Add specific messages for log, input, and output tabs when a run is lost
  [#1757](https://github.com/OpenFn/lightning/issues/1757)
- Soft and hard limits for runs created by webhook trigger.
  [#1859](https://github.com/OpenFn/Lightning/issues/1859)
- Publish an event when a new user is registered
  [#1873](https://github.com/OpenFn/lightning/issues/1873)
- Adds ability to add project collaborators from existing users
  [#1836](https://github.com/OpenFn/lightning/issues/1836)
- Added ability to remove project collaborators
  [#1837](https://github.com/OpenFn/lightning/issues/1837)
- Added new usage tracking submission code.
  [#1853](https://github.com/OpenFn/lightning/issues/1853)

### Changed

- Upgrade Elixir to 1.16.2
- Remove all values from `.env.example`.
  [#1904](https://github.com/OpenFn/lightning/issues/1904)

### Fixed

- Verify only stale project credentials
  [#1861](https://github.com/OpenFn/lightning/issues/1861)

## [v2.0.8] - 2024-02-29

### Fixed

- Show flash error when editing stale project credentials
  [#1795](https://github.com/OpenFn/lightning/issues/1795)
- Fixed bug with Github sync installation on docker-based deployments
  [#1845](https://github.com/OpenFn/lightning/issues/1845)

## [v2.0.6] - 2024-02-29

### Added

- Automatically create Github workflows in a target repository/branch when users
  set up a Github repo::OpenFn project sync
  [#1046](https://github.com/OpenFn/lightning/issues/1046)
- Allows limiting creation of new runs and retries.
  [#1754](https://github.com/OpenFn/Lightning/issues/1754)

### Changed

- Change bucket size used by the run queue delay custom metric.
  [#1790](https://github.com/OpenFn/lightning/issues/1790)
- Require setting `IS_RESETTABLE_DEMO` to "yes" via ENV before allowing the
  destructive `Demo.reset_demo/0` function from being called.
  [#1720](https://github.com/OpenFn/lightning/issues/1720)
- Remove version display condition that was redundant due to shadowing
  [#1819](https://github.com/OpenFn/lightning/issues/1819)

### Fixed

- Fix series of sentry issues related to OAuth credentials
  [#1799](https://github.com/OpenFn/lightning/issues/1799)

## [v2.0.5] - 2024-02-25

### Fixed

- Fixed error in Credentials without `sanbox` field set; only display `sandbox`
  field for Salesforce oauth credentials.
  [#1798](https://github.com/OpenFn/lightning/issues/1798)

## [v2.0.4] - 2024-02-24

### Added

- Display and edit OAuth credentials
  scopes[#1706](https://github.com/OpenFn/Lightning/issues/1706)

### Changed

- Stop sending `operating_system_detail` to the usage tracker
  [#1785](https://github.com/OpenFn/lightning/issues/1785)

### Fixed

- Make handling of usage tracking errors more robust.
  [#1787](https://github.com/OpenFn/lightning/issues/1787)
- Fix inspector shows selected dataclip as wiped after retying workorder from a
  non-first step [#1780](https://github.com/OpenFn/lightning/issues/1780)

## [v2.0.3] - 2024-02-21

### Added

- Actual metrics will now be submitted by Lightning to the Usage Tracker.
  [#1742](https://github.com/OpenFn/lightning/issues/1742)
- Added a support link to the menu that goes to the instance admin contact
  [#1783](https://github.com/OpenFn/lightning/issues/1783)

### Changed

- Usage Tracking submissions are now opt-out, rather than opt-in. Hashed UUIDs
  to ensure anonymity are default.
  [#1742](https://github.com/OpenFn/lightning/issues/1742)
- Usage Tracking submissions will now run daily rather than hourly.
  [#1742](https://github.com/OpenFn/lightning/issues/1742)

- Bumped @openfn/ws-worker to `v1.0` (this is used in dev mode when starting the
  worker from your mix app: `RTM=true iex -S mix phx.server`)
- Bumped @openfn/cli to `v1.0` (this is used for adaptor docs and magic)

### Fixed

- Non-responsive workflow canvas after web socket disconnection
  [#1750](https://github.com/OpenFn/lightning/issues/1750)

## [v2.0.2] - 2024-02-14

### Fixed

- Fixed a bug with the OAuth2 credential refresh flow that prevented
  GoogleSheets jobs from running after token expiration
  [#1735](https://github.com/OpenFn/Lightning/issues/1735)

## [v2.0.1] - 2024-02-13

### Changed

- Renamed ImpactTracking to UsageTracking
  [#1729](https://github.com/OpenFn/lightning/issues/1729)
- Block github installation if there's a pending installation in another project
  [#1731](https://github.com/OpenFn/Lightning/issues/1731)

### Fixed

- Expand work order button balloons randomly
  [#1737](https://github.com/OpenFn/Lightning/issues/1737)
- Editing credentials doesn't work from project scope
  [#1743](https://github.com/OpenFn/Lightning/issues/1743)

## [v2.0.0] - 2024-02-10

> At the time of writing there are no more big changes planned and testing has
> gone well. Thanks to everyone who's helped to kick the tyres during the "rc"
> phase. There are still a _lot of **new features** coming_, so please:
>
> - watch our [**Public Roadmap**](https://github.com/orgs/OpenFn/projects/3) to
>   stay abreast of our core team's backlog,
> - request a feature in the
>   [**Community Forum**](https://community.openfn.org),
> - raise a
>   [**new issue**](https://github.com/OpenFn/lightning/issues/new/choose) if
>   you spot a bug,
> - and head over to the
>   [**Contributing**](https://github.com/OpenFn/lightning/?tab=readme-ov-file#contribute-to-this-project)
>   section to lend a hand.
>
> Head to [**docs.openfn.org**](https://docs.openfn.org) for product
> documentation and help with v1 to v2 migration.

### Changed

- Bump `@openfn/worker` to `v0.8.1`
- Only show GoogleSheets and Salesforce credential options if Oauth clients are
  registered with the instance via ENV
  [#1734](https://github.com/OpenFn/Lightning/issues/1734)

### Fixed

- Use standard table type for webhook auth methods
  [#1514](https://github.com/OpenFn/Lightning/issues/1514)
- Make disabled button for "Connect to GitHub" clear, add tooltip
  [#1732](https://github.com/OpenFn/Lightning/issues/1715)

## [v2.0.0-rc12] - 2024-02-09

### Added

- Add RunQueue extension to allow claim customization.
  [#1715](https://github.com/OpenFn/Lightning/issues/1715)
- Add support for Salesforce OAuth2 credentials
  [#1633](https://github.com/OpenFn/Lightning/issues/1633)

### Changed

- Use `PAYLOAD_SIZE_KB` in k6 load testing script, set thresholds on wait time,
  set default payload size to `2kb`

### Fixed

- Adds more detail to work order states on dashboard
  [#1677](https://github.com/OpenFn/lightning/issues/1677)
- Fix Output & Logs in inspector fails to show sometimes
  [#1702](https://github.com/OpenFn/lightning/issues/1702)

## [v2.0.0-rc11] - 2024-02-08

### Fixed

- Bumped Phoenix LiveView from `0.20.4` to `0.20.5` to fix canvas selection
  issue [#1724](https://github.com/OpenFn/lightning/issues/1724)

## [v2.0.0-rc10] - 2024-02-08

### Changed

- Implemented safeguards to prevent deletion of jobs with associated run history
  [#1570](https://github.com/OpenFn/Lightning/issues/1570)

### Fixed

- Fixed inspector dataclip body not getting updated after dataclip is wiped
  [#1718](https://github.com/OpenFn/Lightning/issues/1718)
- Fixed work orders getting retried despite having wiped dataclips
  [#1721](https://github.com/OpenFn/Lightning/issues/1721)

## [v2.0.0-rc9] 2024-02-05

### Added

- Persist impact tracking configuration and reports
  [#1684](https://github.com/OpenFn/Lightning/issues/1684)
- Add zero-persistence project setting
  [#1209](https://github.com/OpenFn/Lightning/issues/1209)
- Wipe dataclip after use when zero-persistence is enabled
  [#1212](https://github.com/OpenFn/Lightning/issues/1212)
- Show appropriate message when a wiped dataclip is viewed
  [#1211](https://github.com/OpenFn/Lightning/issues/1211)
- Disable selecting work orders having wiped dataclips in the history page
  [#1210](https://github.com/OpenFn/Lightning/issues/1210)
- Hide rerun button in inspector when the selected step has a wiped dataclip
  [#1639](https://github.com/OpenFn/Lightning/issues/1639)
- Add rate limiter to webhook endpoints and runtime limiter for runs.
  [#639](https://github.com/OpenFn/Lightning/issues/639)

### Fixed

- Prevented secret scrubber from over-eagerly adding \*\*\* between all
  characters if an empty string secret was provided as a credential field value
  (e.g., {"username": "come-on-in", "password": ""})
  [#1585](https://github.com/OpenFn/Lightning/issues/1585)
- Fixed permissions issue that allowed viewer/editor to modify webhook auth
  methods. These permissions only belong to project owners and admins
  [#1692](https://github.com/OpenFn/Lightning/issues/1692)
- Fixed bug that was duplicating inbound http_requests, resulting in unnecessary
  data storage [#1695](https://github.com/OpenFn/Lightning/issues/1695)
- Fixed permissions issue that allowed editors to set up new Github connections
  [#1703](https://github.com/OpenFn/Lightning/issues/1703)
- Fixed permissions issue that allowed viewers to initiate syncs to github
  [#1704](https://github.com/OpenFn/Lightning/issues/1704)
- Fixed inspector view stuck at processing when following a crashed run
  [#1711](https://github.com/OpenFn/Lightning/issues/1711)
- Fixed inspector dataclip selector not getting updated after running manual run
  [#1714](https://github.com/OpenFn/Lightning/issues/1714)

## [v2.0.0-rc8] - 2024-01-30

### Added

- Shim code to interact with the Impact Tracking service
  [#1671](https://github.com/OpenFn/Lightning/issues/1671)

### Changed

- Standardized naming of "attempts" to "runs". This had already been done in the
  front-end, but this change cleans up the backend, the database, and the
  interface with the worker. Make sure to **run migrations** and update your
  ENV/secrets to use `WORKER_RUNS_PRIVATE_KEY` rather than
  `WORKER_ATTEMPTS_PRIVATE_KEY`
  [#1657](https://github.com/OpenFn/Lightning/issues/1657)
- Required `@openfn/ws-worker@0.8.0` or above.

## [v2.0.0-rc7] - 2024-01-26

### Added

- Store webhook request headers in Dataclips for use in jobs.
  [#1638](https://github.com/OpenFn/Lightning/issues/1638)

### Changed

- Display `http_request` dataclips to the user as they will be provided to the
  worker as "input" state to avoid confusion while writing jobs.
  [1664](https://github.com/OpenFn/Lightning/issues/1664)
- Named-spaced all worker environment variables with `WORKER_` and added
  documentation for how to configure them.
  [#1672](https://github.com/OpenFn/Lightning/pull/1672)
- Bumped to `@openfn/ws-worker@0.6.0`
- Bumped to `@openfn/cli@0.4.15`

### Fixed

- Fix Run via Docker [#1653](https://github.com/OpenFn/Lightning/issues/1653)
- Fix remaining warnings, enable "warnings as errors"
  [#1642](https://github.com/OpenFn/Lightning/issues/1642)
- Fix workflow dashboard bug when viewed for newly created workflows with only
  unfinished run steps. [#1674](https://github.com/OpenFn/Lightning/issues/1674)

## [v2.0.0-rc5] - 2024-01-22

### Changed

- Made two significant backend changes that don't impact UI/UX but **require
  migrations** and should make Lightning developer lives easier by updating
  parts of the backend to match terms now used in the frontend:
  - Renamed the `Runs` model and table to `Steps`
    [#1571](https://github.com/OpenFn/Lightning/issues/1571)
  - Renamed the `AttemptRuns` model and table to `AttemptSteps`
    [#1571](https://github.com/OpenFn/Lightning/issues/1571)

## [v2.0.0-rc4] - 2024-01-19

### Added

- Scrub output dataclips in the UI to avoid unintentional secret exposure
  [#1606](https://github.com/OpenFn/Lightning/issues/1606)

### Changed

- Bump to `@openfn/cli@0.4.14`
- Do not persist the active tab setting on the job editor
  [#1504](https://github.com/OpenFn/Lightning/issues/1504)
- Make condition label optional
  [#1648](https://github.com/OpenFn/Lightning/issues/1648)

### Fixed

- Fix credential body getting leaked to sentry incase of errors
  [#1600](https://github.com/OpenFn/Lightning/issues/1600)
- Fixed validation on Javascript edge conditions
  [#1602](https://github.com/OpenFn/Lightning/issues/1602)
- Removed unused code from `run_live` directory
  [#1625](https://github.com/OpenFn/Lightning/issues/1625)
- Edge condition expressions not correctly being handled during provisioning
  [#openfn/kit#560](https://github.com/OpenFn/kit/pull/560)

## [v2.0.0-rc3] 2024-01-12

### Added

- Custom metric to track stalled attempts
  [#1559](https://github.com/OpenFn/Lightning/issues/1559)
- Dashboard with project and workflow stats
  [#755](https://github.com/OpenFn/Lightning/issues/755)
- Add search by ID on the history page
  [#1468](https://github.com/OpenFn/Lightning/issues/1468)
- Custom metric to support autoscaling
  [#1607](https://github.com/OpenFn/Lightning/issues/1607)

### Changed

- Bumped CLI version to `0.4.13`
- Bumped worker version to `0.5.0`
- Give project editors and viewers read only access to project settings instead
  [#1477](https://github.com/OpenFn/Lightning/issues/1477)

### Fixed

- Throw an error when Lightning.MetadataService.get_adaptor_path/1 returns an
  adaptor path that is nil
  [#1601](https://github.com/OpenFn/Lightning/issues/1601)
- Fix failure due to creating work order from a newly created job
  [#1572](https://github.com/OpenFn/Lightning/issues/1572)
- Fixes on the dashboard and links
  [#1610](https://github.com/OpenFn/Lightning/issues/1610) and
  [#1608](https://github.com/OpenFn/Lightning/issues/1608)

## [2.0.0-rc2] - 2024-01-08

### Fixed

- Restored left-alignment for step list items on run detail and inspector
  [a6e4ada](https://github.com/OpenFn/Lightning/commit/a6e4adafd558269cfd690e7c4fdd8f9fe66c5f62)
- Inspector: fixed attempt/run language for "skipped" tooltip
  [fd7dd0c](https://github.com/OpenFn/Lightning/commit/fd7dd0ca8128dfba2902e5aa6a2259e2073f0f10)
- Inspector: fixed failure to save during "save & run" from inspector
  [#1596](https://github.com/OpenFn/Lightning/issues/1596)
- Inspector: fixed key bindings for save & run (retry vs. new work order)
  getting overridden when user focuses on the Monaco editor
  [#1596](https://github.com/OpenFn/Lightning/issues/1596)

## [2.0.0-rc1] - 2024-01-05

### Why does this repo go from `v0` to `v2.0`?

Lightning is the _2nd version_ of the OpenFn platform. While much of the core
technology is the same, there are breaking changes between `v1.105` (pre-2024)
and `v2` ("OpenFn Lightning").

For customers using OpenFn `v1`, a migration guide will be provided at
[docs.openfn.org](https://docs.openfn.org)

### Added

- Link to the job inspctor for a selected run from the history interface
  [#1524](https://github.com/OpenFn/Lightning/issues/1524)
- Reprocess an existing work order from the job inspector by default (instead of
  always creating a new work order)
  [#1524](https://github.com/OpenFn/Lightning/issues/1524)
- Bumped worker to support edge conditions between trigger and first job
  `"@openfn/ws-worker": "^0.4.0"`

### Changed

- Updated naming to prepare for v2 release
  [#1248](https://github.com/OpenFn/Lightning/issues/1248); the major change is
  that each time a work order (the typical unit of business value for an
  organization, e.g. "execute workflow ABC for patient 123") is executed, it is
  called a "run". Previously, it was called an "attempt". The hierarchy is now:

  ```
  Build-Time: Projects > Workflows > Steps
  Run-Time: Work Orders > Runs > Steps
  ```

  Note the name changes here are reflected in the UI, but not all tables/models
  will be changed until [1571](https://github.com/OpenFn/Lightning/issues/1571)
  is delivered.

## [v0.12.2] - 2023-12-24

### Changed

- Bumped worker to address occasional git install issue
  `"@openfn/ws-worker": "^0.3.2"`

### Fixed

- Fix RuntimeError: found duplicate ID "google-sheets-inner-form" for
  GoogleSheetsComponent [#1578](https://github.com/OpenFn/Lightning/issues/1578)
- Extend export script to include new JS expression edge type
  [#1540](https://github.com/OpenFn/Lightning/issues/1540)
- Fix regression for attempt viewer log line highlighting
  [#1589](https://github.com/OpenFn/Lightning/issues/1589)

## [v0.12.1] - 2023-12-21

### Changed

- Hide project security setting tab from non-authorized users
  [#1477](https://github.com/OpenFn/Lightning/issues/1477)

### Fixed

- History page crashes if job is removed from workflow after it's been run
  [#1568](https://github.com/OpenFn/Lightning/issues/1568)

## [v0.12.0] - 2023-12-15

### Added

- Add ellipsis for long job names on the canvas
  [#1217](https://github.com/OpenFn/Lightning/issues/1217)
- Fix Credential Creation Page UI
  [#1064](https://github.com/OpenFn/Lightning/issues/1064)
- Custom metric to track Attempt queue delay
  [#1556](https://github.com/OpenFn/Lightning/issues/1556)
- Expand work order row when a `workorder_id` is specified in the filter
  [#1515](https://github.com/OpenFn/Lightning/issues/1515)
- Allow Javascript expressions as conditions for edges
  [#1498](https://github.com/OpenFn/Lightning/issues/1498)

### Changed

- Derive dataclip in inspector from the attempt & step
  [#1551](https://github.com/OpenFn/Lightning/issues/1551)
- Updated CLI to 0.4.10 (fixes logging)
- Changed UserBackupToken model to use UTC timestamps (6563cb77)
- Restore FK relationship between `work_orders` and `attempts` pending a
  decision re: further partitioning.
  [#1254](https://github.com/OpenFn/Lightning/issues/1254)

### Fixed

- New credential doesn't appear in inspector until refresh
  [#1531](https://github.com/OpenFn/Lightning/issues/1531)
- Metadata not refreshing when credential is updated
  [#791](https://github.com/OpenFn/Lightning/issues/791)
- Adjusted z-index for Monaco Editor's sibling element to resolve layout
  conflict [#1329](https://github.com/OpenFn/Lightning/issues/1329)
- Demo script sets up example Runs with their log lines in a consistant order.
  [#1487](https://github.com/OpenFn/Lightning/issues/1487)
- Initial credential creation `changes` show `after` as `null` rather a value
  [#1118](https://github.com/OpenFn/Lightning/issues/1118)
- AttemptViewer flashing/rerendering when Jobs are running
  [#1550](https://github.com/OpenFn/Lightning/issues/1550)
- Not able to create a new Job when clicking the Check icon on the placeholder
  [#1537](https://github.com/OpenFn/Lightning/issues/1537)
- Improve selection logic on WorkflowDiagram
  [#1220](https://github.com/OpenFn/Lightning/issues/1220)

## [v0.11.0] - 2023-12-06

### Added

- Improved UI when manually creating Attempts via the Job Editor
  [#1474](https://github.com/OpenFn/Lightning/issues/1474)
- Increased the maximum inbound webhook request size to 10MB and added
  protection against _very large_ payloads with a 100MB "max_skip_body_length"
  [#1247](https://github.com/OpenFn/Lightning/issues/1247)

### Changed

- Use the internal port of the web container for the worker configuration in
  docker-compose setup. [#1485](https://github.com/OpenFn/Lightning/pull/1485)

## [v0.10.6] - 2023-12-05

### Changed

- Limit entries count on term work orders search
  [#1461](https://github.com/OpenFn/Lightning/issues/1461)
- Scrub log lines using multiple credentials samples
  [#1519](https://github.com/OpenFn/Lightning/issues/1519)
- Remove custom telemetry plumbing.
  [1259](https://github.com/OpenFn/Lightning/issues/1259)
- Enhance UX to prevent modal closure when Monaco/Dataclip editor is focused
  [#1510](https://github.com/OpenFn/Lightning/pull/1510)

### Fixed

- Use checkbox on boolean credential fields rather than a text input field
  [#1430](https://github.com/OpenFn/Lightning/issues/1430)
- Allow users to retry work orders that failed before their first run was
  created [#1417](https://github.com/OpenFn/Lightning/issues/1417)
- Fix to ensure webhook auth modal is closed when cancel or close are selected.
  [#1508](https://github.com/OpenFn/Lightning/issues/1508)
- Enable user to reauthorize and obtain a new refresh token.
  [#1495](https://github.com/OpenFn/Lightning/issues/1495)
- Save credential body with types declared on schema
  [#1518](https://github.com/OpenFn/Lightning/issues/1518)

## [v0.10.5] - 2023-12-03

### Changed

- Only add history page filters when needed for simpler multi-select status
  interface and shorter page URLs
  [#1331](https://github.com/OpenFn/Lightning/issues/1331)
- Use dynamic Endpoint config only on prod
  [#1435](https://github.com/OpenFn/Lightning/issues/1435)
- Validate schema field with any of expected values
  [#1502](https://github.com/OpenFn/Lightning/issues/1502)

### Fixed

- Fix for liveview crash when token expires or gets deleted after mount
  [#1318](https://github.com/OpenFn/Lightning/issues/1318)
- Remove two obsolete methods related to Run: `Lightning.Invocation.delete_run`
  and `Lightning.Invocation.Run.new_from`.
  [#1254](https://github.com/OpenFn/Lightning/issues/1254)
- Remove obsolete field `previous_id` from `runs` table.
  [#1254](https://github.com/OpenFn/Lightning/issues/1254)
- Fix for missing data in 'created' audit trail events for webhook auth methods
  [#1500](https://github.com/OpenFn/Lightning/issues/1500)

## [v0.10.4] - 2023-11-30

### Changed

- Increased History search timeout to 30s
  [#1461](https://github.com/OpenFn/Lightning/issues/1461)

### Fixed

- Tooltip text clears later than the background
  [#1094](https://github.com/OpenFn/Lightning/issues/1094)
- Temporary fix to superuser UI for managing project users
  [#1145](https://github.com/OpenFn/Lightning/issues/1145)
- Fix for adding ellipses on credential info on job editor heading
  [#1428](https://github.com/OpenFn/Lightning/issues/1428)

## [v0.10.3] - 2023-11-28

### Added

- Dimmed/greyed out triggers and edges on the canvas when they are disabled
  [#1464](https://github.com/OpenFn/Lightning/issues/1464)
- Async loading on the history page to improve UX on long DB queries
  [#1279](https://github.com/OpenFn/Lightning/issues/1279)
- Audit trail events for webhook auth (deletion method) change
  [#1165](https://github.com/OpenFn/Lightning/issues/1165)

### Changed

- Sort project collaborators by first name
  [#1326](https://github.com/OpenFn/Lightning/issues/1326)
- Work orders will now be set in a "pending" state when retries are enqueued.
  [#1340](https://github.com/OpenFn/Lightning/issues/1340)
- Avoid printing 2FA codes by default
  [#1322](https://github.com/OpenFn/Lightning/issues/1322)

### Fixed

- Create new workflow button sizing regression
  [#1405](https://github.com/OpenFn/Lightning/issues/1405)
- Google credential creation and automatic closing of oAuth tab
  [#1109](https://github.com/OpenFn/Lightning/issues/1109)
- Exporting project breaks the navigation of the page
  [#1440](https://github.com/OpenFn/Lightning/issues/1440)

## [v0.10.2] - 2023-11-21

### Changed

- Added `max_frame_size` to the Cowboy websockets protocol options in an attempt
  to address [#1421](https://github.com/OpenFn/Lightning/issues/1421)

## [v0.10.1] - 2023-11-21

### Fixed

- Work Order ID was not displayed properly in history page
  [#1423](https://github.com/OpenFn/Lightning/issues/1423)

## [v0.10.0] - 2023-11-21

### 🚨 Breaking change warning! 🚨

This release will contain breaking changes as we've significantly improved both
the workflow building and execution systems.

#### Nodes and edges

Before, workflows were represented as a list of jobs and triggers. For greater
flexibility and control of complex workflows, we've moved towards a more robust
"nodes and edges" approach. Where jobs in a workflow (a node) can be connected
by edges.

Triggers still exist, but live "outside" the directed acyclic graph (DAG) and
are used to automatically create work orders and attempts.

We've provided migrations that bring `v0.9.3` workflows in line with the
`v0.10.0` requirements.

#### Scalable workers

Before, Lightning spawned child processes to execute attempts in sand-boxed
NodeVMs on the same server. This created inefficiencies and security
vulnerabilities. Now, the Lightning web server adds attempts to a queue and
multiple worker applications can pull from that queue to process work.

In dev mode, this all happens automatically and on one machine, but in most
high-availability production environments the workers will be on another server.

Attempts are now handled entirely by the workers, and they report back to
Lightning. Exit reasons, final attempt states, error types and error messages
are either entirely new or handled differently now, but we have provided
migration scripts that will work to bring _most_ `v0.9.3` runs, attempts, and
work orders up to `v0.10.0`, though the granularity of `v0.9.3` states and exits
will be less than `v0.10.0` and the final states are not guaranteed to be
accurate for workflows with multiple branches and leaf nodes with varying exit
reasons.

The migration scripts can be run with a single function call in SetupUtils from
a connect `iex` session:

```
Lightning.SetupUtils.approximate_state_for_attempts_and_workorders()
```

Note that (like lots of _other_ functionality in `SetupUtils`, calling this
function is a destructive action and you should only do it if you've backed up
your data and you know what you're doing.)

As always, we recommend backing up your data before migrating. (And thanks for
bearing with us as we move towards our first stable Lightning release.)

### Added

- Fix flaky job name input behavior on error
  [#1218](https://github.com/OpenFn/Lightning/issues/1218)
- Added a hover effect on copy and add button for adaptors examples
  [#1297](https://github.com/OpenFn/Lightning/issues/1297)
- Migration helper code to move from `v0.9.3` to `v0.10.0` added to SetupUtils
  [#1363](https://github.com/OpenFn/Lightning/issues/1363)
- Option to start with `RTM=false iex -S mix phx.server` for opting out of the
  dev-mode automatic runtime manager.
- Webhook Authentication Methods database and CRUD operations
  [#1152](https://github.com/OpenFn/Lightning/issues/1152)
- Creation and Edit of webhook webhook authentication methods UI
  [#1149](https://github.com/OpenFn/Lightning/issues/1149)
- Add webhook authentication methods overview methods in the canvas
  [#1153](https://github.com/OpenFn/Lightning/issues/1153)
- Add icon on the canvas for triggers that have authentication enabled
  [#1157](https://github.com/OpenFn/Lightning/issues/1157)
- Require password/2FA code before showing password and API Key for webhook auth
  methods [#1200](https://github.com/OpenFn/Lightning/issues/1200)
- Restrict live dashboard access to only superusers, enable DB information and
  OS information [#1170](https://github.com/OpenFn/Lightning/issues/1170) OS
  information [#1170](https://github.com/OpenFn/Lightning/issues/1170)
- Expose additional metrics to LiveDashboard
  [#1171](https://github.com/OpenFn/Lightning/issues/1171)
- Add plumbing to dump Lightning metrics during load testing
  [#1178](https://github.com/OpenFn/Lightning/issues/1178)
- Allow for heavier payloads during load testing
  [#1179](https://github.com/OpenFn/Lightning/issues/1179)
- Add dynamic delay to help mitigate flickering test
  [#1195](https://github.com/OpenFn/Lightning/issues/1195)
- Add a OpenTelemetry trace example
  [#1189](https://github.com/OpenFn/Lightning/issues/1189)
- Add plumbing to support the use of PromEx
  [#1199](https://github.com/OpenFn/Lightning/issues/1199)
- Add warning text to PromEx config
  [#1222](https://github.com/OpenFn/Lightning/issues/1222)
- Track and filter on webhook controller state in :telemetry metrics
  [#1192](https://github.com/OpenFn/Lightning/issues/1192)
- Secure PromEx metrics endpoint by default
  [#1223](https://github.com/OpenFn/Lightning/issues/1223)
- Partition `log_lines` table based on `attempt_id`
  [#1254](https://github.com/OpenFn/Lightning/issues/1254)
- Remove foreign key from `attempts` in preparation for partitioning
  `work_orders` [#1254](https://github.com/OpenFn/Lightning/issues/1254)
- Remove `Workflows.delete_workflow`. It is no longer in use and would require
  modification to not leave orphaned attempts given the removal of the foreign
  key from `attempts`. [#1254](https://github.com/OpenFn/Lightning/issues/1254)
- Show tooltip for cloned runs in history page
  [#1327](https://github.com/OpenFn/Lightning/issues/1327)
- Have user create workflow name before moving to the canvas
  [#1103](https://github.com/OpenFn/Lightning/issues/1103)
- Allow PromEx authorization to be disabled
  [#1483](https://github.com/OpenFn/Lightning/issues/1483)

### Changed

- Updated vulnerable JS libraries, `postcss` and `semver`
  [#1176](https://github.com/OpenFn/Lightning/issues/1176)
- Update "Delete" to "Delete Job" on Job panel and include javascript deletion
  confirmation [#1105](https://github.com/OpenFn/Lightning/issues/1105)
- Move "Enabled" property from "Jobs" to "Edges"
  [#895](https://github.com/OpenFn/Lightning/issues/895)
- Incorrect wording on the "Delete" tooltip
  [#1313](https://github.com/OpenFn/Lightning/issues/1313)

### Fixed

- Fixed janitor lost query calculation
  [#1400](https://github.com/OpenFn/Lightning/issues/1400)
- Adaptor icons load gracefully
  [#1140](https://github.com/OpenFn/Lightning/issues/1140)
- Selected dataclip gets lost when starting a manual work order from the
  inspector interface [#1283](https://github.com/OpenFn/Lightning/issues/1283)
- Ensure that the whole edge when selected is highlighted
  [#1160](https://github.com/OpenFn/Lightning/issues/1160)
- Fix "Reconfigure Github" button in Project Settings
  [#1386](https://github.com/OpenFn/Lightning/issues/1386)
- Make janitor also clean up runs inside an attempt
  [#1348](https://github.com/OpenFn/Lightning/issues/1348)
- Modify CompleteRun to return error changeset when run not found
  [#1393](https://github.com/OpenFn/Lightning/issues/1393)
- Drop invocation reasons from DB
  [#1412](https://github.com/OpenFn/Lightning/issues/1412)
- Fix inconsistency in ordering of child nodes in the workflow diagram
  [#1406](https://github.com/OpenFn/Lightning/issues/1406)

## [v0.9.3] - 2023-09-27

### Added

- Add ellipsis when adaptor name is longer than the container allows
  [#1095](https://github.com/OpenFn/Lightning/issues/1095)
- Webhook Authentication Methods database and CRUD operations
  [#1152](https://github.com/OpenFn/Lightning/issues/1152)

### Changed

- Prevent deletion of first job of a workflow
  [#1097](https://github.com/OpenFn/Lightning/issues/1097)

### Fixed

- Fix long name on workflow cards
  [#1102](https://github.com/OpenFn/Lightning/issues/1102)
- Fix highlighted Edge can get out of sync with selected Edge
  [#1099](https://github.com/OpenFn/Lightning/issues/1099)
- Creating a new user without a password fails and there is no user feedback
  [#731](https://github.com/OpenFn/Lightning/issues/731)
- Crash when setting up version control
  [#1112](https://github.com/OpenFn/Lightning/issues/1112)

## [v0.9.2] - 2023-09-20

### Added

- Add "esc" key binding to close job inspector modal
  [#1069](https://github.com/OpenFn/Lightning/issues/1069)

### Changed

- Save icons from the `adaptors` repo locally and load them in the job editor
  [#943](https://github.com/OpenFn/Lightning/issues/943)

## [v0.9.1] - 2023-09-19

### Changed

- Modified audit trail to handle lots of different kind of audit events
  [#271](https://github.com/OpenFn/Lightning/issues/271)/[#44](https://github.com/OpenFn/Lightning/issues/44)
- Fix randomly unresponsive job panel after job deletion
  [#1113](https://github.com/OpenFn/Lightning/issues/1113)

## [v0.9.0] - 2023-09-15

### Added

- Add favicons [#1079](https://github.com/OpenFn/Lightning/issues/1079)
- Validate job name in placeholder job node
  [#1021](https://github.com/OpenFn/Lightning/issues/1021)
- Bring credential delete in line with new GDPR interpretation
  [#802](https://github.com/OpenFn/Lightning/issues/802)
- Make job names unique per workflow
  [#1053](https://github.com/OpenFn/Lightning/issues/1053)

### Changed

- Enhanced the job editor/inspector interface
  [#1025](https://github.com/OpenFn/Lightning/issues/1025)

### Fixed

- Finished run never appears in inspector when it fails
  [#1084](https://github.com/OpenFn/Lightning/issues/1084)
- Cannot delete some credentials via web UI
  [#1072](https://github.com/OpenFn/Lightning/issues/1072)
- Stopped the History table from jumping when re-running a job
  [#1100](https://github.com/OpenFn/Lightning/issues/1100)
- Fixed the "+" button when adding a job to a workflow
  [#1093](https://github.com/OpenFn/Lightning/issues/1093)

## [v0.8.3] - 2023-09-05

### Added

- Render error when workflow diagram node is invalid
  [#956](https://github.com/OpenFn/Lightning/issues/956)

### Changed

- Restyle history table [#1029](https://github.com/OpenFn/Lightning/issues/1029)
- Moved Filter and Search controls to the top of the history page
  [#1027](https://github.com/OpenFn/Lightning/issues/1027)

### Fixed

- Output incorrectly shows "this run failed" when the run hasn't yet finished
  [#1048](https://github.com/OpenFn/Lightning/issues/1048)
- Wrong label for workflow card timestamp
  [#1022](https://github.com/OpenFn/Lightning/issues/1022)

## [v0.8.2] - 2023-08-31

### Fixed

- Lack of differentiation between top of job editor modal and top menu was
  disorienting. Added shadow.

## [v0.8.1] - 2023-08-31

### Changed

- Moved Save and Run button to bottom of the Job edit modal
  [#1026](https://github.com/OpenFn/Lightning/issues/1026)
- Allow a manual work order to save the workflow before creating the work order
  [#959](https://github.com/OpenFn/Lightning/issues/959)

## [v0.8.0] - 2023-08-31

### Added

- Introduces Github sync feature, users can now setup our github app on their
  instance and sync projects using our latest portability spec
  [#970](https://github.com/OpenFn/Lightning/issues/970)
- Support Backup Codes for Multi-Factor Authentication
  [937](https://github.com/OpenFn/Lightning/issues/937)
- Log a warning in the console when the Editor/docs component is given latest
  [#958](https://github.com/OpenFn/Lightning/issues/958)
- Improve feedback when a Workflow name is invalid
  [#961](https://github.com/OpenFn/Lightning/issues/961)
- Show that the jobs' body is invalid
  [#957](https://github.com/OpenFn/Lightning/issues/957)
- Reimplement skipped CredentialLive tests
  [#962](https://github.com/OpenFn/Lightning/issues/962)
- Reimplement skipped WorkflowLive.IndexTest test
  [#964](https://github.com/OpenFn/Lightning/issues/964)
- Show GitHub installation ID and repo link to help setup/debugging for version
  control [1059](https://github.com/OpenFn/Lightning/issues/1059)

### Fixed

- Fixed issue where job names were being incorrectly hyphenated during
  project.yaml export [#1050](https://github.com/OpenFn/Lightning/issues/1050)
- Allows the demo script to set a project id during creation to help with cli
  deploy/pull/Github integration testing.
- Fixed demo project_repo_connection failing after nightly demo resets
  [1058](https://github.com/OpenFn/Lightning/issues/1058)
- Fixed an issue where the monaco suggestion tooltip was offset from the main
  editor [1030](https://github.com/OpenFn/Lightning/issues/1030)

## [v0.7.3] - 2023-08-15

### Changed

- Version control in project settings is now named Export your project
  [#1015](https://github.com/OpenFn/Lightning/issues/1015)

### Fixed

- Tooltip for credential select in Job Edit form is cut off
  [#972](https://github.com/OpenFn/Lightning/issues/972)
- Dataclip type and state assembly notice for creating new dataclip dropped
  during refactor [#975](https://github.com/OpenFn/Lightning/issues/975)

## [v0.7.2] - 2023-08-10

### Changed

- NodeJs security patch [1009](https://github.com/OpenFn/Lightning/pull/1009)

### Fixed

## [v0.7.1] - 2023-08-04

### Fixed

- Fixed flickery icons on new workflow job creation.

## [v0.7.0] - 2023-08-04

### Added

- Project owners can require MFA for their users
  [892](https://github.com/OpenFn/Lightning/issues/892)

### Changed

- Moved to Elixir 1.15 and Erlang 26.0.2 to sort our an annoying ElixirLS issue
  that was slowing down our engineers.
- Update Debian base to use bookworm (Debian 12) for our Docker images
- Change new credential modal to take up less space on the screen
  [#931](https://github.com/OpenFn/Lightning/issues/931)
- Placeholder nodes are now purely handled client-side

### Fixed

- Fix issue creating a new credential from the Job editor where the new
  credential was not being set on the job.
  [#951](https://github.com/OpenFn/Lightning/issues/951)
- Fix issue where checking a credential type radio button shows as unchecked on
  first click. [#976](https://github.com/OpenFn/Lightning/issues/976)
- Return the pre-filled workflow names
  [#971](https://github.com/OpenFn/Lightning/issues/971)
- Fix version reporting and external reset_demo() call via
  Application.spec()[#1010](https://github.com/OpenFn/Lightning/issues/1010)
- Fixed issue where entering a placeholder name through the form would result an
  in unsaveable workflow
  [#1001](https://github.com/OpenFn/Lightning/issues/1001)
- Ensure the DownloadController checks for authentication and authorisation.

## [v0.7.0-pre5] - 2023-07-28

### Changed

- Unless otherwise specified, only show work orders with activity in last 14
  days [#968](https://github.com/OpenFn/Lightning/issues/968)

## [v0.7.0-pre4] - 2023-07-27

### Changed

- Don't add cast fragments if the search_term is nil
  [#968](https://github.com/OpenFn/Lightning/issues/968)

## [v0.7.0-pre3] - 2023-07-26

### Fixed

- Fixed an issue with newly created edges that prevented downstream jobs
  [977](https://github.com/OpenFn/Lightning/issues/977)

## [v0.7.0-pre2] - 2023-07-26

Note that this is a pre-release with a couple of known bugs that are tracked in
the Nodes and Edges [epic](https://github.com/OpenFn/Lightning/issues/793).

### Added

- Added ability for a user to enable MFA on their account; using 2FA apps like
  Authy, Google Authenticator etc
  [#890](https://github.com/OpenFn/Lightning/issues/890)
- Write/run sql script to convert triggers
  [#875](https://github.com/OpenFn/Lightning/issues/875)
- Export projects as `.yaml` via UI
  [#249](https://github.com/OpenFn/Lightning/issues/249)

### Changed

- In `v0.7.0` we change the underlying workflow building and execution
  infrastructure to align with a standard "nodes and edges" design for directed
  acyclic graphs (DAGs). Make sure to run the migrations!
  [793](https://github.com/OpenFn/Lightning/issues/793)

### Fixed

- Propagate url pushState/changes to Workflow Diagram selection
  [#944](https://github.com/OpenFn/Lightning/issues/944)
- Fix issue when deleting nodes from the workflow editor
  [#830](https://github.com/OpenFn/Lightning/issues/830)
- Fix issue when clicking a trigger on a new/unsaved workflow
  [#954](https://github.com/OpenFn/Lightning/issues/954)

## [0.6.7] - 2023-07-13

### Added

- Add feature to bulk rerun work orders from a specific step in their workflow;
  e.g., "rerun these 50 work orders, starting each at step 4."
  [#906](https://github.com/OpenFn/Lightning/pull/906)

### Fixed

- Oban exception: "value too long" when log lines are longer than 255 chars
  [#929](https://github.com/OpenFn/Lightning/issues/929)

## [0.6.6] - 2023-06-30

### Added

- Add public API token to the demo site setup script
- Check and renew OAuth credentials when running a job
  [#646](https://github.com/OpenFn/Lightning/issues/646)

### Fixed

- Remove google sheets from adaptors list until supporting oauth flow
  [#792](https://github.com/OpenFn/Lightning/issues/792)
- Remove duplicate google sheets adaptor display on credential type picklist
  [#663](https://github.com/OpenFn/Lightning/issues/663)
- Fix demo setup script for calling from outside the app on Kubernetes
  deployments [#917](https://github.com/OpenFn/Lightning/issues/917)

## [0.6.5] - 2023-06-22

### Added

- Ability to rerun work orders from start by selecting one of more of them from
  the History page and clicking the "Rerun" button.
  [#659](https://github.com/OpenFn/Lightning/issues/659)

### Fixed

- Example runs for demo incorrect
  [#856](https://github.com/OpenFn/Lightning/issues/856)

## [0.6.3] - 2023-06-15

### Fixed

- Prevent saving null log lines to the database, fix issue with run display
  [#866](https://github.com/OpenFn/Lightning/issues/866)

## [0.6.2] - 2023-06-09

### Fixed

- Fixed viewer permissions for delete workflow

- Fixed bug with workflow cards
  [#859](https://github.com/OpenFn/Lightning/issues/859)

## [0.6.1] - 2023-06-08

### Fixed

- Fixed bug with run logs [#864](https://github.com/OpenFn/Lightning/issues/864)

- Correctly stagger demo runs to maintain order
  [#856](https://github.com/OpenFn/Lightning/issues/856)
- Remove `Timex` use from `SetupUtils` in favor of `DateTime` to fix issue when
  calling it in escript.

## [0.6.0]- 2023-04-12

### Added

- Create sample runs when generating sample workflow
  [#821](https://github.com/OpenFn/Lightning/issues/821)
- Added a provisioning api for creating and updating projects and their
  workflows See: [PROVISIONING.md](./PROVISIONING.md)
  [#641](https://github.com/OpenFn/Lightning/issues/641)
- Add ability for a `superuser` to schedule deletion, cancel deletion, and
  delete projects [#757](https://github.com/OpenFn/Lightning/issues/757)
- Add ability for a `project owner` to schedule deletion, cancel deletion, and
  delete projects [#746](https://github.com/OpenFn/Lightning/issues/746)

### Changed

- Ability to store run log lines as rows in a separate table
  [#514](https://github.com/OpenFn/Lightning/issues/514)

### Fixed

- Incorrect project digest queries
  [#768](https://github.com/OpenFn/Lightning/issues/768)]
- Fix issue when purging deleted users
  [#747](https://github.com/OpenFn/Lightning/issues/747)
- Generate a random name for Workflows when creating one via the UI.
  [#828](https://github.com/OpenFn/Lightning/issues/828)
- Handle error when deleting a job with runs.
  [#814](https://github.com/OpenFn/Lightning/issues/814)

## [0.5.2]

### Added

- Add `workflow_edges` table in preparation for new workflow editor
  implementation [#794](https://github.com/OpenFn/Lightning/issues/794)
- Stamped `credential_id` on run directly for easier auditing of the history
  interface. Admins can now see which credential was used to run a run.
  [#800](https://github.com/OpenFn/Lightning/issues/800)
- Better errors when using magic functions: "no magic yet" and "check
  credential" [#812](https://github.com/OpenFn/Lightning/issues/812)

### Changed

- The `delete-project` function now delete all associated activities
  [#759](https://github.com/OpenFn/Lightning/issues/759)

### Fixed

## [0.5.1] - 2023-04-12

### Added

- Added ability to create and revoke personal API tokens
  [#147](https://github.com/OpenFn/Lightning/issues/147)
- Add `last-used at` to API tokens
  [#722](https://github.com/OpenFn/Lightning/issues/722)
- Improved "save" for job builder; users can now press `Ctrl + S` or `⌘ + S` to
  save new or updated jobs job panel will _not_ close. (Click elsewhere in the
  canvas or click the "Close" button to close.)
  [#568](https://github.com/OpenFn/Lightning/issues/568)
- Add filtered search params to the history page URL
  [#660](https://github.com/OpenFn/Lightning/issues/660)

### Changed

- The secret scrubber now ignores booleans
  [690](https://github.com/OpenFn/Lightning/issues/690)

### Fixed

- The secret scrubber now properly handles integer secrets from credentials
  [690](https://github.com/OpenFn/Lightning/issues/690)
- Updated describe-package dependency, fixing sparkles in adaptor-docs
  [657](https://github.com/OpenFn/Lightning/issues/657)
- Clicks on the workflow canvas were not lining up with the nodes users clicked
  on; they are now [733](https://github.com/OpenFn/Lightning/issues/733)
- Job panel behaves better when collapsed
  [774](https://github.com/OpenFn/Lightning/issues/774)

## [0.5.0] - 2023-04-03

### Added

- Magic functions that fetch real metadata from connected systems via
  `credentials` and suggest completions in the job builder (e.g., pressing
  `control-space` when setting the `orgUnit` attribute for a DHIS2 create
  operation will pull the _actual_ list of orgUnits with human readable labels
  and fill in their orgUnit codes upon
  enter.)[670](https://github.com/OpenFn/Lightning/issues/670)
- A "metadata explorer" to browse actual system metadata for connected
  instances. [658](https://github.com/OpenFn/Lightning/issues/658)
- Resizable job builder panel for the main canvas/workflow view.
  [681](https://github.com/OpenFn/Lightning/issues/681)

### Changed

- Display timezone for cron schedule—it is always UTC.
  [#716](https://github.com/OpenFn/Lightning/issues/716)
- Instance administrators can now configure the interval between when a project
  owner or user requests deletion and when these records are purged from the
  database. It defaults to 7, but by providing a `PURGE_DELETED_AFTER_DAYS`
  environment variable the grace period can be altered. Note that setting this
  variable to `0` will make automatic purging _never_ occur but will still make
  "deleted" projects and users unavailable. This has been requested by certain
  organizations that must retain audit logs in a Lightning instance.
  [758](https://github.com/OpenFn/Lightning/issues/758)

### Fixed

- Locked CLI version to `@openfn/cli@0.0.35`.
  [#761](https://github.com/OpenFn/Lightning/issues/761)

## [0.4.8] - 2023-03-29

### Added

- Added a test harness for monitoring critical parts of the app using Telemetry
  [#654](https://github.com/OpenFn/Lightning/issues/654)

### Changed

- Set log level to `info` for runs. Most of the `debug` logging is useful for
  the CLI, but not for Lightning. In the future the log level will be
  configurable at instance > project > job level by the `superuser` and any
  project `admin`.
- Renamed license file so that automagic github icon is less confusing

### Fixed

- Broken links in failure alert email
  [#732](https://github.com/OpenFn/Lightning/issues/732)
- Registration Submission on app.openfn.org shows internal server error in
  browser [#686](https://github.com/OpenFn/Lightning/issues/686)
- Run the correct runtime install mix task in `Dockerfile-dev`
  [#541](https://github.com/OpenFn/Lightning/issues/541)
- Users not disabled when scheduled for deletion
  [#719](https://github.com/OpenFn/Lightning/issues/719)

## [0.4.6] - 2023-03-23

### Added

- Implement roles and permissions across entire app
  [#645](https://github.com/OpenFn/Lightning/issues/645)
- Fix webhook URL
  (`https://<<HOST_URL>>/i/cae544ab-03dc-4ccc-a09c-fb4edb255d7a`) for the
  OpenHIE demo workflow [448](https://github.com/OpenFn/Lightning/issues/448)
- Phoenix Storybook for improved component development
- Load test for webhook endpoint performance
  [#645](https://github.com/OpenFn/Lightning/issues/634)
- Notify user via email when they're added to a project
  [#306](https://github.com/OpenFn/Lightning/issues/306)
- Added notify user via email when their account is created
  [#307](https://github.com/OpenFn/Lightning/issues/307)

### Changed

- Improved errors when decoding encryption keys for use with Cloak.
  [#684](https://github.com/OpenFn/Lightning/issues/684)
- Allow users to run ANY job with a custom input.
  [#629](https://github.com/OpenFn/Lightning/issues/629)

### Fixed

- Ensure JSON schema form inputs are in the same order as they are written in
  the schema [#685](https://github.com/OpenFn/Lightning/issues/685)

## [0.4.4] - 2023-03-10

### Added

- Users can receive a digest email reporting on a specified project.
  [#638](https://github.com/OpenFn/Lightning/issues/638)
  [#585](https://github.com/OpenFn/Lightning/issues/585)

## [0.4.3] - 2023-03-06

### Added

- Tooltips on Job Builder panel
  [#650](https://github.com/OpenFn/Lightning/issues/650)

### Changed

- Upgraded to Phoenix 1.7 (3945856)

### Fixed

- Issue with FailureAlerter configuration missing in `prod` mode.

## [0.4.2] - 2023-02-24

### Added

- A user can change their own email
  [#247](https://github.com/OpenFn/Lightning/issues/247)
- Added a `SCHEMAS_PATH` environment variable to override the default folder
  location for credential schemas
  [#604](https://github.com/OpenFn/Lightning/issues/604)
- Added the ability to configure Google Sheets credentials
  [#536](https://github.com/OpenFn/Lightning/issues/536)
- Function to import a project
  [#574](https://github.com/OpenFn/Lightning/issues/574)

### Changed

- Users cannot register if they have not selected the terms and conditions
  [#531](https://github.com/OpenFn/Lightning/issues/531)

### Fixed

- Jobs panel slow for first open after restart
  [#567](https://github.com/OpenFn/Lightning/issues/567)

## [0.4.0] - 2023-02-08

### Added

- Added a Delete job button in Inspector
- Filter workflow runs by text/value in run logs or input body
- Drop "configuration" key from Run output dataclips after completion
- Ability to 'rerun' a run from the Run list
- Attempts and Runs update themselves in the Runs list
- Configure a project and workflow for a new registering user
- Run a job with a custom input
- Added plausible analytics
- Allow user to click on Webhook Trigger Node to copy webhook URL on workflow
  diagram
- Allow any user to delete a credential that they own
- Create any credential through a form except for OAuth
- Refit all diagram nodes on browser and container resize
- Enable distributed Erlang, allowing any number of redundant Lightning nodes to
  communicate with each other.
- Users can set up realtime alerts for a project

### Changed

- Better code-assist and intelliense in the Job Editor
- Updated @openfn/workflow-diagram to 0.4.0
- Make plus button part of job nodes in Workflow Diagram
- Updated @openfn/adaptor-docs to 0.0.5
- Updated @openfn/describe-package to 0.0.10
- Create an follow a manual Run from the Job Inspector
- View all workflows in a project on the workflows index page
- Move @openfn/workflow-diagram into the application, the NPM module is now
  deprecated.
- Remove workflow name from first node
- Move the used parts of `@openfn/engine` into the application.
- [BREAKING CHANGE] Ported `mix openfn.install.runtime` into application, use
  `mix lightning.install_runtime`.
- [BREAKING CHANGE] Introduced `@openfn/cli` as the new runtime for Jobs
- Rename a workflow through the page heading
- Hide the dataclips tab for beta
- Make adaptor default to common@latest
- Remove jobs list page
- Better error handling in the docs panel
- Disable credential ownership transfer in dev and prod environments
- Add project settings page
- Change Work Order filters to apply to the aggregate state of the work order
  and not the run directly
- Enable jobs by default
- Set log level to info
- Add Beta checkbox to register page
- User roles and permissions

### Fixed

- Don't consider disabled jobs when calculating subsequent runs
- Fixed overflow on Job Editor Tooltips
- Fixed auto-scroll when adding a new snippet in the Job Editor
- Fixed common operation typings in Job Editor

## [0.3.1] - 2022-11-22

### Fixed

- Fixed bug that tried to execute HTML scripts in dataclips
- Fixed bug that prevented work orders from displaying in the order of their
  last run, descending.
- Remove alerts after set timeout or close

## [0.3.0] - 2022-11-21

### Added

- Add seed data for demo site
- Create adaptor credentials through a form
- Configure cron expressions through a form
- View runs grouped by work orders and attempts
- Run an existing Job with any dataclip uuid from the Job form

### Changed

- Redirect users to projects list page when they click on Admin Settings menu
- Move job, project, input and output Dataclips to Run table
- Reverse the relationship between Jobs and Triggers. Triggers now can exist on
  their own; setting the stage for branching and merging workflows
- Updated Elixir and frontend dependencies
- [BREAKING CHANGE] Pipeline now uses Work Orders, previous data is not
  compatible.
- Runs, Dataclips and Attempts now all correctly use `usec` resolution
  timestamps.
- Upgraded LiveView to 0.18.0
- Upgraded Elixir to 1.14.1 and OTP 25
- Workflow Job editor now behaves like a panel
- Split JobLive.InspectorFormComponent into different plug-able subcomponents
- Ensure new jobs with cron triggers receive a default frequency
- Webhooks are now referenced by the trigger id instead of job id.
- Filter runs by status
- Filter runs by workflow
- Filter runs by date
- View a job run from the runs history
- View latest matching inputs to run a job with

## [0.2.0] - 2022-09-12

### Changed

- [BREAKING CHANGE] Add `Workflow` model, Jobs now belong to a Workflow This is
  a breaking change to the schema.
- Use Node.js 18, soon to be in LTS.
- Visualize success/fail triggers in workflow diagram.
- Move WorkflowDiagram related actions from DashboardLive into WorkflowLive
- Move WorkflowDiagram component into liveview, so that we can subscribe to
  channels (i.e. updating of the diagram when someone changes something).
- Integrate `@openfn/workflow-diagram@0.0.8` and use the new Store interface for
  updating it.
- Remove `component_mounted` event from WorkflowDiagram hook, using a
  MutationObserver and a Base64 encoded JSON payload.
- Fixed an issue where the compiler component would try and load a 'nothing
  adaptor', added a condition to check an adaptor is actually selected.
- Removed previous Workflow CTE queries, replaced by the introduction of the
  Workflow model, see
  (https://github.com/OpenFn/Lightning/blob/53da6883483e7d8d078783f348da327d1dd72d20/lib/lightning/workflows.ex#L111-L119).

## [0.1.13] - 2022-08-29

### Added

- Allow administrators to configure OIDC providers for authentication (note that
  this is just for authenticating, not yet for creating new accounts via OIDC)
- Add Monaco editor to the step/job panel
- Allow users to delete their own accounts. Schedule their user and credentials
  data for deletion when they do.
- Allow superusers to delete a user account. Schedule the user's credentials and
  user data for deletion when they do.
- If a user is scheduled for deletion, disable their account and prevent them
  from logging in.
- The 'User profile' and 'Credentials' page now have a sidebar menu

### Changed

- Project users now have one of the following roles: viewer, editor, admin,
  owner
- Users only have the following roles: user, superuser

## [0.1.12] - 2022-08-15

### Added

- Transfer credential ownership to another user.
- Create credentials via a form interface\*
- Show "projects with access" in credentials list view.
- Show job in runs list and run view.
- Added roles and permissions to workflows and history page
  [#645](https://github.com/OpenFn/Lightning/issues/645)

\*The form is defined by a JSON schema provided by an adaptor, in most cases:
e.g., `language-dhis2` provides a single schema which defines the required
attributes for `state.configuration`, while `language-common` provides multiple
credential schemas like "oauth" or "basic auth" which define attributes for
`state.configuration` and which might be used by lots of different jobs.)

### Fixed

- User menu (top right) appears on top of all other components.
- User profile screen integrated with the rest of the liveview app.

## [0.1.11] - 2022-08-05

### Fixed

- Fixed logging in Runner when `:debug` log level used; note that this caused
  crashes in Oban

## [0.1.10] - 2022-08-05

### Added

- Credential auditing
- Build/version information display for easier debugging

### Fixed

- Fixed a bug that enqueued cron-triggered jobs even when they were disabled

## [0.1.9] - 2022-07-27

### Added

- Navigate to user profile or credentials page and log out through the user icon
  dropdown
- Create and edit dataclips
- Add a production tag to credentials
- View a dropdown of operations and their description for the language-common
  `v2.0.0-rc2` adaptor (this pattern to be rolled out across adaptors)

### Changed

- Navigate between projects through a project picker on the navbar

### Fixed

- Run Lightning with docker

### Security

- Sensitive credential values are scrubbed from run logs
- All credentials are encrypted at REST

## [0.1.7] - 2022-06-24

### Added

- Run a job with a cron trigger
- Queue jobs via Oban/Postgres
- Edit jobs via the workflow canvas

## [0.1.6] - 2022-06-07

### Added

- Register, log in and log out of an account
- Allow superusers and admin users to create projects
- Allow admin users to create or disable a user’s account
- Allow superusers for local deployments to create users and give them access to
  project spaces

- Create and edit a job with a webhook, flow/fail or cron trigger
- Create and edit credentials for a job
- Copy a job's webhook URL
- View all workflows in a project visually
- Deploy lightning locally with Docker

- Enable a job to automatically process incoming requests
- Run a job with a webhook or flow/fail trigger
- View job runs along with their logs, exit code, start and end time
- View data clips that have initiated job runs (http requests for webhooks, run
  results)<|MERGE_RESOLUTION|>--- conflicted
+++ resolved
@@ -25,13 +25,10 @@
 
 - Reverted behaviour on "Rerun from here" to select the Log tab.
   [#2202](https://github.com/OpenFn/lightning/issues/2202)
-<<<<<<< HEAD
 - Don't allow connections between an orphaned node and a
   Trigger[#2188](https://github.com/OpenFn/lightning/issues/2188)
-=======
 - Reduce the minimum zoom in the workflow diagram
   [#2214](https://github.com/OpenFn/lightning/issues/2214)
->>>>>>> 5146174b
 
 ### Fixed
 

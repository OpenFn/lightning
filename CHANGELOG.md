--- conflicted
+++ resolved
@@ -46,14 +46,10 @@
 
 - Create new workflow button sizing regression
   [#1405](https://github.com/OpenFn/Lightning/issues/1405)
-<<<<<<< HEAD
 - Google credential creation  and automatic closing of oAuth tab  
   [#1109](https://github.com/OpenFn/Lightning/issues/1109)
-
-=======
 - Exporting project breaks the navigation of the page
   [#1440](https://github.com/OpenFn/Lightning/issues/1440)
->>>>>>> 92cb9b52
 
 ## [v0.10.2] - 2023-11-21
 

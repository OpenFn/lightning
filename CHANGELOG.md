# Changelog

All notable changes to this project will be documented in this file.

- `Added` for new features.
- `Changed` for changes in existing functionality.
- `Deprecated` for soon-to-be removed features.
- `Removed` for now removed features.
- `Fixed` for any bug fixes.
- `Security` in case of vulnerabilities.

The format is based on [Keep a Changelog](https://keepachangelog.com/en/1.0.0/),
and this project adheres to
[Semantic Versioning](https://semver.org/spec/v2.0.0.html).

## [Unreleased]

### Added

- Drag-to-connect nodes on workflow canvas - users can now drag from the plus
  button on a node and drop it onto another node to create connections
  [#3825](https://github.com/OpenFn/lightning/issues/3825)
- Read-only indicator in collaborative editor header
  [#3627](https://github.com/OpenFn/lightning/issues/3627)
- Sync workflow concurrency and enable_job_logs settings in collaborative
  editor - allows users to configure max concurrency and console.log() usage
  with real-time collaborative editing support
  [#3798](https://github.com/OpenFn/lightning/issues/3798) and
  [#3799](https://github.com/OpenFn/lightning/issues/3799)
- Show validation error message when creating sandbox with duplicate name
  [#3776](https://github.com/OpenFn/lightning/issues/3776)
- Divergence warning when merging sandboxes - displays alert if target branch
  was modified after sandbox creation to prevent data loss
  [#3747](https://github.com/OpenFn/lightning/issues/3747)
- Sandbox indicator banners in workflow editor (inspector) to help indicate when
  working in a sandbox environment
  [#3413](https://github.com/OpenFn/lightning/issues/3413)
- Manual runs from the canvas and the IDE
  [#3827](https://github.com/openfn/lightning/issues/3827) and
  [$3634](https://github.com/openfn/lightning/issues/3634)
- View and switch versions
  [#3819](https://github.com/openfn/lightning/issues/3819)
- Run viewer panel in collaborative IDE with Run, Log, Input, and Output tabs
  [#3844](https://github.com/OpenFn/lightning/issues/3844)

### Changed

- Error messages in collaborative editor now include field names for validation
  errors (e.g., "Name: can't be blank")
  [#3843](https://github.com/OpenFn/lightning/issues/3843)
- Added error notifications when workflow reset fails in collaborative editor
  [#3843](https://github.com/OpenFn/lightning/issues/3843)
- Consolidated toast notification styling in collaborative editor for better
  maintainability [#3843](https://github.com/OpenFn/lightning/issues/3843)

### Fixed

<<<<<<< HEAD
- Prevent manual run panel from opening via keystroke if running isn't possible
  (permissions or snapshot)
- Default Next Input for Cron-Triggered Workflows
  [#3856](https://github.com/OpenFn/lightning/issues/3856)
=======
- Error toasts not appearing when workflow save fails (validation errors,
  permission denied, etc.) in collaborative editor
  [#3843](https://github.com/OpenFn/lightning/issues/3843)
- Toast notification colors not displaying correctly due to CSS specificity
  issues [#3843](https://github.com/OpenFn/lightning/issues/3843)
>>>>>>> 7bcec237
- Canvas goes blank when adding nodes in collaborative workflow editor
  [#3848](https://github.com/OpenFn/lightning/issues/3848)
- Crash when switching from old to collaborative editor
  [#3865](https://github.com/OpenFn/lightning/issues/3865)
- Position errors when rendering nodes
  [#3866](https://github.com/OpenFn/lightning/issues/3866)
- Layout animation crashes when adding nodes
  [#3867](https://github.com/OpenFn/lightning/issues/3867)
- Fixed sandbox merge failing with StaleEntryError when parent workflow was
  modified after sandbox creation
  [#3765](https://github.com/OpenFn/lightning/issues/3765)
- Workflow is either decapitated or uneditable
  [#3842](https://github.com/OpenFn/lightning/issues/3842)
- User can navigate to React canvas from LiveView version
  [#3847](https://github.com/openfn/lightning/issues/3847)
- Fixed missing cron icon in trigger on new canvas
  [#3849](https://github.com/OpenFn/lightning/issues/3849)

## [2.14.13-pre1] 2025-10-24

### Added

- Ability to run a workflow from the new react canvas
  [#3634](https://github.com/OpenFn/lightning/issues/3634)

## [2.14.13-pre] 2025-10-24

### Added

- Ability to delay webhook trigger replies until a workflow finishes; ⚠️ note
  that this is an experimental feature (API subject to change, only enabled via
  DB updates) [#PR3785](https://github.com/OpenFn/lightning/pull/3785)
- REST API for runs, work_orders, and log_lines to refresh GovStack compliance
  [#1656](https://github.com/OpenFn/lightning/issues/1656) &
  [PR#3786](https://github.com/OpenFn/lightning/pull/3786)
- Added full-screen IDE for job editing
  [#3708](https://github.com/OpenFn/lightning/issues/3708)
- Show collaborative editor toggle (beaker icon) when creating new workflows
  [#3797](https://github.com/OpenFn/lightning/pull/3797)
- Auto-format code on commit with git hooks
  [#3806](https://github.com/OpenFn/lightning/pull/3806)
- Escape key support for closing inspector panels in collaborative workflow
  editor, using react-hotkeys-hook for scoped keyboard shortcuts with modal
  priority [#3768](https://github.com/OpenFn/lightning/issues/3768)

### Changed

- Removed Cancel button from inspector panel footers (redundant with X button
  and Escape key) [#3768](https://github.com/OpenFn/lightning/issues/3768)
- Refactored inspector component architecture to use composition pattern with
  reusable layout shell and pure form components
  [#3768](https://github.com/OpenFn/lightning/issues/3768)
- Updated breadcrumb navigation to display parent project name before sandbox
  name [#3474](https://github.com/OpenFn/lightning/issues/3474)

### Fixed

- Fixed credential preservation during sandbox workflow merge - credentials are
  now correctly maintained when merging sandboxes back to parent projects
  [#3782](https://github.com/OpenFn/lightning/issues/3782)
- Backfilled `env` field for existing root projects to ensure environment chips
  display correctly in workflow editor and inspector
  [#3839](https://github.com/OpenFn/lightning/issues/3839)

## [2.14.12] - 2025-10-21

## [2.14.12-pre1] - 2025-10-21

### Fixed

- Ensure default positions when using the Workflow Assistant with manual
  positioning enabled [#3795](https://github.com/OpenFn/lightning/issues/3795)

## [2.14.12-pre] - 2025-10-21

### Added

- Editable EdgeInspector form in collaborative workflow editor with TanStack
  Form, enabling users to configure edge properties (label, condition type, JS
  expressions, enabled state) with auto-save and real-time collaborative editing
  [#3701](https://github.com/OpenFn/lightning/issues/3701)
- Delete nodes from Job panel in Collaborative Editor
  [#3702](https://github.com/OpenFn/lightning/issues/3702)
- Reintroduce the impeded project with hopefully better performance
  characteristics [#3542](https://github.com/OpenFn/lightning/issues/3542)

### Changed

- Tweaked the Sandbox color palette
- Detect and clean stale CMake caches in bootstrap script
  [PR#3762](https://github.com/OpenFn/lightning/pull/3762)
- Implement workflow settings form using tanstack form
  [#3643](https://github.com/OpenFn/lightning/issues/3643)
- [#3774](https://github.com/OpenFn/lightning/pull/3774)Adjusted padding of
  labels in the Workflow Diagram.

### Fixed

- Jobs in collaborative editor can now be saved without selecting a credential
  [#3760](https://github.com/OpenFn/lightning/issues/3760)
- Runtime permission checks in WorkflowChannel save/reset operations to prevent
  unauthorized edits when user roles change during active collaboration sessions
  [#3749](https://github.com/OpenFn/lightning/issues/3749)

## [2.14.11] - 2025-10-15

## [2.14.11-pre1] - 2025-10-15

### Added

- Create new workflow via YAML in the collaborative editor
  [#3700](https://github.com/OpenFn/lightning/issues/3700)
- E2E tests for edge validation in collaborative editor
  [#3724](https://github.com/OpenFn/lightning/issues/3724)
- Ensure that TOTP codes cannot be reused.
  [#3758](https://github.com/OpenFn/lightning/issues/3758)

### Changed

- Detect and clean stale CMake caches in bootstrap script
  [PR#3762](https://github.com/OpenFn/lightning/pull/3762)

### Fixed

- Credentials added to parent projects now automatically propagate to all
  descendant sandbox projects, ensuring sandboxes have access to parent
  credentials. Includes migration to backfill existing missing associations.
  [#3756](https://github.com/OpenFn/lightning/issues/3756)

## [2.14.11-pre] - 2025-10-14

### Added

- User interface for merging sandboxes
  [#3436](https://github.com/OpenFn/lightning/issues/3436)
- Credential environments user interface and runtime
  [#3598](https://github.com/OpenFn/lightning/issues/3598)
- Save button with validation and permissions in collaborative workflow editor
  [#3635](https://github.com/OpenFn/lightning/issues/3635)
- Workflow reset functionality in collaborative editor
  [#3635](https://github.com/OpenFn/lightning/issues/3635)
- Toast notifications and Redux DevTools integration for collaborative editor
  [#3635](https://github.com/OpenFn/lightning/issues/3635)
- E2E test infrastructure with Page Object Models for workflow testing
- E2E testing guidelines for Playwright
- Add project merging functionality
  [#3432](https://github.com/OpenFn/lightning/issues/3432)
- SessionContextStore for collaborative workflow editor to provide user,
  project, and config data to React components via Phoenix Channel
- E2E test infrastructure with Page Object Models for workflow editor testing
- E2E test for workflow step creation and configuration
- Force restart and AdaptorRegistry warming on E2E manager script

### Changed

- Delete oauth_tokens tables
  [#3608](https://github.com/OpenFn/lightning/issues/3608)
- Improved state management and store architecture in collaborative editor
  [#3635](https://github.com/OpenFn/lightning/issues/3635)
- Upgraded Tailwind CSS from 4.0.13 to 4.1.14

### Fixed

- Project merge now correctly preserves target project identity (name,
  description, env, color) instead of overwriting with source metadata
  [#3742](https://github.com/OpenFn/lightning/issues/3742)
- New workflows created in sandboxes now properly retain all jobs, triggers, and
  edges when merged into target projects (previously only workflow metadata was
  copied, resulting in empty workflows)
  [#3744](https://github.com/OpenFn/lightning/issues/3744)

### Released

## [2.14.10] - 2025-10-07

## [2.14.10-pre] - 2025-10-07

### Added

- Worker "presence" module to track connected workers (and their capacity)
  across the app. [#3725](https://github.com/OpenFn/lightning/pull/3725)
- SessionContextStore for collaborative workflow editor to provide user,
  project, and config data to React components via Phoenix Channel
  [#3624](https://github.com/OpenFn/lightning/issues/3624)

### Changed

- Limit sandbox creation
  [PR#3655](https://github.com/OpenFn/lightning/pull/3655)

## [v2.14.9] - 2025-10-03

## [v2.14.9-pre] - 2025-10-02

### Added

### Changed

- Removed unused functions for getting dataclip bodies from postgres as
  JSON/maps [#3653](https://github.com/OpenFn/lightning/issues/3653)
- Limit sandbox creation
  [PR#3655](https://github.com/OpenFn/lightning/pull/3655)

### Fixed

- Prevent the janitor trying to mark runs as lost that aren't actually lost
  [PR#3672](https://github.com/OpenFn/lightning/pull/3672)
- Fix canvas "lockup" after AI chat errors, prevent sending empty message to AI
  [3605](https://github.com/OpenFn/lightning/issues/3605)

## [v2.14.8] - 2025-10-01

## [v2.14.8-pre1] - 2025-10-01

### Fixed

- Send back `null` if a requested dataclip has been wiped
  [PR#3652](https://github.com/OpenFn/lightning/pull/3652)

## [v2.14.8-pre] - 2025-10-01

### Fixed

- Reduced
  [high server memory usage on dataclip body retrieval](https://github.com/OpenFn/lightning/issues/3641)
  by 97% [PR#3651](https://github.com/OpenFn/lightning/pull/3651)

## [v2.14.7] - 2025-09-30

### Changed

- Optimized map and join with `Enum.map_join/3`
  [`c112f3d`](https://github.com/OpenFn/lightning/commit/c112f3df29f8ab83b187f3695fdaf32c0837a016)

### Fixed

- Fixed tests for dataclip live viewer
  [#3648](https://github.com/OpenFn/lightning/issues/3648)

## [v2.14.7-pre] - 2025-09-30

### Added

- Add database changes for credentials environments support
  [#3597](https://github.com/OpenFn/lightning/issues/3597)
- REST API for Credential creation, deletion, list
  [#3583](https://github.com/OpenFn/lightning/issues/3583)

### Changed

- Bumped devDeps `ws-worker` version to `1.15.0` to better handle job
  compilation memory issues
  [#3613](https://github.com/OpenFn/lightning/pull/3613)

### Fixed

- Fix memory bloat on dataclip viewer in dataclip detail page
  [#3641](https://github.com/OpenFn/lightning/issues/3641)
- Ameliorate memory usage when scrubbing dataclips for security
  [#3641](https://github.com/OpenFn/lightning/issues/3641)
- Fixed bootstrap script compatibility for Intel Macs and older Bash versions
  (3.1+) [#3623](https://github.com/OpenFn/lightning/pull/3623)
- Fixed GDPR Compliance component
  [#3611](https://github.com/OpenFn/lightning/issues/3611)
- Fixed vertical alignment in breadcrumbs
  [#3612](https://github.com/OpenFn/lightning/issues/3612)
- Updated Project Digest to include count of work orders in an unsuccessful
  state [#3616](https://github.com/OpenFn/lightning/issues/3616)

## [v2.14.6] - 2025-09-30

## [v2.14.6-pre1] - 2025-09-26

### Changed

- Modify `Common.root_name` to display any map with a `:name` key

## [v2.14.6-pre] - 2025-09-25

### Added

- Sandbox Basic CRUD UI [#3412](https://github.com/OpenFn/lightning/issues/3412)
  [#3431](https://github.com/OpenFn/lightning/issues/3431)
- Generate workflow version on save
  [#3452](https://github.com/OpenFn/lightning/issues/3452)
- Add `bin/update-images` script for automated Dockerfile version management

### Changed

- Optimized queue query planner stability to prevent 60s+ spikes
  [#3564](https://github.com/OpenFn/lightning/issues/3564)
- Fix aarch64 (Apple Silicon) Dockerfile-dev build
  [PR#3589](https://github.com/OpenFn/lightning/pull/3589)

### Fixed

- Fix project deletion for projects with webhook auth methods
  [#3619](https://github.com/OpenFn/lightning/issues/3619),
  [#3523](https://github.com/OpenFn/lightning/issues/3523)
- Fix pagination bar rounding to match table corners
  [#3595](https://github.com/OpenFn/lightning/issues/3595)
- Restore export history button
  [#3594](https://github.com/OpenFn/lightning/issues/3594)
- Wrong timestamp information in mini-history for in-progress runs
  [#3579](https://github.com/OpenFn/lightning/pull/3579)

## [v2.14.5] - 2025-09-24

## [v2.14.5-pre1] - 2025-09-11

### Added

- Hide sandboxes from project lists and project picker
  [#3573](https://github.com/OpenFn/lightning/issues/3573)

### Changed

- Update deps

## [v2.14.5-pre] - 2025-09-11

### Added

- Experimental feature - Collaborative Editing
  [#3509](https://github.com/OpenFn/lightning/issues/3509)
- API for provisioning Sandboxes
  [#3430](https://github.com/OpenFn/lightning/issues/3430)
- Added DB support for sandboxes and workflow version provenance.
  [#3422](https://github.com/OpenFn/lightning/issues/3422)
- Retry webhook events on transient database connection errors
  [#3097](https://github.com/OpenFn/lightning/issues/3097)
- Allow users to retry followed runs from the job panel
  [#3502](https://github.com/OpenFn/lightning/issues/3502)

### Changed

- Make `:work_available` broadcast opt-out-able via ENV.
  [#3574](https://github.com/OpenFn/lightning/pull/3574)
- Enable X-Content-Type-Options header for static pages.
  [#3534](https://github.com/OpenFn/lightning/issues/3534)
- Refactor webhook auth methods modals
  [#1588](https://github.com/OpenFn/lightning/issues/1588)

### Fixed

- Tooltip gets stuck when switching pages
  [#3559](https://github.com/OpenFn/lightning/pull/3559)
- Current run dataclip stuck when switching nodes
  [#3560](https://github.com/OpenFn/lightning/pull/3560)

## [v2.14.4] - 2025-09-09

### Fixed

- Fix Workflow AI Assistant apearing above inspector panel
  [#3567](https://github.com/OpenFn/lightning/issues/3567)

## [v2.14.3] - 2025-08-29

## [v2.14.3-pre1] - 2025-08-22

### Fixed

- Clean UI for errors with recovery from the errors
  [#3239](https://github.com/OpenFn/lightning/issues/3239)

## [v2.14.3-pre] - 2025-08-21

### Added

- Visualizing runs on the workflow editor canvas
  [#3387](https://github.com/OpenFn/lightning/issues/3387)
- Add test gauge metric that can be used to set arbitrary values for the
  purposes of triggering behaviour in metric consumers.
  [3510](https://github.com/OpenFn/lightning/issues/3510)
- Add test gauge metric that can be used to set arbitrary values for the
  purposes of triggering behaviour in metric consumers.
  [#3510](https://github.com/OpenFn/lightning/issues/3510)
- Possibly temporary plumbing to allow the use of libcluster_postgres as an
  additional mechanism for discovering Erlang nodes.
  [#3482](https://github.com/OpenFn/lightning/issues/3482)
- Remove redundant 'preconnect' link
  [#3532](https://github.com/OpenFn/lightning/issues/3532)

### Fixed

- Fix cannot read properties of undefined (reading 'x') error on canvas
  [#3530](https://github.com/OpenFn/lightning/issues/3530)
- Hide Mini-History on new template page
  [#3531](https://github.com/OpenFn/lightning/pull/3531)

## [v2.14.2] - 2025-08-15

## [v2.14.2-pre] - 2025-08-15

### Fixed

- Fixed issue where adaptors icons didn't change on the canvas when in
  auto-layout mode [#3526](https://github.com/OpenFn/lightning/issues/3526)

## [v2.14.1] - 2025-08-14

### Changed

- Removed impeded project metric until performance improvements can be made.
  [#3519](https://github.com/OpenFn/lightning/issues/3519)

## [v2.14.1-pre2] - 2025-08-12

### Fixed

- Fix workflow diagram collapsing in on itself to become a neutron star
  [#3506](https://github.com/OpenFn/lightning/issues/3506)
- Fix Oban crash when Apollo times out
  [#3497](https://github.com/OpenFn/lightning/issues/3497)
- Fix PostgreSQL UTF-8 error when inserting log lines with null bytes
  [#3090](https://github.com/OpenFn/lightning/issues/3090)

## [v2.14.1-pre1] - 2025-08-07

### Fixed

- Restored historical migration (⚠️ if you ran migrations on `v2.14.1-pre` by
  editing your DB directly or dropping your DB first, you must undo those
  changes by hand before running this migration) and added a migration to change
  `:workflow_code` to `:code` on the AI Chat Messages table
  [3495](https://github.com/OpenFn/lightning/issues/3495)

## [v2.14.1-pre] - 2025-08-06

### Added

- Extended the AI Assistant to support editing existing workflows
  [#3247](https://github.com/OpenFn/lightning/issues/3247)
- Alert that workflows may break before letting users revoke access to a project
  for their credential [#537](https://github.com/OpenFn/lightning/issues/537)

### Changed

- Upgraded Elixir from 1.17 to 1.18
  [d35a6d1](https://github.com/OpenFn/lightning/commit/d35a6d1)

### Fixed

- Fix CTRL+S saving previously selected template when creating a workflow
  [#3442](https://github.com/OpenFn/lightning/issues/3442)

## [v2.14.0] - 2025-08-05

### Fixed

- Added "interactive" to checkbox disabled tooltip to allow user to click link,
  ensure permissions line up with admin or above.
  [PR-3473](https://github.com/OpenFn/lightning/pull/3473)
- Fixed table action menus
  [#3476](https://github.com/OpenFn/lightning/issues/3476)
- Fixed "⚠️ Production" icon size in credentials table
  [#3483](https://github.com/OpenFn/lightning/issues/3483)
- Fixed test on history page
  [3475](https://github.com/OpenFn/lightning/issues/3475)

## [v2.14.0-pre1] - 2025-08-04

### Added

- Added a retry button to the work order row itself
  [PR-3472](https://github.com/OpenFn/lightning/pull/3472)

### Fixed

- Fixed small table UI regression for history
  [PR-3472](https://github.com/OpenFn/lightning/pull/3472)

## [v2.14.0-pre] - 2025-08-01

### Added

- Allow users to name and preserve existing dataclips
  [#311](https://github.com/OpenFn/lightning/issues/311)

### Changed

- Click to copy all timestamps in UTC across the application
  [#1419](https://github.com/OpenFn/lightning/issues/1419)
- Display relative times and respect browser timezones
  [#1255](https://github.com/OpenFn/lightning/issues/1255)
- Sortable history table
  [PR-3356](https://github.com/OpenFn/lightning/pull/3356)
- Visible run durations on the history table
  [PR-3356](https://github.com/OpenFn/lightning/pull/3356)
- Easier expansion of work orders in the history table
  [PR-3356](https://github.com/OpenFn/lightning/pull/3356)

## [v2.13.7-pre1] 2025-08-01

### Added

- Keychain credentials allow variable authentication/secret selection based on a
  run's input dataclip [#3359](https://github.com/OpenFn/lightning/issues/3359)

## [v2.13.7-pre] 2025-07-31

### Fixed

- Prevent requests to webhook URLs from matching non-webhook triggers
  [#3453](https://github.com/OpenFn/lightning/issues/3453)
- Authorized users unable to change the workflow concurrency setting
  [#3459](https://github.com/OpenFn/lightning/issues/3459)

## [v2.13.6] - 2025-07-24

### Added

- Extended impeded project to take workflow concurrency into account.
  [#3408](https://github.com/OpenFn/lightning/issues/3408)

### Changed

- Upgrade Ecto from v3.11 to v3.13
  [#3448](https://github.com/OpenFn/lightning/pull/3448)

### Fixed

- Fixed bug that prevented HTTP credentials from loading, now allow JSON objects
  to be passed as credential form inputs for complex settings like custom TLS
  options [#3437](https://github.com/OpenFn/lightning/issues/3437)

## [v2.13.6-pre] 2025-07-18

### Changed

- Bump bcrypt_elixir from 3.2.1 to 3.3.2
  [#3264](https://github.com/OpenFn/lightning/issues/3264)
- Bump sobelow from 0.13.0 to 0.14.0
  [#3263](https://github.com/OpenFn/lightning/issues/3263)
- Bump jsonpatch from 1.0.2 to 2.2.2
  [#3262](https://github.com/OpenFn/lightning/issues/3262)
- Bump oban from 2.18.3 to 2.19.4
  [#3159](https://github.com/OpenFn/lightning/issues/3159)
- Bump eqrcode from 0.1.10 to 0.2.1
  [#3116](https://github.com/OpenFn/lightning/issues/3116)
- Remove unused test as well as puppeteer dependency.
  [#3404](https://github.com/OpenFn/lightning/issues/3404)

### Fixed

- Don't render credential modals inside table cells
  [#1588](https://github.com/OpenFn/lightning/issues/1588)
- Handling of CLI error messages when fetching metadata via an adaptor
  [#3367](https://github.com/OpenFn/lightning/issues/3367)
- Error messages in forms not appearing when LastPass enabled
  [#3402](https://github.com/OpenFn/lightning/issues/3402)

## [v2.13.5] 2025-07-11

## [v2.13.5-pre] 2025-07-11

### Added

- Allow users to see & _use_ the "next input" state that would be used by a cron
  trigger when inspecting and running cron-triggered jobs
  [3335](https://github.com/OpenFn/lightning/issues/3335)
- Enable Undo and Redo in the Workflow Editor
  [#3358](https://github.com/OpenFn/lightning/pull/3358)

### Changed

- Bump CLI to 1.13.1 [#3351](https://github.com/OpenFn/lightning/issues/3351)

### Fixed

- Isolate failed to refresh token errors from other oauth errros
  [#3332](https://github.com/OpenFn/lightning/issues/3332)

## [v2.13.4] - 2025-07-05

## [v2.13.4-pre1] - 2025-07-04

### Changed

- Standardize modal footers and paddings
  [#3277](https://github.com/OpenFn/lightning/issues/3277)

### Fixed

- Fix text content overflowing in credential modal
  [#3280](https://github.com/OpenFn/lightning/pull/3280)
- Fix tables UI broken [#3324](https://github.com/OpenFn/lightning/issues/3324)

## [v2.13.4-pre] - 2025-07-04

### Added

- New buttons to run a workflow directly from the canvas, both from the start of
  the workflow [#3290](https://github.com/OpenFn/lightning/issues/3290) and from
  an individual step [#3294](https://github.com/OpenFn/lightning/issues/3294)
- Sorting & filtering superuser interfaces for Projects, Project, and Users
  [#3354](https://github.com/OpenFn/lightning/pull/3354)

### Changed

- Dont send oauth token expiry errors to Sentry
  [#3334](https://github.com/OpenFn/lightning/issues/3334)
- Improve error message when credential fails during runs
  [#3332](https://github.com/OpenFn/lightning/issues/3332)

### Fixed

- Fix OAuth scope validation error caused by `offline_access`
  [#3363](https://github.com/OpenFn/lightning/issues/3363)
- Cannot send message in old ai chat sessions
  [#3347](https://github.com/OpenFn/lightning/issues/3347)
- Fixes brief flash of previously viewed diagram when switching workflows
  [#3352](https://github.com/OpenFn/lightning/pull/3352)
- Fixes import of workflow YML for a manual laid out workflow.
  [#3360](https://github.com/OpenFn/lightning/pull/3360)

## [v2.13.3] 2025-06-26

## [v2.13.3-pre1] 2025-06-26

### Fixed

- ⚠️️ **Security patch for cases when a single user creates multiple Oauth
  credentials for the same Oauth client.** This fix prevents credential token
  sharing for users with _multiple_ Oauth credentials linked to a single OpenFn
  username, a single Oauth Client, and the _same_ set of scopes. Previously,
  these credentials would be considered the unique (`user_id`, `client_id`,
  `scopes`) and only the _last_ issued token would be persisted. This fix binds
  oauth_tokens to credentials 1:1 and provides a number of enhancements for
  debugging and reauthorizing Oauth credentials.
  [#3326](https://github.com/OpenFn/lightning/issues/3326)

## [v2.13.3-pre]

### Added

- Give users the option to attach job code and logs to AI Assistant
  [#2935](https://github.com/OpenFn/lightning/issues/2935)
- Allow users to edit position of nodes in the workflow
  [#3123](https://github.com/OpenFn/lightning/issues/3123)
- Minimap for easier workflow navigation
  [#3125](https://github.com/OpenFn/lightning/issues/3125)
- Added icons to control layout in the workflow
  [PR #3242](https://github.com/OpenFn/lightning/pull/3242)

### Changed

- Update React Flow to version 12
  [PR #3242](https://github.com/OpenFn/lightning/pull/3242)
- Create nodes and edges with the same button in the workflow
  [#2175](https://github.com/OpenFn/lightning/issues/2175)

### Fixed

- AI Assistant fails to send job context in subsequent messages
  [#3329](https://github.com/OpenFn/lightning/issues/3329)
- Fix snapshot cleanup incorrectly deleting runs via cascade deletion
  [#3313](https://github.com/OpenFn/lightning/issues/3313)
- `Lightning.Demo.reset_demo()` was broken by an ordering issue between
  Credentials and Oauth tokens.

## [v2.13.2] - 2025-06-18

⚠️️ Please note that **this version fixes an issue that caused premature run
history deletion** when snapshots were cleaned. Certain additional runs related
to pre-existing work orders were being deleted before their retention period.
This bug was introduced in version `v2.12.3-pre` on May 29th. If you're tracking
`latest` you'd see this bug come out in `v2.13.0` on June 4th.

## [v2.13.2-pre] - 2025-06-18

### Added

- Show who started each run
  [#3309](https://github.com/OpenFn/lightning/issues/3309)

### Changed

### Fixed

- Stop cleanup of snapshots (was causing data loss)
- The application env `queue_result_retention_period` was previously pulling
  from a wrongly named `QUEUE_RESULT_RETENTION_PERIOD_SECONDS`; the calculation
  is actually done in minutes; we now set this env from
  `QUEUE_RESULT_RETENTION_PERIOD_MINUTES`
  [#3316](https://github.com/OpenFn/lightning/issues/3316)

## [v2.13.1] - 2025-06-12

## [v2.13.1-pre] - 2025-06-11

### Changed

- Report AI Assistant errors to Sentry
  [#3010](https://github.com/OpenFn/lightning/issues/3010)
- Do not validate edge js condition expression
  [#3028](https://github.com/OpenFn/lightning/issues/3028)

### Fixed

- Allow scrolling in the template grid
  [#3284](https://github.com/OpenFn/lightning/issues/3284)
- Search input in run history is cleared when you click on the filter buttons
  [#1951](https://github.com/OpenFn/lightning/issues/1951)
- Fix Inspector Input panel not showing current run's dataclip for older
  workflow runs [#3288](https://github.com/OpenFn/lightning/issues/3288)

## [v2.13.0] - 2025-06-04

## [v2.13.0-pre2] - 2025-06-04

### Fixed

- Only show credentials owned by current user in `/credentials` (not those
  shared with them also) [3273](https://github.com/OpenFn/lightning/issues/3273)
- Fix texts not getting wrapped in modals that are inside table rows
  [3274](https://github.com/OpenFn/lightning/issues/3274)

## [v2.13.0-pre1] - 2025-06-03

### Changed

- Removed heavy Arcade videos, replaced with time-aware, friendly greeting.
  [#3267](https://github.com/OpenFn/lightning/issues/3267)

### Fixed

- Don't display hidden secondary buttons
  [#3265](https://github.com/OpenFn/lightning/issues/3265)

## [v2.13.0-pre] - 2025-06-02

### Added

- Set timeout for Apollo client requests.
  [#3009](https://github.com/OpenFn/lightning/issues/3009)
- Generate workflows using AI
  [#3174](https://github.com/OpenFn/lightning/issues/3174)
- Enhance workflows templates UI
  [#3175](https://github.com/OpenFn/lightning/issues/3175)

### Changed

- Standardize sub-tabs (tabs inside tabs on Inspector)
  [#3261](https://github.com/OpenFn/lightning/pull/3261)
- No longer blocking the "Create new workflow" button based on _active_ workflow
  limits [#3251](https://github.com/OpenFn/lightning/pull/3251)

### Fixed

- Fix magic metadata [#3134](https://github.com/OpenFn/lightning/issues/3134)
- Padding Changes on Project Setup Page
  [#3257](https://github.com/OpenFn/lightning/issues/3257)

## [v2.12.3-pre] - 2025-05-29

### Added

- Added a custom metric to track projects that could benefit from additional
  worker pods. [#3189](https://github.com/OpenFn/lightning/issues/3189)
- Add a test metric that can be used to test external infrastructure (e.g.
  alerting) in a deployed Lightning instance.
  [#3229](https://github.com/OpenFn/lightning/issues/3229)
- Broadcast work-available to worker when runs are enqueued
  [#2934](https://github.com/OpenFn/lightning/issues/2934)

### Changed

- Update Elixir to 1.18.3 [#2748](https://github.com/OpenFn/lightning/pull/2748)
- Standardized table components across the application
  [#2905](https://github.com/OpenFn/lightning/issues/2905)
- Standardize buttons [#3093](https://github.com/OpenFn/lightning/issues/3093)
- Make the chunk size for deleting expired activty configurable via ENV
  [#3181](https://github.com/OpenFn/lightning/pull/3181)
- Reduce the cardinality of `lightning_run_lost_count`.
  [#3226](https://github.com/OpenFn/lightning/issues/3226)
- Improve manual run component
  [#3089](https://github.com/OpenFn/lightning/issues/3089)

### Fixed

- Delay purge user having project file(s)
  [#2919](https://github.com/OpenFn/lightning/issues/2919)
- Display all github repositories even if they're more than 30
  [#3206](https://github.com/OpenFn/lightning/issues/3206)
- Github repo names getting truncated
  [#3037](https://github.com/OpenFn/lightning/issues/3037)

## [v2.12.2] - 2025-05-01

### Changed

- Tweak language on webhook auth method modal and list action
  [#3166](https://github.com/OpenFn/lightning/pull/3166)
- Re-order nightly cron jobs to reduce acute stress on db
  [#3179](https://github.com/OpenFn/lightning/pull/3179)

### Fixed

- Fix save and sync not working in the workflow editor
  [#3177](https://github.com/OpenFn/lightning/issues/3177)

## [v2.12.1] - 2025-04-29

### Changed

- Sort logs in failure notification emails by timestamp, ascending
  [#2347](https://github.com/OpenFn/lightning/issues/2347)
- Rename webhook auth method button and title
  [#3165](https://github.com/OpenFn/lightning/issues/3165)

### Fixed

- Importer not updating canvas properly
  [#3156](https://github.com/OpenFn/lightning/issues/3156)
- Template name overwritten by workflow name when updating an existing template
  [#3157](https://github.com/OpenFn/lightning/issues/3157)
- Route not found after pressing Enter to create a workflow
  [#3142](https://github.com/OpenFn/lightning/issues/3142)
- Make Collections delete_all idempotent
  [#3143](https://github.com/OpenFn/lightning/issues/3143)
- Blank modal showing when you click to show webhook auth method password
  [#3154](https://github.com/OpenFn/lightning/issues/3154)

## [v2.12.0] - 2025-04-25

### Added

- Create workflows from base templates
  [#3018](https://github.com/OpenFn/lightning/issues/3018),
  [#3031](https://github.com/OpenFn/lightning/issues/3031)
  [#3080](https://github.com/OpenFn/lightning/issues/3080)
- Custom metrics to track lost runs
  [#3070](https://github.com/OpenFn/lightning/issues/3070)
- AI Assistant: add metadata column to chat sessions
  [#3054](https://github.com/OpenFn/lightning/issues/3054)
- Added a message to explain to the user why they're waiting for a run
  [#3131](https://github.com/OpenFn/lightning/issues/3131)
- Allow users to create workflows from base templates
  [#3110](https://github.com/OpenFn/lightning/issues/3110)
- Simplified adding credentials to projects
  [#3034](https://github.com/OpenFn/lightning/issues/3034)
- Enabled displaying full workflow name when hovering workflow name in the
  workflows list page [#2894](https://github.com/OpenFn/lightning/issues/2894)
- Enabled clickable rows in the workflows list page
  [#3047](https://github.com/OpenFn/lightning/issues/3047)
- Added sorting & filtering workflows
  [#3046](https://github.com/OpenFn/lightning/issues/3046)
- Add helper function to create latest snapshot
  [#3099](https://github.com/OpenFn/lightning/issues/3099)
- Restart the credential setup from selecting the credential type
  [#2284](https://github.com/OpenFn/lightning/issues/2284)
- Enable Support User and adds audit trail for MFA.
  [#3072](https://github.com/OpenFn/lightning/issues/3072)
- Allow users to view and copy their workflow as a code
  [#3016](https://github.com/OpenFn/lightning/issues/3016)
- Allow users to create workflow via YAML import
  [#3013](https://github.com/OpenFn/lightning/issues/3013)
- Make provision for the inclusion of 'external' metrics.
  [#3096](https://github.com/OpenFn/lightning/issues/3096)
- Introduce 'seeding' of PromEx event metrics
  [#3096](https://github.com/OpenFn/lightning/issues/3096)
- When claiming a run, a worker name can optionally be provided to the adaptor
  that is responsible for claiming runs.
  [#3079](https://github.com/OpenFn/lightning/issues/3079)
- Persist worker name provided by worker when claiming a run. NOTE: This
  requires version `1.13.2` of the worker.
  [#3079](https://github.com/OpenFn/lightning/issues/3079)

### Changed

- Add project name to failure email subject
  [#2974](https://github.com/OpenFn/lightning/issues/2974)
- Large refactor of the inspector and React components
  [#3043](https://github.com/OpenFn/lightning/pull/3043)
- The AI Assistant now has access to docs.openfn.org to better inform its
  responses [apollo#209](https://github.com/OpenFn/apollo/pull/209)
- Adjusted flash messages
- Updated dependencies [#3086](https://github.com/OpenFn/lightning/pull/3086):
  - `phoenix` from 1.7.20 to 1.7.21
  - `phoenix_live_view` from 1.0.5 to 1.0.9
  - `petal_components` from 2.9.0 to 3.0.1
- Move new workflow form into the edit page
  [#3083](https://github.com/OpenFn/lightning/issues/3083)
- Added logos & case-insensitive sorting of credential types
  [#3107](https://github.com/OpenFn/lightning/pull/3107)
- Added a "BETA" label to the Kafka trigger type
  [#3098](https://github.com/OpenFn/lightning/pull/3098)

## [v2.11.2] - 2025-04-10

### Added

- Remove Credentials for Collaborators Removed from a Project
  [#2942](https://github.com/OpenFn/lightning/issues/2942)
- Enable Credential Transfer In Projects Credentials Table
  [#2978](https://github.com/OpenFn/lightning/issues/2978)
- Allow possibility to inject components for implementing GDPR compliance
  [PR#3056](https://github.com/OpenFn/lightning/pull/3056)
- Change edge color in the workflow when there is an error
  [#2999](https://github.com/OpenFn/lightning/issues/2999)

### Changed

- Stagger cleanup crons in the hopes that it reduces the imapct on the database.
  [#3061](https://github.com/OpenFn/lightning/issues/3061)
- Default to latest specific version instead of @latest when selecting adaptors
  [#2843](https://github.com/OpenFn/lightning/issues/2843)
- Remove OpenTelemetry suport as it is not currently in use
  [#3081](https://github.com/OpenFn/lightning/issues/3081)

## [v2.11.1] - 2025-04-03

### Added

- Fix putting project credentials on a new credential
  [#2993](https://github.com/OpenFn/lightning/issues/2993)
- Allow users to book for demo sessions
  [PR#3035](https://github.com/OpenFn/lightning/pull/3035)
- Allow workflow and project concurrency progress windows
  [#2995](https://github.com/OpenFn/lightning/issues/2995)

### Changed

- Update flash message to contain link to github actions after save & sync
  [#2989](https://github.com/OpenFn/lightning/issues/2989)
- Added alphabetical sort to credential and Oauth2 client lists.
  [#2994](https://github.com/OpenFn/lightning/issues/2994)
- Update Phoenix LiveView to 1.0.5, Petal Components to 2.9.0 and TailwindCSS to
  v4 [#3033](https://github.com/OpenFn/lightning/pull/3033)

### Fixed

- Fixes to some issues with code-complete in the editor
  [#3052](https://github.com/OpenFn/lightning/pull/3052)

## [v2.11.0] - 2025-03-19

### Added

- Update Collections admin UI storage counter after deleting all
  [#2986](https://github.com/OpenFn/lightning/issues/2986)
- Refactor OAuth credentials to reuse existing refresh tokens for same scopes
  [#2908](https://github.com/OpenFn/lightning/issues/2908) \
  ⚠️️ Please note that you will need to migrate your existing OAuth credentials.
  To do that run the following command:
  `mix run priv/repo/migrate_oauth_credentials.exs` for local setup or
  `docker exec -it <lightning_container_name> /app/bin/lightning eval "Lightning.Credentials.OauthMigration.run()"`
  for production environments.

### Changed

- Changed the way Monaco workers are loaded, using ESM modules instead.
- Do not include `v` param in workflow links when it is latest
  [#2941](https://github.com/OpenFn/lightning/issues/2941)
- Use dropdown instead of modal for the log level filter
  [#2980](https://github.com/OpenFn/lightning/issues/2980)
- Upgrade esbuild to 0.25.0
  [#2962](https://github.com/OpenFn/lightning/issues/2962)

### Fixed

- Fix broken highlighter for selected step in the log viewer
  [#2980](https://github.com/OpenFn/lightning/issues/2980)
- Don't delete latest snapshot when deleting unused snaphots in workorders
  [#2996](https://github.com/OpenFn/lightning/issues/2996)
- Don't allow users to disable edges coming from a trigger
  [#3008](https://github.com/OpenFn/lightning/issues/3008)

## [v2.10.16] - 2025-02-28

### Added

- Disable jobs with non retriable steps
  [#2925](https://github.com/OpenFn/lightning/issues/2925)

### Fixed

- Fix toggle button not visually disabled
  [#2976](https://github.com/OpenFn/lightning/issues/2976)
- Dont clear dataclip input when user saves workflow
  [#2944](https://github.com/OpenFn/lightning/issues/2944)

## [v2.10.16-pre.0] - 2025-02-26

### Added

- Allow the billing app to schedule project deletion
  [#2972](https://github.com/OpenFn/lightning/issues/2972)
- Enable project level concurrency limit
  [#2906](https://github.com/OpenFn/lightning/issues/2906)
- Transfer credentials ownership to a project collaborator
  [#2820](https://github.com/OpenFn/lightning/issues/2820)
- Delete unused snapshots on workorders retention cleanup
  [#1832](https://github.com/OpenFn/lightning/issues/1832)
- Allow users to configure their preferred log levels
  [#2206](https://github.com/OpenFn/lightning/issues/2206)
- Allow project admins and owners to disable `console.log()` in jobs
  [#2205](https://github.com/OpenFn/lightning/issues/2205)

### Changed

- Bumped CI NodeJS and Postgres versions to 22.12.0 and 17.3 respectively
  [#2938](https://github.com/OpenFn/lightning/pull/2938)

### Fixed

- Creating a dataclip fails on indexing when it's too large
  [#2682](https://github.com/OpenFn/lightning/issues/2682)

## [v2.10.15] - 2025-02-14

### Changed

- Allow empty/blank log lines from the worker/jobs
  [#2914](https://github.com/OpenFn/lightning/issues/2914)
- Only allow `owner` and `admin` users to manage collections
  [#2923](https://github.com/OpenFn/lightning/issues/2923)

### Fixed

- Fixed issue where we failed to send failure alerts via email when runs were
  "lost". [#2921](https://github.com/OpenFn/lightning/issues/2921)

## [v2.10.14] - 2025-02-06

### Added

- Extend provisioner to support collections
  [#2830](https://github.com/OpenFn/lightning/issues/2830)
- Add collection limiter in the provisioner
  [PR#2910](https://github.com/OpenFn/lightning/pull/2910)
- Adds project name to failure alert email
  [#2884](https://github.com/OpenFn/lightning/pull/2884)
- Allow project users to manage collections
  [#2838](https://github.com/OpenFn/lightning/issues/2838)
- Allow limiting Collection create, put and put_all
  [#2853](https://github.com/OpenFn/lightning/issues/2853)

### Changed

- Makes the whole project row in the projects table clickable.
  [#2889](https://github.com/OpenFn/lightning/pull/2889)
- Standardizes date formats to YYYY-MM-DD
  [#2884](https://github.com/OpenFn/lightning/pull/2884)

### Fixed

- Allow ordering of Plug Injection
  [#2903](https://github.com/OpenFn/lightning/issues/2903)
- Removed empty first line in job editor helper text
  [#2887](https://github.com/OpenFn/lightning/pull/2887)
- Standardizes sort order arrows (all now show the direction of sort, rather
  than the direction they would sort if toggled)
  [#2423](https://github.com/OpenFn/lightning/issues/2423)
- Project combobox is populated when viewing MFA backup codes.
  [#2870](https://github.com/OpenFn/lightning/issues/2870)
- Allow JobEditor metrics to be tracked when the version of the workflow being
  viewed is not the latest version.
  [#2891](https://github.com/OpenFn/lightning/issues/2891)

## [v2.10.13] - 2025-01-29

### Added

- Add support for local adaptors. This can be enabled via `LOCAL_ADAPTORS=true`
  and path specified via `OPENFN_ADAPTORS_REPO=./path/to/repo/`
  [#905](https://github.com/OpenFn/lightning/issues/905)
- Add component injection for AI responses feedback
  [#2495](https://github.com/OpenFn/lightning/issues/2495)
- Audit the provisioning of projects via the API
  [#2718](https://github.com/OpenFn/lightning/issues/2718)
- Track Collections storage usage based on items key and value sizes
  [#2853](https://github.com/OpenFn/lightning/issues/2853)
- Temporary instrumentation for JobEditor to help identify performance issues.
  [#2617](https://github.com/OpenFn/lightning/issues/2617)
- Indexes to foreign keys on `workflow_edges` and `steps` tables to try and
  alleviate slow loading of the job editor.
  [#2617](https://github.com/OpenFn/lightning/issues/2617)
- Remove `Snapshot.get_or_create_latest_for`.
  [#2703](https://github.com/OpenFn/lightning/issues/2703)
- Add temporary events to allow Lightning to log metrics reported by editors.
  [#2617](https://github.com/OpenFn/lightning/issues/2617)
- Audit when workflow deletion is requested.
  [#2727](https://github.com/OpenFn/lightning/issues/2727)

### Changed

- Remove snapshot creation when performing the Github sync - no longer needed
  post-migration. [#2703](https://github.com/OpenFn/lightning/issues/2703)
- Remove some redundant code related to `WorkOrders.create_for`.
  [#2703](https://github.com/OpenFn/lightning/issues/2703)
- Remove use of Snapshot.get_or_create_latest_for from tests.
  [#2703](https://github.com/OpenFn/lightning/issues/2703)
- Bump PostCSS [#2863](https://github.com/OpenFn/lightning/pull/2863)
- Replaced HTTPoison with Tesla in the AdaptorRegistry.
  [#2861](https://github.com/OpenFn/lightning/pull/2861)
- Remove googlesheets, gmail and collections from credential schemas list
  [#2854](https://github.com/OpenFn/lightning/issues/2854)
- Remove ring on save workflow button
  [#2829](https://github.com/OpenFn/lightning/issues/2829)

### Fixed

- Do not send digest emails for projects with no workflows
  [#2688](https://github.com/OpenFn/lightning/issues/2688)
- Fixed navbar items alignment in the workflow builder
  [#2825](https://github.com/OpenFn/lightning/issues/2825)
- PromEx metrics no longer detaching on error
  [#2875](https://github.com/OpenFn/lightning/issues/2875)

## [v2.10.12] - 2025-01-21

### Changed

- PromEx metrics endpoint returns 401 on unauthorized requests.
  [#2823](https://github.com/OpenFn/lightning/issues/2823)
- Allow non-openfn.org users to access AI Assistant
  [#2845](https://github.com/OpenFn/lightning/issues/2845)

## [v2.10.11] - 2025-01-21

### Added

- Add component injection for AI responses feedback
  [#2495](https://github.com/OpenFn/lightning/issues/2495)

### Fixed

- Fix `z-index` for unsaved workflow dot on workflow edit page
  [#2809](https://github.com/OpenFn/lightning/issues/2809)

## [v2.10.10] - 2025-01-15

### Added

- Add workflows API to create, update, get and list.
  [#1887](https://github.com/OpenFn/lightning/issues/1887)
- Show email address of credential owner on project credentials page
  [#2210](https://github.com/OpenFn/lightning/issues/2210)

### Changed

- Configure Monaco to load files from lightning instead of cdn
  [#2786](https://github.com/OpenFn/lightning/issues/2786)

### Fixed

- Fixed Save and Run to always execute jobs with latest changes
  [#2804](https://github.com/OpenFn/lightning/issues/2804)
- Fixed aggressive CSS rule in app.css that made it hard to style menu items
  [#2807](https://github.com/OpenFn/lightning/pull/2807)
- `z-index` broken on unsaved dot on workflow edit page
  [#2809](https://github.com/OpenFn/lightning/issues/2809)
- Fixed an issue in the editor where the Loading Types message displays forever
  while running offline [#2813](https://github.com/OpenFn/lightning/issues/2813)
- Fixed an a small layout issue in the Docs panel when loading the editor
  offline [#2813](https://github.com/OpenFn/lightning/issues/2813)

## [v2.10.9] - 2025-01-09

### Added

- Audit the creation and removal of Github repo connections.
  [#2668](https://github.com/OpenFn/lightning/issues/2668)
- Add save and sync option in the workflow edit page
  [#2707](https://github.com/OpenFn/lightning/issues/2707)

### Changed

- Git-ignore files from mix assets.deploy
  [#2788](https://github.com/OpenFn/lightning/issues/2788)
- Added Claude integration in job chat
  [#2403](https://github.com/OpenFn/lightning/pull/2403)
- OPENAI_API_KEY renamed to AI_ASSISTANT_API_KEY
  [#2403](https://github.com/OpenFn/lightning/pull/2403)
- Remove snapshot creation from WorkOrders, no longer necessary post-migration.
  [#2703](https://github.com/OpenFn/lightning/issues/2703)

## [v2.10.8] - 2024-12-18

### Added

- Add ability to retry or cancel AI Assistant error responses for user messages
  [#2704](https://github.com/OpenFn/lightning/issues/2704)

### Changed

## [v2.10.7] - 2024-12-13 🎂 ❤️ Happy Birthday, Mom!

### Added

- Clear AI assistant's chat input after a message is sent
  [#2781](https://github.com/OpenFn/lightning/issues/2781)
- Allow different rules and action for delete user.
  [#2500](https://github.com/OpenFn/lightning/issues/2500)
- Handle errors from the AI Assistant more gracefully
  [#2474](https://github.com/OpenFn/lightning/issues/2474)

### Changed

- Make the AdaptorRegistry cache path configurable
  [#2780](https://github.com/OpenFn/lightning/issues/2780)

### Fixed

- Delete user modal no longer uses the same id as the underlying user record.
  [#2751](https://github.com/OpenFn/lightning/issues/2751)
- Use workflow activation limiter on index toggle.
  [#2777](https://github.com/OpenFn/lightning/issues/2777)

## [v2.10.6] - 2024-12-10

### Added

- Handle errors from the AI Assistant more gracefully
  [#2741](https://github.com/OpenFn/lightning/issues/2741)

### Changed

- Updated the About the AI Assistant help text
- Make user email verification optional. Defaults to `false`
  [#2755](https://github.com/OpenFn/lightning/issues/2755)
  > ⚠️ The default was behaviour was to always require email verification. Set
  > `REQUIRE_EMAIL_VERIFICATION` to `true` to revert to the old behaviour.
- Enhance AI assistant panel UI
  [#2497](https://github.com/OpenFn/lightning/issues/2497)
- Allow superusers to be created via the user UI.
  [#2719](https://github.com/OpenFn/lightning/issues/2719)

### Fixed

- Fix Priority and Scope Issues in Inspector Key Bindings
  [#2770](https://github.com/OpenFn/lightning/issues/2770)
- Fixed an issue where sometimes adaptor docs won't load in the Inspector
  [#2749](https://github.com/OpenFn/lightning/pull/2749)
- Return a 422 when a duplicate key is sent to the collections post/put_all API
  [#2752](https://github.com/OpenFn/lightning/issues/2752)
- Do not require the user's password when a superuser updates a user.
  [#2757](https://github.com/OpenFn/lightning/issues/2757)

## [v2.10.5] - 2024-12-04

### Added

- Enable Tab Key for Indenting Text in AI Assistant Input Box
  [#2407](https://github.com/OpenFn/lightning/issues/2407)
- Ctrl/Cmd + Enter to Send a Message to the AI Assistant
  [#2406](https://github.com/OpenFn/lightning/issues/2406)
- Add styles to AI chat messages
  [#2484](https://github.com/OpenFn/lightning/issues/2484)
- Auditing when enabling/disabling a workflow
  [#2697](https://github.com/OpenFn/lightning/issues/2697)
- Ability to enable/disable a workflow from the workflow editor
  [#2698](https://github.com/OpenFn/lightning/issues/2698)

### Changed

- Insert all on a collection with the same timestamp
  [#2711](https://github.com/OpenFn/lightning/issues/2711)
- AI Assistant: Show disclaimer once every day per user
  [#2481](https://github.com/OpenFn/lightning/issues/2481)
- AI Assistant: Scroll to new message when it arrives
  [#2409](https://github.com/OpenFn/lightning/issues/2409)
- AI Assistant: Set vertical scrollbar below the session title
  [#2477](https://github.com/OpenFn/lightning/issues/2477)
- AI Assistant: Increase size of input box for easier handling of large inputs
  [#2408](https://github.com/OpenFn/lightning/issues/2408)
- Bumped dependencies
- Extend display of audit events to cater for deletions.
  [#2701](https://github.com/OpenFn/lightning/issues/2701)
- Kafka documentation housekeeping.
  [#2414](https://github.com/OpenFn/lightning/issues/2414)

### Fixed

- Collections controller sending an invalid response body when a item doesn't
  exist [#2733](https://github.com/OpenFn/lightning/issues/2733)
- AI Assistant: Text in the form gets cleared when you change the editor content
  [#2739](https://github.com/OpenFn/lightning/issues/2739)

## [v2.10.4] - 2024-11-22

### Added

- Support dynamic json schema email format validation.
  [#2664](https://github.com/OpenFn/lightning/issues/2664)
- Audit snapshot creation
  [#2601](https://github.com/OpenFn/lightning/issues/2601)
- Allow filtering collection items by updated_before and updated_after.
  [#2693](https://github.com/OpenFn/lightning/issues/2693)
- Add support for SMTP email configuration
  [#2699](https://github.com/OpenFn/lightning/issues/2699) ⚠️️ Please note that
  `EMAIL_ADMIN` defaults to `lightning@example.com` in production environments

### Fixed

- Fix cursor for small limit on collections request
  [#2683](https://github.com/OpenFn/lightning/issues/2683)
- Disable save and run actions on deleted workflows
  [#2170](https://github.com/OpenFn/lightning/issues/2170)
- Distinguish active and inactive sort arrows in projects overview table
  [#2423](https://github.com/OpenFn/lightning/issues/2423)
- Fix show password toggle icon gets flipped after changing the password value
  [#2611](https://github.com/OpenFn/lightning/issues/2611)

## [v2.10.3] - 2024-11-13

### Added

- Disable monaco command palette in Input and Log viewers
  [#2643](https://github.com/OpenFn/lightning/issues/2643)
- Make provision for non-User actors when creating Audit entries.
  [#2601](https://github.com/OpenFn/lightning/issues/2601)

### Fixed

- Superusers can't update users passwords
  [#2621](https://github.com/OpenFn/lightning/issues/2621)
- Attempt to reduce memory consumption when generating UsageTracking reports.
  [#2636](https://github.com/OpenFn/lightning/issues/2636)

## [v2.10.2] - 2024-11-14

### Added

- Audit history exports events
  [#2637](https://github.com/OpenFn/lightning/issues/2637)

### Changed

- Ignore Plug.Conn.InvalidQueryError in Sentry
  [#2672](https://github.com/OpenFn/lightning/issues/2672)
- Add Index to `dataclip_id` on `runs` and `work_orders` tables to speed up
  deletion [PR#2677](https://github.com/OpenFn/lightning/pull/2677)

### Fixed

- Error when the logger receives a boolean
  [#2666](https://github.com/OpenFn/lightning/issues/2666)

## [v2.10.1] - 2024-11-13

### Fixed

- Fix metadata loading as code-assist in the editor
  [#2669](https://github.com/OpenFn/lightning/pull/2669)
- Fix Broken Input Dataclip UI
  [#2670](https://github.com/OpenFn/lightning/pull/2670)

## [v2.10.0] - 2024-11-13

### Changed

- Increase collection items value limit to 1M characters
  [#2661](https://github.com/OpenFn/lightning/pull/2661)

### Fixed

- Fix issues loading suggestions for code-assist
  [#2662](https://github.com/OpenFn/lightning/pull/2662)

## [v2.10.0-rc.2] - 2024-11-12

### Added

- Bootstrap script to help install and configure the Lightning app for
  development [#2654](https://github.com/OpenFn/lightning/pull/2654)

### Changed

- Upgrade dependencies [#2624](https://github.com/OpenFn/lightning/pull/2624)
- Hide the collections and fhir-jembi adaptors from the available adaptors list
  [#2648](https://github.com/OpenFn/lightning/issues/2648)
- Change column name for "Last Activity" to "Last Modified" on Projects list
  [#2593](https://github.com/OpenFn/lightning/issues/2593)

### Fixed

- Fix LiveView crash when pressing "esc" on inspector
  [#2622](https://github.com/OpenFn/lightning/issues/2622)
- Delete project data in batches to avoid timeouts in the db connection
  [#2632](https://github.com/OpenFn/lightning/issues/2632)
- Fix MetadataService crashing when errors are encountered
  [#2659](https://github.com/OpenFn/lightning/issues/2659)

## [v2.10.0-rc.1] - 2024-11-08

### Changed

- Reduce transaction time when fetching collection items by fetching upfront
  [#2645](https://github.com/OpenFn/lightning/issues/2645)

## [v2.10.0-rc.0] - 2024-11-07

### Added

- Adds a UI for managing collections
  [#2567](https://github.com/OpenFn/lightning/issues/2567)
- Introduces collections, a programatic workflow data sharing resource.
  [#2551](https://github.com/OpenFn/lightning/issues/2551)

## [v2.9.15] - 2024-11-06

### Added

- Added some basic editor usage tips to the docs panel
  [#2629](https://github.com/OpenFn/lightning/pull/2629)
- Create audit events when the retention periods for a project's dataclips and
  history are modified. [#2589](https://github.com/OpenFn/lightning/issues/2589)

### Changed

- The Docs panel in the inspector will now be closed by default
  [#2629](https://github.com/OpenFn/lightning/pull/2629)
- JSDoc annotations are removed from code assist descriptions
  [#2629](https://github.com/OpenFn/lightning/pull/2629)
- Show project name during delete confirmation
  [#2634](https://github.com/OpenFn/lightning/pull/2634)

### Fixed

- Fix misaligned margins on collapsed panels in the inspector
  [#2571](https://github.com/OpenFn/lightning/issues/2571)
- Fix sorting directions icons in projects table in the project dashboard page
  [#2631](https://github.com/OpenFn/lightning/pull/2631)
- Fixed an issue where code-completion prompts don't load properly in the
  inspector [#2629](https://github.com/OpenFn/lightning/pull/2629)
- Fixed an issue where namespaces (like http.) don't appear in code assist
  prompts [#2629](https://github.com/OpenFn/lightning/pull/2629)

## [v2.9.14] - 2024-10-31

### Added

- Additional documentation and notification text relating to the importance of
  alternate storage for Kafka triggers.
  [#2614](https://github.com/OpenFn/lightning/issues/2614)
- Add support for run memory limit option
  [#2623](https://github.com/OpenFn/lightning/pull/2623)

### Changed

- Enforcing MFA for a project can be enforced by the usage limiter
  [#2607](https://github.com/OpenFn/lightning/pull/2607)
- Add extensions for limiting retention period
  [#2618](https://github.com/OpenFn/lightning/pull/2618)

## [v2.9.13] - 2024-10-28

### Changed

- Add responsible ai disclaimer to arcade video
  [#2610](https://github.com/OpenFn/lightning/pull/2610)

## [v2.9.12] - 2024-10-25

### Fixed

- Fix editor panel buttons gets out of shape on smaller screens
  [#2278](https://github.com/OpenFn/lightning/issues/2278)
- Do not send empty strings in credential body to the worker
  [#2585](https://github.com/OpenFn/lightning/issues/2585)
- Refactor projects dashboard page and fix bug on last activity column
  [#2593](https://github.com/OpenFn/lightning/issues/2593)

## [v2.9.11] - 2024-10-23

### Added

- Optionally write Kafka messages that can not be persisted to the file system.
  [#2386](https://github.com/OpenFn/lightning/issues/2386)
- Add `MessageRecovery` utility code to restore Kafka messages that were
  pesisted to the file system.
  [#2386](https://github.com/OpenFn/lightning/issues/2386)
- Projects page welcome section: allow users to learn how to use the app thru
  Arcade videos [#2563](https://github.com/OpenFn/lightning/issues/2563)
- Store user preferences in database
  [#2564](https://github.com/OpenFn/lightning/issues/2564)

### Changed

- Allow users to to preview password fields in credential forms
  [#2584](https://github.com/OpenFn/lightning/issues/2584)
- Remove superuser flag for oauth clients creation
  [#2417](https://github.com/OpenFn/lightning/issues/2417)
- Make URL validator more flexible to support URLs with dashes and other cases
  [#2417](https://github.com/OpenFn/lightning/issues/2417)

### Fixed

- Fix retry many workorders when built for job
  [#2597](https://github.com/OpenFn/lightning/issues/2597)
- Do not count deleted workflows in the projects table
  [#2540](https://github.com/OpenFn/lightning/issues/2540)

## [v2.9.10] - 2024-10-16

### Added

- Notify users when a Kafka trigger can not persist a message to the database.
  [#2386](https://github.com/OpenFn/lightning/issues/2386)
- Support `kafka` trigger type in the provisioner
  [#2506](https://github.com/OpenFn/lightning/issues/2506)

### Fixed

- Fix work order retry sorting and avoids loading dataclips
  [#2581](https://github.com/OpenFn/lightning/issues/2581)
- Fix editor panel overlays output panel when scrolled
  [#2291](https://github.com/OpenFn/lightning/issues/2291)

## [v2.9.9] - 2024-10-09

### Changed

- Make project description multiline in project.yaml
  [#2534](https://github.com/OpenFn/lightning/issues/2534)
- Do not track partition timestamps when ingesting Kafka messages.
  [#2531](https://github.com/OpenFn/lightning/issues/2531)
- Always use the `initial_offset_reset_policy` when enabling a Kafka pipeline.
  [#2531](https://github.com/OpenFn/lightning/issues/2531)
- Add plumbing to simulate a persistence failure in a Kafka trigger pipeline.
  [#2386](https://github.com/OpenFn/lightning/issues/2386)

### Fixed

- Fix Oban errors not getting logged in Sentry
  [#2542](https://github.com/OpenFn/lightning/issues/2542)
- Perform data retention purging in batches to avoid timeouts
  [#2528](https://github.com/OpenFn/lightning/issues/2528)
- Fix editor panel title gets pushed away when collapsed
  [#2545](https://github.com/OpenFn/lightning/issues/2545)
- Mark unfinished steps having finished runs as `lost`
  [#2416](https://github.com/OpenFn/lightning/issues/2416)

## [v2.9.8] - 2024-10-03

### Added

- Ability for users to to retry Runs and create manual Work Orders from the job
  inspector #2496 [#2496](https://github.com/OpenFn/lightning/issues/2496)

### Fixed

- Fix panel icons overlays on top title when collapsed
  [#2537](https://github.com/OpenFn/lightning/issues/2537)

## [v2.9.7] - 2024-10-02

### Added

- Enqueues many work orders retries in the same transaction per Oban job.
  [#2363](https://github.com/OpenFn/lightning/issues/2363)
- Added the ability to retry rejected work orders.
  [#2391](https://github.com/OpenFn/lightning/issues/2391)

### Changed

- Notify other present users when the promoted user saves the workflow
  [#2282](https://github.com/OpenFn/lightning/issues/2282)
- User email change: Add debounce on blur to input forms to avoid validation
  after every keystroke [#2365](https://github.com/OpenFn/lightning/issues/2365)

### Fixed

- Use timestamps sent from worker when starting and completing runs
  [#2434](https://github.com/OpenFn/lightning/issues/2434)
- User email change: Add debounce on blur to input forms to avoid validation
  after every keystroke [#2365](https://github.com/OpenFn/lightning/issues/2365)

### Fixed

- User email change: Send notification of change to the old email address and
  confirmation to the new email address
  [#2365](https://github.com/OpenFn/lightning/issues/2365)
- Fixes filters to properly handle the "rejected" status for work orders.
  [#2391](https://github.com/OpenFn/lightning/issues/2391)
- Fix item selection (project / billing account) in the context switcher
  [#2518](https://github.com/OpenFn/lightning/issues/2518)
- Export edge condition expressions as multiline in project spec
  [#2521](https://github.com/OpenFn/lightning/issues/2521)
- Fix line spacing on AI Assistant
  [#2498](https://github.com/OpenFn/lightning/issues/2498)

## [v2.9.6] - 2024-09-23

### Added

### Changed

- Increase minimum password length to 12 in accordance with ASVS 4.0.3
  recommendation V2.1.2 [#2507](https://github.com/OpenFn/lightning/pull/2507)
- Changed the public sandbox (https://demo.openfn.org) setup script to use
  `welcome12345` passwords to comply with a 12-character minimum

### Fixed

- Dataclip selector always shows that the dataclip is wiped even when the job
  wasn't run [#2303](https://github.com/OpenFn/lightning/issues/2303)
- Send run channel errors to sentry
  [#2515](https://github.com/OpenFn/lightning/issues/2515)

## [v2.9.5] - 2024-09-18

### Changed

- Hide export history button when no workorder is rendered in the table
  [#2440](https://github.com/OpenFn/lightning/issues/2440)
- Improve docs for running lightning locally #2499
  [#2499](https://github.com/OpenFn/lightning/pull/2499)

### Fixed

- Fix empty webhook URL when switching workflow trigger type
  [#2050](https://github.com/OpenFn/lightning/issues/2050)
- Add quotes when special YAML characters are present in the exported project
  [#2446](https://github.com/OpenFn/lightning/issues/2446)
- In the AI Assistant, don't open the help page when clicking the Responsible AI
  Link [#2511](https://github.com/OpenFn/lightning/issues/2511)

## [v2.9.4] - 2024-09-16

### Changed

- Responsible AI review of AI Assistant
  [#2478](https://github.com/OpenFn/lightning/pull/2478)
- Improve history export page UI
  [#2442](https://github.com/OpenFn/lightning/issues/2442)
- When selecting a node in the workflow diagram, connected edges will also be
  highlighted [#2396](https://github.com/OpenFn/lightning/issues/2358)

### Fixed

- Fix AI Assitant crashes on a job that is not saved yet
  [#2479](https://github.com/OpenFn/lightning/issues/2479)
- Fix jumpy combobox for scope switcher
  [#2469](https://github.com/OpenFn/lightning/issues/2469)
- Fix console errors when rending edge labels in the workflow diagram
- Fix tooltip on export workorder button
  [#2430](https://github.com/OpenFn/lightning/issues/2430)

## [v2.9.3] - 2024-09-11

### Added

- Add utility module to seed a DB to support query performance analysis.
  [#2441](https://github.com/OpenFn/lightning/issues/2441)

### Changed

- Enhance user profile page to add a section for updating basic information
  [#2470](https://github.com/OpenFn/lightning/pull/2470)
- Upgraded Heroicons to v2.1.5, from v2.0.18
  [#2483](https://github.com/OpenFn/lightning/pull/2483)
- Standardize `link-uuid` style for uuid chips
- Updated PromEx configuration to align with custom Oban naming.
  [#2488](https://github.com/OpenFn/lightning/issues/2488)

## [v2.9.2] - 2024-09-09

### Changed

- Temporarily limit AI to @openfn emails while testing
  [#2482](https://github.com/OpenFn/lightning/pull/2482)

## [v2.9.1] - 2024-09-09

### Fixed

- Provisioner creates invalid snapshots when doing CLI deploy
  [#2461](https://github.com/OpenFn/lightning/issues/2461)
  [#2460](https://github.com/OpenFn/lightning/issues/2460)

  > This is a fix for future Workflow updates that are deployed by the CLI and
  > Github integrations. Unfortunately, there is a high likelihood that your
  > existing snapshots could be incorrect (e.g. missing steps, missing edges).
  > In order to fix this, you will need to manually create new snapshots for
  > each of your workflows. This can be done either by modifying the workflow in
  > the UI and saving it. Or running a command on the running instance:
  >
  > ```elixir
  > alias Lightning.Repo
  > alias Lightning.Workflows.{Workflow, Snapshot}
  >
  > Repo.transaction(fn ->
  >   snapshots =
  >     Repo.all(Workflow)
  >     |> Enum.map(&Workflow.touch/1)
  >     |> Enum.map(&Repo.update!/1)
  >     |> Enum.map(fn workflow ->
  >       {:ok, snapshot} = Snapshot.create(workflow)
  >       snapshot
  >     end)
  >
  >  {:ok, snapshots}
  > end)
  > ```

## [v2.9.0] - 2024-09-06

### Added

- Limit AI queries and hook the increment of AI queries to allow usage limiting.
  [#2438](https://github.com/OpenFn/lightning/pull/2438)
- Persist AI Assistant conversations and enable it for all users
  [#2296](https://github.com/OpenFn/lightning/issues/2296)

### Changed

- Rename `new_table` component to `table`.
  [#2448](https://github.com/OpenFn/lightning/pull/2448)

### Fixed

- Fix `workflow_id` presence in state.json during Github sync
  [#2445](https://github.com/OpenFn/lightning/issues/2445)

## [v2.8.2] - 2024-09-04

### Added

- Change navbar colors depending on scope.
  [#2449](https://github.com/OpenFn/lightning/pull/2449)
- Add support for configurable idle connection timeouts via the `IDLE_TIMEOUT`
  environment variable. [#2443](https://github.com/OpenFn/lightning/issues/2443)

### Changed

- Allow setup_user command to be execute from outside the container with
  `/app/bin/lightning eval Lightning.Setup.setup_user/3`
- Implement a combo-box to make navigating between projects easier
  [#241](https://github.com/OpenFn/lightning/pull/2424)
- Updated vulnerable version of micromatch.
  [#2454](https://github.com/OpenFn/lightning/issues/2454)

## [v2.8.1] - 2024-08-28

### Changed

- Improve run claim query by removing extraneous sorts
  [#2431](https://github.com/OpenFn/lightning/issues/2431)

## [v2.8.0] - 2024-08-27

### Added

- Users are now able to export work orders, runs, steps, logs, and dataclips
  from the History page.
  [#1698](https://github.com/OpenFn/lightning/issues/1698)

### Changed

- Add index over `run_id` and `step_id` in run_steps to improve worker claim
  speed. [#2428](https://github.com/OpenFn/lightning/issues/2428)
- Show Github Error messages as they are to help troubleshooting
  [#2156](https://github.com/OpenFn/lightning/issues/2156)
- Allow `Setup_utils.setup_user` to be used for the initial superuser creation.
- Update to code assist in the Job Editor to import namespaces from adaptors.
  [#2432](https://github.com/OpenFn/lightning/issues/2432)

### Fixed

- Unable to remove/reconnect github app in lightning after uninstalling directly
  from Github [#2168](https://github.com/OpenFn/lightning/issues/2168)
- Github sync buttons available even when usage limiter returns error
  [PR#2390](https://github.com/OpenFn/lightning/pull/2390)
- Fix issue with the persisting of a Kafka message with headers.
  [#2402](https://github.com/OpenFn/lightning/issues/2402)
- Protect against race conditions when updating partition timestamps for a Kafka
  trigger. [#2378](https://github.com/OpenFn/lightning/issues/2378)

## [v2.7.19] - 2024-08-19

### Added

- Pass the user_id param on check usage limits.
  [#2387](https://github.com/OpenFn/lightning/issues/2387)

## [v2.7.18] - 2024-08-17

### Added

- Ensure that all users in an instance have a confirmed email address within 48
  hours [#2389](https://github.com/OpenFn/lightning/issues/2389)

### Changed

- Ensure that all the demo accounts are confirmed by default
  [#2395](https://github.com/OpenFn/lightning/issues/2395)

### Fixed

- Removed all Kafka trigger code that ensured that message sequence is honoured
  for messages with keys. Functionality to ensure that message sequence is
  honoured will be added in the future, but in an abstraction that is a better
  fit for the current Lightning design.
  [#2362](https://github.com/OpenFn/lightning/issues/2362)
- Dropped the `trigger_kafka_messages` table that formed part of the Kafka
  trigger implementation, but which is now obsolete given the removal of the
  code related to message sequence preservation.
  [#2362](https://github.com/OpenFn/lightning/issues/2362)

## [v2.7.17] - 2024-08-14

### Added

- Added an `iex` command to setup a user, an apiToken, and credentials so that
  it's possible to get a fully running lightning instance via external shell
  script. (This is a tricky requirement for a distributed set of local
  deployments) [#2369](https://github.com/OpenFn/lightning/issues/2369) and
  [#2373](https://github.com/OpenFn/lightning/pull/2373)
- Added support for _very basic_ project-credential management (add, associate
  with job) via provisioning API.
  [#2367](https://github.com/OpenFn/lightning/issues/2367)

### Changed

- Enforced uniqueness on credential names _by user_.
  [#2371](https://github.com/OpenFn/lightning/pull/2371)
- Use Swoosh to format User models into recipients
  [#2374](https://github.com/OpenFn/lightning/pull/2374)
- Bump default CLI to `@openfn/cli@1.8.1`

### Fixed

- When a Workflow is deleted, any associated Kafka trigger pipelines will be
  stopped and deleted. [#2379](https://github.com/OpenFn/lightning/issues/2379)

## [v2.7.16] - 2024-08-07

### Fixed

- @ibrahimwickama fixed issue that prevented users from creating new workflows
  if they are running in an `http` environment (rather than `localhost` or
  `https`). [#2365](https://github.com/OpenFn/lightning/pull/2356)

## [v2.7.15] - 2024-08-07

### Changed

- Kafka messages without keys are synchronously converted into a Workorder,
  Dataclip and Run. Messages with keys are stored as TriggerKafkaMessage
  records, however the code needed to process them has been disabled, pending
  removal. [#2351](https://github.com/OpenFn/lightning/issues/2351)

## [v2.7.14] - 2024-08-05

### Changed

- Use standard styles for link, fix home button in breadcrumbs
  [#2354](https://github.com/OpenFn/lightning/pull/2354)

## [v2.7.13] - 2024-08-05

### Changed

- Don't log 406 Not Acceptable errors to Sentry
  [#2350](https://github.com/OpenFn/lightning/issues/2350)

### Fixed

- Correctly handle floats in LogMessage
  [#2348](https://github.com/OpenFn/lightning/issues/2348)

## [v2.7.12] - 2024-07-31

### Changed

- Make root layout configurable
  [#2310](https://github.com/OpenFn/lightning/pull/2310)
- Use snapshots when initiating Github Sync
  [#1827](https://github.com/OpenFn/lightning/issues/1827)
- Move runtime logic into module
  [#2338](https://github.com/OpenFn/lightning/pull/2338)
- Use `AccountHook Extension` to register new users invited in a project
  [#2341](https://github.com/OpenFn/lightning/pull/2341)
- Standardized top bars across the UI with a navigable breadcrumbs interface
  [#2299](https://github.com/OpenFn/lightning/pull/2299)

### Fixed

- Limit frame size of worker socket connections
  [#2339](https://github.com/OpenFn/lightning/issues/2339)
- Limit number of days to 31 in cron trigger dropdown
  [#2331](https://github.com/OpenFn/lightning/issues/2331)

## [v2.7.11] - 2024-07-26

### Added

- Expose more Kafka configuration at instance-level.
  [#2329](https://github.com/OpenFn/lightning/issues/2329)

### Fixed

- Table action css tweaks
  [#2333](https://github.com/OpenFn/lightning/issues/2333)

## [v2.7.10]

### Added

- A rudimentary optimisation for Kafka messages that do not have a key as the
  sequence of these messages can not be guaranteed.
  [#2323](https://github.com/OpenFn/lightning/issues/2323)

### Fixed

- Fix an intermittent bug when trying to intern Kafka offset reset policy.
  [#2327](https://github.com/OpenFn/lightning/issues/2327)

## [v2.7.9] - 2024-07-24

### Changed

- CSS - standardized some more tailwind components
  [PR#2324](https://github.com/OpenFn/lightning/pull/2324)

## [v2.7.8] - 2024-07-24

### Changed

- Enable End to End Integration tests
  [#2187](https://github.com/OpenFn/lightning/issues/2187)
- Make selected Kafka trigger parameters configurable via ENV vars.
  [#2315](https://github.com/OpenFn/lightning/issues/2315)
- Use the Oauth2 `revocation_endpoint` to revoke token access (1) before
  attempting to reauthorize and (2) when users schedule a credential for
  deletion [#2314](https://github.com/OpenFn/lightning/issues/2314)
- Standardized tailwind alerts
  [#2314](https://github.com/OpenFn/lightning/issues/2314)
- Standardized `link` tailwind style (and provided `link-plain`, `link-info`,
  `link-error`, and `link-warning`)
  [#2314](https://github.com/OpenFn/lightning/issues/2314)

### Fixed

- Fix work order URL in failure alerts
  [#2305](https://github.com/OpenFn/lightning/pull/2305)
- Fix error when handling existing encrypted credentials
  [#2316](https://github.com/OpenFn/lightning/issues/2316)
- Fix job editor switches to the snapshot version when body is changed
  [#2306](https://github.com/OpenFn/lightning/issues/2306)
- Fix misaligned "Retry from here" button on inspector page
  [#2308](https://github.com/OpenFn/lightning/issues/2308)

## [v2.7.7] - 2024-07-18

### Added

- Add experimental support for triggers that consume message from a Kafka
  cluster [#1801](https://github.com/OpenFn/lightning/issues/1801)
- Workflows can now specify concurrency, allowing runs to be executed
  syncronously or to a maximum concurrency level. Note that this applies to the
  default FifoRunQueue only.
  [#2022](https://github.com/OpenFn/lightning/issues/2022)
- Invite Non-Registered Users to a Project
  [#2288](https://github.com/OpenFn/lightning/pull/2288)

### Changed

- Make modal close events configurable
  [#2298](https://github.com/OpenFn/lightning/issues/2298)

### Fixed

- Prevent Oauth credentials from being created if they don't have a
  `refresh_token` [#2289](https://github.com/OpenFn/lightning/pull/2289) and
  send more helpful error data back to the worker during token refresh failure
  [#2135](https://github.com/OpenFn/lightning/issues/2135)
- Fix CLI deploy not creating snapshots for workflows
  [#2271](https://github.com/OpenFn/lightning/issues/2271)

## [v2.7.6] - 2024-07-11

### Fixed

- UsageTracking crons are enabled again (if config is enabled)
  [#2276](https://github.com/OpenFn/lightning/issues/2276)
- UsageTracking metrics absorb the fact that a step's job_id may not currently
  exist when counting unique jobs
  [#2279](https://github.com/OpenFn/lightning/issues/2279)
- Adjusted layout and text displayed when preventing simultaneous edits to
  accommodate more screen sizes
  [#2277](https://github.com/OpenFn/lightning/issues/2277)

## [v2.7.5] - 2024-07-10

### Changed

- Prevent two editors from making changes to the same workflow at the same time
  [#1949](https://github.com/OpenFn/lightning/issues/1949)
- Moved the Edge Condition Label field to the top of the form, so it's always
  visible [#2236](https://github.com/OpenFn/lightning/pull/2236)
- Update edge condition labels in the Workflow Diagram to always show the
  condition type icon and the label
  [#2236](https://github.com/OpenFn/lightning/pull/2236)

### Fixed

- Do Not Require Lock Version In URL Parameters
  [#2267](https://github.com/OpenFn/lightning/pull/2267)
- Trim erroneous spaces on user first and last names
  [#2269](https://github.com/OpenFn/lightning/pull/2269)

## [v2.7.4] - 2024-07-06

### Changed

- When the entire log string is a valid JSON object, pretty print it with a
  standard `JSON.stringify(str, null, 2)` but if it's something else then let
  the user do whatever they want (e.g., if you write
  `console.log('some', 'cool', state.data)` we won't mess with it.)
  [#2260](https://github.com/OpenFn/lightning/pull/2260)

### Fixed

- Fixed sticky toggle button for switching between latest version and a snapshot
  of a workflow [#2264](https://github.com/OpenFn/lightning/pull/2264)

## [v2.7.3] - 2024-07-05

### Changed

- Bumped the ws-worker to v1.3

### Fixed

- Fix issue when selecting different steps in RunViewer and the parent liveview
  not being informed [#2253](https://github.com/OpenFn/lightning/issues/2253)
- Stopped inspector from crashing when looking for a step by a run/job
  combination [#2201](https://github.com/OpenFn/lightning/issues/2201)
- Workflow activation only considers new and changed workflows
  [#2237](https://github.com/OpenFn/lightning/pull/2237)

## [v2.7.2] - 2024-07-03

### Changed

- Allow endpoint plugs to be injected at compile time.
  [#2248](https://github.com/OpenFn/lightning/pull/2248)
- All models to use the `public` schema.
  [#2249](https://github.com/OpenFn/lightning/pull/2249)
- In the workflow diagram, smartly update the view when adding new nodes
  [#2174](https://github.com/OpenFn/lightning/issues/2174)
- In the workflow diagram, remove the "autofit" toggle in the control bar

### Fixed

- Remove prompt parameter from the authorization URL parameters for the Generic
  Oauth Clients [#2250](https://github.com/OpenFn/lightning/issues/2250)
- Fixed react key error [#2233](https://github.com/OpenFn/lightning/issues/2233)
- Show common functions in the Docs panel
  [#1733](https://github.com/OpenFn/lightning/issues/1733)

## [v2.7.1] - 2024-07-01

### Changed

- Update email copies [#2213](https://github.com/OpenFn/lightning/issues/2213)

### Fixed

- Fix jumpy cursor in the Job editor.
  [#2229](https://github.com/OpenFn/lightning/issues/2229)
- Rework syncing behaviour to prevent changes getting thrown out on a socket
  reconnect. [#2007](https://github.com/OpenFn/lightning/issues/2007)

## [v2.7.0] - 2024-06-26

### Added

- Use of snapshots for displaying runs and their associated steps in the History
  page. [#1825](https://github.com/OpenFn/lightning/issues/1825)
- Added view-only mode for rendering workflows and runs in the Workflow Canvas
  and the Inspector page using snapshots, with the option to switch between a
  specific snapshot version and the latest version. Edit mode is available when
  displaying the latest version.
  [#1843](https://github.com/OpenFn/lightning/issues/1843)
- Allow users to delete steps sssociated with runs in the Workflow Canvas
  [#2027](https://github.com/OpenFn/lightning/issues/2027)
- Link to adaptor `/src` from inspector.
- Prototype AI Assistant for working with job code.
  [#2193](https://github.com/OpenFn/lightning/issues/2193)

### Changed

- Reverted behaviour on "Rerun from here" to select the Log tab.
  [#2202](https://github.com/OpenFn/lightning/issues/2202)
- Don't allow connections between an orphaned node and a
  Trigger[#2188](https://github.com/OpenFn/lightning/issues/2188)
- Reduce the minimum zoom in the workflow diagram
  [#2214](https://github.com/OpenFn/lightning/issues/2214)

### Fixed

- Fix some adaptor docs not displaying
  [#2019](https://github.com/OpenFn/lightning/issues/2019)
- Fix broken `mix lightning.install_adaptor_icons` task due to addition of Finch
  http client change.

## [v2.6.3] - 2024-06-19

### Changed

- Added a notice on application start about anonymous public impact reporting
  and its importance for the sustainability of
  [Digital Public Goods](https://digitalpublicgoods.net/) and
  [Digital Public Infrastructure](https://www.codevelop.fund/insights-1/what-is-digital-public-infrastructure).
- Increase default `WORKER_MAX_RUN_DURATION_SECONDS` to 300 to match the
  [ws-worker default](https://github.com/OpenFn/kit/blob/main/packages/ws-worker/src/util/cli.ts#L149-L153)
  so if people don't set their timeout via ENV, at least the two match up.

## [v2.6.2] - 2024-06-13

### Fixed

- Fix vanishing Docs panel when Editor panel is collapsed and opened again
  [#2195](https://github.com/OpenFn/lightning/issues/2195)
- Maintain tab when RunViewer remounts/push state drops tab hash
  [#2199](https://github.com/OpenFn/lightning/issues/2199)

## [v2.6.1] - 2024-06-12

### Changed

- Erlang to 26.2.5
- Update debian bookworm from 20240130 to 20240513.
- Return 403s when Provisioning API fails because of usage limits
  [#2182](https://github.com/OpenFn/lightning/pull/2182)
- Update email notification for changing retention period
  [#2066](https://github.com/OpenFn/lightning/issues/2066)
- Return 415s when Webhooks are sent Content-Types what are not supported.
  [#2180](https://github.com/OpenFn/lightning/issues/2180)
- Updated the default step text

### Fixed

- Rewrite TabSelector (now Tabbed) components fixing a number of navigation
  issues [#2051](https://github.com/OpenFn/lightning/issues/2051)

## [v2.6.0] - 2024-06-05

### Added

- Support multiple edges leading to the same step (a.k.a., "drag & drop")
  [#2008](https://github.com/OpenFn/lightning/issues/2008)

### Changed

### Fixed

## [v2.5.5] - 2024-06-05

### Added

- Replace LiveView Log Viewer component with React Monaco
  [#1863](https://github.com/OpenFn/lightning/issues/1863)

### Changed

- Bump default CLI to `@openfn/cli@1.3.2`
- Don't show deprecated adaptor versions in the adaptor version picklist (to be
  followed by some graceful deprecation handling/warning in
  [later work](https://github.com/OpenFn/lightning/issues/2172))
  [#2169](https://github.com/OpenFn/lightning/issues/2169)
- Refactor count workorders to reuse search code
  [#2121](https://github.com/OpenFn/lightning/issues/2121)
- Updated provisioning error message to include workflow and job names
  [#2140](https://github.com/OpenFn/lightning/issues/2140)

### Fixed

- Don't let two deploy workflows run at the same time to prevent git collisions
  [#2044](https://github.com/OpenFn/lightning/issues/2044)
- Stopped sending emails when creating a starter project
  [#2161](https://github.com/OpenFn/lightning/issues/2161)

## [v2.5.4] - 2024-05-31

### Added

- CORS support [#2157](https://github.com/OpenFn/lightning/issues/2157)
- Track users emails preferences
  [#2163](https://github.com/OpenFn/lightning/issues/2163)

### Changed

- Change Default Text For New Job Nodes
  [#2014](https://github.com/OpenFn/lightning/pull/2014)
- Persisted run options when runs are _created_, not when they are _claimed_.
  This has the benefit of "locking in" the behavior desired by the user at the
  time they demand a run, not whenever the worker picks it up.
  [#2085](https://github.com/OpenFn/lightning/pull/2085)
- Made `RUN_GRACE_PERIOD_SECONDS` a configurable ENV instead of 20% of the
  `WORKER_MAX_RUN_DURATION`
  [#2085](https://github.com/OpenFn/lightning/pull/2085)

### Fixed

- Stopped Janitor from calling runs lost if they have special runtime options
  [#2079](https://github.com/OpenFn/lightning/issues/2079)
- Dataclip Viewer now responds to page resize and internal page layout
  [#2120](https://github.com/OpenFn/lightning/issues/2120)

## [v2.5.3] - 2024-05-27

### Changed

- Stop users from creating deprecated Salesforce and GoogleSheets credentials.
  [#2142](https://github.com/OpenFn/lightning/issues/2142)
- Delegate menu customization and create menu components for reuse.
  [#1988](https://github.com/OpenFn/lightning/issues/1988)

### Fixed

- Disable Credential Save Button Until All Form Fields Are Validated
  [#2099](https://github.com/OpenFn/lightning/issues/2099)
- Fix Credential Modal Closure Error When Workflow Is Unsaved
  [#2101](https://github.com/OpenFn/lightning/pull/2101)
- Fix error when socket reconnects and user is viewing a run via the inspector
  [#2148](https://github.com/OpenFn/lightning/issues/2148)

## [v2.5.2] - 2024-05-23

### Fixed

- Preserve custom values (like `apiVersion`) during token refresh for OAuth2
  credentials [#2131](https://github.com/OpenFn/lightning/issues/2131)

## [v2.5.1] - 2024-05-21

### Fixed

- Don't compile Phoenix Storybook in production and test environments
  [#2119](https://github.com/OpenFn/lightning/pull/2119)
- Improve performance and memory consumption on queries and logic for digest
  mailer [#2121](https://github.com/OpenFn/lightning/issues/2121)

## [v2.5.0] - 2024-05-20

### Fixed

- When a refresh token is updated, save it!
  [#2124](https://github.com/OpenFn/lightning/pull/2124)

## [v2.5.0-pre4] - 2024-05-20

### Fixed

- Fix duplicate credential type bug
  [#2100](https://github.com/OpenFn/lightning/issues/2100)
- Ensure Global OAuth Clients Accessibility for All Users
  [#2114](https://github.com/OpenFn/lightning/issues/2114)

## [v2.5.0-pre3] - 2024-05-20

### Fixed

- Fix credential not added automatically after being created from the canvas.
  [#2105](https://github.com/OpenFn/lightning/issues/2105)
- Replace the "not working?" prompt by "All good, but if your credential stops
  working, you may need to re-authorize here.".
  [#2102](https://github.com/OpenFn/lightning/issues/1872)
- Fix Generic Oauth credentials don't get included in the refresh flow
  [#2106](https://github.com/OpenFn/lightning/pull/2106)

## [v2.5.0-pre2] - 2024-05-17

### Changed

- Replace LiveView Dataclip component with React Monaco bringing large
  performance improvements when viewing large dataclips.
  [#1872](https://github.com/OpenFn/lightning/issues/1872)

## [v2.5.0-pre] - 2024-05-17

### Added

- Allow users to build Oauth clients and associated credentials via the user
  interface. [#1919](https://github.com/OpenFn/lightning/issues/1919)

## [v2.4.14] - 2024-05-16

### Changed

- Refactored image and version info
  [#2097](https://github.com/OpenFn/lightning/pull/2097)

### Fixed

- Fixed issue where updating adaptor name and version of job node in the
  workflow canvas crashes the app when no credential is selected
  [#99](https://github.com/OpenFn/lightning/issues/99)
- Removes stacked viewer after switching tabs and steps.
  [#2064](https://github.com/OpenFn/lightning/issues/2064)

## [v2.4.13] - 2024-05-16

### Fixed

- Fixed issue where updating an existing Salesforce credential to use a
  `sandbox` endpoint would not properly re-authenticate.
  [#1842](https://github.com/OpenFn/lightning/issues/1842)
- Navigate directly to settings from url hash and renders default panel when
  there is no hash. [#1971](https://github.com/OpenFn/lightning/issues/1971)

## [v2.4.12] - 2024-05-15

### Fixed

- Fix render settings default panel on first load
  [#1971](https://github.com/OpenFn/lightning/issues/1971)

## [v2.4.11] - 2024-05-15

### Changed

- Upgraded Sentry to v10 for better error reporting.

## [v2.4.10] - 2024-05-14

### Fixed

- Fix the "reset demo" script by disabling the emailing that was introduced to
  the `create_project` function.
  [#2063](https://github.com/OpenFn/lightning/pull/2063)

## [v2.4.9] - 2024-05-14

### Changed

- Bumped @openfn/ws-worker to 1.1.8

### Fixed

- Correctly pass max allowed run time into the Run token, ensuring it's valid
  for the entirety of the Runs execution time
  [#2072](https://github.com/OpenFn/lightning/issues/2072)

## [v2.4.8] - 2024-05-13

### Added

- Add Github sync to usage limiter
  [#2031](https://github.com/OpenFn/lightning/pull/2031)

### Changed

- Remove illogical cancel buttons on user/pass change screen
  [#2067](https://github.com/OpenFn/lightning/issues/2067)

### Fixed

- Stop users from configuring failure alerts when the limiter returns error
  [#2076](https://github.com/OpenFn/lightning/pull/2076)

## [v2.4.7] - 2024-05-11

### Fixed

- Fixed early worker token expiry bug
  [#2070](https://github.com/OpenFn/lightning/issues/2070)

## [v2.4.6] - 2024-05-08

### Added

- Allow for automatic resubmission of failed usage tracking report submissions.
  [1789](https://github.com/OpenFn/lightning/issues/1789)
- Make signup feature configurable
  [#2049](https://github.com/OpenFn/lightning/issues/2049)
- Apply runtime limits to worker execution
  [#2015](https://github.com/OpenFn/lightning/pull/2015)
- Limit usage for failure alerts
  [#2011](https://github.com/OpenFn/lightning/pull/2011)

## [v2.4.5] - 2024-05-07

### Fixed

- Fix provioning API calls workflow limiter without the project ID
  [#2057](https://github.com/OpenFn/lightning/issues/2057)

## [v2.4.4] - 2024-05-03

### Added

- Benchmarking script that simulates data from a cold chain.
  [#1993](https://github.com/OpenFn/lightning/issues/1993)

### Changed

- Changed Snapshot `get_or_create_latest_for` to accept multis allow controlling
  of which repo it uses.
- Require exactly one owner for each project
  [#1991](https://github.com/OpenFn/lightning/issues/1991)

### Fixed

- Fixed issue preventing credential updates
  [#1861](https://github.com/OpenFn/lightning/issues/1861)

## [v2.4.3] - 2024-05-01

### Added

- Allow menu items customization
  [#1988](https://github.com/OpenFn/lightning/issues/1988)
- Workflow Snapshot support
  [#1822](https://github.com/OpenFn/lightning/issues/1822)
- Fix sample workflow from init_project_for_new_user
  [#2016](https://github.com/OpenFn/lightning/issues/2016)

### Changed

- Bumped @openfn/ws-worker to 1.1.6

### Fixed

- Assure workflow is always passed to Run.enqueue
  [#2032](https://github.com/OpenFn/lightning/issues/2032)
- Fix regression on History page where snapshots were not preloaded correctly
  [#2026](https://github.com/OpenFn/lightning/issues/2026)

## [v2.4.2] - 2024-04-24

### Fixed

- Fix missing credential types when running Lightning using Docker
  [#2010](https://github.com/OpenFn/lightning/issues/2010)
- Fix provisioning API includes deleted workflows in project state
  [#2001](https://github.com/OpenFn/lightning/issues/2001)

## [v2.4.1] - 2024-04-19

### Fixed

- Fix github cli deploy action failing to auto-commit
  [#1995](https://github.com/OpenFn/lightning/issues/1995)

## [v2.4.1-pre] - 2024-04-18

### Added

- Add custom metric to track the number of finalised runs.
  [#1790](https://github.com/OpenFn/lightning/issues/1790)

### Changed

- Set better defaults for the GitHub connection creation screen
  [#1994](https://github.com/OpenFn/lightning/issues/1994)
- Update `submission_status` for any Usagetracking.Report that does not have it
  set. [#1789](https://github.com/OpenFn/lightning/issues/1789)

## [v2.4.0] - 2024-04-12

### Added

- Allow description below the page title
  [#1975](https://github.com/OpenFn/lightning/issues/1975)
- Enable users to connect projects to their Github repos and branches that they
  have access to [#1895](https://github.com/OpenFn/lightning/issues/1895)
- Enable users to connect multiple projects to a single Github repo
  [#1811](https://github.com/OpenFn/lightning/issues/1811)

### Changed

- Change all System.get_env calls in runtime.exs to use dotenvy
  [#1968](https://github.com/OpenFn/lightning/issues/1968)
- Track usage tracking submission status in new field
  [#1789](https://github.com/OpenFn/lightning/issues/1789)
- Send richer version info as part of usage tracking submission.
  [#1819](https://github.com/OpenFn/lightning/issues/1819)

### Fixed

- Fix sync to branch only targetting main branch
  [#1892](https://github.com/OpenFn/lightning/issues/1892)
- Fix enqueue run without the workflow info
  [#1981](https://github.com/OpenFn/lightning/issues/1981)

## [v2.3.1] - 2024-04-03

### Changed

- Run the usage tracking submission job more frequently to reduce the risk of
  Oban unavailability at a particular time.
  [#1778](https://github.com/OpenFn/lightning/issues/1778)
- Remove code supporting V1 usage tracking submissions.
  [#1853](https://github.com/OpenFn/lightning/issues/1853)

### Fixed

- Fix scrolling behaviour on inspector for small screens
  [#1962](https://github.com/OpenFn/lightning/issues/1962)
- Fix project picker for users with many projects
  [#1952](https://github.com/OpenFn/lightning/issues/1952)

## [v2.3.0] - 2024-04-02

### Added

- Support for additional paths on a webhook URL such as `/i/<uuid>/Patient`
  [#1954](https://github.com/OpenFn/lightning/issues/1954)
- Support for a GET endpoint to "check" webhook URL availability
  [#1063](https://github.com/OpenFn/lightning/issues/1063)
- Allow external apps to control the run enqueue db transaction
  [#1958](https://github.com/OpenFn/lightning/issues/1958)

## [v2.2.2] - 2024-04-01

### Changed

- Changed dataclip search from string `LIKE` to tsvector on keys and values.
  While this will limit partial string matching to the beginning of words (not
  the middle or end) it will make searching way more performant
  [#1939](https://github.com/OpenFn/lightning/issues/1939)
- Translate job error messages using errors.po file
  [#1935](https://github.com/OpenFn/lightning/issues/1935)
- Improve the UI/UX of the run panel on the inspector for small screens
  [#1909](https://github.com/OpenFn/lightning/issues/1909)

### Fixed

- Regular database timeouts when searching across dataclip bodies
  [#1794](https://github.com/OpenFn/lightning/issues/1794)

## [v2.2.1] - 2024-03-27

### Added

- Enable users to connect to their Github accounts in preparation for
  streamlined GitHub project sync setup
  [#1894](https://github.com/OpenFn/lightning/issues/1894)

### Fixed

- Apply usage limit to bulk-reruns
  [#1931](https://github.com/OpenFn/lightning/issues/1931)
- Fix edge case that could result in duplicate usage tracking submissions.
  [#1853](https://github.com/OpenFn/lightning/issues/1853)
- Fix query timeout issue on history retention deletion
  [#1937](https://github.com/OpenFn/lightning/issues/1937)

## [v2.2.0] - 2024-03-21

### Added

- Allow admins to set project retention periods
  [#1760](https://github.com/OpenFn/lightning/issues/1760)
- Automatically wipe input/output data after their retention period
  [#1762](https://github.com/OpenFn/lightning/issues/1762)
- Automatically delete work order history after their retention period
  [#1761](https://github.com/OpenFn/lightning/issues/1761)

### Changed

- When automatically creating a project for a newly registered user (via the
  `INIT_PROJECT_FOR_NEW_USER=true` environment variable) that user should be the
  `owner` of the project.
  [#1927](https://github.com/OpenFn/lightning/issues/1927)
- Give priority to manual runs (over webhook requests and cron) so that active
  users on the inspector don't have to wait ages for thier work during high load
  periods [#1918](https://github.com/OpenFn/lightning/issues/1918)

## [v2.1.0] - 2024-03-20

### Added

- TSVector index to log_lines, and gin index to dataclips
  [#1898](https://github.com/OpenFn/lightning/issues/1898)
- Add API Version field to Salesforce OAuth credentials
  [#1838](https://github.com/OpenFn/lightning/issues/1838)

### Changed

- Replace v1 usage tracking with v2 usage tracking.
  [#1853](https://github.com/OpenFn/lightning/issues/1853)

## [v2.0.10]

### Changed

- Updated anonymous usage tracker submissions
  [#1853](https://github.com/OpenFn/lightning/issues/1853)

## [v2.0.9] - 2024-03-19

### Added

- Support for smaller screens on history and inspector.
  [#1908](https://github.com/OpenFn/lightning/issues/1908)
- Polling metric to track number of available runs.
  [#1790](https://github.com/OpenFn/lightning/issues/1790)
- Allows limiting creation of new runs and retries.
  [#1754](https://github.com/OpenFn/Lightning/issues/1754)
- Add specific messages for log, input, and output tabs when a run is lost
  [#1757](https://github.com/OpenFn/lightning/issues/1757)
- Soft and hard limits for runs created by webhook trigger.
  [#1859](https://github.com/OpenFn/Lightning/issues/1859)
- Publish an event when a new user is registered
  [#1873](https://github.com/OpenFn/lightning/issues/1873)
- Adds ability to add project collaborators from existing users
  [#1836](https://github.com/OpenFn/lightning/issues/1836)
- Added ability to remove project collaborators
  [#1837](https://github.com/OpenFn/lightning/issues/1837)
- Added new usage tracking submission code.
  [#1853](https://github.com/OpenFn/lightning/issues/1853)

### Changed

- Upgrade Elixir to 1.16.2
- Remove all values from `.env.example`.
  [#1904](https://github.com/OpenFn/lightning/issues/1904)

### Fixed

- Verify only stale project credentials
  [#1861](https://github.com/OpenFn/lightning/issues/1861)

## [v2.0.8] - 2024-02-29

### Fixed

- Show flash error when editing stale project credentials
  [#1795](https://github.com/OpenFn/lightning/issues/1795)
- Fixed bug with Github sync installation on docker-based deployments
  [#1845](https://github.com/OpenFn/lightning/issues/1845)

## [v2.0.6] - 2024-02-29

### Added

- Automatically create Github workflows in a target repository/branch when users
  set up a Github repo::OpenFn project sync
  [#1046](https://github.com/OpenFn/lightning/issues/1046)
- Allows limiting creation of new runs and retries.
  [#1754](https://github.com/OpenFn/Lightning/issues/1754)

### Changed

- Change bucket size used by the run queue delay custom metric.
  [#1790](https://github.com/OpenFn/lightning/issues/1790)
- Require setting `IS_RESETTABLE_DEMO` to "yes" via ENV before allowing the
  destructive `Demo.reset_demo/0` function from being called.
  [#1720](https://github.com/OpenFn/lightning/issues/1720)
- Remove version display condition that was redundant due to shadowing
  [#1819](https://github.com/OpenFn/lightning/issues/1819)

### Fixed

- Fix series of sentry issues related to OAuth credentials
  [#1799](https://github.com/OpenFn/lightning/issues/1799)

## [v2.0.5] - 2024-02-25

### Fixed

- Fixed error in Credentials without `sanbox` field set; only display `sandbox`
  field for Salesforce oauth credentials.
  [#1798](https://github.com/OpenFn/lightning/issues/1798)

## [v2.0.4] - 2024-02-24

### Added

- Display and edit OAuth credentials
  scopes[#1706](https://github.com/OpenFn/Lightning/issues/1706)

### Changed

- Stop sending `operating_system_detail` to the usage tracker
  [#1785](https://github.com/OpenFn/lightning/issues/1785)

### Fixed

- Make handling of usage tracking errors more robust.
  [#1787](https://github.com/OpenFn/lightning/issues/1787)
- Fix inspector shows selected dataclip as wiped after retying workorder from a
  non-first step [#1780](https://github.com/OpenFn/lightning/issues/1780)

## [v2.0.3] - 2024-02-21

### Added

- Actual metrics will now be submitted by Lightning to the Usage Tracker.
  [#1742](https://github.com/OpenFn/lightning/issues/1742)
- Added a support link to the menu that goes to the instance admin contact
  [#1783](https://github.com/OpenFn/lightning/issues/1783)

### Changed

- Usage Tracking submissions are now opt-out, rather than opt-in. Hashed UUIDs
  to ensure anonymity are default.
  [#1742](https://github.com/OpenFn/lightning/issues/1742)
- Usage Tracking submissions will now run daily rather than hourly.
  [#1742](https://github.com/OpenFn/lightning/issues/1742)

- Bumped @openfn/ws-worker to `v1.0` (this is used in dev mode when starting the
  worker from your mix app: `RTM=true iex -S mix phx.server`)
- Bumped @openfn/cli to `v1.0` (this is used for adaptor docs and magic)

### Fixed

- Non-responsive workflow canvas after web socket disconnection
  [#1750](https://github.com/OpenFn/lightning/issues/1750)

## [v2.0.2] - 2024-02-14

### Fixed

- Fixed a bug with the OAuth2 credential refresh flow that prevented
  GoogleSheets jobs from running after token expiration
  [#1735](https://github.com/OpenFn/Lightning/issues/1735)

## [v2.0.1] - 2024-02-13

### Changed

- Renamed ImpactTracking to UsageTracking
  [#1729](https://github.com/OpenFn/lightning/issues/1729)
- Block github installation if there's a pending installation in another project
  [#1731](https://github.com/OpenFn/Lightning/issues/1731)

### Fixed

- Expand work order button balloons randomly
  [#1737](https://github.com/OpenFn/Lightning/issues/1737)
- Editing credentials doesn't work from project scope
  [#1743](https://github.com/OpenFn/Lightning/issues/1743)

## [v2.0.0] - 2024-02-10

> At the time of writing there are no more big changes planned and testing has
> gone well. Thanks to everyone who's helped to kick the tyres during the "rc"
> phase. There are still a _lot of **new features** coming_, so please:
>
> - watch our [**Public Roadmap**](https://github.com/orgs/OpenFn/projects/3) to
>   stay abreast of our core team's backlog,
> - request a feature in the
>   [**Community Forum**](https://community.openfn.org),
> - raise a
>   [**new issue**](https://github.com/OpenFn/lightning/issues/new/choose) if
>   you spot a bug,
> - and head over to the
>   [**Contributing**](https://github.com/OpenFn/lightning/?tab=readme-ov-file#contribute-to-this-project)
>   section to lend a hand.
>
> Head to [**docs.openfn.org**](https://docs.openfn.org) for product
> documentation and help with v1 to v2 migration.

### Changed

- Bump `@openfn/worker` to `v0.8.1`
- Only show GoogleSheets and Salesforce credential options if Oauth clients are
  registered with the instance via ENV
  [#1734](https://github.com/OpenFn/Lightning/issues/1734)

### Fixed

- Use standard table type for webhook auth methods
  [#1514](https://github.com/OpenFn/Lightning/issues/1514)
- Make disabled button for "Connect to GitHub" clear, add tooltip
  [#1732](https://github.com/OpenFn/Lightning/issues/1715)

## [v2.0.0-rc12] - 2024-02-09

### Added

- Add RunQueue extension to allow claim customization.
  [#1715](https://github.com/OpenFn/Lightning/issues/1715)
- Add support for Salesforce OAuth2 credentials
  [#1633](https://github.com/OpenFn/Lightning/issues/1633)

### Changed

- Use `PAYLOAD_SIZE_KB` in k6 load testing script, set thresholds on wait time,
  set default payload size to `2kb`

### Fixed

- Adds more detail to work order states on dashboard
  [#1677](https://github.com/OpenFn/lightning/issues/1677)
- Fix Output & Logs in inspector fails to show sometimes
  [#1702](https://github.com/OpenFn/lightning/issues/1702)

## [v2.0.0-rc11] - 2024-02-08

### Fixed

- Bumped Phoenix LiveView from `0.20.4` to `0.20.5` to fix canvas selection
  issue [#1724](https://github.com/OpenFn/lightning/issues/1724)

## [v2.0.0-rc10] - 2024-02-08

### Changed

- Implemented safeguards to prevent deletion of jobs with associated run history
  [#1570](https://github.com/OpenFn/Lightning/issues/1570)

### Fixed

- Fixed inspector dataclip body not getting updated after dataclip is wiped
  [#1718](https://github.com/OpenFn/Lightning/issues/1718)
- Fixed work orders getting retried despite having wiped dataclips
  [#1721](https://github.com/OpenFn/Lightning/issues/1721)

## [v2.0.0-rc9] 2024-02-05

### Added

- Persist impact tracking configuration and reports
  [#1684](https://github.com/OpenFn/Lightning/issues/1684)
- Add zero-persistence project setting
  [#1209](https://github.com/OpenFn/Lightning/issues/1209)
- Wipe dataclip after use when zero-persistence is enabled
  [#1212](https://github.com/OpenFn/Lightning/issues/1212)
- Show appropriate message when a wiped dataclip is viewed
  [#1211](https://github.com/OpenFn/Lightning/issues/1211)
- Disable selecting work orders having wiped dataclips in the history page
  [#1210](https://github.com/OpenFn/Lightning/issues/1210)
- Hide rerun button in inspector when the selected step has a wiped dataclip
  [#1639](https://github.com/OpenFn/Lightning/issues/1639)
- Add rate limiter to webhook endpoints and runtime limiter for runs.
  [#639](https://github.com/OpenFn/Lightning/issues/639)

### Fixed

- Prevented secret scrubber from over-eagerly adding \*\*\* between all
  characters if an empty string secret was provided as a credential field value
  (e.g., {"username": "come-on-in", "password": ""})
  [#1585](https://github.com/OpenFn/Lightning/issues/1585)
- Fixed permissions issue that allowed viewer/editor to modify webhook auth
  methods. These permissions only belong to project owners and admins
  [#1692](https://github.com/OpenFn/Lightning/issues/1692)
- Fixed bug that was duplicating inbound http_requests, resulting in unnecessary
  data storage [#1695](https://github.com/OpenFn/Lightning/issues/1695)
- Fixed permissions issue that allowed editors to set up new Github connections
  [#1703](https://github.com/OpenFn/Lightning/issues/1703)
- Fixed permissions issue that allowed viewers to initiate syncs to github
  [#1704](https://github.com/OpenFn/Lightning/issues/1704)
- Fixed inspector view stuck at processing when following a crashed run
  [#1711](https://github.com/OpenFn/Lightning/issues/1711)
- Fixed inspector dataclip selector not getting updated after running manual run
  [#1714](https://github.com/OpenFn/Lightning/issues/1714)

## [v2.0.0-rc8] - 2024-01-30

### Added

- Shim code to interact with the Impact Tracking service
  [#1671](https://github.com/OpenFn/Lightning/issues/1671)

### Changed

- Standardized naming of "attempts" to "runs". This had already been done in the
  front-end, but this change cleans up the backend, the database, and the
  interface with the worker. Make sure to **run migrations** and update your
  ENV/secrets to use `WORKER_RUNS_PRIVATE_KEY` rather than
  `WORKER_ATTEMPTS_PRIVATE_KEY`
  [#1657](https://github.com/OpenFn/Lightning/issues/1657)
- Required `@openfn/ws-worker@0.8.0` or above.

## [v2.0.0-rc7] - 2024-01-26

### Added

- Store webhook request headers in Dataclips for use in jobs.
  [#1638](https://github.com/OpenFn/Lightning/issues/1638)

### Changed

- Display `http_request` dataclips to the user as they will be provided to the
  worker as "input" state to avoid confusion while writing jobs.
  [1664](https://github.com/OpenFn/Lightning/issues/1664)
- Named-spaced all worker environment variables with `WORKER_` and added
  documentation for how to configure them.
  [#1672](https://github.com/OpenFn/Lightning/pull/1672)
- Bumped to `@openfn/ws-worker@0.6.0`
- Bumped to `@openfn/cli@0.4.15`

### Fixed

- Fix Run via Docker [#1653](https://github.com/OpenFn/Lightning/issues/1653)
- Fix remaining warnings, enable "warnings as errors"
  [#1642](https://github.com/OpenFn/Lightning/issues/1642)
- Fix workflow dashboard bug when viewed for newly created workflows with only
  unfinished run steps. [#1674](https://github.com/OpenFn/Lightning/issues/1674)

## [v2.0.0-rc5] - 2024-01-22

### Changed

- Made two significant backend changes that don't impact UI/UX but **require
  migrations** and should make Lightning developer lives easier by updating
  parts of the backend to match terms now used in the frontend:
  - Renamed the `Runs` model and table to `Steps`
    [#1571](https://github.com/OpenFn/Lightning/issues/1571)
  - Renamed the `AttemptRuns` model and table to `AttemptSteps`
    [#1571](https://github.com/OpenFn/Lightning/issues/1571)

## [v2.0.0-rc4] - 2024-01-19

### Added

- Scrub output dataclips in the UI to avoid unintentional secret exposure
  [#1606](https://github.com/OpenFn/Lightning/issues/1606)

### Changed

- Bump to `@openfn/cli@0.4.14`
- Do not persist the active tab setting on the job editor
  [#1504](https://github.com/OpenFn/Lightning/issues/1504)
- Make condition label optional
  [#1648](https://github.com/OpenFn/Lightning/issues/1648)

### Fixed

- Fix credential body getting leaked to sentry incase of errors
  [#1600](https://github.com/OpenFn/Lightning/issues/1600)
- Fixed validation on Javascript edge conditions
  [#1602](https://github.com/OpenFn/Lightning/issues/1602)
- Removed unused code from `run_live` directory
  [#1625](https://github.com/OpenFn/Lightning/issues/1625)
- Edge condition expressions not correctly being handled during provisioning
  [#openfn/kit#560](https://github.com/OpenFn/kit/pull/560)

## [v2.0.0-rc3] 2024-01-12

### Added

- Custom metric to track stalled attempts
  [#1559](https://github.com/OpenFn/Lightning/issues/1559)
- Dashboard with project and workflow stats
  [#755](https://github.com/OpenFn/Lightning/issues/755)
- Add search by ID on the history page
  [#1468](https://github.com/OpenFn/Lightning/issues/1468)
- Custom metric to support autoscaling
  [#1607](https://github.com/OpenFn/Lightning/issues/1607)

### Changed

- Bumped CLI version to `0.4.13`
- Bumped worker version to `0.5.0`
- Give project editors and viewers read only access to project settings instead
  [#1477](https://github.com/OpenFn/Lightning/issues/1477)

### Fixed

- Throw an error when Lightning.MetadataService.get_adaptor_path/1 returns an
  adaptor path that is nil
  [#1601](https://github.com/OpenFn/Lightning/issues/1601)
- Fix failure due to creating work order from a newly created job
  [#1572](https://github.com/OpenFn/Lightning/issues/1572)
- Fixes on the dashboard and links
  [#1610](https://github.com/OpenFn/Lightning/issues/1610) and
  [#1608](https://github.com/OpenFn/Lightning/issues/1608)

## [v2.0.0-rc2] - 2024-01-08

### Fixed

- Restored left-alignment for step list items on run detail and inspector
  [a6e4ada](https://github.com/OpenFn/Lightning/commit/a6e4adafd558269cfd690e7c4fdd8f9fe66c5f62)
- Inspector: fixed attempt/run language for "skipped" tooltip
  [fd7dd0c](https://github.com/OpenFn/Lightning/commit/fd7dd0ca8128dfba2902e5aa6a2259e2073f0f10)
- Inspector: fixed failure to save during "save & run" from inspector
  [#1596](https://github.com/OpenFn/Lightning/issues/1596)
- Inspector: fixed key bindings for save & run (retry vs. new work order)
  getting overridden when user focuses on the Monaco editor
  [#1596](https://github.com/OpenFn/Lightning/issues/1596)

## [v2.0.0-rc1] - 2024-01-05

### Why does this repo go from `v0` to `v2.0`?

Lightning is the _2nd version_ of the OpenFn platform. While much of the core
technology is the same, there are breaking changes between `v1.105` (pre-2024)
and `v2` ("OpenFn Lightning").

For customers using OpenFn `v1`, a migration guide will be provided at
[docs.openfn.org](https://docs.openfn.org)

### Added

- Link to the job inspctor for a selected run from the history interface
  [#1524](https://github.com/OpenFn/Lightning/issues/1524)
- Reprocess an existing work order from the job inspector by default (instead of
  always creating a new work order)
  [#1524](https://github.com/OpenFn/Lightning/issues/1524)
- Bumped worker to support edge conditions between trigger and first job
  `"@openfn/ws-worker": "^0.4.0"`

### Changed

- Updated naming to prepare for v2 release
  [#1248](https://github.com/OpenFn/Lightning/issues/1248); the major change is
  that each time a work order (the typical unit of business value for an
  organization, e.g. "execute workflow ABC for patient 123") is executed, it is
  called a "run". Previously, it was called an "attempt". The hierarchy is now:

  ```
  Build-Time: Projects > Workflows > Steps
  Run-Time: Work Orders > Runs > Steps
  ```

  Note the name changes here are reflected in the UI, but not all tables/models
  will be changed until [1571](https://github.com/OpenFn/Lightning/issues/1571)
  is delivered.

## [v0.12.2] - 2023-12-24

### Changed

- Bumped worker to address occasional git install issue
  `"@openfn/ws-worker": "^0.3.2"`

### Fixed

- Fix RuntimeError: found duplicate ID "google-sheets-inner-form" for
  GoogleSheetsComponent [#1578](https://github.com/OpenFn/Lightning/issues/1578)
- Extend export script to include new JS expression edge type
  [#1540](https://github.com/OpenFn/Lightning/issues/1540)
- Fix regression for attempt viewer log line highlighting
  [#1589](https://github.com/OpenFn/Lightning/issues/1589)

## [v0.12.1] - 2023-12-21

### Changed

- Hide project security setting tab from non-authorized users
  [#1477](https://github.com/OpenFn/Lightning/issues/1477)

### Fixed

- History page crashes if job is removed from workflow after it's been run
  [#1568](https://github.com/OpenFn/Lightning/issues/1568)

## [v0.12.0] - 2023-12-15

### Added

- Add ellipsis for long job names on the canvas
  [#1217](https://github.com/OpenFn/Lightning/issues/1217)
- Fix Credential Creation Page UI
  [#1064](https://github.com/OpenFn/Lightning/issues/1064)
- Custom metric to track Attempt queue delay
  [#1556](https://github.com/OpenFn/Lightning/issues/1556)
- Expand work order row when a `workorder_id` is specified in the filter
  [#1515](https://github.com/OpenFn/Lightning/issues/1515)
- Allow Javascript expressions as conditions for edges
  [#1498](https://github.com/OpenFn/Lightning/issues/1498)

### Changed

- Derive dataclip in inspector from the attempt & step
  [#1551](https://github.com/OpenFn/Lightning/issues/1551)
- Updated CLI to 0.4.10 (fixes logging)
- Changed UserBackupToken model to use UTC timestamps (6563cb77)
- Restore FK relationship between `work_orders` and `attempts` pending a
  decision re: further partitioning.
  [#1254](https://github.com/OpenFn/Lightning/issues/1254)

### Fixed

- New credential doesn't appear in inspector until refresh
  [#1531](https://github.com/OpenFn/Lightning/issues/1531)
- Metadata not refreshing when credential is updated
  [#791](https://github.com/OpenFn/Lightning/issues/791)
- Adjusted z-index for Monaco Editor's sibling element to resolve layout
  conflict [#1329](https://github.com/OpenFn/Lightning/issues/1329)
- Demo script sets up example Runs with their log lines in a consistant order.
  [#1487](https://github.com/OpenFn/Lightning/issues/1487)
- Initial credential creation `changes` show `after` as `null` rather a value
  [#1118](https://github.com/OpenFn/Lightning/issues/1118)
- AttemptViewer flashing/rerendering when Jobs are running
  [#1550](https://github.com/OpenFn/Lightning/issues/1550)
- Not able to create a new Job when clicking the Check icon on the placeholder
  [#1537](https://github.com/OpenFn/Lightning/issues/1537)
- Improve selection logic on WorkflowDiagram
  [#1220](https://github.com/OpenFn/Lightning/issues/1220)

## [v0.11.0] - 2023-12-06

### Added

- Improved UI when manually creating Attempts via the Job Editor
  [#1474](https://github.com/OpenFn/Lightning/issues/1474)
- Increased the maximum inbound webhook request size to 10MB and added
  protection against _very large_ payloads with a 100MB "max_skip_body_length"
  [#1247](https://github.com/OpenFn/Lightning/issues/1247)

### Changed

- Use the internal port of the web container for the worker configuration in
  docker-compose setup. [#1485](https://github.com/OpenFn/Lightning/pull/1485)

## [v0.10.6] - 2023-12-05

### Changed

- Limit entries count on term work orders search
  [#1461](https://github.com/OpenFn/Lightning/issues/1461)
- Scrub log lines using multiple credentials samples
  [#1519](https://github.com/OpenFn/Lightning/issues/1519)
- Remove custom telemetry plumbing.
  [1259](https://github.com/OpenFn/Lightning/issues/1259)
- Enhance UX to prevent modal closure when Monaco/Dataclip editor is focused
  [#1510](https://github.com/OpenFn/Lightning/pull/1510)

### Fixed

- Use checkbox on boolean credential fields rather than a text input field
  [#1430](https://github.com/OpenFn/Lightning/issues/1430)
- Allow users to retry work orders that failed before their first run was
  created [#1417](https://github.com/OpenFn/Lightning/issues/1417)
- Fix to ensure webhook auth modal is closed when cancel or close are selected.
  [#1508](https://github.com/OpenFn/Lightning/issues/1508)
- Enable user to reauthorize and obtain a new refresh token.
  [#1495](https://github.com/OpenFn/Lightning/issues/1495)
- Save credential body with types declared on schema
  [#1518](https://github.com/OpenFn/Lightning/issues/1518)

## [v0.10.5] - 2023-12-03

### Changed

- Only add history page filters when needed for simpler multi-select status
  interface and shorter page URLs
  [#1331](https://github.com/OpenFn/Lightning/issues/1331)
- Use dynamic Endpoint config only on prod
  [#1435](https://github.com/OpenFn/Lightning/issues/1435)
- Validate schema field with any of expected values
  [#1502](https://github.com/OpenFn/Lightning/issues/1502)

### Fixed

- Fix for liveview crash when token expires or gets deleted after mount
  [#1318](https://github.com/OpenFn/Lightning/issues/1318)
- Remove two obsolete methods related to Run: `Lightning.Invocation.delete_run`
  and `Lightning.Invocation.Run.new_from`.
  [#1254](https://github.com/OpenFn/Lightning/issues/1254)
- Remove obsolete field `previous_id` from `runs` table.
  [#1254](https://github.com/OpenFn/Lightning/issues/1254)
- Fix for missing data in 'created' audit trail events for webhook auth methods
  [#1500](https://github.com/OpenFn/Lightning/issues/1500)

## [v0.10.4] - 2023-11-30

### Changed

- Increased History search timeout to 30s
  [#1461](https://github.com/OpenFn/Lightning/issues/1461)

### Fixed

- Tooltip text clears later than the background
  [#1094](https://github.com/OpenFn/Lightning/issues/1094)
- Temporary fix to superuser UI for managing project users
  [#1145](https://github.com/OpenFn/Lightning/issues/1145)
- Fix for adding ellipses on credential info on job editor heading
  [#1428](https://github.com/OpenFn/Lightning/issues/1428)

## [v0.10.3] - 2023-11-28

### Added

- Dimmed/greyed out triggers and edges on the canvas when they are disabled
  [#1464](https://github.com/OpenFn/Lightning/issues/1464)
- Async loading on the history page to improve UX on long DB queries
  [#1279](https://github.com/OpenFn/Lightning/issues/1279)
- Audit trail events for webhook auth (deletion method) change
  [#1165](https://github.com/OpenFn/Lightning/issues/1165)

### Changed

- Sort project collaborators by first name
  [#1326](https://github.com/OpenFn/Lightning/issues/1326)
- Work orders will now be set in a "pending" state when retries are enqueued.
  [#1340](https://github.com/OpenFn/Lightning/issues/1340)
- Avoid printing 2FA codes by default
  [#1322](https://github.com/OpenFn/Lightning/issues/1322)

### Fixed

- Create new workflow button sizing regression
  [#1405](https://github.com/OpenFn/Lightning/issues/1405)
- Google credential creation and automatic closing of oAuth tab
  [#1109](https://github.com/OpenFn/Lightning/issues/1109)
- Exporting project breaks the navigation of the page
  [#1440](https://github.com/OpenFn/Lightning/issues/1440)

## [v0.10.2] - 2023-11-21

### Changed

- Added `max_frame_size` to the Cowboy websockets protocol options in an attempt
  to address [#1421](https://github.com/OpenFn/Lightning/issues/1421)

## [v0.10.1] - 2023-11-21

### Fixed

- Work Order ID was not displayed properly in history page
  [#1423](https://github.com/OpenFn/Lightning/issues/1423)

## [v0.10.0] - 2023-11-21

### 🚨 Breaking change warning! 🚨

This release will contain breaking changes as we've significantly improved both
the workflow building and execution systems.

#### Nodes and edges

Before, workflows were represented as a list of jobs and triggers. For greater
flexibility and control of complex workflows, we've moved towards a more robust
"nodes and edges" approach. Where jobs in a workflow (a node) can be connected
by edges.

Triggers still exist, but live "outside" the directed acyclic graph (DAG) and
are used to automatically create work orders and attempts.

We've provided migrations that bring `v0.9.3` workflows in line with the
`v0.10.0` requirements.

#### Scalable workers

Before, Lightning spawned child processes to execute attempts in sand-boxed
NodeVMs on the same server. This created inefficiencies and security
vulnerabilities. Now, the Lightning web server adds attempts to a queue and
multiple worker applications can pull from that queue to process work.

In dev mode, this all happens automatically and on one machine, but in most
high-availability production environments the workers will be on another server.

Attempts are now handled entirely by the workers, and they report back to
Lightning. Exit reasons, final attempt states, error types and error messages
are either entirely new or handled differently now, but we have provided
migration scripts that will work to bring _most_ `v0.9.3` runs, attempts, and
work orders up to `v0.10.0`, though the granularity of `v0.9.3` states and exits
will be less than `v0.10.0` and the final states are not guaranteed to be
accurate for workflows with multiple branches and leaf nodes with varying exit
reasons.

The migration scripts can be run with a single function call in SetupUtils from
a connect `iex` session:

```
Lightning.SetupUtils.approximate_state_for_attempts_and_workorders()
```

Note that (like lots of _other_ functionality in `SetupUtils`, calling this
function is a destructive action and you should only do it if you've backed up
your data and you know what you're doing.)

As always, we recommend backing up your data before migrating. (And thanks for
bearing with us as we move towards our first stable Lightning release.)

### Added

- Fix flaky job name input behavior on error
  [#1218](https://github.com/OpenFn/Lightning/issues/1218)
- Added a hover effect on copy and add button for adaptors examples
  [#1297](https://github.com/OpenFn/Lightning/issues/1297)
- Migration helper code to move from `v0.9.3` to `v0.10.0` added to SetupUtils
  [#1363](https://github.com/OpenFn/Lightning/issues/1363)
- Option to start with `RTM=false iex -S mix phx.server` for opting out of the
  dev-mode automatic runtime manager.
- Webhook Authentication Methods database and CRUD operations
  [#1152](https://github.com/OpenFn/Lightning/issues/1152)
- Creation and Edit of webhook webhook authentication methods UI
  [#1149](https://github.com/OpenFn/Lightning/issues/1149)
- Add webhook authentication methods overview methods in the canvas
  [#1153](https://github.com/OpenFn/Lightning/issues/1153)
- Add icon on the canvas for triggers that have authentication enabled
  [#1157](https://github.com/OpenFn/Lightning/issues/1157)
- Require password/2FA code before showing password and API Key for webhook auth
  methods [#1200](https://github.com/OpenFn/Lightning/issues/1200)
- Restrict live dashboard access to only superusers, enable DB information and
  OS information [#1170](https://github.com/OpenFn/Lightning/issues/1170) OS
  information [#1170](https://github.com/OpenFn/Lightning/issues/1170)
- Expose additional metrics to LiveDashboard
  [#1171](https://github.com/OpenFn/Lightning/issues/1171)
- Add plumbing to dump Lightning metrics during load testing
  [#1178](https://github.com/OpenFn/Lightning/issues/1178)
- Allow for heavier payloads during load testing
  [#1179](https://github.com/OpenFn/Lightning/issues/1179)
- Add dynamic delay to help mitigate flickering test
  [#1195](https://github.com/OpenFn/Lightning/issues/1195)
- Add a OpenTelemetry trace example
  [#1189](https://github.com/OpenFn/Lightning/issues/1189)
- Add plumbing to support the use of PromEx
  [#1199](https://github.com/OpenFn/Lightning/issues/1199)
- Add warning text to PromEx config
  [#1222](https://github.com/OpenFn/Lightning/issues/1222)
- Track and filter on webhook controller state in :telemetry metrics
  [#1192](https://github.com/OpenFn/Lightning/issues/1192)
- Secure PromEx metrics endpoint by default
  [#1223](https://github.com/OpenFn/Lightning/issues/1223)
- Partition `log_lines` table based on `attempt_id`
  [#1254](https://github.com/OpenFn/Lightning/issues/1254)
- Remove foreign key from `attempts` in preparation for partitioning
  `work_orders` [#1254](https://github.com/OpenFn/Lightning/issues/1254)
- Remove `Workflows.delete_workflow`. It is no longer in use and would require
  modification to not leave orphaned attempts given the removal of the foreign
  key from `attempts`. [#1254](https://github.com/OpenFn/Lightning/issues/1254)
- Show tooltip for cloned runs in history page
  [#1327](https://github.com/OpenFn/Lightning/issues/1327)
- Have user create workflow name before moving to the canvas
  [#1103](https://github.com/OpenFn/Lightning/issues/1103)
- Allow PromEx authorization to be disabled
  [#1483](https://github.com/OpenFn/Lightning/issues/1483)

### Changed

- Updated vulnerable JS libraries, `postcss` and `semver`
  [#1176](https://github.com/OpenFn/Lightning/issues/1176)
- Update "Delete" to "Delete Job" on Job panel and include javascript deletion
  confirmation [#1105](https://github.com/OpenFn/Lightning/issues/1105)
- Move "Enabled" property from "Jobs" to "Edges"
  [#895](https://github.com/OpenFn/Lightning/issues/895)
- Incorrect wording on the "Delete" tooltip
  [#1313](https://github.com/OpenFn/Lightning/issues/1313)

### Fixed

- Fixed janitor lost query calculation
  [#1400](https://github.com/OpenFn/Lightning/issues/1400)
- Adaptor icons load gracefully
  [#1140](https://github.com/OpenFn/Lightning/issues/1140)
- Selected dataclip gets lost when starting a manual work order from the
  inspector interface [#1283](https://github.com/OpenFn/Lightning/issues/1283)
- Ensure that the whole edge when selected is highlighted
  [#1160](https://github.com/OpenFn/Lightning/issues/1160)
- Fix "Reconfigure Github" button in Project Settings
  [#1386](https://github.com/OpenFn/Lightning/issues/1386)
- Make janitor also clean up runs inside an attempt
  [#1348](https://github.com/OpenFn/Lightning/issues/1348)
- Modify CompleteRun to return error changeset when run not found
  [#1393](https://github.com/OpenFn/Lightning/issues/1393)
- Drop invocation reasons from DB
  [#1412](https://github.com/OpenFn/Lightning/issues/1412)
- Fix inconsistency in ordering of child nodes in the workflow diagram
  [#1406](https://github.com/OpenFn/Lightning/issues/1406)

## [v0.9.3] - 2023-09-27

### Added

- Add ellipsis when adaptor name is longer than the container allows
  [#1095](https://github.com/OpenFn/Lightning/issues/1095)
- Webhook Authentication Methods database and CRUD operations
  [#1152](https://github.com/OpenFn/Lightning/issues/1152)

### Changed

- Prevent deletion of first job of a workflow
  [#1097](https://github.com/OpenFn/Lightning/issues/1097)

### Fixed

- Fix long name on workflow cards
  [#1102](https://github.com/OpenFn/Lightning/issues/1102)
- Fix highlighted Edge can get out of sync with selected Edge
  [#1099](https://github.com/OpenFn/Lightning/issues/1099)
- Creating a new user without a password fails and there is no user feedback
  [#731](https://github.com/OpenFn/Lightning/issues/731)
- Crash when setting up version control
  [#1112](https://github.com/OpenFn/Lightning/issues/1112)

## [v0.9.2] - 2023-09-20

### Added

- Add "esc" key binding to close job inspector modal
  [#1069](https://github.com/OpenFn/Lightning/issues/1069)

### Changed

- Save icons from the `adaptors` repo locally and load them in the job editor
  [#943](https://github.com/OpenFn/Lightning/issues/943)

## [v0.9.1] - 2023-09-19

### Changed

- Modified audit trail to handle lots of different kind of audit events
  [#271](https://github.com/OpenFn/Lightning/issues/271)/[#44](https://github.com/OpenFn/Lightning/issues/44)
- Fix randomly unresponsive job panel after job deletion
  [#1113](https://github.com/OpenFn/Lightning/issues/1113)

## [v0.9.0] - 2023-09-15

### Added

- Add favicons [#1079](https://github.com/OpenFn/Lightning/issues/1079)
- Validate job name in placeholder job node
  [#1021](https://github.com/OpenFn/Lightning/issues/1021)
- Bring credential delete in line with new GDPR interpretation
  [#802](https://github.com/OpenFn/Lightning/issues/802)
- Make job names unique per workflow
  [#1053](https://github.com/OpenFn/Lightning/issues/1053)

### Changed

- Enhanced the job editor/inspector interface
  [#1025](https://github.com/OpenFn/Lightning/issues/1025)

### Fixed

- Finished run never appears in inspector when it fails
  [#1084](https://github.com/OpenFn/Lightning/issues/1084)
- Cannot delete some credentials via web UI
  [#1072](https://github.com/OpenFn/Lightning/issues/1072)
- Stopped the History table from jumping when re-running a job
  [#1100](https://github.com/OpenFn/Lightning/issues/1100)
- Fixed the "+" button when adding a job to a workflow
  [#1093](https://github.com/OpenFn/Lightning/issues/1093)

## [v0.8.3] - 2023-09-05

### Added

- Render error when workflow diagram node is invalid
  [#956](https://github.com/OpenFn/Lightning/issues/956)

### Changed

- Restyle history table [#1029](https://github.com/OpenFn/Lightning/issues/1029)
- Moved Filter and Search controls to the top of the history page
  [#1027](https://github.com/OpenFn/Lightning/issues/1027)

### Fixed

- Output incorrectly shows "this run failed" when the run hasn't yet finished
  [#1048](https://github.com/OpenFn/Lightning/issues/1048)
- Wrong label for workflow card timestamp
  [#1022](https://github.com/OpenFn/Lightning/issues/1022)

## [v0.8.2] - 2023-08-31

### Fixed

- Lack of differentiation between top of job editor modal and top menu was
  disorienting. Added shadow.

## [v0.8.1] - 2023-08-31

### Changed

- Moved Save and Run button to bottom of the Job edit modal
  [#1026](https://github.com/OpenFn/Lightning/issues/1026)
- Allow a manual work order to save the workflow before creating the work order
  [#959](https://github.com/OpenFn/Lightning/issues/959)

## [v0.8.0] - 2023-08-31

### Added

- Introduces Github sync feature, users can now setup our github app on their
  instance and sync projects using our latest portability spec
  [#970](https://github.com/OpenFn/Lightning/issues/970)
- Support Backup Codes for Multi-Factor Authentication
  [937](https://github.com/OpenFn/Lightning/issues/937)
- Log a warning in the console when the Editor/docs component is given latest
  [#958](https://github.com/OpenFn/Lightning/issues/958)
- Improve feedback when a Workflow name is invalid
  [#961](https://github.com/OpenFn/Lightning/issues/961)
- Show that the jobs' body is invalid
  [#957](https://github.com/OpenFn/Lightning/issues/957)
- Reimplement skipped CredentialLive tests
  [#962](https://github.com/OpenFn/Lightning/issues/962)
- Reimplement skipped WorkflowLive.IndexTest test
  [#964](https://github.com/OpenFn/Lightning/issues/964)
- Show GitHub installation ID and repo link to help setup/debugging for version
  control [1059](https://github.com/OpenFn/Lightning/issues/1059)

### Fixed

- Fixed issue where job names were being incorrectly hyphenated during
  project.yaml export [#1050](https://github.com/OpenFn/Lightning/issues/1050)
- Allows the demo script to set a project id during creation to help with cli
  deploy/pull/Github integration testing.
- Fixed demo project_repo_connection failing after nightly demo resets
  [1058](https://github.com/OpenFn/Lightning/issues/1058)
- Fixed an issue where the monaco suggestion tooltip was offset from the main
  editor [1030](https://github.com/OpenFn/Lightning/issues/1030)

## [v0.7.3] - 2023-08-15

### Changed

- Version control in project settings is now named Export your project
  [#1015](https://github.com/OpenFn/Lightning/issues/1015)

### Fixed

- Tooltip for credential select in Job Edit form is cut off
  [#972](https://github.com/OpenFn/Lightning/issues/972)
- Dataclip type and state assembly notice for creating new dataclip dropped
  during refactor [#975](https://github.com/OpenFn/Lightning/issues/975)

## [v0.7.2] - 2023-08-10

### Changed

- NodeJs security patch [1009](https://github.com/OpenFn/Lightning/pull/1009)

### Fixed

## [v0.7.1] - 2023-08-04

### Fixed

- Fixed flickery icons on new workflow job creation.

## [v0.7.0] - 2023-08-04

### Added

- Project owners can require MFA for their users
  [892](https://github.com/OpenFn/Lightning/issues/892)

### Changed

- Moved to Elixir 1.15 and Erlang 26.0.2 to sort our an annoying ElixirLS issue
  that was slowing down our engineers.
- Update Debian base to use bookworm (Debian 12) for our Docker images
- Change new credential modal to take up less space on the screen
  [#931](https://github.com/OpenFn/Lightning/issues/931)
- Placeholder nodes are now purely handled client-side

### Fixed

- Fix issue creating a new credential from the Job editor where the new
  credential was not being set on the job.
  [#951](https://github.com/OpenFn/Lightning/issues/951)
- Fix issue where checking a credential type radio button shows as unchecked on
  first click. [#976](https://github.com/OpenFn/Lightning/issues/976)
- Return the pre-filled workflow names
  [#971](https://github.com/OpenFn/Lightning/issues/971)
- Fix version reporting and external reset_demo() call via
  Application.spec()[#1010](https://github.com/OpenFn/Lightning/issues/1010)
- Fixed issue where entering a placeholder name through the form would result an
  in unsaveable workflow
  [#1001](https://github.com/OpenFn/Lightning/issues/1001)
- Ensure the DownloadController checks for authentication and authorisation.

## [v0.7.0-pre5] - 2023-07-28

### Changed

- Unless otherwise specified, only show work orders with activity in last 14
  days [#968](https://github.com/OpenFn/Lightning/issues/968)

## [v0.7.0-pre4] - 2023-07-27

### Changed

- Don't add cast fragments if the search_term is nil
  [#968](https://github.com/OpenFn/Lightning/issues/968)

## [v0.7.0-pre3] - 2023-07-26

### Fixed

- Fixed an issue with newly created edges that prevented downstream jobs
  [977](https://github.com/OpenFn/Lightning/issues/977)

## [v0.7.0-pre2] - 2023-07-26

Note that this is a pre-release with a couple of known bugs that are tracked in
the Nodes and Edges [epic](https://github.com/OpenFn/Lightning/issues/793).

### Added

- Added ability for a user to enable MFA on their account; using 2FA apps like
  Authy, Google Authenticator etc
  [#890](https://github.com/OpenFn/Lightning/issues/890)
- Write/run sql script to convert triggers
  [#875](https://github.com/OpenFn/Lightning/issues/875)
- Export projects as `.yaml` via UI
  [#249](https://github.com/OpenFn/Lightning/issues/249)

### Changed

- In `v0.7.0` we change the underlying workflow building and execution
  infrastructure to align with a standard "nodes and edges" design for directed
  acyclic graphs (DAGs). Make sure to run the migrations!
  [793](https://github.com/OpenFn/Lightning/issues/793)

### Fixed

- Propagate url pushState/changes to Workflow Diagram selection
  [#944](https://github.com/OpenFn/Lightning/issues/944)
- Fix issue when deleting nodes from the workflow editor
  [#830](https://github.com/OpenFn/Lightning/issues/830)
- Fix issue when clicking a trigger on a new/unsaved workflow
  [#954](https://github.com/OpenFn/Lightning/issues/954)

## [0.6.7] - 2023-07-13

### Added

- Add feature to bulk rerun work orders from a specific step in their workflow;
  e.g., "rerun these 50 work orders, starting each at step 4."
  [#906](https://github.com/OpenFn/Lightning/pull/906)

### Fixed

- Oban exception: "value too long" when log lines are longer than 255 chars
  [#929](https://github.com/OpenFn/Lightning/issues/929)

## [0.6.6] - 2023-06-30

### Added

- Add public API token to the demo site setup script
- Check and renew OAuth credentials when running a job
  [#646](https://github.com/OpenFn/Lightning/issues/646)

### Fixed

- Remove google sheets from adaptors list until supporting oauth flow
  [#792](https://github.com/OpenFn/Lightning/issues/792)
- Remove duplicate google sheets adaptor display on credential type picklist
  [#663](https://github.com/OpenFn/Lightning/issues/663)
- Fix demo setup script for calling from outside the app on Kubernetes
  deployments [#917](https://github.com/OpenFn/Lightning/issues/917)

## [0.6.5] - 2023-06-22

### Added

- Ability to rerun work orders from start by selecting one of more of them from
  the History page and clicking the "Rerun" button.
  [#659](https://github.com/OpenFn/Lightning/issues/659)

### Fixed

- Example runs for demo incorrect
  [#856](https://github.com/OpenFn/Lightning/issues/856)

## [0.6.3] - 2023-06-15

### Fixed

- Prevent saving null log lines to the database, fix issue with run display
  [#866](https://github.com/OpenFn/Lightning/issues/866)

## [0.6.2] - 2023-06-09

### Fixed

- Fixed viewer permissions for delete workflow

- Fixed bug with workflow cards
  [#859](https://github.com/OpenFn/Lightning/issues/859)

## [0.6.1] - 2023-06-08

### Fixed

- Fixed bug with run logs [#864](https://github.com/OpenFn/Lightning/issues/864)

- Correctly stagger demo runs to maintain order
  [#856](https://github.com/OpenFn/Lightning/issues/856)
- Remove `Timex` use from `SetupUtils` in favor of `DateTime` to fix issue when
  calling it in escript.

## [0.6.0]- 2023-04-12

### Added

- Create sample runs when generating sample workflow
  [#821](https://github.com/OpenFn/Lightning/issues/821)
- Added a provisioning api for creating and updating projects and their
  workflows See: [PROVISIONING.md](./PROVISIONING.md)
  [#641](https://github.com/OpenFn/Lightning/issues/641)
- Add ability for a `superuser` to schedule deletion, cancel deletion, and
  delete projects [#757](https://github.com/OpenFn/Lightning/issues/757)
- Add ability for a `project owner` to schedule deletion, cancel deletion, and
  delete projects [#746](https://github.com/OpenFn/Lightning/issues/746)

### Changed

- Ability to store run log lines as rows in a separate table
  [#514](https://github.com/OpenFn/Lightning/issues/514)

### Fixed

- Incorrect project digest queries
  [#768](https://github.com/OpenFn/Lightning/issues/768)]
- Fix issue when purging deleted users
  [#747](https://github.com/OpenFn/Lightning/issues/747)
- Generate a random name for Workflows when creating one via the UI.
  [#828](https://github.com/OpenFn/Lightning/issues/828)
- Handle error when deleting a job with runs.
  [#814](https://github.com/OpenFn/Lightning/issues/814)

## [0.5.2]

### Added

- Add `workflow_edges` table in preparation for new workflow editor
  implementation [#794](https://github.com/OpenFn/Lightning/issues/794)
- Stamped `credential_id` on run directly for easier auditing of the history
  interface. Admins can now see which credential was used to run a run.
  [#800](https://github.com/OpenFn/Lightning/issues/800)
- Better errors when using magic functions: "no magic yet" and "check
  credential" [#812](https://github.com/OpenFn/Lightning/issues/812)

### Changed

- The `delete-project` function now delete all associated activities
  [#759](https://github.com/OpenFn/Lightning/issues/759)

### Fixed

## [0.5.1] - 2023-04-12

### Added

- Added ability to create and revoke personal API tokens
  [#147](https://github.com/OpenFn/Lightning/issues/147)
- Add `last-used at` to API tokens
  [#722](https://github.com/OpenFn/Lightning/issues/722)
- Improved "save" for job builder; users can now press `Ctrl + S` or `⌘ + S` to
  save new or updated jobs job panel will _not_ close. (Click elsewhere in the
  canvas or click the "Close" button to close.)
  [#568](https://github.com/OpenFn/Lightning/issues/568)
- Add filtered search params to the history page URL
  [#660](https://github.com/OpenFn/Lightning/issues/660)

### Changed

- The secret scrubber now ignores booleans
  [690](https://github.com/OpenFn/Lightning/issues/690)

### Fixed

- The secret scrubber now properly handles integer secrets from credentials
  [690](https://github.com/OpenFn/Lightning/issues/690)
- Updated describe-package dependency, fixing sparkles in adaptor-docs
  [657](https://github.com/OpenFn/Lightning/issues/657)
- Clicks on the workflow canvas were not lining up with the nodes users clicked
  on; they are now [733](https://github.com/OpenFn/Lightning/issues/733)
- Job panel behaves better when collapsed
  [774](https://github.com/OpenFn/Lightning/issues/774)

## [0.5.0] - 2023-04-03

### Added

- Magic functions that fetch real metadata from connected systems via
  `credentials` and suggest completions in the job builder (e.g., pressing
  `control-space` when setting the `orgUnit` attribute for a DHIS2 create
  operation will pull the _actual_ list of orgUnits with human readable labels
  and fill in their orgUnit codes upon
  enter.)[670](https://github.com/OpenFn/Lightning/issues/670)
- A "metadata explorer" to browse actual system metadata for connected
  instances. [658](https://github.com/OpenFn/Lightning/issues/658)
- Resizable job builder panel for the main canvas/workflow view.
  [681](https://github.com/OpenFn/Lightning/issues/681)

### Changed

- Display timezone for cron schedule—it is always UTC.
  [#716](https://github.com/OpenFn/Lightning/issues/716)
- Instance administrators can now configure the interval between when a project
  owner or user requests deletion and when these records are purged from the
  database. It defaults to 7, but by providing a `PURGE_DELETED_AFTER_DAYS`
  environment variable the grace period can be altered. Note that setting this
  variable to `0` will make automatic purging _never_ occur but will still make
  "deleted" projects and users unavailable. This has been requested by certain
  organizations that must retain audit logs in a Lightning instance.
  [758](https://github.com/OpenFn/Lightning/issues/758)

### Fixed

- Locked CLI version to `@openfn/cli@0.0.35`.
  [#761](https://github.com/OpenFn/Lightning/issues/761)

## [0.4.8] - 2023-03-29

### Added

- Added a test harness for monitoring critical parts of the app using Telemetry
  [#654](https://github.com/OpenFn/Lightning/issues/654)

### Changed

- Set log level to `info` for runs. Most of the `debug` logging is useful for
  the CLI, but not for Lightning. In the future the log level will be
  configurable at instance > project > job level by the `superuser` and any
  project `admin`.
- Renamed license file so that automagic github icon is less confusing

### Fixed

- Broken links in failure alert email
  [#732](https://github.com/OpenFn/Lightning/issues/732)
- Registration Submission on app.openfn.org shows internal server error in
  browser [#686](https://github.com/OpenFn/Lightning/issues/686)
- Run the correct runtime install mix task in `Dockerfile-dev`
  [#541](https://github.com/OpenFn/Lightning/issues/541)
- Users not disabled when scheduled for deletion
  [#719](https://github.com/OpenFn/Lightning/issues/719)

## [0.4.6] - 2023-03-23

### Added

- Implement roles and permissions across entire app
  [#645](https://github.com/OpenFn/Lightning/issues/645)
- Fix webhook URL
  (`https://<<HOST_URL>>/i/cae544ab-03dc-4ccc-a09c-fb4edb255d7a`) for the
  OpenHIE demo workflow [448](https://github.com/OpenFn/Lightning/issues/448)
- Phoenix Storybook for improved component development
- Load test for webhook endpoint performance
  [#645](https://github.com/OpenFn/Lightning/issues/634)
- Notify user via email when they're added to a project
  [#306](https://github.com/OpenFn/Lightning/issues/306)
- Added notify user via email when their account is created
  [#307](https://github.com/OpenFn/Lightning/issues/307)

### Changed

- Improved errors when decoding encryption keys for use with Cloak.
  [#684](https://github.com/OpenFn/Lightning/issues/684)
- Allow users to run ANY job with a custom input.
  [#629](https://github.com/OpenFn/Lightning/issues/629)

### Fixed

- Ensure JSON schema form inputs are in the same order as they are written in
  the schema [#685](https://github.com/OpenFn/Lightning/issues/685)

## [0.4.4] - 2023-03-10

### Added

- Users can receive a digest email reporting on a specified project.
  [#638](https://github.com/OpenFn/Lightning/issues/638)
  [#585](https://github.com/OpenFn/Lightning/issues/585)

## [0.4.3] - 2023-03-06

### Added

- Tooltips on Job Builder panel
  [#650](https://github.com/OpenFn/Lightning/issues/650)

### Changed

- Upgraded to Phoenix 1.7 (3945856)

### Fixed

- Issue with FailureAlerter configuration missing in `prod` mode.

## [0.4.2] - 2023-02-24

### Added

- A user can change their own email
  [#247](https://github.com/OpenFn/Lightning/issues/247)
- Added a `SCHEMAS_PATH` environment variable to override the default folder
  location for credential schemas
  [#604](https://github.com/OpenFn/Lightning/issues/604)
- Added the ability to configure Google Sheets credentials
  [#536](https://github.com/OpenFn/Lightning/issues/536)
- Function to import a project
  [#574](https://github.com/OpenFn/Lightning/issues/574)

### Changed

- Users cannot register if they have not selected the terms and conditions
  [#531](https://github.com/OpenFn/Lightning/issues/531)

### Fixed

- Jobs panel slow for first open after restart
  [#567](https://github.com/OpenFn/Lightning/issues/567)

## [0.4.0] - 2023-02-08

### Added

- Added a Delete job button in Inspector
- Filter workflow runs by text/value in run logs or input body
- Drop "configuration" key from Run output dataclips after completion
- Ability to 'rerun' a run from the Run list
- Attempts and Runs update themselves in the Runs list
- Configure a project and workflow for a new registering user
- Run a job with a custom input
- Added plausible analytics
- Allow user to click on Webhook Trigger Node to copy webhook URL on workflow
  diagram
- Allow any user to delete a credential that they own
- Create any credential through a form except for OAuth
- Refit all diagram nodes on browser and container resize
- Enable distributed Erlang, allowing any number of redundant Lightning nodes to
  communicate with each other.
- Users can set up realtime alerts for a project

### Changed

- Better code-assist and intelliense in the Job Editor
- Updated @openfn/workflow-diagram to 0.4.0
- Make plus button part of job nodes in Workflow Diagram
- Updated @openfn/adaptor-docs to 0.0.5
- Updated @openfn/describe-package to 0.0.10
- Create an follow a manual Run from the Job Inspector
- View all workflows in a project on the workflows index page
- Move @openfn/workflow-diagram into the application, the NPM module is now
  deprecated.
- Remove workflow name from first node
- Move the used parts of `@openfn/engine` into the application.
- [BREAKING CHANGE] Ported `mix openfn.install.runtime` into application, use
  `mix lightning.install_runtime`.
- [BREAKING CHANGE] Introduced `@openfn/cli` as the new runtime for Jobs
- Rename a workflow through the page heading
- Hide the dataclips tab for beta
- Make adaptor default to common@latest
- Remove jobs list page
- Better error handling in the docs panel
- Disable credential ownership transfer in dev and prod environments
- Add project settings page
- Change Work Order filters to apply to the aggregate state of the work order
  and not the run directly
- Enable jobs by default
- Set log level to info
- Add Beta checkbox to register page
- User roles and permissions

### Fixed

- Don't consider disabled jobs when calculating subsequent runs
- Fixed overflow on Job Editor Tooltips
- Fixed auto-scroll when adding a new snippet in the Job Editor
- Fixed common operation typings in Job Editor

## [0.3.1] - 2022-11-22

### Fixed

- Fixed bug that tried to execute HTML scripts in dataclips
- Fixed bug that prevented work orders from displaying in the order of their
  last run, descending.
- Remove alerts after set timeout or close

## [0.3.0] - 2022-11-21

### Added

- Add seed data for demo site
- Create adaptor credentials through a form
- Configure cron expressions through a form
- View runs grouped by work orders and attempts
- Run an existing Job with any dataclip uuid from the Job form

### Changed

- Redirect users to projects list page when they click on Admin Settings menu
- Move job, project, input and output Dataclips to Run table
- Reverse the relationship between Jobs and Triggers. Triggers now can exist on
  their own; setting the stage for branching and merging workflows
- Updated Elixir and frontend dependencies
- [BREAKING CHANGE] Pipeline now uses Work Orders, previous data is not
  compatible.
- Runs, Dataclips and Attempts now all correctly use `usec` resolution
  timestamps.
- Upgraded LiveView to 0.18.0
- Upgraded Elixir to 1.14.1 and OTP 25
- Workflow Job editor now behaves like a panel
- Split JobLive.InspectorFormComponent into different plug-able subcomponents
- Ensure new jobs with cron triggers receive a default frequency
- Webhooks are now referenced by the trigger id instead of job id.
- Filter runs by status
- Filter runs by workflow
- Filter runs by date
- View a job run from the runs history
- View latest matching inputs to run a job with

## [0.2.0] - 2022-09-12

### Changed

- [BREAKING CHANGE] Add `Workflow` model, Jobs now belong to a Workflow This is
  a breaking change to the schema.
- Use Node.js 18, soon to be in LTS.
- Visualize success/fail triggers in workflow diagram.
- Move WorkflowDiagram related actions from DashboardLive into WorkflowLive
- Move WorkflowDiagram component into liveview, so that we can subscribe to
  channels (i.e. updating of the diagram when someone changes something).
- Integrate `@openfn/workflow-diagram@0.0.8` and use the new Store interface for
  updating it.
- Remove `component_mounted` event from WorkflowDiagram hook, using a
  MutationObserver and a Base64 encoded JSON payload.
- Fixed an issue where the compiler component would try and load a 'nothing
  adaptor', added a condition to check an adaptor is actually selected.
- Removed previous Workflow CTE queries, replaced by the introduction of the
  Workflow model, see
  (https://github.com/OpenFn/Lightning/blob/53da6883483e7d8d078783f348da327d1dd72d20/lib/lightning/workflows.ex#L111-L119).

## [0.1.13] - 2022-08-29

### Added

- Allow administrators to configure OIDC providers for authentication (note that
  this is just for authenticating, not yet for creating new accounts via OIDC)
- Add Monaco editor to the step/job panel
- Allow users to delete their own accounts. Schedule their user and credentials
  data for deletion when they do.
- Allow superusers to delete a user account. Schedule the user's credentials and
  user data for deletion when they do.
- If a user is scheduled for deletion, disable their account and prevent them
  from logging in.
- The 'User profile' and 'Credentials' page now have a sidebar menu

### Changed

- Project users now have one of the following roles: viewer, editor, admin,
  owner
- Users only have the following roles: user, superuser

## [0.1.12] - 2022-08-15

### Added

- Transfer credential ownership to another user.
- Create credentials via a form interface\*
- Show "projects with access" in credentials list view.
- Show job in runs list and run view.
- Added roles and permissions to workflows and history page
  [#645](https://github.com/OpenFn/Lightning/issues/645)

\*The form is defined by a JSON schema provided by an adaptor, in most cases:
e.g., `language-dhis2` provides a single schema which defines the required
attributes for `state.configuration`, while `language-common` provides multiple
credential schemas like "oauth" or "basic auth" which define attributes for
`state.configuration` and which might be used by lots of different jobs.)

### Fixed

- User menu (top right) appears on top of all other components.
- User profile screen integrated with the rest of the liveview app.

## [0.1.11] - 2022-08-05

### Fixed

- Fixed logging in Runner when `:debug` log level used; note that this caused
  crashes in Oban

## [0.1.10] - 2022-08-05

### Added

- Credential auditing
- Build/version information display for easier debugging

### Fixed

- Fixed a bug that enqueued cron-triggered jobs even when they were disabled

## [0.1.9] - 2022-07-27

### Added

- Navigate to user profile or credentials page and log out through the user icon
  dropdown
- Create and edit dataclips
- Add a production tag to credentials
- View a dropdown of operations and their description for the language-common
  `v2.0.0-rc2` adaptor (this pattern to be rolled out across adaptors)

### Changed

- Navigate between projects through a project picker on the navbar

### Fixed

- Run Lightning with docker

### Security

- Sensitive credential values are scrubbed from run logs
- All credentials are encrypted at REST

## [0.1.7] - 2022-06-24

### Added

- Run a job with a cron trigger
- Queue jobs via Oban/Postgres
- Edit jobs via the workflow canvas

## [0.1.6] - 2022-06-07

### Added

- Register, log in and log out of an account
- Allow superusers and admin users to create projects
- Allow admin users to create or disable a user's account
- Allow superusers for local deployments to create users and give them access to
  project spaces

- Create and edit a job with a webhook, flow/fail or cron trigger
- Create and edit credentials for a job
- Copy a job's webhook URL
- View all workflows in a project visually
- Deploy lightning locally with Docker

- Enable a job to automatically process incoming requests
- Run a job with a webhook or flow/fail trigger
- View job runs along with their logs, exit code, start and end time
- View data clips that have initiated job runs (http requests for webhooks, run
  results)<|MERGE_RESOLUTION|>--- conflicted
+++ resolved
@@ -55,18 +55,15 @@
 
 ### Fixed
 
-<<<<<<< HEAD
 - Prevent manual run panel from opening via keystroke if running isn't possible
   (permissions or snapshot)
 - Default Next Input for Cron-Triggered Workflows
   [#3856](https://github.com/OpenFn/lightning/issues/3856)
-=======
 - Error toasts not appearing when workflow save fails (validation errors,
   permission denied, etc.) in collaborative editor
   [#3843](https://github.com/OpenFn/lightning/issues/3843)
 - Toast notification colors not displaying correctly due to CSS specificity
   issues [#3843](https://github.com/OpenFn/lightning/issues/3843)
->>>>>>> 7bcec237
 - Canvas goes blank when adding nodes in collaborative workflow editor
   [#3848](https://github.com/OpenFn/lightning/issues/3848)
 - Crash when switching from old to collaborative editor

--- conflicted
+++ resolved
@@ -29,15 +29,12 @@
 
 ### Changed
 
-<<<<<<< HEAD
 - Allow users to to preview password fields in credential forms
   [#2584](https://github.com/OpenFn/lightning/issues/2584)
-=======
 - Remove superuser flag for oauth clients creation
   [#2417](https://github.com/OpenFn/lightning/issues/2417)
 - Make URL validator more flexible to support URLs with dashes and other cases
   [#2417](https://github.com/OpenFn/lightning/issues/2417)
->>>>>>> e47c5acd
 
 ### Fixed
 

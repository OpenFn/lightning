--- conflicted
+++ resolved
@@ -17,13 +17,8 @@
 
 ### Added
 
-<<<<<<< HEAD
-- Bootstrap script to help install and configure the Lightning app for development
-  [#2654](https://github.com/OpenFn/lightning/pull/2654)
-=======
 - Bootstrap script to help install and configure the Lightning app for
   development [#2654](https://github.com/OpenFn/lightning/pull/2654)
->>>>>>> 56e0ec64
 
 ### Changed
 
@@ -37,13 +32,10 @@
 
 - Fix LiveView crash when pressing "esc" on inspector
   [#2622](https://github.com/OpenFn/lightning/issues/2622)
-<<<<<<< HEAD
 - Delete project data in batches to avoid timeouts in the db connection
   [#2632](https://github.com/OpenFn/lightning/issues/2632)
-=======
 - Fix MetadataService crashing when errors are encountered
   [#2659](https://github.com/OpenFn/lightning/issues/2659)
->>>>>>> 56e0ec64
 
 ## [v2.10.0-rc.1] - 2024-11-08
 

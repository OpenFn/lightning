--- conflicted
+++ resolved
@@ -21,7 +21,6 @@
 
 ### Fixed
 
-<<<<<<< HEAD
 - Improved version mismatch banner UX: made compact, dismissible, and
   repositioned to top-center; improved history panel collapse behavior to
   maintain run selection with visual run chip indicator
@@ -29,7 +28,6 @@
 - Settings panel now opens correctly when Run Panel is visible; also improved
   Run Panel to stay open and update context when switching between nodes
   [#4008](https://github.com/OpenFn/lightning/issues/4008)
-=======
 - Fix collaborative cursors disappearing after switching workflow versions
   [#4066](https://github.com/OpenFn/lightning/issues/4066)
 - Throttle cursor awareness updates to reduce server load
@@ -57,7 +55,6 @@
 
 ### Fixed
 
->>>>>>> ec143a38
 - Version dropdown now updates correctly for all users after workflow save
   [#3985](https://github.com/OpenFn/lightning/issues/3985)
   [#4024](https://github.com/OpenFn/lightning/issues/4024)

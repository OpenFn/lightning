--- conflicted
+++ resolved
@@ -19,11 +19,9 @@
 
 - Visualizing runs on the workflow editor canvas
   [#3387](https://github.com/OpenFn/lightning/issues/3387)
-<<<<<<< HEAD
 - Add test gauge metric that can be used to set arbitrary values for the
   purposes of triggering behaviour in metric consumers.
   [3510](https://github.com/OpenFn/lightning/issues/3510)
-=======
 - Add test gauge metric that can be used to set arbitrary values for the purposes
   of triggering behaviour in metric consumers.
   [#3510](https://github.com/OpenFn/lightning/issues/3510)
@@ -32,7 +30,6 @@
   [#3482](https://github.com/OpenFn/lightning/issues/3482)
 - Remove redundant 'preconnect' link
   [#3532](https://github.com/OpenFn/lightning/issues/3532)
->>>>>>> 1ba8621c
 
 ### Changed
 

--- conflicted
+++ resolved
@@ -26,15 +26,12 @@
 
 - Fix work order URL in failure alerts
   [#2305](https://github.com/OpenFn/lightning/pull/2305)
-<<<<<<< HEAD
 - Fix error when handling existing encrypted credentials
   [#2316](https://github.com/OpenFn/lightning/issues/2316)
-=======
 - Fix job editor switches to the snapshot version when body is changed
   [#2306](https://github.com/OpenFn/lightning/issues/2306)
 - Fix misaligned "Retry from here" button on inspector page
   [#2308](https://github.com/OpenFn/lightning/issues/2308)
->>>>>>> c9027ffd
 
 ## [v2.7.7] - 2024-07-18
 

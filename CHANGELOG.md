--- conflicted
+++ resolved
@@ -17,10 +17,9 @@
 
 ### Added
 
-<<<<<<< HEAD
 - AI Assistant: add metadata column to chat sessions
   [#3054](https://github.com/OpenFn/lightning/issues/3054)
-=======
+  
 ### Changed
 
 ### Fixed
@@ -37,7 +36,6 @@
   [#3046](https://github.com/OpenFn/lightning/issues/3046)
 - Add helper function to create latest snapshot
   [#3099](https://github.com/OpenFn/lightning/issues/3099)
->>>>>>> 05521283
 - Restart the credential setup from selecting the credential type
   [#2284](https://github.com/OpenFn/lightning/issues/2284)
 - Enable Support User and adds audit trail for MFA.

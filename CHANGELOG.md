--- conflicted
+++ resolved
@@ -21,6 +21,9 @@
 
 ### Fixed
 
+- Fix PostgreSQL UTF-8 error when inserting log lines with null bytes
+  [#3090](https://github.com/OpenFn/lightning/issues/3090)
+
 ## [v2.14.1-pre1] - 2025-08-07
 
 ### Fixed
@@ -47,13 +50,8 @@
 
 ### Fixed
 
-<<<<<<< HEAD
-- Fix PostgreSQL UTF-8 error when inserting log lines with null bytes
-  [#3090](https://github.com/OpenFn/lightning/issues/3090)
-=======
 - Fix CTRL+S saving previously selected template when creating a workflow
   [#3442](https://github.com/OpenFn/lightning/issues/3442)
->>>>>>> ba34c655
 
 ## [v2.14.0] - 2025-08-05
 

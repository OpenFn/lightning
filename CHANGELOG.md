# Changelog

All notable changes to this project will be documented in this file.

- `Added` for new features.
- `Changed` for changes in existing functionality.
- `Deprecated` for soon-to-be removed features.
- `Removed` for now removed features.
- `Fixed` for any bug fixes.
- `Security` in case of vulnerabilities.

The format is based on [Keep a Changelog](https://keepachangelog.com/en/1.0.0/),
and this project adheres to
[Semantic Versioning](https://semver.org/spec/v2.0.0.html).

## [Unreleased]

### Added

### Changed

### Fixed

<<<<<<< HEAD
- Fix Oban crash when Apollo times out
  [#3497](https://github.com/OpenFn/lightning/issues/3497)
=======
- Fix PostgreSQL UTF-8 error when inserting log lines with null bytes
  [#3090](https://github.com/OpenFn/lightning/issues/3090)
>>>>>>> a161e539

## [v2.14.1-pre1] - 2025-08-07

### Fixed

- Restored historical migration (⚠️ if you ran migrations on `v2.14.1-pre` by
  editing your DB directly or dropping your DB first, you must undo those
  changes by hand before running this migration) and added a migration to change
  `:workflow_code` to `:code` on the AI Chat Messages table
  [3495](https://github.com/OpenFn/lightning/issues/3495)

## [v2.14.1-pre] - 2025-08-06

### Added

- Extended the AI Assistant to support editing existing workflows
  [#3247](https://github.com/OpenFn/lightning/issues/3247)
- Alert that workflows may break before letting users revoke access to a project
  for their credential [#537](https://github.com/OpenFn/lightning/issues/537)

### Changed

- Upgraded Elixir from 1.17 to 1.18
  [d35a6d1](https://github.com/OpenFn/lightning/commit/d35a6d1)

### Fixed

- Fix CTRL+S saving previously selected template when creating a workflow
  [#3442](https://github.com/OpenFn/lightning/issues/3442)

## [v2.14.0] - 2025-08-05

### Fixed

- Added "interactive" to checkbox disabled tooltip to allow user to click link,
  ensure permissions line up with admin or above.
  [PR-3473](https://github.com/OpenFn/lightning/pull/3473)
- Fixed table action menus
  [#3476](https://github.com/OpenFn/lightning/issues/3476)
- Fixed "⚠️ Production" icon size in credentials table
  [#3483](https://github.com/OpenFn/lightning/issues/3483)
- Fixed test on history page
  [3475](https://github.com/OpenFn/lightning/issues/3475)

## [v2.14.0-pre1] - 2025-08-04

### Added

- Added a retry button to the work order row itself
  [PR-3472](https://github.com/OpenFn/lightning/pull/3472)

### Fixed

- Fixed small table UI regression for history
  [PR-3472](https://github.com/OpenFn/lightning/pull/3472)

## [v2.14.0-pre] - 2025-08-01

### Added

- Allow users to name and preserve existing dataclips
  [#311](https://github.com/OpenFn/lightning/issues/311)

### Changed

- Click to copy all timestamps in UTC across the application
  [#1419](https://github.com/OpenFn/lightning/issues/1419)
- Display relative times and respect browser timezones
  [#1255](https://github.com/OpenFn/lightning/issues/1255)
- Sortable history table
  [PR-3356](https://github.com/OpenFn/lightning/pull/3356)
- Visible run durations on the history table
  [PR-3356](https://github.com/OpenFn/lightning/pull/3356)
- Easier expansion of work orders in the history table
  [PR-3356](https://github.com/OpenFn/lightning/pull/3356)

## [v2.13.7-pre1] 2025-08-01

### Added

- Keychain credentials allow variable authentication/secret selection based on a
  run's input dataclip [#3359](https://github.com/OpenFn/lightning/issues/3359)

## [v2.13.7-pre] 2025-07-31

### Fixed

- Prevent requests to webhook URLs from matching non-webhook triggers
  [#3453](https://github.com/OpenFn/lightning/issues/3453)
- Authorized users unable to change the workflow concurrency setting
  [#3459](https://github.com/OpenFn/lightning/issues/3459)

## [v2.13.6] - 2025-07-24

### Added

- Extended impeded project to take workflow concurrency into account.
  [#3408](https://github.com/OpenFn/lightning/issues/3408)

### Changed

- Upgrade Ecto from v3.11 to v3.13
  [#3448](https://github.com/OpenFn/lightning/pull/3448)

### Fixed

- Fixed bug that prevented HTTP credentials from loading, now allow JSON objects
  to be passed as credential form inputs for complex settings like custom TLS
  options [#3437](https://github.com/OpenFn/lightning/issues/3437)

## [v2.13.6-pre] 2025-07-18

### Changed

- Bump bcrypt_elixir from 3.2.1 to 3.3.2
  [#3264](https://github.com/OpenFn/lightning/issues/3264)
- Bump sobelow from 0.13.0 to 0.14.0
  [#3263](https://github.com/OpenFn/lightning/issues/3263)
- Bump jsonpatch from 1.0.2 to 2.2.2
  [#3262](https://github.com/OpenFn/lightning/issues/3262)
- Bump oban from 2.18.3 to 2.19.4
  [#3159](https://github.com/OpenFn/lightning/issues/3159)
- Bump eqrcode from 0.1.10 to 0.2.1
  [#3116](https://github.com/OpenFn/lightning/issues/3116)
- Remove unused test as well as puppeteer dependency.
  [#3404](https://github.com/OpenFn/lightning/issues/3404)

### Fixed

- Don't render credential modals inside table cells
  [#1588](https://github.com/OpenFn/lightning/issues/1588)
- Handling of CLI error messages when fetching metadata via an adaptor
  [#3367](https://github.com/OpenFn/lightning/issues/3367)
- Error messages in forms not appearing when LastPass enabled
  [#3402](https://github.com/OpenFn/lightning/issues/3402)

## [v2.13.5] 2025-07-11

## [v2.13.5-pre] 2025-07-11

### Added

- Allow users to see & _use_ the "next input" state that would be used by a cron
  trigger when inspecting and running cron-triggered jobs
  [3335](https://github.com/OpenFn/lightning/issues/3335)
- Enable Undo and Redo in the Workflow Editor
  [#3358](https://github.com/OpenFn/lightning/pull/3358)

### Changed

- Bump CLI to 1.13.1 [#3351](https://github.com/OpenFn/lightning/issues/3351)

### Fixed

- Isolate failed to refresh token errors from other oauth errros
  [#3332](https://github.com/OpenFn/lightning/issues/3332)

## [v2.13.4] - 2025-07-05

## [v2.13.4-pre1] - 2025-07-04

### Changed

- Standardize modal footers and paddings
  [#3277](https://github.com/OpenFn/lightning/issues/3277)

### Fixed

- Fix text content overflowing in credential modal
  [#3280](https://github.com/OpenFn/lightning/pull/3280)
- Fix tables UI broken [#3324](https://github.com/OpenFn/lightning/issues/3324)

## [v2.13.4-pre] - 2025-07-04

### Added

- New buttons to run a workflow directly from the canvas, both from the start of
  the workflow [#3290](https://github.com/OpenFn/lightning/issues/3290) and from
  an individual step [#3294](https://github.com/OpenFn/lightning/issues/3294)
- Sorting & filtering superuser interfaces for Projects, Project, and Users
  [#3354](https://github.com/OpenFn/lightning/pull/3354)

### Changed

- Dont send oauth token expiry errors to Sentry
  [#3334](https://github.com/OpenFn/lightning/issues/3334)
- Improve error message when credential fails during runs
  [#3332](https://github.com/OpenFn/lightning/issues/3332)

### Fixed

- Fix OAuth scope validation error caused by `offline_access`
  [#3363](https://github.com/OpenFn/lightning/issues/3363)
- Cannot send message in old ai chat sessions
  [#3347](https://github.com/OpenFn/lightning/issues/3347)
- Fixes brief flash of previously viewed diagram when switching workflows
  [#3352](https://github.com/OpenFn/lightning/pull/3352)
- Fixes import of workflow YML for a manual laid out workflow.
  [#3360](https://github.com/OpenFn/lightning/pull/3360)

## [v2.13.3] 2025-06-26

## [v2.13.3-pre1] 2025-06-26

### Fixed

- ⚠️️ **Security patch for cases when a single user creates multiple Oauth
  credentials for the same Oauth client.** This fix prevents credential token
  sharing for users with _multiple_ Oauth credentials linked to a single OpenFn
  username, a single Oauth Client, and the _same_ set of scopes. Previously,
  these credentials would be considered the unique (`user_id`, `client_id`,
  `scopes`) and only the _last_ issued token would be persisted. This fix binds
  oauth_tokens to credentials 1:1 and provides a number of enhancements for
  debugging and reauthorizing Oauth credentials.
  [#3326](https://github.com/OpenFn/lightning/issues/3326)

## [v2.13.3-pre]

### Added

- Give users the option to attach job code and logs to AI Assistant
  [#2935](https://github.com/OpenFn/lightning/issues/2935)
- Allow users to edit position of nodes in the workflow
  [#3123](https://github.com/OpenFn/lightning/issues/3123)
- Minimap for easier workflow navigation
  [#3125](https://github.com/OpenFn/lightning/issues/3125)
- Added icons to control layout in the workflow
  [PR #3242](https://github.com/OpenFn/lightning/pull/3242)

### Changed

- Update React Flow to version 12
  [PR #3242](https://github.com/OpenFn/lightning/pull/3242)
- Create nodes and edges with the same button in the workflow
  [#2175](https://github.com/OpenFn/lightning/issues/2175)

### Fixed

- AI Assistant fails to send job context in subsequent messages
  [#3329](https://github.com/OpenFn/lightning/issues/3329)
- Fix snapshot cleanup incorrectly deleting runs via cascade deletion
  [#3313](https://github.com/OpenFn/lightning/issues/3313)
- `Lightning.Demo.reset_demo()` was broken by an ordering issue between
  Credentials and Oauth tokens.

## [v2.13.2] - 2025-06-18

⚠️️ Please note that **this version fixes an issue that caused premature run
history deletion** when snapshots were cleaned. Certain additional runs related
to pre-existing work orders were being deleted before their retention period.
This bug was introduced in version `v2.12.3-pre` on May 29th. If you're tracking
`latest` you'd see this bug come out in `v2.13.0` on June 4th.

## [v2.13.2-pre] - 2025-06-18

### Added

- Show who started each run
  [#3309](https://github.com/OpenFn/lightning/issues/3309)

### Changed

### Fixed

- Stop cleanup of snapshots (was causing data loss)
- The application env `queue_result_retention_period` was previously pulling
  from a wrongly named `QUEUE_RESULT_RETENTION_PERIOD_SECONDS`; the calculation
  is actually done in minutes; we now set this env from
  `QUEUE_RESULT_RETENTION_PERIOD_MINUTES`
  [#3316](https://github.com/OpenFn/lightning/issues/3316)

## [v2.13.1] - 2025-06-12

## [v2.13.1-pre] - 2025-06-11

### Changed

- Report AI Assistant errors to Sentry
  [#3010](https://github.com/OpenFn/lightning/issues/3010)
- Do not validate edge js condition expression
  [#3028](https://github.com/OpenFn/lightning/issues/3028)

### Fixed

- Allow scrolling in the template grid
  [#3284](https://github.com/OpenFn/lightning/issues/3284)
- Search input in run history is cleared when you click on the filter buttons
  [#1951](https://github.com/OpenFn/lightning/issues/1951)
- Fix Inspector Input panel not showing current run's dataclip for older
  workflow runs [#3288](https://github.com/OpenFn/lightning/issues/3288)

## [v2.13.0] - 2025-06-04

## [v2.13.0-pre2] - 2025-06-04

### Fixed

- Only show credentials owned by current user in `/credentials` (not those
  shared with them also) [3273](https://github.com/OpenFn/lightning/issues/3273)
- Fix texts not getting wrapped in modals that are inside table rows
  [3274](https://github.com/OpenFn/lightning/issues/3274)

## [v2.13.0-pre1] - 2025-06-03

### Changed

- Removed heavy Arcade videos, replaced with time-aware, friendly greeting.
  [#3267](https://github.com/OpenFn/lightning/issues/3267)

### Fixed

- Don't display hidden secondary buttons
  [#3265](https://github.com/OpenFn/lightning/issues/3265)

## [v2.13.0-pre] - 2025-06-02

### Added

- Set timeout for Apollo client requests.
  [#3009](https://github.com/OpenFn/lightning/issues/3009)
- Generate workflows using AI
  [#3174](https://github.com/OpenFn/lightning/issues/3174)
- Enhance workflows templates UI
  [#3175](https://github.com/OpenFn/lightning/issues/3175)

### Changed

- Standardize sub-tabs (tabs inside tabs on Inspector)
  [#3261](https://github.com/OpenFn/lightning/pull/3261)
- No longer blocking the "Create new workflow" button based on _active_ workflow
  limits [#3251](https://github.com/OpenFn/lightning/pull/3251)

### Fixed

- Fix magic metadata [#3134](https://github.com/OpenFn/lightning/issues/3134)
- Padding Changes on Project Setup Page
  [#3257](https://github.com/OpenFn/lightning/issues/3257)

## [v2.12.3-pre] - 2025-05-29

### Added

- Added a custom metric to track projects that could benefit from additional
  worker pods. [#3189](https://github.com/OpenFn/lightning/issues/3189)
- Add a test metric that can be used to test external infrastructure (e.g.
  alerting) in a deployed Lightning instance.
  [#3229](https://github.com/OpenFn/lightning/issues/3229)
- Broadcast work-available to worker when runs are enqueued
  [#2934](https://github.com/OpenFn/lightning/issues/2934)

### Changed

- Update Elixir to 1.18.3 [#2748](https://github.com/OpenFn/lightning/pull/2748)
- Standardized table components across the application
  [#2905](https://github.com/OpenFn/lightning/issues/2905)
- Standardize buttons [#3093](https://github.com/OpenFn/lightning/issues/3093)
- Make the chunk size for deleting expired activty configurable via ENV
  [#3181](https://github.com/OpenFn/lightning/pull/3181)
- Reduce the cardinality of `lightning_run_lost_count`.
  [#3226](https://github.com/OpenFn/lightning/issues/3226)
- Improve manual run component
  [#3089](https://github.com/OpenFn/lightning/issues/3089)

### Fixed

- Delay purge user having project file(s)
  [#2919](https://github.com/OpenFn/lightning/issues/2919)
- Display all github repositories even if they're more than 30
  [#3206](https://github.com/OpenFn/lightning/issues/3206)
- Github repo names getting truncated
  [#3037](https://github.com/OpenFn/lightning/issues/3037)

## [v2.12.2] - 2025-05-01

### Changed

- Tweak language on webhook auth method modal and list action
  [#3166](https://github.com/OpenFn/lightning/pull/3166)
- Re-order nightly cron jobs to reduce acute stress on db
  [#3179](https://github.com/OpenFn/lightning/pull/3179)

### Fixed

- Fix save and sync not working in the workflow editor
  [#3177](https://github.com/OpenFn/lightning/issues/3177)

## [v2.12.1] - 2025-04-29

### Changed

- Sort logs in failure notification emails by timestamp, ascending
  [#2347](https://github.com/OpenFn/lightning/issues/2347)
- Rename webhook auth method button and title
  [#3165](https://github.com/OpenFn/lightning/issues/3165)

### Fixed

- Importer not updating canvas properly
  [#3156](https://github.com/OpenFn/lightning/issues/3156)
- Template name overwritten by workflow name when updating an existing template
  [#3157](https://github.com/OpenFn/lightning/issues/3157)
- Route not found after pressing Enter to create a workflow
  [#3142](https://github.com/OpenFn/lightning/issues/3142)
- Make Collections delete_all idempotent
  [#3143](https://github.com/OpenFn/lightning/issues/3143)
- Blank modal showing when you click to show webhook auth method password
  [#3154](https://github.com/OpenFn/lightning/issues/3154)

## [v2.12.0] - 2025-04-25

### Added

- Create workflows from base templates
  [#3018](https://github.com/OpenFn/lightning/issues/3018),
  [#3031](https://github.com/OpenFn/lightning/issues/3031)
  [#3080](https://github.com/OpenFn/lightning/issues/3080)
- Custom metrics to track lost runs
  [#3070](https://github.com/OpenFn/lightning/issues/3070)
- AI Assistant: add metadata column to chat sessions
  [#3054](https://github.com/OpenFn/lightning/issues/3054)
- Added a message to explain to the user why they're waiting for a run
  [#3131](https://github.com/OpenFn/lightning/issues/3131)
- Allow users to create workflows from base templates
  [#3110](https://github.com/OpenFn/lightning/issues/3110)
- Simplified adding credentials to projects
  [#3034](https://github.com/OpenFn/lightning/issues/3034)
- Enabled displaying full workflow name when hovering workflow name in the
  workflows list page [#2894](https://github.com/OpenFn/lightning/issues/2894)
- Enabled clickable rows in the workflows list page
  [#3047](https://github.com/OpenFn/lightning/issues/3047)
- Added sorting & filtering workflows
  [#3046](https://github.com/OpenFn/lightning/issues/3046)
- Add helper function to create latest snapshot
  [#3099](https://github.com/OpenFn/lightning/issues/3099)
- Restart the credential setup from selecting the credential type
  [#2284](https://github.com/OpenFn/lightning/issues/2284)
- Enable Support User and adds audit trail for MFA.
  [#3072](https://github.com/OpenFn/lightning/issues/3072)
- Allow users to view and copy their workflow as a code
  [#3016](https://github.com/OpenFn/lightning/issues/3016)
- Allow users to create workflow via YAML import
  [#3013](https://github.com/OpenFn/lightning/issues/3013)
- Make provision for the inclusion of 'external' metrics.
  [#3096](https://github.com/OpenFn/lightning/issues/3096)
- Introduce 'seeding' of PromEx event metrics
  [#3096](https://github.com/OpenFn/lightning/issues/3096)
- When claiming a run, a worker name can optionally be provided to the adaptor
  that is responsible for claiming runs.
  [#3079](https://github.com/OpenFn/lightning/issues/3079)
- Persist worker name provided by worker when claiming a run. NOTE: This
  requires version `1.13.2` of the worker.
  [#3079](https://github.com/OpenFn/lightning/issues/3079)

### Changed

- Add project name to failure email subject
  [#2974](https://github.com/OpenFn/lightning/issues/2974)
- Large refactor of the inspector and React components
  [#3043](https://github.com/OpenFn/lightning/pull/3043)
- The AI Assistant now has access to docs.openfn.org to better inform its
  responses [apollo#209](https://github.com/OpenFn/apollo/pull/209)
- Adjusted flash messages
- Updated dependencies [#3086](https://github.com/OpenFn/lightning/pull/3086):
  - `phoenix` from 1.7.20 to 1.7.21
  - `phoenix_live_view` from 1.0.5 to 1.0.9
  - `petal_components` from 2.9.0 to 3.0.1
- Move new workflow form into the edit page
  [#3083](https://github.com/OpenFn/lightning/issues/3083)
- Added logos & case-insensitive sorting of credential types
  [#3107](https://github.com/OpenFn/lightning/pull/3107)
- Added a "BETA" label to the Kafka trigger type
  [#3098](https://github.com/OpenFn/lightning/pull/3098)

## [v2.11.2] - 2025-04-10

### Added

- Remove Credentials for Collaborators Removed from a Project
  [#2942](https://github.com/OpenFn/lightning/issues/2942)
- Enable Credential Transfer In Projects Credentials Table
  [#2978](https://github.com/OpenFn/lightning/issues/2978)
- Allow possibility to inject components for implementing GDPR compliance
  [PR#3056](https://github.com/OpenFn/lightning/pull/3056)
- Change edge color in the workflow when there is an error
  [#2999](https://github.com/OpenFn/lightning/issues/2999)

### Changed

- Stagger cleanup crons in the hopes that it reduces the imapct on the database.
  [#3061](https://github.com/OpenFn/lightning/issues/3061)
- Default to latest specific version instead of @latest when selecting adaptors
  [#2843](https://github.com/OpenFn/lightning/issues/2843)
- Remove OpenTelemetry suport as it is not currently in use
  [#3081](https://github.com/OpenFn/lightning/issues/3081)

## [v2.11.1] - 2025-04-03

### Added

- Fix putting project credentials on a new credential
  [#2993](https://github.com/OpenFn/lightning/issues/2993)
- Allow users to book for demo sessions
  [PR#3035](https://github.com/OpenFn/lightning/pull/3035)
- Allow workflow and project concurrency progress windows
  [#2995](https://github.com/OpenFn/lightning/issues/2995)

### Changed

- Update flash message to contain link to github actions after save & sync
  [#2989](https://github.com/OpenFn/lightning/issues/2989)
- Added alphabetical sort to credential and Oauth2 client lists.
  [#2994](https://github.com/OpenFn/lightning/issues/2994)
- Update Phoenix LiveView to 1.0.5, Petal Components to 2.9.0 and TailwindCSS to
  v4 [#3033](https://github.com/OpenFn/lightning/pull/3033)

### Fixed

- Fixes to some issues with code-complete in the editor
  [#3052](https://github.com/OpenFn/lightning/pull/3052)

## [v2.11.0] - 2025-03-19

### Added

- Update Collections admin UI storage counter after deleting all
  [#2986](https://github.com/OpenFn/lightning/issues/2986)
- Refactor OAuth credentials to reuse existing refresh tokens for same scopes
  [#2908](https://github.com/OpenFn/lightning/issues/2908) \
  ⚠️️ Please note that you will need to migrate your existing OAuth credentials.
  To do that run the following command: `mix run priv/repo/migrate_oauth_credentials.exs`
  for local setup or `docker exec -it <lightning_container_name> /app/bin/lightning eval "Lightning.Credentials.OauthMigration.run()"`
  for production environments.

### Changed

- Changed the way Monaco workers are loaded, using ESM modules instead.
- Do not include `v` param in workflow links when it is latest
  [#2941](https://github.com/OpenFn/lightning/issues/2941)
- Use dropdown instead of modal for the log level filter
  [#2980](https://github.com/OpenFn/lightning/issues/2980)
- Upgrade esbuild to 0.25.0
  [#2962](https://github.com/OpenFn/lightning/issues/2962)

### Fixed

- Fix broken highlighter for selected step in the log viewer
  [#2980](https://github.com/OpenFn/lightning/issues/2980)
- Don't delete latest snapshot when deleting unused snaphots in workorders
  [#2996](https://github.com/OpenFn/lightning/issues/2996)
- Don't allow users to disable edges coming from a trigger
  [#3008](https://github.com/OpenFn/lightning/issues/3008)

## [v2.10.16] - 2025-02-28

### Added

- Disable jobs with non retriable steps
  [#2925](https://github.com/OpenFn/lightning/issues/2925)

### Fixed

- Fix toggle button not visually disabled
  [#2976](https://github.com/OpenFn/lightning/issues/2976)
- Dont clear dataclip input when user saves workflow
  [#2944](https://github.com/OpenFn/lightning/issues/2944)

## [v2.10.16-pre.0] - 2025-02-26

### Added

- Allow the billing app to schedule project deletion
  [#2972](https://github.com/OpenFn/lightning/issues/2972)
- Enable project level concurrency limit
  [#2906](https://github.com/OpenFn/lightning/issues/2906)
- Transfer credentials ownership to a project collaborator
  [#2820](https://github.com/OpenFn/lightning/issues/2820)
- Delete unused snapshots on workorders retention cleanup
  [#1832](https://github.com/OpenFn/lightning/issues/1832)
- Allow users to configure their preferred log levels
  [#2206](https://github.com/OpenFn/lightning/issues/2206)
- Allow project admins and owners to disable `console.log()` in jobs
  [#2205](https://github.com/OpenFn/lightning/issues/2205)

### Changed

- Bumped CI NodeJS and Postgres versions to 22.12.0 and 17.3 respectively
  [#2938](https://github.com/OpenFn/lightning/pull/2938)

### Fixed

- Creating a dataclip fails on indexing when it's too large
  [#2682](https://github.com/OpenFn/lightning/issues/2682)

## [v2.10.15] - 2025-02-14

### Changed

- Allow empty/blank log lines from the worker/jobs
  [#2914](https://github.com/OpenFn/lightning/issues/2914)
- Only allow `owner` and `admin` users to manage collections
  [#2923](https://github.com/OpenFn/lightning/issues/2923)

### Fixed

- Fixed issue where we failed to send failure alerts via email when runs were
  "lost". [#2921](https://github.com/OpenFn/lightning/issues/2921)

## [v2.10.14] - 2025-02-06

### Added

- Extend provisioner to support collections
  [#2830](https://github.com/OpenFn/lightning/issues/2830)
- Add collection limiter in the provisioner
  [PR#2910](https://github.com/OpenFn/lightning/pull/2910)
- Adds project name to failure alert email
  [#2884](https://github.com/OpenFn/lightning/pull/2884)
- Allow project users to manage collections
  [#2838](https://github.com/OpenFn/lightning/issues/2838)
- Allow limiting Collection create, put and put_all
  [#2853](https://github.com/OpenFn/lightning/issues/2853)

### Changed

- Makes the whole project row in the projects table clickable.
  [#2889](https://github.com/OpenFn/lightning/pull/2889)
- Standardizes date formats to YYYY-MM-DD
  [#2884](https://github.com/OpenFn/lightning/pull/2884)

### Fixed

- Allow ordering of Plug Injection
  [#2903](https://github.com/OpenFn/lightning/issues/2903)
- Removed empty first line in job editor helper text
  [#2887](https://github.com/OpenFn/lightning/pull/2887)
- Standardizes sort order arrows (all now show the direction of sort, rather
  than the direction they would sort if toggled)
  [#2423](https://github.com/OpenFn/lightning/issues/2423)
- Project combobox is populated when viewing MFA backup codes.
  [#2870](https://github.com/OpenFn/lightning/issues/2870)
- Allow JobEditor metrics to be tracked when the version of the workflow being
  viewed is not the latest version.
  [#2891](https://github.com/OpenFn/lightning/issues/2891)

## [v2.10.13] - 2025-01-29

### Added

- Add support for local adaptors. This can be enabled via `LOCAL_ADAPTORS=true`
  and path specified via `OPENFN_ADAPTORS_REPO=./path/to/repo/`
  [#905](https://github.com/OpenFn/lightning/issues/905)
- Add component injection for AI responses feedback
  [#2495](https://github.com/OpenFn/lightning/issues/2495)
- Audit the provisioning of projects via the API
  [#2718](https://github.com/OpenFn/lightning/issues/2718)
- Track Collections storage usage based on items key and value sizes
  [#2853](https://github.com/OpenFn/lightning/issues/2853)
- Temporary instrumentation for JobEditor to help identify performance issues.
  [#2617](https://github.com/OpenFn/lightning/issues/2617)
- Indexes to foreign keys on `workflow_edges` and `steps` tables to try and
  alleviate slow loading of the job editor.
  [#2617](https://github.com/OpenFn/lightning/issues/2617)
- Remove `Snapshot.get_or_create_latest_for`.
  [#2703](https://github.com/OpenFn/lightning/issues/2703)
- Add temporary events to allow Lightning to log metrics reported by editors.
  [#2617](https://github.com/OpenFn/lightning/issues/2617)
- Audit when workflow deletion is requested.
  [#2727](https://github.com/OpenFn/lightning/issues/2727)

### Changed

- Remove snapshot creation when performing the Github sync - no longer needed
  post-migration. [#2703](https://github.com/OpenFn/lightning/issues/2703)
- Remove some redundant code related to `WorkOrders.create_for`.
  [#2703](https://github.com/OpenFn/lightning/issues/2703)
- Remove use of Snapshot.get_or_create_latest_for from tests.
  [#2703](https://github.com/OpenFn/lightning/issues/2703)
- Bump PostCSS [#2863](https://github.com/OpenFn/lightning/pull/2863)
- Replaced HTTPoison with Tesla in the AdaptorRegistry.
  [#2861](https://github.com/OpenFn/lightning/pull/2861)
- Remove googlesheets, gmail and collections from credential schemas list
  [#2854](https://github.com/OpenFn/lightning/issues/2854)
- Remove ring on save workflow button
  [#2829](https://github.com/OpenFn/lightning/issues/2829)

### Fixed

- Do not send digest emails for projects with no workflows
  [#2688](https://github.com/OpenFn/lightning/issues/2688)
- Fixed navbar items alignment in the workflow builder
  [#2825](https://github.com/OpenFn/lightning/issues/2825)
- PromEx metrics no longer detaching on error
  [#2875](https://github.com/OpenFn/lightning/issues/2875)

## [v2.10.12] - 2025-01-21

### Changed

- PromEx metrics endpoint returns 401 on unauthorized requests.
  [#2823](https://github.com/OpenFn/lightning/issues/2823)
- Allow non-openfn.org users to access AI Assistant
  [#2845](https://github.com/OpenFn/lightning/issues/2845)

## [v2.10.11] - 2025-01-21

### Added

- Add component injection for AI responses feedback
  [#2495](https://github.com/OpenFn/lightning/issues/2495)

### Fixed

- Fix `z-index` for unsaved workflow dot on workflow edit page
  [#2809](https://github.com/OpenFn/lightning/issues/2809)

## [v2.10.10] - 2025-01-15

### Added

- Add workflows API to create, update, get and list.
  [#1887](https://github.com/OpenFn/lightning/issues/1887)
- Show email address of credential owner on project credentials page
  [#2210](https://github.com/OpenFn/lightning/issues/2210)

### Changed

- Configure Monaco to load files from lightning instead of cdn
  [#2786](https://github.com/OpenFn/lightning/issues/2786)

### Fixed

- Fixed Save and Run to always execute jobs with latest changes
  [#2804](https://github.com/OpenFn/lightning/issues/2804)
- Fixed aggressive CSS rule in app.css that made it hard to style menu items
  [#2807](https://github.com/OpenFn/lightning/pull/2807)
- `z-index` broken on unsaved dot on workflow edit page
  [#2809](https://github.com/OpenFn/lightning/issues/2809)
- Fixed an issue in the editor where the Loading Types message displays forever
  while running offline [#2813](https://github.com/OpenFn/lightning/issues/2813)
- Fixed an a small layout issue in the Docs panel when loading the editor
  offline [#2813](https://github.com/OpenFn/lightning/issues/2813)

## [v2.10.9] - 2025-01-09

### Added

- Audit the creation and removal of Github repo connections.
  [#2668](https://github.com/OpenFn/lightning/issues/2668)
- Add save and sync option in the workflow edit page
  [#2707](https://github.com/OpenFn/lightning/issues/2707)

### Changed

- Git-ignore files from mix assets.deploy
  [#2788](https://github.com/OpenFn/lightning/issues/2788)
- Added Claude integration in job chat
  [#2403](https://github.com/OpenFn/lightning/pull/2403)
- OPENAI_API_KEY renamed to AI_ASSISTANT_API_KEY
  [#2403](https://github.com/OpenFn/lightning/pull/2403)
- Remove snapshot creation from WorkOrders, no longer necessary post-migration.
  [#2703](https://github.com/OpenFn/lightning/issues/2703)

## [v2.10.8] - 2024-12-18

### Added

- Add ability to retry or cancel AI Assistant error responses for user messages
  [#2704](https://github.com/OpenFn/lightning/issues/2704)

### Changed

## [v2.10.7] - 2024-12-13 🎂 ❤️ Happy Birthday, Mom!

### Added

- Clear AI assistant's chat input after a message is sent
  [#2781](https://github.com/OpenFn/lightning/issues/2781)
- Allow different rules and action for delete user.
  [#2500](https://github.com/OpenFn/lightning/issues/2500)
- Handle errors from the AI Assistant more gracefully
  [#2474](https://github.com/OpenFn/lightning/issues/2474)

### Changed

- Make the AdaptorRegistry cache path configurable
  [#2780](https://github.com/OpenFn/lightning/issues/2780)

### Fixed

- Delete user modal no longer uses the same id as the underlying user record.
  [#2751](https://github.com/OpenFn/lightning/issues/2751)
- Use workflow activation limiter on index toggle.
  [#2777](https://github.com/OpenFn/lightning/issues/2777)

## [v2.10.6] - 2024-12-10

### Added

- Handle errors from the AI Assistant more gracefully
  [#2741](https://github.com/OpenFn/lightning/issues/2741)

### Changed

- Updated the About the AI Assistant help text
- Make user email verification optional. Defaults to `false`
  [#2755](https://github.com/OpenFn/lightning/issues/2755)
  > ⚠️ The default was behaviour was to always require email verification. Set
  > `REQUIRE_EMAIL_VERIFICATION` to `true` to revert to the old behaviour.
- Enhance AI assistant panel UI
  [#2497](https://github.com/OpenFn/lightning/issues/2497)
- Allow superusers to be created via the user UI.
  [#2719](https://github.com/OpenFn/lightning/issues/2719)

### Fixed

- Fix Priority and Scope Issues in Inspector Key Bindings
  [#2770](https://github.com/OpenFn/lightning/issues/2770)
- Fixed an issue where sometimes adaptor docs won't load in the Inspector
  [#2749](https://github.com/OpenFn/lightning/pull/2749)
- Return a 422 when a duplicate key is sent to the collections post/put_all API
  [#2752](https://github.com/OpenFn/lightning/issues/2752)
- Do not require the user's password when a superuser updates a user.
  [#2757](https://github.com/OpenFn/lightning/issues/2757)

## [v2.10.5] - 2024-12-04

### Added

- Enable Tab Key for Indenting Text in AI Assistant Input Box
  [#2407](https://github.com/OpenFn/lightning/issues/2407)
- Ctrl/Cmd + Enter to Send a Message to the AI Assistant
  [#2406](https://github.com/OpenFn/lightning/issues/2406)
- Add styles to AI chat messages
  [#2484](https://github.com/OpenFn/lightning/issues/2484)
- Auditing when enabling/disabling a workflow
  [#2697](https://github.com/OpenFn/lightning/issues/2697)
- Ability to enable/disable a workflow from the workflow editor
  [#2698](https://github.com/OpenFn/lightning/issues/2698)

### Changed

- Insert all on a collection with the same timestamp
  [#2711](https://github.com/OpenFn/lightning/issues/2711)
- AI Assistant: Show disclaimer once every day per user
  [#2481](https://github.com/OpenFn/lightning/issues/2481)
- AI Assistant: Scroll to new message when it arrives
  [#2409](https://github.com/OpenFn/lightning/issues/2409)
- AI Assistant: Set vertical scrollbar below the session title
  [#2477](https://github.com/OpenFn/lightning/issues/2477)
- AI Assistant: Increase size of input box for easier handling of large inputs
  [#2408](https://github.com/OpenFn/lightning/issues/2408)
- Bumped dependencies
- Extend display of audit events to cater for deletions.
  [#2701](https://github.com/OpenFn/lightning/issues/2701)
- Kafka documentation housekeeping.
  [#2414](https://github.com/OpenFn/lightning/issues/2414)

### Fixed

- Collections controller sending an invalid response body when a item doesn't
  exist [#2733](https://github.com/OpenFn/lightning/issues/2733)
- AI Assistant: Text in the form gets cleared when you change the editor content
  [#2739](https://github.com/OpenFn/lightning/issues/2739)

## [v2.10.4] - 2024-11-22

### Added

- Support dynamic json schema email format validation.
  [#2664](https://github.com/OpenFn/lightning/issues/2664)
- Audit snapshot creation
  [#2601](https://github.com/OpenFn/lightning/issues/2601)
- Allow filtering collection items by updated_before and updated_after.
  [#2693](https://github.com/OpenFn/lightning/issues/2693)
- Add support for SMTP email configuration
  [#2699](https://github.com/OpenFn/lightning/issues/2699) ⚠️️ Please note that
  `EMAIL_ADMIN` defaults to `lightning@example.com` in production environments

### Fixed

- Fix cursor for small limit on collections request
  [#2683](https://github.com/OpenFn/lightning/issues/2683)
- Disable save and run actions on deleted workflows
  [#2170](https://github.com/OpenFn/lightning/issues/2170)
- Distinguish active and inactive sort arrows in projects overview table
  [#2423](https://github.com/OpenFn/lightning/issues/2423)
- Fix show password toggle icon gets flipped after changing the password value
  [#2611](https://github.com/OpenFn/lightning/issues/2611)

## [v2.10.3] - 2024-11-13

### Added

- Disable monaco command palette in Input and Log viewers
  [#2643](https://github.com/OpenFn/lightning/issues/2643)
- Make provision for non-User actors when creating Audit entries.
  [#2601](https://github.com/OpenFn/lightning/issues/2601)

### Fixed

- Superusers can't update users passwords
  [#2621](https://github.com/OpenFn/lightning/issues/2621)
- Attempt to reduce memory consumption when generating UsageTracking reports.
  [#2636](https://github.com/OpenFn/lightning/issues/2636)

## [v2.10.2] - 2024-11-14

### Added

- Audit history exports events
  [#2637](https://github.com/OpenFn/lightning/issues/2637)

### Changed

- Ignore Plug.Conn.InvalidQueryError in Sentry
  [#2672](https://github.com/OpenFn/lightning/issues/2672)
- Add Index to `dataclip_id` on `runs` and `work_orders` tables to speed up
  deletion [PR#2677](https://github.com/OpenFn/lightning/pull/2677)

### Fixed

- Error when the logger receives a boolean
  [#2666](https://github.com/OpenFn/lightning/issues/2666)

## [v2.10.1] - 2024-11-13

### Fixed

- Fix metadata loading as code-assist in the editor
  [#2669](https://github.com/OpenFn/lightning/pull/2669)
- Fix Broken Input Dataclip UI
  [#2670](https://github.com/OpenFn/lightning/pull/2670)

## [v2.10.0] - 2024-11-13

### Changed

- Increase collection items value limit to 1M characters
  [#2661](https://github.com/OpenFn/lightning/pull/2661)

### Fixed

- Fix issues loading suggestions for code-assist
  [#2662](https://github.com/OpenFn/lightning/pull/2662)

## [v2.10.0-rc.2] - 2024-11-12

### Added

- Bootstrap script to help install and configure the Lightning app for
  development [#2654](https://github.com/OpenFn/lightning/pull/2654)

### Changed

- Upgrade dependencies [#2624](https://github.com/OpenFn/lightning/pull/2624)
- Hide the collections and fhir-jembi adaptors from the available adaptors list
  [#2648](https://github.com/OpenFn/lightning/issues/2648)
- Change column name for "Last Activity" to "Last Modified" on Projects list
  [#2593](https://github.com/OpenFn/lightning/issues/2593)

### Fixed

- Fix LiveView crash when pressing "esc" on inspector
  [#2622](https://github.com/OpenFn/lightning/issues/2622)
- Delete project data in batches to avoid timeouts in the db connection
  [#2632](https://github.com/OpenFn/lightning/issues/2632)
- Fix MetadataService crashing when errors are encountered
  [#2659](https://github.com/OpenFn/lightning/issues/2659)

## [v2.10.0-rc.1] - 2024-11-08

### Changed

- Reduce transaction time when fetching collection items by fetching upfront
  [#2645](https://github.com/OpenFn/lightning/issues/2645)

## [v2.10.0-rc.0] - 2024-11-07

### Added

- Adds a UI for managing collections
  [#2567](https://github.com/OpenFn/lightning/issues/2567)
- Introduces collections, a programatic workflow data sharing resource.
  [#2551](https://github.com/OpenFn/lightning/issues/2551)

## [v2.9.15] - 2024-11-06

### Added

- Added some basic editor usage tips to the docs panel
  [#2629](https://github.com/OpenFn/lightning/pull/2629)
- Create audit events when the retention periods for a project's dataclips and
  history are modified. [#2589](https://github.com/OpenFn/lightning/issues/2589)

### Changed

- The Docs panel in the inspector will now be closed by default
  [#2629](https://github.com/OpenFn/lightning/pull/2629)
- JSDoc annotations are removed from code assist descriptions
  [#2629](https://github.com/OpenFn/lightning/pull/2629)
- Show project name during delete confirmation
  [#2634](https://github.com/OpenFn/lightning/pull/2634)

### Fixed

- Fix misaligned margins on collapsed panels in the inspector
  [#2571](https://github.com/OpenFn/lightning/issues/2571)
- Fix sorting directions icons in projects table in the project dashboard page
  [#2631](https://github.com/OpenFn/lightning/pull/2631)
- Fixed an issue where code-completion prompts don't load properly in the
  inspector [#2629](https://github.com/OpenFn/lightning/pull/2629)
- Fixed an issue where namespaces (like http.) don't appear in code assist
  prompts [#2629](https://github.com/OpenFn/lightning/pull/2629)

## [v2.9.14] - 2024-10-31

### Added

- Additional documentation and notification text relating to the importance of
  alternate storage for Kafka triggers.
  [#2614](https://github.com/OpenFn/lightning/issues/2614)
- Add support for run memory limit option
  [#2623](https://github.com/OpenFn/lightning/pull/2623)

### Changed

- Enforcing MFA for a project can be enforced by the usage limiter
  [#2607](https://github.com/OpenFn/lightning/pull/2607)
- Add extensions for limiting retention period
  [#2618](https://github.com/OpenFn/lightning/pull/2618)

## [v2.9.13] - 2024-10-28

### Changed

- Add responsible ai disclaimer to arcade video
  [#2610](https://github.com/OpenFn/lightning/pull/2610)

## [v2.9.12] - 2024-10-25

### Fixed

- Fix editor panel buttons gets out of shape on smaller screens
  [#2278](https://github.com/OpenFn/lightning/issues/2278)
- Do not send empty strings in credential body to the worker
  [#2585](https://github.com/OpenFn/lightning/issues/2585)
- Refactor projects dashboard page and fix bug on last activity column
  [#2593](https://github.com/OpenFn/lightning/issues/2593)

## [v2.9.11] - 2024-10-23

### Added

- Optionally write Kafka messages that can not be persisted to the file system.
  [#2386](https://github.com/OpenFn/lightning/issues/2386)
- Add `MessageRecovery` utility code to restore Kafka messages that were
  pesisted to the file system.
  [#2386](https://github.com/OpenFn/lightning/issues/2386)
- Projects page welcome section: allow users to learn how to use the app thru
  Arcade videos [#2563](https://github.com/OpenFn/lightning/issues/2563)
- Store user preferences in database
  [#2564](https://github.com/OpenFn/lightning/issues/2564)

### Changed

- Allow users to to preview password fields in credential forms
  [#2584](https://github.com/OpenFn/lightning/issues/2584)
- Remove superuser flag for oauth clients creation
  [#2417](https://github.com/OpenFn/lightning/issues/2417)
- Make URL validator more flexible to support URLs with dashes and other cases
  [#2417](https://github.com/OpenFn/lightning/issues/2417)

### Fixed

- Fix retry many workorders when built for job
  [#2597](https://github.com/OpenFn/lightning/issues/2597)
- Do not count deleted workflows in the projects table
  [#2540](https://github.com/OpenFn/lightning/issues/2540)

## [v2.9.10] - 2024-10-16

### Added

- Notify users when a Kafka trigger can not persist a message to the database.
  [#2386](https://github.com/OpenFn/lightning/issues/2386)
- Support `kafka` trigger type in the provisioner
  [#2506](https://github.com/OpenFn/lightning/issues/2506)

### Fixed

- Fix work order retry sorting and avoids loading dataclips
  [#2581](https://github.com/OpenFn/lightning/issues/2581)
- Fix editor panel overlays output panel when scrolled
  [#2291](https://github.com/OpenFn/lightning/issues/2291)

## [v2.9.9] - 2024-10-09

### Changed

- Make project description multiline in project.yaml
  [#2534](https://github.com/OpenFn/lightning/issues/2534)
- Do not track partition timestamps when ingesting Kafka messages.
  [#2531](https://github.com/OpenFn/lightning/issues/2531)
- Always use the `initial_offset_reset_policy` when enabling a Kafka pipeline.
  [#2531](https://github.com/OpenFn/lightning/issues/2531)
- Add plumbing to simulate a persistence failure in a Kafka trigger pipeline.
  [#2386](https://github.com/OpenFn/lightning/issues/2386)

### Fixed

- Fix Oban errors not getting logged in Sentry
  [#2542](https://github.com/OpenFn/lightning/issues/2542)
- Perform data retention purging in batches to avoid timeouts
  [#2528](https://github.com/OpenFn/lightning/issues/2528)
- Fix editor panel title gets pushed away when collapsed
  [#2545](https://github.com/OpenFn/lightning/issues/2545)
- Mark unfinished steps having finished runs as `lost`
  [#2416](https://github.com/OpenFn/lightning/issues/2416)

## [v2.9.8] - 2024-10-03

### Added

- Ability for users to to retry Runs and create manual Work Orders from the job
  inspector #2496 [#2496](https://github.com/OpenFn/lightning/issues/2496)

### Fixed

- Fix panel icons overlays on top title when collapsed
  [#2537](https://github.com/OpenFn/lightning/issues/2537)

## [v2.9.7] - 2024-10-02

### Added

- Enqueues many work orders retries in the same transaction per Oban job.
  [#2363](https://github.com/OpenFn/lightning/issues/2363)
- Added the ability to retry rejected work orders.
  [#2391](https://github.com/OpenFn/lightning/issues/2391)

### Changed

- Notify other present users when the promoted user saves the workflow
  [#2282](https://github.com/OpenFn/lightning/issues/2282)
- User email change: Add debounce on blur to input forms to avoid validation
  after every keystroke [#2365](https://github.com/OpenFn/lightning/issues/2365)

### Fixed

- Use timestamps sent from worker when starting and completing runs
  [#2434](https://github.com/OpenFn/lightning/issues/2434)
- User email change: Add debounce on blur to input forms to avoid validation
  after every keystroke [#2365](https://github.com/OpenFn/lightning/issues/2365)

### Fixed

- User email change: Send notification of change to the old email address and
  confirmation to the new email address
  [#2365](https://github.com/OpenFn/lightning/issues/2365)
- Fixes filters to properly handle the "rejected" status for work orders.
  [#2391](https://github.com/OpenFn/lightning/issues/2391)
- Fix item selection (project / billing account) in the context switcher
  [#2518](https://github.com/OpenFn/lightning/issues/2518)
- Export edge condition expressions as multiline in project spec
  [#2521](https://github.com/OpenFn/lightning/issues/2521)
- Fix line spacing on AI Assistant
  [#2498](https://github.com/OpenFn/lightning/issues/2498)

## [v2.9.6] - 2024-09-23

### Added

### Changed

- Increase minimum password length to 12 in accordance with ASVS 4.0.3
  recommendation V2.1.2 [#2507](https://github.com/OpenFn/lightning/pull/2507)
- Changed the public sandbox (https://demo.openfn.org) setup script to use
  `welcome12345` passwords to comply with a 12-character minimum

### Fixed

- Dataclip selector always shows that the dataclip is wiped even when the job
  wasn't run [#2303](https://github.com/OpenFn/lightning/issues/2303)
- Send run channel errors to sentry
  [#2515](https://github.com/OpenFn/lightning/issues/2515)

## [v2.9.5] - 2024-09-18

### Changed

- Hide export history button when no workorder is rendered in the table
  [#2440](https://github.com/OpenFn/lightning/issues/2440)
- Improve docs for running lightning locally #2499
  [#2499](https://github.com/OpenFn/lightning/pull/2499)

### Fixed

- Fix empty webhook URL when switching workflow trigger type
  [#2050](https://github.com/OpenFn/lightning/issues/2050)
- Add quotes when special YAML characters are present in the exported project
  [#2446](https://github.com/OpenFn/lightning/issues/2446)
- In the AI Assistant, don't open the help page when clicking the Responsible AI
  Link [#2511](https://github.com/OpenFn/lightning/issues/2511)

## [v2.9.4] - 2024-09-16

### Changed

- Responsible AI review of AI Assistant
  [#2478](https://github.com/OpenFn/lightning/pull/2478)
- Improve history export page UI
  [#2442](https://github.com/OpenFn/lightning/issues/2442)
- When selecting a node in the workflow diagram, connected edges will also be
  highlighted [#2396](https://github.com/OpenFn/lightning/issues/2358)

### Fixed

- Fix AI Assitant crashes on a job that is not saved yet
  [#2479](https://github.com/OpenFn/lightning/issues/2479)
- Fix jumpy combobox for scope switcher
  [#2469](https://github.com/OpenFn/lightning/issues/2469)
- Fix console errors when rending edge labels in the workflow diagram
- Fix tooltip on export workorder button
  [#2430](https://github.com/OpenFn/lightning/issues/2430)

## [v2.9.3] - 2024-09-11

### Added

- Add utility module to seed a DB to support query performance analysis.
  [#2441](https://github.com/OpenFn/lightning/issues/2441)

### Changed

- Enhance user profile page to add a section for updating basic information
  [#2470](https://github.com/OpenFn/lightning/pull/2470)
- Upgraded Heroicons to v2.1.5, from v2.0.18
  [#2483](https://github.com/OpenFn/lightning/pull/2483)
- Standardize `link-uuid` style for uuid chips
- Updated PromEx configuration to align with custom Oban naming.
  [#2488](https://github.com/OpenFn/lightning/issues/2488)

## [v2.9.2] - 2024-09-09

### Changed

- Temporarily limit AI to @openfn emails while testing
  [#2482](https://github.com/OpenFn/lightning/pull/2482)

## [v2.9.1] - 2024-09-09

### Fixed

- Provisioner creates invalid snapshots when doing CLI deploy
  [#2461](https://github.com/OpenFn/lightning/issues/2461)
  [#2460](https://github.com/OpenFn/lightning/issues/2460)

  > This is a fix for future Workflow updates that are deployed by the CLI and
  > Github integrations. Unfortunately, there is a high likelihood that your
  > existing snapshots could be incorrect (e.g. missing steps, missing edges).
  > In order to fix this, you will need to manually create new snapshots for
  > each of your workflows. This can be done either by modifying the workflow in
  > the UI and saving it. Or running a command on the running instance:
  >
  > ```elixir
  > alias Lightning.Repo
  > alias Lightning.Workflows.{Workflow, Snapshot}
  >
  > Repo.transaction(fn ->
  >   snapshots =
  >     Repo.all(Workflow)
  >     |> Enum.map(&Workflow.touch/1)
  >     |> Enum.map(&Repo.update!/1)
  >     |> Enum.map(fn workflow ->
  >       {:ok, snapshot} = Snapshot.create(workflow)
  >       snapshot
  >     end)
  >
  >  {:ok, snapshots}
  > end)
  > ```

## [v2.9.0] - 2024-09-06

### Added

- Limit AI queries and hook the increment of AI queries to allow usage limiting.
  [#2438](https://github.com/OpenFn/lightning/pull/2438)
- Persist AI Assistant conversations and enable it for all users
  [#2296](https://github.com/OpenFn/lightning/issues/2296)

### Changed

- Rename `new_table` component to `table`.
  [#2448](https://github.com/OpenFn/lightning/pull/2448)

### Fixed

- Fix `workflow_id` presence in state.json during Github sync
  [#2445](https://github.com/OpenFn/lightning/issues/2445)

## [v2.8.2] - 2024-09-04

### Added

- Change navbar colors depending on scope.
  [#2449](https://github.com/OpenFn/lightning/pull/2449)
- Add support for configurable idle connection timeouts via the `IDLE_TIMEOUT`
  environment variable. [#2443](https://github.com/OpenFn/lightning/issues/2443)

### Changed

- Allow setup_user command to be execute from outside the container with
  `/app/bin/lightning eval Lightning.Setup.setup_user/3`
- Implement a combo-box to make navigating between projects easier
  [#241](https://github.com/OpenFn/lightning/pull/2424)
- Updated vulnerable version of micromatch.
  [#2454](https://github.com/OpenFn/lightning/issues/2454)

## [v2.8.1] - 2024-08-28

### Changed

- Improve run claim query by removing extraneous sorts
  [#2431](https://github.com/OpenFn/lightning/issues/2431)

## [v2.8.0] - 2024-08-27

### Added

- Users are now able to export work orders, runs, steps, logs, and dataclips
  from the History page.
  [#1698](https://github.com/OpenFn/lightning/issues/1698)

### Changed

- Add index over `run_id` and `step_id` in run_steps to improve worker claim
  speed. [#2428](https://github.com/OpenFn/lightning/issues/2428)
- Show Github Error messages as they are to help troubleshooting
  [#2156](https://github.com/OpenFn/lightning/issues/2156)
- Allow `Setup_utils.setup_user` to be used for the initial superuser creation.
- Update to code assist in the Job Editor to import namespaces from adaptors.
  [#2432](https://github.com/OpenFn/lightning/issues/2432)

### Fixed

- Unable to remove/reconnect github app in lightning after uninstalling directly
  from Github [#2168](https://github.com/OpenFn/lightning/issues/2168)
- Github sync buttons available even when usage limiter returns error
  [PR#2390](https://github.com/OpenFn/lightning/pull/2390)
- Fix issue with the persisting of a Kafka message with headers.
  [#2402](https://github.com/OpenFn/lightning/issues/2402)
- Protect against race conditions when updating partition timestamps for a Kafka
  trigger. [#2378](https://github.com/OpenFn/lightning/issues/2378)

## [v2.7.19] - 2024-08-19

### Added

- Pass the user_id param on check usage limits.
  [#2387](https://github.com/OpenFn/lightning/issues/2387)

## [v2.7.18] - 2024-08-17

### Added

- Ensure that all users in an instance have a confirmed email address within 48
  hours [#2389](https://github.com/OpenFn/lightning/issues/2389)

### Changed

- Ensure that all the demo accounts are confirmed by default
  [#2395](https://github.com/OpenFn/lightning/issues/2395)

### Fixed

- Removed all Kafka trigger code that ensured that message sequence is honoured
  for messages with keys. Functionality to ensure that message sequence is
  honoured will be added in the future, but in an abstraction that is a better
  fit for the current Lightning design.
  [#2362](https://github.com/OpenFn/lightning/issues/2362)
- Dropped the `trigger_kafka_messages` table that formed part of the Kafka
  trigger implementation, but which is now obsolete given the removal of the
  code related to message sequence preservation.
  [#2362](https://github.com/OpenFn/lightning/issues/2362)

## [v2.7.17] - 2024-08-14

### Added

- Added an `iex` command to setup a user, an apiToken, and credentials so that
  it's possible to get a fully running lightning instance via external shell
  script. (This is a tricky requirement for a distributed set of local
  deployments) [#2369](https://github.com/OpenFn/lightning/issues/2369) and
  [#2373](https://github.com/OpenFn/lightning/pull/2373)
- Added support for _very basic_ project-credential management (add, associate
  with job) via provisioning API.
  [#2367](https://github.com/OpenFn/lightning/issues/2367)

### Changed

- Enforced uniqueness on credential names _by user_.
  [#2371](https://github.com/OpenFn/lightning/pull/2371)
- Use Swoosh to format User models into recipients
  [#2374](https://github.com/OpenFn/lightning/pull/2374)
- Bump default CLI to `@openfn/cli@1.8.1`

### Fixed

- When a Workflow is deleted, any associated Kafka trigger pipelines will be
  stopped and deleted. [#2379](https://github.com/OpenFn/lightning/issues/2379)

## [v2.7.16] - 2024-08-07

### Fixed

- @ibrahimwickama fixed issue that prevented users from creating new workflows
  if they are running in an `http` environment (rather than `localhost` or
  `https`). [#2365](https://github.com/OpenFn/lightning/pull/2356)

## [v2.7.15] - 2024-08-07

### Changed

- Kafka messages without keys are synchronously converted into a Workorder,
  Dataclip and Run. Messages with keys are stored as TriggerKafkaMessage
  records, however the code needed to process them has been disabled, pending
  removal. [#2351](https://github.com/OpenFn/lightning/issues/2351)

## [v2.7.14] - 2024-08-05

### Changed

- Use standard styles for link, fix home button in breadcrumbs
  [#2354](https://github.com/OpenFn/lightning/pull/2354)

## [v2.7.13] - 2024-08-05

### Changed

- Don't log 406 Not Acceptable errors to Sentry
  [#2350](https://github.com/OpenFn/lightning/issues/2350)

### Fixed

- Correctly handle floats in LogMessage
  [#2348](https://github.com/OpenFn/lightning/issues/2348)

## [v2.7.12] - 2024-07-31

### Changed

- Make root layout configurable
  [#2310](https://github.com/OpenFn/lightning/pull/2310)
- Use snapshots when initiating Github Sync
  [#1827](https://github.com/OpenFn/lightning/issues/1827)
- Move runtime logic into module
  [#2338](https://github.com/OpenFn/lightning/pull/2338)
- Use `AccountHook Extension` to register new users invited in a project
  [#2341](https://github.com/OpenFn/lightning/pull/2341)
- Standardized top bars across the UI with a navigable breadcrumbs interface
  [#2299](https://github.com/OpenFn/lightning/pull/2299)

### Fixed

- Limit frame size of worker socket connections
  [#2339](https://github.com/OpenFn/lightning/issues/2339)
- Limit number of days to 31 in cron trigger dropdown
  [#2331](https://github.com/OpenFn/lightning/issues/2331)

## [v2.7.11] - 2024-07-26

### Added

- Expose more Kafka configuration at instance-level.
  [#2329](https://github.com/OpenFn/lightning/issues/2329)

### Fixed

- Table action css tweaks
  [#2333](https://github.com/OpenFn/lightning/issues/2333)

## [v2.7.10]

### Added

- A rudimentary optimisation for Kafka messages that do not have a key as the
  sequence of these messages can not be guaranteed.
  [#2323](https://github.com/OpenFn/lightning/issues/2323)

### Fixed

- Fix an intermittent bug when trying to intern Kafka offset reset policy.
  [#2327](https://github.com/OpenFn/lightning/issues/2327)

## [v2.7.9] - 2024-07-24

### Changed

- CSS - standardized some more tailwind components
  [PR#2324](https://github.com/OpenFn/lightning/pull/2324)

## [v2.7.8] - 2024-07-24

### Changed

- Enable End to End Integration tests
  [#2187](https://github.com/OpenFn/lightning/issues/2187)
- Make selected Kafka trigger parameters configurable via ENV vars.
  [#2315](https://github.com/OpenFn/lightning/issues/2315)
- Use the Oauth2 `revocation_endpoint` to revoke token access (1) before
  attempting to reauthorize and (2) when users schedule a credential for
  deletion [#2314](https://github.com/OpenFn/lightning/issues/2314)
- Standardized tailwind alerts
  [#2314](https://github.com/OpenFn/lightning/issues/2314)
- Standardized `link` tailwind style (and provided `link-plain`, `link-info`,
  `link-error`, and `link-warning`)
  [#2314](https://github.com/OpenFn/lightning/issues/2314)

### Fixed

- Fix work order URL in failure alerts
  [#2305](https://github.com/OpenFn/lightning/pull/2305)
- Fix error when handling existing encrypted credentials
  [#2316](https://github.com/OpenFn/lightning/issues/2316)
- Fix job editor switches to the snapshot version when body is changed
  [#2306](https://github.com/OpenFn/lightning/issues/2306)
- Fix misaligned "Retry from here" button on inspector page
  [#2308](https://github.com/OpenFn/lightning/issues/2308)

## [v2.7.7] - 2024-07-18

### Added

- Add experimental support for triggers that consume message from a Kafka
  cluster [#1801](https://github.com/OpenFn/lightning/issues/1801)
- Workflows can now specify concurrency, allowing runs to be executed
  syncronously or to a maximum concurrency level. Note that this applies to the
  default FifoRunQueue only.
  [#2022](https://github.com/OpenFn/lightning/issues/2022)
- Invite Non-Registered Users to a Project
  [#2288](https://github.com/OpenFn/lightning/pull/2288)

### Changed

- Make modal close events configurable
  [#2298](https://github.com/OpenFn/lightning/issues/2298)

### Fixed

- Prevent Oauth credentials from being created if they don't have a
  `refresh_token` [#2289](https://github.com/OpenFn/lightning/pull/2289) and
  send more helpful error data back to the worker during token refresh failure
  [#2135](https://github.com/OpenFn/lightning/issues/2135)
- Fix CLI deploy not creating snapshots for workflows
  [#2271](https://github.com/OpenFn/lightning/issues/2271)

## [v2.7.6] - 2024-07-11

### Fixed

- UsageTracking crons are enabled again (if config is enabled)
  [#2276](https://github.com/OpenFn/lightning/issues/2276)
- UsageTracking metrics absorb the fact that a step's job_id may not currently
  exist when counting unique jobs
  [#2279](https://github.com/OpenFn/lightning/issues/2279)
- Adjusted layout and text displayed when preventing simultaneous edits to
  accommodate more screen sizes
  [#2277](https://github.com/OpenFn/lightning/issues/2277)

## [v2.7.5] - 2024-07-10

### Changed

- Prevent two editors from making changes to the same workflow at the same time
  [#1949](https://github.com/OpenFn/lightning/issues/1949)
- Moved the Edge Condition Label field to the top of the form, so it's always
  visible [#2236](https://github.com/OpenFn/lightning/pull/2236)
- Update edge condition labels in the Workflow Diagram to always show the
  condition type icon and the label
  [#2236](https://github.com/OpenFn/lightning/pull/2236)

### Fixed

- Do Not Require Lock Version In URL Parameters
  [#2267](https://github.com/OpenFn/lightning/pull/2267)
- Trim erroneous spaces on user first and last names
  [#2269](https://github.com/OpenFn/lightning/pull/2269)

## [v2.7.4] - 2024-07-06

### Changed

- When the entire log string is a valid JSON object, pretty print it with a
  standard `JSON.stringify(str, null, 2)` but if it's something else then let
  the user do whatever they want (e.g., if you write
  `console.log('some', 'cool', state.data)` we won't mess with it.)
  [#2260](https://github.com/OpenFn/lightning/pull/2260)

### Fixed

- Fixed sticky toggle button for switching between latest version and a snapshot
  of a workflow [#2264](https://github.com/OpenFn/lightning/pull/2264)

## [v2.7.3] - 2024-07-05

### Changed

- Bumped the ws-worker to v1.3

### Fixed

- Fix issue when selecting different steps in RunViewer and the parent liveview
  not being informed [#2253](https://github.com/OpenFn/lightning/issues/2253)
- Stopped inspector from crashing when looking for a step by a run/job
  combination [#2201](https://github.com/OpenFn/lightning/issues/2201)
- Workflow activation only considers new and changed workflows
  [#2237](https://github.com/OpenFn/lightning/pull/2237)

## [v2.7.2] - 2024-07-03

### Changed

- Allow endpoint plugs to be injected at compile time.
  [#2248](https://github.com/OpenFn/lightning/pull/2248)
- All models to use the `public` schema.
  [#2249](https://github.com/OpenFn/lightning/pull/2249)
- In the workflow diagram, smartly update the view when adding new nodes
  [#2174](https://github.com/OpenFn/lightning/issues/2174)
- In the workflow diagram, remove the "autofit" toggle in the control bar

### Fixed

- Remove prompt parameter from the authorization URL parameters for the Generic
  Oauth Clients [#2250](https://github.com/OpenFn/lightning/issues/2250)
- Fixed react key error [#2233](https://github.com/OpenFn/lightning/issues/2233)
- Show common functions in the Docs panel
  [#1733](https://github.com/OpenFn/lightning/issues/1733)

## [v2.7.1] - 2024-07-01

### Changed

- Update email copies [#2213](https://github.com/OpenFn/lightning/issues/2213)

### Fixed

- Fix jumpy cursor in the Job editor.
  [#2229](https://github.com/OpenFn/lightning/issues/2229)
- Rework syncing behaviour to prevent changes getting thrown out on a socket
  reconnect. [#2007](https://github.com/OpenFn/lightning/issues/2007)

## [v2.7.0] - 2024-06-26

### Added

- Use of snapshots for displaying runs and their associated steps in the History
  page. [#1825](https://github.com/OpenFn/lightning/issues/1825)
- Added view-only mode for rendering workflows and runs in the Workflow Canvas
  and the Inspector page using snapshots, with the option to switch between a
  specific snapshot version and the latest version. Edit mode is available when
  displaying the latest version.
  [#1843](https://github.com/OpenFn/lightning/issues/1843)
- Allow users to delete steps sssociated with runs in the Workflow Canvas
  [#2027](https://github.com/OpenFn/lightning/issues/2027)
- Link to adaptor `/src` from inspector.
- Prototype AI Assistant for working with job code.
  [#2193](https://github.com/OpenFn/lightning/issues/2193)

### Changed

- Reverted behaviour on "Rerun from here" to select the Log tab.
  [#2202](https://github.com/OpenFn/lightning/issues/2202)
- Don't allow connections between an orphaned node and a
  Trigger[#2188](https://github.com/OpenFn/lightning/issues/2188)
- Reduce the minimum zoom in the workflow diagram
  [#2214](https://github.com/OpenFn/lightning/issues/2214)

### Fixed

- Fix some adaptor docs not displaying
  [#2019](https://github.com/OpenFn/lightning/issues/2019)
- Fix broken `mix lightning.install_adaptor_icons` task due to addition of Finch
  http client change.

## [v2.6.3] - 2024-06-19

### Changed

- Added a notice on application start about anonymous public impact reporting
  and its importance for the sustainability of
  [Digital Public Goods](https://digitalpublicgoods.net/) and
  [Digital Public Infrastructure](https://www.codevelop.fund/insights-1/what-is-digital-public-infrastructure).
- Increase default `WORKER_MAX_RUN_DURATION_SECONDS` to 300 to match the
  [ws-worker default](https://github.com/OpenFn/kit/blob/main/packages/ws-worker/src/util/cli.ts#L149-L153)
  so if people don't set their timeout via ENV, at least the two match up.

## [v2.6.2] - 2024-06-13

### Fixed

- Fix vanishing Docs panel when Editor panel is collapsed and opened again
  [#2195](https://github.com/OpenFn/lightning/issues/2195)
- Maintain tab when RunViewer remounts/push state drops tab hash
  [#2199](https://github.com/OpenFn/lightning/issues/2199)

## [v2.6.1] - 2024-06-12

### Changed

- Erlang to 26.2.5
- Update debian bookworm from 20240130 to 20240513.
- Return 403s when Provisioning API fails because of usage limits
  [#2182](https://github.com/OpenFn/lightning/pull/2182)
- Update email notification for changing retention period
  [#2066](https://github.com/OpenFn/lightning/issues/2066)
- Return 415s when Webhooks are sent Content-Types what are not supported.
  [#2180](https://github.com/OpenFn/lightning/issues/2180)
- Updated the default step text

### Fixed

- Rewrite TabSelector (now Tabbed) components fixing a number of navigation
  issues [#2051](https://github.com/OpenFn/lightning/issues/2051)

## [v2.6.0] - 2024-06-05

### Added

- Support multiple edges leading to the same step (a.k.a., "drag & drop")
  [#2008](https://github.com/OpenFn/lightning/issues/2008)

### Changed

### Fixed

## [v2.5.5] - 2024-06-05

### Added

- Replace LiveView Log Viewer component with React Monaco
  [#1863](https://github.com/OpenFn/lightning/issues/1863)

### Changed

- Bump default CLI to `@openfn/cli@1.3.2`
- Don't show deprecated adaptor versions in the adaptor version picklist (to be
  followed by some graceful deprecation handling/warning in
  [later work](https://github.com/OpenFn/lightning/issues/2172))
  [#2169](https://github.com/OpenFn/lightning/issues/2169)
- Refactor count workorders to reuse search code
  [#2121](https://github.com/OpenFn/lightning/issues/2121)
- Updated provisioning error message to include workflow and job names
  [#2140](https://github.com/OpenFn/lightning/issues/2140)

### Fixed

- Don't let two deploy workflows run at the same time to prevent git collisions
  [#2044](https://github.com/OpenFn/lightning/issues/2044)
- Stopped sending emails when creating a starter project
  [#2161](https://github.com/OpenFn/lightning/issues/2161)

## [v2.5.4] - 2024-05-31

### Added

- CORS support [#2157](https://github.com/OpenFn/lightning/issues/2157)
- Track users emails preferences
  [#2163](https://github.com/OpenFn/lightning/issues/2163)

### Changed

- Change Default Text For New Job Nodes
  [#2014](https://github.com/OpenFn/lightning/pull/2014)
- Persisted run options when runs are _created_, not when they are _claimed_.
  This has the benefit of "locking in" the behavior desired by the user at the
  time they demand a run, not whenever the worker picks it up.
  [#2085](https://github.com/OpenFn/lightning/pull/2085)
- Made `RUN_GRACE_PERIOD_SECONDS` a configurable ENV instead of 20% of the
  `WORKER_MAX_RUN_DURATION`
  [#2085](https://github.com/OpenFn/lightning/pull/2085)

### Fixed

- Stopped Janitor from calling runs lost if they have special runtime options
  [#2079](https://github.com/OpenFn/lightning/issues/2079)
- Dataclip Viewer now responds to page resize and internal page layout
  [#2120](https://github.com/OpenFn/lightning/issues/2120)

## [v2.5.3] - 2024-05-27

### Changed

- Stop users from creating deprecated Salesforce and GoogleSheets credentials.
  [#2142](https://github.com/OpenFn/lightning/issues/2142)
- Delegate menu customization and create menu components for reuse.
  [#1988](https://github.com/OpenFn/lightning/issues/1988)

### Fixed

- Disable Credential Save Button Until All Form Fields Are Validated
  [#2099](https://github.com/OpenFn/lightning/issues/2099)
- Fix Credential Modal Closure Error When Workflow Is Unsaved
  [#2101](https://github.com/OpenFn/lightning/pull/2101)
- Fix error when socket reconnects and user is viewing a run via the inspector
  [#2148](https://github.com/OpenFn/lightning/issues/2148)

## [v2.5.2] - 2024-05-23

### Fixed

- Preserve custom values (like `apiVersion`) during token refresh for OAuth2
  credentials [#2131](https://github.com/OpenFn/lightning/issues/2131)

## [v2.5.1] - 2024-05-21

### Fixed

- Don't compile Phoenix Storybook in production and test environments
  [#2119](https://github.com/OpenFn/lightning/pull/2119)
- Improve performance and memory consumption on queries and logic for digest
  mailer [#2121](https://github.com/OpenFn/lightning/issues/2121)

## [v2.5.0] - 2024-05-20

### Fixed

- When a refresh token is updated, save it!
  [#2124](https://github.com/OpenFn/lightning/pull/2124)

## [v2.5.0-pre4] - 2024-05-20

### Fixed

- Fix duplicate credential type bug
  [#2100](https://github.com/OpenFn/lightning/issues/2100)
- Ensure Global OAuth Clients Accessibility for All Users
  [#2114](https://github.com/OpenFn/lightning/issues/2114)

## [v2.5.0-pre3] - 2024-05-20

### Fixed

- Fix credential not added automatically after being created from the canvas.
  [#2105](https://github.com/OpenFn/lightning/issues/2105)
- Replace the "not working?" prompt by "All good, but if your credential stops
  working, you may need to re-authorize here.".
  [#2102](https://github.com/OpenFn/lightning/issues/1872)
- Fix Generic Oauth credentials don't get included in the refresh flow
  [#2106](https://github.com/OpenFn/lightning/pull/2106)

## [v2.5.0-pre2] - 2024-05-17

### Changed

- Replace LiveView Dataclip component with React Monaco bringing large
  performance improvements when viewing large dataclips.
  [#1872](https://github.com/OpenFn/lightning/issues/1872)

## [v2.5.0-pre] - 2024-05-17

### Added

- Allow users to build Oauth clients and associated credentials via the user
  interface. [#1919](https://github.com/OpenFn/lightning/issues/1919)

## [v2.4.14] - 2024-05-16

### Changed

- Refactored image and version info
  [#2097](https://github.com/OpenFn/lightning/pull/2097)

### Fixed

- Fixed issue where updating adaptor name and version of job node in the
  workflow canvas crashes the app when no credential is selected
  [#99](https://github.com/OpenFn/lightning/issues/99)
- Removes stacked viewer after switching tabs and steps.
  [#2064](https://github.com/OpenFn/lightning/issues/2064)

## [v2.4.13] - 2024-05-16

### Fixed

- Fixed issue where updating an existing Salesforce credential to use a
  `sandbox` endpoint would not properly re-authenticate.
  [#1842](https://github.com/OpenFn/lightning/issues/1842)
- Navigate directly to settings from url hash and renders default panel when
  there is no hash. [#1971](https://github.com/OpenFn/lightning/issues/1971)

## [v2.4.12] - 2024-05-15

### Fixed

- Fix render settings default panel on first load
  [#1971](https://github.com/OpenFn/lightning/issues/1971)

## [v2.4.11] - 2024-05-15

### Changed

- Upgraded Sentry to v10 for better error reporting.

## [v2.4.10] - 2024-05-14

### Fixed

- Fix the "reset demo" script by disabling the emailing that was introduced to
  the `create_project` function.
  [#2063](https://github.com/OpenFn/lightning/pull/2063)

## [v2.4.9] - 2024-05-14

### Changed

- Bumped @openfn/ws-worker to 1.1.8

### Fixed

- Correctly pass max allowed run time into the Run token, ensuring it's valid
  for the entirety of the Runs execution time
  [#2072](https://github.com/OpenFn/lightning/issues/2072)

## [v2.4.8] - 2024-05-13

### Added

- Add Github sync to usage limiter
  [#2031](https://github.com/OpenFn/lightning/pull/2031)

### Changed

- Remove illogical cancel buttons on user/pass change screen
  [#2067](https://github.com/OpenFn/lightning/issues/2067)

### Fixed

- Stop users from configuring failure alerts when the limiter returns error
  [#2076](https://github.com/OpenFn/lightning/pull/2076)

## [v2.4.7] - 2024-05-11

### Fixed

- Fixed early worker token expiry bug
  [#2070](https://github.com/OpenFn/lightning/issues/2070)

## [v2.4.6] - 2024-05-08

### Added

- Allow for automatic resubmission of failed usage tracking report submissions.
  [1789](https://github.com/OpenFn/lightning/issues/1789)
- Make signup feature configurable
  [#2049](https://github.com/OpenFn/lightning/issues/2049)
- Apply runtime limits to worker execution
  [#2015](https://github.com/OpenFn/lightning/pull/2015)
- Limit usage for failure alerts
  [#2011](https://github.com/OpenFn/lightning/pull/2011)

## [v2.4.5] - 2024-05-07

### Fixed

- Fix provioning API calls workflow limiter without the project ID
  [#2057](https://github.com/OpenFn/lightning/issues/2057)

## [v2.4.4] - 2024-05-03

### Added

- Benchmarking script that simulates data from a cold chain.
  [#1993](https://github.com/OpenFn/lightning/issues/1993)

### Changed

- Changed Snapshot `get_or_create_latest_for` to accept multis allow controlling
  of which repo it uses.
- Require exactly one owner for each project
  [#1991](https://github.com/OpenFn/lightning/issues/1991)

### Fixed

- Fixed issue preventing credential updates
  [#1861](https://github.com/OpenFn/lightning/issues/1861)

## [v2.4.3] - 2024-05-01

### Added

- Allow menu items customization
  [#1988](https://github.com/OpenFn/lightning/issues/1988)
- Workflow Snapshot support
  [#1822](https://github.com/OpenFn/lightning/issues/1822)
- Fix sample workflow from init_project_for_new_user
  [#2016](https://github.com/OpenFn/lightning/issues/2016)

### Changed

- Bumped @openfn/ws-worker to 1.1.6

### Fixed

- Assure workflow is always passed to Run.enqueue
  [#2032](https://github.com/OpenFn/lightning/issues/2032)
- Fix regression on History page where snapshots were not preloaded correctly
  [#2026](https://github.com/OpenFn/lightning/issues/2026)

## [v2.4.2] - 2024-04-24

### Fixed

- Fix missing credential types when running Lightning using Docker
  [#2010](https://github.com/OpenFn/lightning/issues/2010)
- Fix provisioning API includes deleted workflows in project state
  [#2001](https://github.com/OpenFn/lightning/issues/2001)

## [v2.4.1] - 2024-04-19

### Fixed

- Fix github cli deploy action failing to auto-commit
  [#1995](https://github.com/OpenFn/lightning/issues/1995)

## [v2.4.1-pre] - 2024-04-18

### Added

- Add custom metric to track the number of finalised runs.
  [#1790](https://github.com/OpenFn/lightning/issues/1790)

### Changed

- Set better defaults for the GitHub connection creation screen
  [#1994](https://github.com/OpenFn/lightning/issues/1994)
- Update `submission_status` for any Usagetracking.Report that does not have it
  set. [#1789](https://github.com/OpenFn/lightning/issues/1789)

## [v2.4.0] - 2024-04-12

### Added

- Allow description below the page title
  [#1975](https://github.com/OpenFn/lightning/issues/1975)
- Enable users to connect projects to their Github repos and branches that they
  have access to [#1895](https://github.com/OpenFn/lightning/issues/1895)
- Enable users to connect multiple projects to a single Github repo
  [#1811](https://github.com/OpenFn/lightning/issues/1811)

### Changed

- Change all System.get_env calls in runtime.exs to use dotenvy
  [#1968](https://github.com/OpenFn/lightning/issues/1968)
- Track usage tracking submission status in new field
  [#1789](https://github.com/OpenFn/lightning/issues/1789)
- Send richer version info as part of usage tracking submission.
  [#1819](https://github.com/OpenFn/lightning/issues/1819)

### Fixed

- Fix sync to branch only targetting main branch
  [#1892](https://github.com/OpenFn/lightning/issues/1892)
- Fix enqueue run without the workflow info
  [#1981](https://github.com/OpenFn/lightning/issues/1981)

## [v2.3.1] - 2024-04-03

### Changed

- Run the usage tracking submission job more frequently to reduce the risk of
  Oban unavailability at a particular time.
  [#1778](https://github.com/OpenFn/lightning/issues/1778)
- Remove code supporting V1 usage tracking submissions.
  [#1853](https://github.com/OpenFn/lightning/issues/1853)

### Fixed

- Fix scrolling behaviour on inspector for small screens
  [#1962](https://github.com/OpenFn/lightning/issues/1962)
- Fix project picker for users with many projects
  [#1952](https://github.com/OpenFn/lightning/issues/1952)

## [v2.3.0] - 2024-04-02

### Added

- Support for additional paths on a webhook URL such as `/i/<uuid>/Patient`
  [#1954](https://github.com/OpenFn/lightning/issues/1954)
- Support for a GET endpoint to "check" webhook URL availability
  [#1063](https://github.com/OpenFn/lightning/issues/1063)
- Allow external apps to control the run enqueue db transaction
  [#1958](https://github.com/OpenFn/lightning/issues/1958)

## [v2.2.2] - 2024-04-01

### Changed

- Changed dataclip search from string `LIKE` to tsvector on keys and values.
  While this will limit partial string matching to the beginning of words (not
  the middle or end) it will make searching way more performant
  [#1939](https://github.com/OpenFn/lightning/issues/1939)
- Translate job error messages using errors.po file
  [#1935](https://github.com/OpenFn/lightning/issues/1935)
- Improve the UI/UX of the run panel on the inspector for small screens
  [#1909](https://github.com/OpenFn/lightning/issues/1909)

### Fixed

- Regular database timeouts when searching across dataclip bodies
  [#1794](https://github.com/OpenFn/lightning/issues/1794)

## [v2.2.1] - 2024-03-27

### Added

- Enable users to connect to their Github accounts in preparation for
  streamlined GitHub project sync setup
  [#1894](https://github.com/OpenFn/lightning/issues/1894)

### Fixed

- Apply usage limit to bulk-reruns
  [#1931](https://github.com/OpenFn/lightning/issues/1931)
- Fix edge case that could result in duplicate usage tracking submissions.
  [#1853](https://github.com/OpenFn/lightning/issues/1853)
- Fix query timeout issue on history retention deletion
  [#1937](https://github.com/OpenFn/lightning/issues/1937)

## [v2.2.0] - 2024-03-21

### Added

- Allow admins to set project retention periods
  [#1760](https://github.com/OpenFn/lightning/issues/1760)
- Automatically wipe input/output data after their retention period
  [#1762](https://github.com/OpenFn/lightning/issues/1762)
- Automatically delete work order history after their retention period
  [#1761](https://github.com/OpenFn/lightning/issues/1761)

### Changed

- When automatically creating a project for a newly registered user (via the
  `INIT_PROJECT_FOR_NEW_USER=true` environment variable) that user should be the
  `owner` of the project.
  [#1927](https://github.com/OpenFn/lightning/issues/1927)
- Give priority to manual runs (over webhook requests and cron) so that active
  users on the inspector don't have to wait ages for thier work during high load
  periods [#1918](https://github.com/OpenFn/lightning/issues/1918)

## [v2.1.0] - 2024-03-20

### Added

- TSVector index to log_lines, and gin index to dataclips
  [#1898](https://github.com/OpenFn/lightning/issues/1898)
- Add API Version field to Salesforce OAuth credentials
  [#1838](https://github.com/OpenFn/lightning/issues/1838)

### Changed

- Replace v1 usage tracking with v2 usage tracking.
  [#1853](https://github.com/OpenFn/lightning/issues/1853)

## [v2.0.10]

### Changed

- Updated anonymous usage tracker submissions
  [#1853](https://github.com/OpenFn/lightning/issues/1853)

## [v2.0.9] - 2024-03-19

### Added

- Support for smaller screens on history and inspector.
  [#1908](https://github.com/OpenFn/lightning/issues/1908)
- Polling metric to track number of available runs.
  [#1790](https://github.com/OpenFn/lightning/issues/1790)
- Allows limiting creation of new runs and retries.
  [#1754](https://github.com/OpenFn/Lightning/issues/1754)
- Add specific messages for log, input, and output tabs when a run is lost
  [#1757](https://github.com/OpenFn/lightning/issues/1757)
- Soft and hard limits for runs created by webhook trigger.
  [#1859](https://github.com/OpenFn/Lightning/issues/1859)
- Publish an event when a new user is registered
  [#1873](https://github.com/OpenFn/lightning/issues/1873)
- Adds ability to add project collaborators from existing users
  [#1836](https://github.com/OpenFn/lightning/issues/1836)
- Added ability to remove project collaborators
  [#1837](https://github.com/OpenFn/lightning/issues/1837)
- Added new usage tracking submission code.
  [#1853](https://github.com/OpenFn/lightning/issues/1853)

### Changed

- Upgrade Elixir to 1.16.2
- Remove all values from `.env.example`.
  [#1904](https://github.com/OpenFn/lightning/issues/1904)

### Fixed

- Verify only stale project credentials
  [#1861](https://github.com/OpenFn/lightning/issues/1861)

## [v2.0.8] - 2024-02-29

### Fixed

- Show flash error when editing stale project credentials
  [#1795](https://github.com/OpenFn/lightning/issues/1795)
- Fixed bug with Github sync installation on docker-based deployments
  [#1845](https://github.com/OpenFn/lightning/issues/1845)

## [v2.0.6] - 2024-02-29

### Added

- Automatically create Github workflows in a target repository/branch when users
  set up a Github repo::OpenFn project sync
  [#1046](https://github.com/OpenFn/lightning/issues/1046)
- Allows limiting creation of new runs and retries.
  [#1754](https://github.com/OpenFn/Lightning/issues/1754)

### Changed

- Change bucket size used by the run queue delay custom metric.
  [#1790](https://github.com/OpenFn/lightning/issues/1790)
- Require setting `IS_RESETTABLE_DEMO` to "yes" via ENV before allowing the
  destructive `Demo.reset_demo/0` function from being called.
  [#1720](https://github.com/OpenFn/lightning/issues/1720)
- Remove version display condition that was redundant due to shadowing
  [#1819](https://github.com/OpenFn/lightning/issues/1819)

### Fixed

- Fix series of sentry issues related to OAuth credentials
  [#1799](https://github.com/OpenFn/lightning/issues/1799)

## [v2.0.5] - 2024-02-25

### Fixed

- Fixed error in Credentials without `sanbox` field set; only display `sandbox`
  field for Salesforce oauth credentials.
  [#1798](https://github.com/OpenFn/lightning/issues/1798)

## [v2.0.4] - 2024-02-24

### Added

- Display and edit OAuth credentials
  scopes[#1706](https://github.com/OpenFn/Lightning/issues/1706)

### Changed

- Stop sending `operating_system_detail` to the usage tracker
  [#1785](https://github.com/OpenFn/lightning/issues/1785)

### Fixed

- Make handling of usage tracking errors more robust.
  [#1787](https://github.com/OpenFn/lightning/issues/1787)
- Fix inspector shows selected dataclip as wiped after retying workorder from a
  non-first step [#1780](https://github.com/OpenFn/lightning/issues/1780)

## [v2.0.3] - 2024-02-21

### Added

- Actual metrics will now be submitted by Lightning to the Usage Tracker.
  [#1742](https://github.com/OpenFn/lightning/issues/1742)
- Added a support link to the menu that goes to the instance admin contact
  [#1783](https://github.com/OpenFn/lightning/issues/1783)

### Changed

- Usage Tracking submissions are now opt-out, rather than opt-in. Hashed UUIDs
  to ensure anonymity are default.
  [#1742](https://github.com/OpenFn/lightning/issues/1742)
- Usage Tracking submissions will now run daily rather than hourly.
  [#1742](https://github.com/OpenFn/lightning/issues/1742)

- Bumped @openfn/ws-worker to `v1.0` (this is used in dev mode when starting the
  worker from your mix app: `RTM=true iex -S mix phx.server`)
- Bumped @openfn/cli to `v1.0` (this is used for adaptor docs and magic)

### Fixed

- Non-responsive workflow canvas after web socket disconnection
  [#1750](https://github.com/OpenFn/lightning/issues/1750)

## [v2.0.2] - 2024-02-14

### Fixed

- Fixed a bug with the OAuth2 credential refresh flow that prevented
  GoogleSheets jobs from running after token expiration
  [#1735](https://github.com/OpenFn/Lightning/issues/1735)

## [v2.0.1] - 2024-02-13

### Changed

- Renamed ImpactTracking to UsageTracking
  [#1729](https://github.com/OpenFn/lightning/issues/1729)
- Block github installation if there's a pending installation in another project
  [#1731](https://github.com/OpenFn/Lightning/issues/1731)

### Fixed

- Expand work order button balloons randomly
  [#1737](https://github.com/OpenFn/Lightning/issues/1737)
- Editing credentials doesn't work from project scope
  [#1743](https://github.com/OpenFn/Lightning/issues/1743)

## [v2.0.0] - 2024-02-10

> At the time of writing there are no more big changes planned and testing has
> gone well. Thanks to everyone who's helped to kick the tyres during the "rc"
> phase. There are still a _lot of **new features** coming_, so please:
>
> - watch our [**Public Roadmap**](https://github.com/orgs/OpenFn/projects/3) to
>   stay abreast of our core team's backlog,
> - request a feature in the
>   [**Community Forum**](https://community.openfn.org),
> - raise a
>   [**new issue**](https://github.com/OpenFn/lightning/issues/new/choose) if
>   you spot a bug,
> - and head over to the
>   [**Contributing**](https://github.com/OpenFn/lightning/?tab=readme-ov-file#contribute-to-this-project)
>   section to lend a hand.
>
> Head to [**docs.openfn.org**](https://docs.openfn.org) for product
> documentation and help with v1 to v2 migration.

### Changed

- Bump `@openfn/worker` to `v0.8.1`
- Only show GoogleSheets and Salesforce credential options if Oauth clients are
  registered with the instance via ENV
  [#1734](https://github.com/OpenFn/Lightning/issues/1734)

### Fixed

- Use standard table type for webhook auth methods
  [#1514](https://github.com/OpenFn/Lightning/issues/1514)
- Make disabled button for "Connect to GitHub" clear, add tooltip
  [#1732](https://github.com/OpenFn/Lightning/issues/1715)

## [v2.0.0-rc12] - 2024-02-09

### Added

- Add RunQueue extension to allow claim customization.
  [#1715](https://github.com/OpenFn/Lightning/issues/1715)
- Add support for Salesforce OAuth2 credentials
  [#1633](https://github.com/OpenFn/Lightning/issues/1633)

### Changed

- Use `PAYLOAD_SIZE_KB` in k6 load testing script, set thresholds on wait time,
  set default payload size to `2kb`

### Fixed

- Adds more detail to work order states on dashboard
  [#1677](https://github.com/OpenFn/lightning/issues/1677)
- Fix Output & Logs in inspector fails to show sometimes
  [#1702](https://github.com/OpenFn/lightning/issues/1702)

## [v2.0.0-rc11] - 2024-02-08

### Fixed

- Bumped Phoenix LiveView from `0.20.4` to `0.20.5` to fix canvas selection
  issue [#1724](https://github.com/OpenFn/lightning/issues/1724)

## [v2.0.0-rc10] - 2024-02-08

### Changed

- Implemented safeguards to prevent deletion of jobs with associated run history
  [#1570](https://github.com/OpenFn/Lightning/issues/1570)

### Fixed

- Fixed inspector dataclip body not getting updated after dataclip is wiped
  [#1718](https://github.com/OpenFn/Lightning/issues/1718)
- Fixed work orders getting retried despite having wiped dataclips
  [#1721](https://github.com/OpenFn/Lightning/issues/1721)

## [v2.0.0-rc9] 2024-02-05

### Added

- Persist impact tracking configuration and reports
  [#1684](https://github.com/OpenFn/Lightning/issues/1684)
- Add zero-persistence project setting
  [#1209](https://github.com/OpenFn/Lightning/issues/1209)
- Wipe dataclip after use when zero-persistence is enabled
  [#1212](https://github.com/OpenFn/Lightning/issues/1212)
- Show appropriate message when a wiped dataclip is viewed
  [#1211](https://github.com/OpenFn/Lightning/issues/1211)
- Disable selecting work orders having wiped dataclips in the history page
  [#1210](https://github.com/OpenFn/Lightning/issues/1210)
- Hide rerun button in inspector when the selected step has a wiped dataclip
  [#1639](https://github.com/OpenFn/Lightning/issues/1639)
- Add rate limiter to webhook endpoints and runtime limiter for runs.
  [#639](https://github.com/OpenFn/Lightning/issues/639)

### Fixed

- Prevented secret scrubber from over-eagerly adding \*\*\* between all
  characters if an empty string secret was provided as a credential field value
  (e.g., {"username": "come-on-in", "password": ""})
  [#1585](https://github.com/OpenFn/Lightning/issues/1585)
- Fixed permissions issue that allowed viewer/editor to modify webhook auth
  methods. These permissions only belong to project owners and admins
  [#1692](https://github.com/OpenFn/Lightning/issues/1692)
- Fixed bug that was duplicating inbound http_requests, resulting in unnecessary
  data storage [#1695](https://github.com/OpenFn/Lightning/issues/1695)
- Fixed permissions issue that allowed editors to set up new Github connections
  [#1703](https://github.com/OpenFn/Lightning/issues/1703)
- Fixed permissions issue that allowed viewers to initiate syncs to github
  [#1704](https://github.com/OpenFn/Lightning/issues/1704)
- Fixed inspector view stuck at processing when following a crashed run
  [#1711](https://github.com/OpenFn/Lightning/issues/1711)
- Fixed inspector dataclip selector not getting updated after running manual run
  [#1714](https://github.com/OpenFn/Lightning/issues/1714)

## [v2.0.0-rc8] - 2024-01-30

### Added

- Shim code to interact with the Impact Tracking service
  [#1671](https://github.com/OpenFn/Lightning/issues/1671)

### Changed

- Standardized naming of "attempts" to "runs". This had already been done in the
  front-end, but this change cleans up the backend, the database, and the
  interface with the worker. Make sure to **run migrations** and update your
  ENV/secrets to use `WORKER_RUNS_PRIVATE_KEY` rather than
  `WORKER_ATTEMPTS_PRIVATE_KEY`
  [#1657](https://github.com/OpenFn/Lightning/issues/1657)
- Required `@openfn/ws-worker@0.8.0` or above.

## [v2.0.0-rc7] - 2024-01-26

### Added

- Store webhook request headers in Dataclips for use in jobs.
  [#1638](https://github.com/OpenFn/Lightning/issues/1638)

### Changed

- Display `http_request` dataclips to the user as they will be provided to the
  worker as "input" state to avoid confusion while writing jobs.
  [1664](https://github.com/OpenFn/Lightning/issues/1664)
- Named-spaced all worker environment variables with `WORKER_` and added
  documentation for how to configure them.
  [#1672](https://github.com/OpenFn/Lightning/pull/1672)
- Bumped to `@openfn/ws-worker@0.6.0`
- Bumped to `@openfn/cli@0.4.15`

### Fixed

- Fix Run via Docker [#1653](https://github.com/OpenFn/Lightning/issues/1653)
- Fix remaining warnings, enable "warnings as errors"
  [#1642](https://github.com/OpenFn/Lightning/issues/1642)
- Fix workflow dashboard bug when viewed for newly created workflows with only
  unfinished run steps. [#1674](https://github.com/OpenFn/Lightning/issues/1674)

## [v2.0.0-rc5] - 2024-01-22

### Changed

- Made two significant backend changes that don't impact UI/UX but **require
  migrations** and should make Lightning developer lives easier by updating
  parts of the backend to match terms now used in the frontend:
  - Renamed the `Runs` model and table to `Steps`
    [#1571](https://github.com/OpenFn/Lightning/issues/1571)
  - Renamed the `AttemptRuns` model and table to `AttemptSteps`
    [#1571](https://github.com/OpenFn/Lightning/issues/1571)

## [v2.0.0-rc4] - 2024-01-19

### Added

- Scrub output dataclips in the UI to avoid unintentional secret exposure
  [#1606](https://github.com/OpenFn/Lightning/issues/1606)

### Changed

- Bump to `@openfn/cli@0.4.14`
- Do not persist the active tab setting on the job editor
  [#1504](https://github.com/OpenFn/Lightning/issues/1504)
- Make condition label optional
  [#1648](https://github.com/OpenFn/Lightning/issues/1648)

### Fixed

- Fix credential body getting leaked to sentry incase of errors
  [#1600](https://github.com/OpenFn/Lightning/issues/1600)
- Fixed validation on Javascript edge conditions
  [#1602](https://github.com/OpenFn/Lightning/issues/1602)
- Removed unused code from `run_live` directory
  [#1625](https://github.com/OpenFn/Lightning/issues/1625)
- Edge condition expressions not correctly being handled during provisioning
  [#openfn/kit#560](https://github.com/OpenFn/kit/pull/560)

## [v2.0.0-rc3] 2024-01-12

### Added

- Custom metric to track stalled attempts
  [#1559](https://github.com/OpenFn/Lightning/issues/1559)
- Dashboard with project and workflow stats
  [#755](https://github.com/OpenFn/Lightning/issues/755)
- Add search by ID on the history page
  [#1468](https://github.com/OpenFn/Lightning/issues/1468)
- Custom metric to support autoscaling
  [#1607](https://github.com/OpenFn/Lightning/issues/1607)

### Changed

- Bumped CLI version to `0.4.13`
- Bumped worker version to `0.5.0`
- Give project editors and viewers read only access to project settings instead
  [#1477](https://github.com/OpenFn/Lightning/issues/1477)

### Fixed

- Throw an error when Lightning.MetadataService.get_adaptor_path/1 returns an
  adaptor path that is nil
  [#1601](https://github.com/OpenFn/Lightning/issues/1601)
- Fix failure due to creating work order from a newly created job
  [#1572](https://github.com/OpenFn/Lightning/issues/1572)
- Fixes on the dashboard and links
  [#1610](https://github.com/OpenFn/Lightning/issues/1610) and
  [#1608](https://github.com/OpenFn/Lightning/issues/1608)

## [v2.0.0-rc2] - 2024-01-08

### Fixed

- Restored left-alignment for step list items on run detail and inspector
  [a6e4ada](https://github.com/OpenFn/Lightning/commit/a6e4adafd558269cfd690e7c4fdd8f9fe66c5f62)
- Inspector: fixed attempt/run language for "skipped" tooltip
  [fd7dd0c](https://github.com/OpenFn/Lightning/commit/fd7dd0ca8128dfba2902e5aa6a2259e2073f0f10)
- Inspector: fixed failure to save during "save & run" from inspector
  [#1596](https://github.com/OpenFn/Lightning/issues/1596)
- Inspector: fixed key bindings for save & run (retry vs. new work order)
  getting overridden when user focuses on the Monaco editor
  [#1596](https://github.com/OpenFn/Lightning/issues/1596)

## [v2.0.0-rc1] - 2024-01-05

### Why does this repo go from `v0` to `v2.0`?

Lightning is the _2nd version_ of the OpenFn platform. While much of the core
technology is the same, there are breaking changes between `v1.105` (pre-2024)
and `v2` ("OpenFn Lightning").

For customers using OpenFn `v1`, a migration guide will be provided at
[docs.openfn.org](https://docs.openfn.org)

### Added

- Link to the job inspctor for a selected run from the history interface
  [#1524](https://github.com/OpenFn/Lightning/issues/1524)
- Reprocess an existing work order from the job inspector by default (instead of
  always creating a new work order)
  [#1524](https://github.com/OpenFn/Lightning/issues/1524)
- Bumped worker to support edge conditions between trigger and first job
  `"@openfn/ws-worker": "^0.4.0"`

### Changed

- Updated naming to prepare for v2 release
  [#1248](https://github.com/OpenFn/Lightning/issues/1248); the major change is
  that each time a work order (the typical unit of business value for an
  organization, e.g. "execute workflow ABC for patient 123") is executed, it is
  called a "run". Previously, it was called an "attempt". The hierarchy is now:

  ```
  Build-Time: Projects > Workflows > Steps
  Run-Time: Work Orders > Runs > Steps
  ```

  Note the name changes here are reflected in the UI, but not all tables/models
  will be changed until [1571](https://github.com/OpenFn/Lightning/issues/1571)
  is delivered.

## [v0.12.2] - 2023-12-24

### Changed

- Bumped worker to address occasional git install issue
  `"@openfn/ws-worker": "^0.3.2"`

### Fixed

- Fix RuntimeError: found duplicate ID "google-sheets-inner-form" for
  GoogleSheetsComponent [#1578](https://github.com/OpenFn/Lightning/issues/1578)
- Extend export script to include new JS expression edge type
  [#1540](https://github.com/OpenFn/Lightning/issues/1540)
- Fix regression for attempt viewer log line highlighting
  [#1589](https://github.com/OpenFn/Lightning/issues/1589)

## [v0.12.1] - 2023-12-21

### Changed

- Hide project security setting tab from non-authorized users
  [#1477](https://github.com/OpenFn/Lightning/issues/1477)

### Fixed

- History page crashes if job is removed from workflow after it's been run
  [#1568](https://github.com/OpenFn/Lightning/issues/1568)

## [v0.12.0] - 2023-12-15

### Added

- Add ellipsis for long job names on the canvas
  [#1217](https://github.com/OpenFn/Lightning/issues/1217)
- Fix Credential Creation Page UI
  [#1064](https://github.com/OpenFn/Lightning/issues/1064)
- Custom metric to track Attempt queue delay
  [#1556](https://github.com/OpenFn/Lightning/issues/1556)
- Expand work order row when a `workorder_id` is specified in the filter
  [#1515](https://github.com/OpenFn/Lightning/issues/1515)
- Allow Javascript expressions as conditions for edges
  [#1498](https://github.com/OpenFn/Lightning/issues/1498)

### Changed

- Derive dataclip in inspector from the attempt & step
  [#1551](https://github.com/OpenFn/Lightning/issues/1551)
- Updated CLI to 0.4.10 (fixes logging)
- Changed UserBackupToken model to use UTC timestamps (6563cb77)
- Restore FK relationship between `work_orders` and `attempts` pending a
  decision re: further partitioning.
  [#1254](https://github.com/OpenFn/Lightning/issues/1254)

### Fixed

- New credential doesn't appear in inspector until refresh
  [#1531](https://github.com/OpenFn/Lightning/issues/1531)
- Metadata not refreshing when credential is updated
  [#791](https://github.com/OpenFn/Lightning/issues/791)
- Adjusted z-index for Monaco Editor's sibling element to resolve layout
  conflict [#1329](https://github.com/OpenFn/Lightning/issues/1329)
- Demo script sets up example Runs with their log lines in a consistant order.
  [#1487](https://github.com/OpenFn/Lightning/issues/1487)
- Initial credential creation `changes` show `after` as `null` rather a value
  [#1118](https://github.com/OpenFn/Lightning/issues/1118)
- AttemptViewer flashing/rerendering when Jobs are running
  [#1550](https://github.com/OpenFn/Lightning/issues/1550)
- Not able to create a new Job when clicking the Check icon on the placeholder
  [#1537](https://github.com/OpenFn/Lightning/issues/1537)
- Improve selection logic on WorkflowDiagram
  [#1220](https://github.com/OpenFn/Lightning/issues/1220)

## [v0.11.0] - 2023-12-06

### Added

- Improved UI when manually creating Attempts via the Job Editor
  [#1474](https://github.com/OpenFn/Lightning/issues/1474)
- Increased the maximum inbound webhook request size to 10MB and added
  protection against _very large_ payloads with a 100MB "max_skip_body_length"
  [#1247](https://github.com/OpenFn/Lightning/issues/1247)

### Changed

- Use the internal port of the web container for the worker configuration in
  docker-compose setup. [#1485](https://github.com/OpenFn/Lightning/pull/1485)

## [v0.10.6] - 2023-12-05

### Changed

- Limit entries count on term work orders search
  [#1461](https://github.com/OpenFn/Lightning/issues/1461)
- Scrub log lines using multiple credentials samples
  [#1519](https://github.com/OpenFn/Lightning/issues/1519)
- Remove custom telemetry plumbing.
  [1259](https://github.com/OpenFn/Lightning/issues/1259)
- Enhance UX to prevent modal closure when Monaco/Dataclip editor is focused
  [#1510](https://github.com/OpenFn/Lightning/pull/1510)

### Fixed

- Use checkbox on boolean credential fields rather than a text input field
  [#1430](https://github.com/OpenFn/Lightning/issues/1430)
- Allow users to retry work orders that failed before their first run was
  created [#1417](https://github.com/OpenFn/Lightning/issues/1417)
- Fix to ensure webhook auth modal is closed when cancel or close are selected.
  [#1508](https://github.com/OpenFn/Lightning/issues/1508)
- Enable user to reauthorize and obtain a new refresh token.
  [#1495](https://github.com/OpenFn/Lightning/issues/1495)
- Save credential body with types declared on schema
  [#1518](https://github.com/OpenFn/Lightning/issues/1518)

## [v0.10.5] - 2023-12-03

### Changed

- Only add history page filters when needed for simpler multi-select status
  interface and shorter page URLs
  [#1331](https://github.com/OpenFn/Lightning/issues/1331)
- Use dynamic Endpoint config only on prod
  [#1435](https://github.com/OpenFn/Lightning/issues/1435)
- Validate schema field with any of expected values
  [#1502](https://github.com/OpenFn/Lightning/issues/1502)

### Fixed

- Fix for liveview crash when token expires or gets deleted after mount
  [#1318](https://github.com/OpenFn/Lightning/issues/1318)
- Remove two obsolete methods related to Run: `Lightning.Invocation.delete_run`
  and `Lightning.Invocation.Run.new_from`.
  [#1254](https://github.com/OpenFn/Lightning/issues/1254)
- Remove obsolete field `previous_id` from `runs` table.
  [#1254](https://github.com/OpenFn/Lightning/issues/1254)
- Fix for missing data in 'created' audit trail events for webhook auth methods
  [#1500](https://github.com/OpenFn/Lightning/issues/1500)

## [v0.10.4] - 2023-11-30

### Changed

- Increased History search timeout to 30s
  [#1461](https://github.com/OpenFn/Lightning/issues/1461)

### Fixed

- Tooltip text clears later than the background
  [#1094](https://github.com/OpenFn/Lightning/issues/1094)
- Temporary fix to superuser UI for managing project users
  [#1145](https://github.com/OpenFn/Lightning/issues/1145)
- Fix for adding ellipses on credential info on job editor heading
  [#1428](https://github.com/OpenFn/Lightning/issues/1428)

## [v0.10.3] - 2023-11-28

### Added

- Dimmed/greyed out triggers and edges on the canvas when they are disabled
  [#1464](https://github.com/OpenFn/Lightning/issues/1464)
- Async loading on the history page to improve UX on long DB queries
  [#1279](https://github.com/OpenFn/Lightning/issues/1279)
- Audit trail events for webhook auth (deletion method) change
  [#1165](https://github.com/OpenFn/Lightning/issues/1165)

### Changed

- Sort project collaborators by first name
  [#1326](https://github.com/OpenFn/Lightning/issues/1326)
- Work orders will now be set in a "pending" state when retries are enqueued.
  [#1340](https://github.com/OpenFn/Lightning/issues/1340)
- Avoid printing 2FA codes by default
  [#1322](https://github.com/OpenFn/Lightning/issues/1322)

### Fixed

- Create new workflow button sizing regression
  [#1405](https://github.com/OpenFn/Lightning/issues/1405)
- Google credential creation and automatic closing of oAuth tab
  [#1109](https://github.com/OpenFn/Lightning/issues/1109)
- Exporting project breaks the navigation of the page
  [#1440](https://github.com/OpenFn/Lightning/issues/1440)

## [v0.10.2] - 2023-11-21

### Changed

- Added `max_frame_size` to the Cowboy websockets protocol options in an attempt
  to address [#1421](https://github.com/OpenFn/Lightning/issues/1421)

## [v0.10.1] - 2023-11-21

### Fixed

- Work Order ID was not displayed properly in history page
  [#1423](https://github.com/OpenFn/Lightning/issues/1423)

## [v0.10.0] - 2023-11-21

### 🚨 Breaking change warning! 🚨

This release will contain breaking changes as we've significantly improved both
the workflow building and execution systems.

#### Nodes and edges

Before, workflows were represented as a list of jobs and triggers. For greater
flexibility and control of complex workflows, we've moved towards a more robust
"nodes and edges" approach. Where jobs in a workflow (a node) can be connected
by edges.

Triggers still exist, but live "outside" the directed acyclic graph (DAG) and
are used to automatically create work orders and attempts.

We've provided migrations that bring `v0.9.3` workflows in line with the
`v0.10.0` requirements.

#### Scalable workers

Before, Lightning spawned child processes to execute attempts in sand-boxed
NodeVMs on the same server. This created inefficiencies and security
vulnerabilities. Now, the Lightning web server adds attempts to a queue and
multiple worker applications can pull from that queue to process work.

In dev mode, this all happens automatically and on one machine, but in most
high-availability production environments the workers will be on another server.

Attempts are now handled entirely by the workers, and they report back to
Lightning. Exit reasons, final attempt states, error types and error messages
are either entirely new or handled differently now, but we have provided
migration scripts that will work to bring _most_ `v0.9.3` runs, attempts, and
work orders up to `v0.10.0`, though the granularity of `v0.9.3` states and exits
will be less than `v0.10.0` and the final states are not guaranteed to be
accurate for workflows with multiple branches and leaf nodes with varying exit
reasons.

The migration scripts can be run with a single function call in SetupUtils from
a connect `iex` session:

```
Lightning.SetupUtils.approximate_state_for_attempts_and_workorders()
```

Note that (like lots of _other_ functionality in `SetupUtils`, calling this
function is a destructive action and you should only do it if you've backed up
your data and you know what you're doing.)

As always, we recommend backing up your data before migrating. (And thanks for
bearing with us as we move towards our first stable Lightning release.)

### Added

- Fix flaky job name input behavior on error
  [#1218](https://github.com/OpenFn/Lightning/issues/1218)
- Added a hover effect on copy and add button for adaptors examples
  [#1297](https://github.com/OpenFn/Lightning/issues/1297)
- Migration helper code to move from `v0.9.3` to `v0.10.0` added to SetupUtils
  [#1363](https://github.com/OpenFn/Lightning/issues/1363)
- Option to start with `RTM=false iex -S mix phx.server` for opting out of the
  dev-mode automatic runtime manager.
- Webhook Authentication Methods database and CRUD operations
  [#1152](https://github.com/OpenFn/Lightning/issues/1152)
- Creation and Edit of webhook webhook authentication methods UI
  [#1149](https://github.com/OpenFn/Lightning/issues/1149)
- Add webhook authentication methods overview methods in the canvas
  [#1153](https://github.com/OpenFn/Lightning/issues/1153)
- Add icon on the canvas for triggers that have authentication enabled
  [#1157](https://github.com/OpenFn/Lightning/issues/1157)
- Require password/2FA code before showing password and API Key for webhook auth
  methods [#1200](https://github.com/OpenFn/Lightning/issues/1200)
- Restrict live dashboard access to only superusers, enable DB information and
  OS information [#1170](https://github.com/OpenFn/Lightning/issues/1170) OS
  information [#1170](https://github.com/OpenFn/Lightning/issues/1170)
- Expose additional metrics to LiveDashboard
  [#1171](https://github.com/OpenFn/Lightning/issues/1171)
- Add plumbing to dump Lightning metrics during load testing
  [#1178](https://github.com/OpenFn/Lightning/issues/1178)
- Allow for heavier payloads during load testing
  [#1179](https://github.com/OpenFn/Lightning/issues/1179)
- Add dynamic delay to help mitigate flickering test
  [#1195](https://github.com/OpenFn/Lightning/issues/1195)
- Add a OpenTelemetry trace example
  [#1189](https://github.com/OpenFn/Lightning/issues/1189)
- Add plumbing to support the use of PromEx
  [#1199](https://github.com/OpenFn/Lightning/issues/1199)
- Add warning text to PromEx config
  [#1222](https://github.com/OpenFn/Lightning/issues/1222)
- Track and filter on webhook controller state in :telemetry metrics
  [#1192](https://github.com/OpenFn/Lightning/issues/1192)
- Secure PromEx metrics endpoint by default
  [#1223](https://github.com/OpenFn/Lightning/issues/1223)
- Partition `log_lines` table based on `attempt_id`
  [#1254](https://github.com/OpenFn/Lightning/issues/1254)
- Remove foreign key from `attempts` in preparation for partitioning
  `work_orders` [#1254](https://github.com/OpenFn/Lightning/issues/1254)
- Remove `Workflows.delete_workflow`. It is no longer in use and would require
  modification to not leave orphaned attempts given the removal of the foreign
  key from `attempts`. [#1254](https://github.com/OpenFn/Lightning/issues/1254)
- Show tooltip for cloned runs in history page
  [#1327](https://github.com/OpenFn/Lightning/issues/1327)
- Have user create workflow name before moving to the canvas
  [#1103](https://github.com/OpenFn/Lightning/issues/1103)
- Allow PromEx authorization to be disabled
  [#1483](https://github.com/OpenFn/Lightning/issues/1483)

### Changed

- Updated vulnerable JS libraries, `postcss` and `semver`
  [#1176](https://github.com/OpenFn/Lightning/issues/1176)
- Update "Delete" to "Delete Job" on Job panel and include javascript deletion
  confirmation [#1105](https://github.com/OpenFn/Lightning/issues/1105)
- Move "Enabled" property from "Jobs" to "Edges"
  [#895](https://github.com/OpenFn/Lightning/issues/895)
- Incorrect wording on the "Delete" tooltip
  [#1313](https://github.com/OpenFn/Lightning/issues/1313)

### Fixed

- Fixed janitor lost query calculation
  [#1400](https://github.com/OpenFn/Lightning/issues/1400)
- Adaptor icons load gracefully
  [#1140](https://github.com/OpenFn/Lightning/issues/1140)
- Selected dataclip gets lost when starting a manual work order from the
  inspector interface [#1283](https://github.com/OpenFn/Lightning/issues/1283)
- Ensure that the whole edge when selected is highlighted
  [#1160](https://github.com/OpenFn/Lightning/issues/1160)
- Fix "Reconfigure Github" button in Project Settings
  [#1386](https://github.com/OpenFn/Lightning/issues/1386)
- Make janitor also clean up runs inside an attempt
  [#1348](https://github.com/OpenFn/Lightning/issues/1348)
- Modify CompleteRun to return error changeset when run not found
  [#1393](https://github.com/OpenFn/Lightning/issues/1393)
- Drop invocation reasons from DB
  [#1412](https://github.com/OpenFn/Lightning/issues/1412)
- Fix inconsistency in ordering of child nodes in the workflow diagram
  [#1406](https://github.com/OpenFn/Lightning/issues/1406)

## [v0.9.3] - 2023-09-27

### Added

- Add ellipsis when adaptor name is longer than the container allows
  [#1095](https://github.com/OpenFn/Lightning/issues/1095)
- Webhook Authentication Methods database and CRUD operations
  [#1152](https://github.com/OpenFn/Lightning/issues/1152)

### Changed

- Prevent deletion of first job of a workflow
  [#1097](https://github.com/OpenFn/Lightning/issues/1097)

### Fixed

- Fix long name on workflow cards
  [#1102](https://github.com/OpenFn/Lightning/issues/1102)
- Fix highlighted Edge can get out of sync with selected Edge
  [#1099](https://github.com/OpenFn/Lightning/issues/1099)
- Creating a new user without a password fails and there is no user feedback
  [#731](https://github.com/OpenFn/Lightning/issues/731)
- Crash when setting up version control
  [#1112](https://github.com/OpenFn/Lightning/issues/1112)

## [v0.9.2] - 2023-09-20

### Added

- Add "esc" key binding to close job inspector modal
  [#1069](https://github.com/OpenFn/Lightning/issues/1069)

### Changed

- Save icons from the `adaptors` repo locally and load them in the job editor
  [#943](https://github.com/OpenFn/Lightning/issues/943)

## [v0.9.1] - 2023-09-19

### Changed

- Modified audit trail to handle lots of different kind of audit events
  [#271](https://github.com/OpenFn/Lightning/issues/271)/[#44](https://github.com/OpenFn/Lightning/issues/44)
- Fix randomly unresponsive job panel after job deletion
  [#1113](https://github.com/OpenFn/Lightning/issues/1113)

## [v0.9.0] - 2023-09-15

### Added

- Add favicons [#1079](https://github.com/OpenFn/Lightning/issues/1079)
- Validate job name in placeholder job node
  [#1021](https://github.com/OpenFn/Lightning/issues/1021)
- Bring credential delete in line with new GDPR interpretation
  [#802](https://github.com/OpenFn/Lightning/issues/802)
- Make job names unique per workflow
  [#1053](https://github.com/OpenFn/Lightning/issues/1053)

### Changed

- Enhanced the job editor/inspector interface
  [#1025](https://github.com/OpenFn/Lightning/issues/1025)

### Fixed

- Finished run never appears in inspector when it fails
  [#1084](https://github.com/OpenFn/Lightning/issues/1084)
- Cannot delete some credentials via web UI
  [#1072](https://github.com/OpenFn/Lightning/issues/1072)
- Stopped the History table from jumping when re-running a job
  [#1100](https://github.com/OpenFn/Lightning/issues/1100)
- Fixed the "+" button when adding a job to a workflow
  [#1093](https://github.com/OpenFn/Lightning/issues/1093)

## [v0.8.3] - 2023-09-05

### Added

- Render error when workflow diagram node is invalid
  [#956](https://github.com/OpenFn/Lightning/issues/956)

### Changed

- Restyle history table [#1029](https://github.com/OpenFn/Lightning/issues/1029)
- Moved Filter and Search controls to the top of the history page
  [#1027](https://github.com/OpenFn/Lightning/issues/1027)

### Fixed

- Output incorrectly shows "this run failed" when the run hasn't yet finished
  [#1048](https://github.com/OpenFn/Lightning/issues/1048)
- Wrong label for workflow card timestamp
  [#1022](https://github.com/OpenFn/Lightning/issues/1022)

## [v0.8.2] - 2023-08-31

### Fixed

- Lack of differentiation between top of job editor modal and top menu was
  disorienting. Added shadow.

## [v0.8.1] - 2023-08-31

### Changed

- Moved Save and Run button to bottom of the Job edit modal
  [#1026](https://github.com/OpenFn/Lightning/issues/1026)
- Allow a manual work order to save the workflow before creating the work order
  [#959](https://github.com/OpenFn/Lightning/issues/959)

## [v0.8.0] - 2023-08-31

### Added

- Introduces Github sync feature, users can now setup our github app on their
  instance and sync projects using our latest portability spec
  [#970](https://github.com/OpenFn/Lightning/issues/970)
- Support Backup Codes for Multi-Factor Authentication
  [937](https://github.com/OpenFn/Lightning/issues/937)
- Log a warning in the console when the Editor/docs component is given latest
  [#958](https://github.com/OpenFn/Lightning/issues/958)
- Improve feedback when a Workflow name is invalid
  [#961](https://github.com/OpenFn/Lightning/issues/961)
- Show that the jobs' body is invalid
  [#957](https://github.com/OpenFn/Lightning/issues/957)
- Reimplement skipped CredentialLive tests
  [#962](https://github.com/OpenFn/Lightning/issues/962)
- Reimplement skipped WorkflowLive.IndexTest test
  [#964](https://github.com/OpenFn/Lightning/issues/964)
- Show GitHub installation ID and repo link to help setup/debugging for version
  control [1059](https://github.com/OpenFn/Lightning/issues/1059)

### Fixed

- Fixed issue where job names were being incorrectly hyphenated during
  project.yaml export [#1050](https://github.com/OpenFn/Lightning/issues/1050)
- Allows the demo script to set a project id during creation to help with cli
  deploy/pull/Github integration testing.
- Fixed demo project_repo_connection failing after nightly demo resets
  [1058](https://github.com/OpenFn/Lightning/issues/1058)
- Fixed an issue where the monaco suggestion tooltip was offset from the main
  editor [1030](https://github.com/OpenFn/Lightning/issues/1030)

## [v0.7.3] - 2023-08-15

### Changed

- Version control in project settings is now named Export your project
  [#1015](https://github.com/OpenFn/Lightning/issues/1015)

### Fixed

- Tooltip for credential select in Job Edit form is cut off
  [#972](https://github.com/OpenFn/Lightning/issues/972)
- Dataclip type and state assembly notice for creating new dataclip dropped
  during refactor [#975](https://github.com/OpenFn/Lightning/issues/975)

## [v0.7.2] - 2023-08-10

### Changed

- NodeJs security patch [1009](https://github.com/OpenFn/Lightning/pull/1009)

### Fixed

## [v0.7.1] - 2023-08-04

### Fixed

- Fixed flickery icons on new workflow job creation.

## [v0.7.0] - 2023-08-04

### Added

- Project owners can require MFA for their users
  [892](https://github.com/OpenFn/Lightning/issues/892)

### Changed

- Moved to Elixir 1.15 and Erlang 26.0.2 to sort our an annoying ElixirLS issue
  that was slowing down our engineers.
- Update Debian base to use bookworm (Debian 12) for our Docker images
- Change new credential modal to take up less space on the screen
  [#931](https://github.com/OpenFn/Lightning/issues/931)
- Placeholder nodes are now purely handled client-side

### Fixed

- Fix issue creating a new credential from the Job editor where the new
  credential was not being set on the job.
  [#951](https://github.com/OpenFn/Lightning/issues/951)
- Fix issue where checking a credential type radio button shows as unchecked on
  first click. [#976](https://github.com/OpenFn/Lightning/issues/976)
- Return the pre-filled workflow names
  [#971](https://github.com/OpenFn/Lightning/issues/971)
- Fix version reporting and external reset_demo() call via
  Application.spec()[#1010](https://github.com/OpenFn/Lightning/issues/1010)
- Fixed issue where entering a placeholder name through the form would result an
  in unsaveable workflow
  [#1001](https://github.com/OpenFn/Lightning/issues/1001)
- Ensure the DownloadController checks for authentication and authorisation.

## [v0.7.0-pre5] - 2023-07-28

### Changed

- Unless otherwise specified, only show work orders with activity in last 14
  days [#968](https://github.com/OpenFn/Lightning/issues/968)

## [v0.7.0-pre4] - 2023-07-27

### Changed

- Don't add cast fragments if the search_term is nil
  [#968](https://github.com/OpenFn/Lightning/issues/968)

## [v0.7.0-pre3] - 2023-07-26

### Fixed

- Fixed an issue with newly created edges that prevented downstream jobs
  [977](https://github.com/OpenFn/Lightning/issues/977)

## [v0.7.0-pre2] - 2023-07-26

Note that this is a pre-release with a couple of known bugs that are tracked in
the Nodes and Edges [epic](https://github.com/OpenFn/Lightning/issues/793).

### Added

- Added ability for a user to enable MFA on their account; using 2FA apps like
  Authy, Google Authenticator etc
  [#890](https://github.com/OpenFn/Lightning/issues/890)
- Write/run sql script to convert triggers
  [#875](https://github.com/OpenFn/Lightning/issues/875)
- Export projects as `.yaml` via UI
  [#249](https://github.com/OpenFn/Lightning/issues/249)

### Changed

- In `v0.7.0` we change the underlying workflow building and execution
  infrastructure to align with a standard "nodes and edges" design for directed
  acyclic graphs (DAGs). Make sure to run the migrations!
  [793](https://github.com/OpenFn/Lightning/issues/793)

### Fixed

- Propagate url pushState/changes to Workflow Diagram selection
  [#944](https://github.com/OpenFn/Lightning/issues/944)
- Fix issue when deleting nodes from the workflow editor
  [#830](https://github.com/OpenFn/Lightning/issues/830)
- Fix issue when clicking a trigger on a new/unsaved workflow
  [#954](https://github.com/OpenFn/Lightning/issues/954)

## [0.6.7] - 2023-07-13

### Added

- Add feature to bulk rerun work orders from a specific step in their workflow;
  e.g., "rerun these 50 work orders, starting each at step 4."
  [#906](https://github.com/OpenFn/Lightning/pull/906)

### Fixed

- Oban exception: "value too long" when log lines are longer than 255 chars
  [#929](https://github.com/OpenFn/Lightning/issues/929)

## [0.6.6] - 2023-06-30

### Added

- Add public API token to the demo site setup script
- Check and renew OAuth credentials when running a job
  [#646](https://github.com/OpenFn/Lightning/issues/646)

### Fixed

- Remove google sheets from adaptors list until supporting oauth flow
  [#792](https://github.com/OpenFn/Lightning/issues/792)
- Remove duplicate google sheets adaptor display on credential type picklist
  [#663](https://github.com/OpenFn/Lightning/issues/663)
- Fix demo setup script for calling from outside the app on Kubernetes
  deployments [#917](https://github.com/OpenFn/Lightning/issues/917)

## [0.6.5] - 2023-06-22

### Added

- Ability to rerun work orders from start by selecting one of more of them from
  the History page and clicking the "Rerun" button.
  [#659](https://github.com/OpenFn/Lightning/issues/659)

### Fixed

- Example runs for demo incorrect
  [#856](https://github.com/OpenFn/Lightning/issues/856)

## [0.6.3] - 2023-06-15

### Fixed

- Prevent saving null log lines to the database, fix issue with run display
  [#866](https://github.com/OpenFn/Lightning/issues/866)

## [0.6.2] - 2023-06-09

### Fixed

- Fixed viewer permissions for delete workflow

- Fixed bug with workflow cards
  [#859](https://github.com/OpenFn/Lightning/issues/859)

## [0.6.1] - 2023-06-08

### Fixed

- Fixed bug with run logs [#864](https://github.com/OpenFn/Lightning/issues/864)

- Correctly stagger demo runs to maintain order
  [#856](https://github.com/OpenFn/Lightning/issues/856)
- Remove `Timex` use from `SetupUtils` in favor of `DateTime` to fix issue when
  calling it in escript.

## [0.6.0]- 2023-04-12

### Added

- Create sample runs when generating sample workflow
  [#821](https://github.com/OpenFn/Lightning/issues/821)
- Added a provisioning api for creating and updating projects and their
  workflows See: [PROVISIONING.md](./PROVISIONING.md)
  [#641](https://github.com/OpenFn/Lightning/issues/641)
- Add ability for a `superuser` to schedule deletion, cancel deletion, and
  delete projects [#757](https://github.com/OpenFn/Lightning/issues/757)
- Add ability for a `project owner` to schedule deletion, cancel deletion, and
  delete projects [#746](https://github.com/OpenFn/Lightning/issues/746)

### Changed

- Ability to store run log lines as rows in a separate table
  [#514](https://github.com/OpenFn/Lightning/issues/514)

### Fixed

- Incorrect project digest queries
  [#768](https://github.com/OpenFn/Lightning/issues/768)]
- Fix issue when purging deleted users
  [#747](https://github.com/OpenFn/Lightning/issues/747)
- Generate a random name for Workflows when creating one via the UI.
  [#828](https://github.com/OpenFn/Lightning/issues/828)
- Handle error when deleting a job with runs.
  [#814](https://github.com/OpenFn/Lightning/issues/814)

## [0.5.2]

### Added

- Add `workflow_edges` table in preparation for new workflow editor
  implementation [#794](https://github.com/OpenFn/Lightning/issues/794)
- Stamped `credential_id` on run directly for easier auditing of the history
  interface. Admins can now see which credential was used to run a run.
  [#800](https://github.com/OpenFn/Lightning/issues/800)
- Better errors when using magic functions: "no magic yet" and "check
  credential" [#812](https://github.com/OpenFn/Lightning/issues/812)

### Changed

- The `delete-project` function now delete all associated activities
  [#759](https://github.com/OpenFn/Lightning/issues/759)

### Fixed

## [0.5.1] - 2023-04-12

### Added

- Added ability to create and revoke personal API tokens
  [#147](https://github.com/OpenFn/Lightning/issues/147)
- Add `last-used at` to API tokens
  [#722](https://github.com/OpenFn/Lightning/issues/722)
- Improved "save" for job builder; users can now press `Ctrl + S` or `⌘ + S` to
  save new or updated jobs job panel will _not_ close. (Click elsewhere in the
  canvas or click the "Close" button to close.)
  [#568](https://github.com/OpenFn/Lightning/issues/568)
- Add filtered search params to the history page URL
  [#660](https://github.com/OpenFn/Lightning/issues/660)

### Changed

- The secret scrubber now ignores booleans
  [690](https://github.com/OpenFn/Lightning/issues/690)

### Fixed

- The secret scrubber now properly handles integer secrets from credentials
  [690](https://github.com/OpenFn/Lightning/issues/690)
- Updated describe-package dependency, fixing sparkles in adaptor-docs
  [657](https://github.com/OpenFn/Lightning/issues/657)
- Clicks on the workflow canvas were not lining up with the nodes users clicked
  on; they are now [733](https://github.com/OpenFn/Lightning/issues/733)
- Job panel behaves better when collapsed
  [774](https://github.com/OpenFn/Lightning/issues/774)

## [0.5.0] - 2023-04-03

### Added

- Magic functions that fetch real metadata from connected systems via
  `credentials` and suggest completions in the job builder (e.g., pressing
  `control-space` when setting the `orgUnit` attribute for a DHIS2 create
  operation will pull the _actual_ list of orgUnits with human readable labels
  and fill in their orgUnit codes upon
  enter.)[670](https://github.com/OpenFn/Lightning/issues/670)
- A "metadata explorer" to browse actual system metadata for connected
  instances. [658](https://github.com/OpenFn/Lightning/issues/658)
- Resizable job builder panel for the main canvas/workflow view.
  [681](https://github.com/OpenFn/Lightning/issues/681)

### Changed

- Display timezone for cron schedule—it is always UTC.
  [#716](https://github.com/OpenFn/Lightning/issues/716)
- Instance administrators can now configure the interval between when a project
  owner or user requests deletion and when these records are purged from the
  database. It defaults to 7, but by providing a `PURGE_DELETED_AFTER_DAYS`
  environment variable the grace period can be altered. Note that setting this
  variable to `0` will make automatic purging _never_ occur but will still make
  "deleted" projects and users unavailable. This has been requested by certain
  organizations that must retain audit logs in a Lightning instance.
  [758](https://github.com/OpenFn/Lightning/issues/758)

### Fixed

- Locked CLI version to `@openfn/cli@0.0.35`.
  [#761](https://github.com/OpenFn/Lightning/issues/761)

## [0.4.8] - 2023-03-29

### Added

- Added a test harness for monitoring critical parts of the app using Telemetry
  [#654](https://github.com/OpenFn/Lightning/issues/654)

### Changed

- Set log level to `info` for runs. Most of the `debug` logging is useful for
  the CLI, but not for Lightning. In the future the log level will be
  configurable at instance > project > job level by the `superuser` and any
  project `admin`.
- Renamed license file so that automagic github icon is less confusing

### Fixed

- Broken links in failure alert email
  [#732](https://github.com/OpenFn/Lightning/issues/732)
- Registration Submission on app.openfn.org shows internal server error in
  browser [#686](https://github.com/OpenFn/Lightning/issues/686)
- Run the correct runtime install mix task in `Dockerfile-dev`
  [#541](https://github.com/OpenFn/Lightning/issues/541)
- Users not disabled when scheduled for deletion
  [#719](https://github.com/OpenFn/Lightning/issues/719)

## [0.4.6] - 2023-03-23

### Added

- Implement roles and permissions across entire app
  [#645](https://github.com/OpenFn/Lightning/issues/645)
- Fix webhook URL
  (`https://<<HOST_URL>>/i/cae544ab-03dc-4ccc-a09c-fb4edb255d7a`) for the
  OpenHIE demo workflow [448](https://github.com/OpenFn/Lightning/issues/448)
- Phoenix Storybook for improved component development
- Load test for webhook endpoint performance
  [#645](https://github.com/OpenFn/Lightning/issues/634)
- Notify user via email when they're added to a project
  [#306](https://github.com/OpenFn/Lightning/issues/306)
- Added notify user via email when their account is created
  [#307](https://github.com/OpenFn/Lightning/issues/307)

### Changed

- Improved errors when decoding encryption keys for use with Cloak.
  [#684](https://github.com/OpenFn/Lightning/issues/684)
- Allow users to run ANY job with a custom input.
  [#629](https://github.com/OpenFn/Lightning/issues/629)

### Fixed

- Ensure JSON schema form inputs are in the same order as they are written in
  the schema [#685](https://github.com/OpenFn/Lightning/issues/685)

## [0.4.4] - 2023-03-10

### Added

- Users can receive a digest email reporting on a specified project.
  [#638](https://github.com/OpenFn/Lightning/issues/638)
  [#585](https://github.com/OpenFn/Lightning/issues/585)

## [0.4.3] - 2023-03-06

### Added

- Tooltips on Job Builder panel
  [#650](https://github.com/OpenFn/Lightning/issues/650)

### Changed

- Upgraded to Phoenix 1.7 (3945856)

### Fixed

- Issue with FailureAlerter configuration missing in `prod` mode.

## [0.4.2] - 2023-02-24

### Added

- A user can change their own email
  [#247](https://github.com/OpenFn/Lightning/issues/247)
- Added a `SCHEMAS_PATH` environment variable to override the default folder
  location for credential schemas
  [#604](https://github.com/OpenFn/Lightning/issues/604)
- Added the ability to configure Google Sheets credentials
  [#536](https://github.com/OpenFn/Lightning/issues/536)
- Function to import a project
  [#574](https://github.com/OpenFn/Lightning/issues/574)

### Changed

- Users cannot register if they have not selected the terms and conditions
  [#531](https://github.com/OpenFn/Lightning/issues/531)

### Fixed

- Jobs panel slow for first open after restart
  [#567](https://github.com/OpenFn/Lightning/issues/567)

## [0.4.0] - 2023-02-08

### Added

- Added a Delete job button in Inspector
- Filter workflow runs by text/value in run logs or input body
- Drop "configuration" key from Run output dataclips after completion
- Ability to 'rerun' a run from the Run list
- Attempts and Runs update themselves in the Runs list
- Configure a project and workflow for a new registering user
- Run a job with a custom input
- Added plausible analytics
- Allow user to click on Webhook Trigger Node to copy webhook URL on workflow
  diagram
- Allow any user to delete a credential that they own
- Create any credential through a form except for OAuth
- Refit all diagram nodes on browser and container resize
- Enable distributed Erlang, allowing any number of redundant Lightning nodes to
  communicate with each other.
- Users can set up realtime alerts for a project

### Changed

- Better code-assist and intelliense in the Job Editor
- Updated @openfn/workflow-diagram to 0.4.0
- Make plus button part of job nodes in Workflow Diagram
- Updated @openfn/adaptor-docs to 0.0.5
- Updated @openfn/describe-package to 0.0.10
- Create an follow a manual Run from the Job Inspector
- View all workflows in a project on the workflows index page
- Move @openfn/workflow-diagram into the application, the NPM module is now
  deprecated.
- Remove workflow name from first node
- Move the used parts of `@openfn/engine` into the application.
- [BREAKING CHANGE] Ported `mix openfn.install.runtime` into application, use
  `mix lightning.install_runtime`.
- [BREAKING CHANGE] Introduced `@openfn/cli` as the new runtime for Jobs
- Rename a workflow through the page heading
- Hide the dataclips tab for beta
- Make adaptor default to common@latest
- Remove jobs list page
- Better error handling in the docs panel
- Disable credential ownership transfer in dev and prod environments
- Add project settings page
- Change Work Order filters to apply to the aggregate state of the work order
  and not the run directly
- Enable jobs by default
- Set log level to info
- Add Beta checkbox to register page
- User roles and permissions

### Fixed

- Don't consider disabled jobs when calculating subsequent runs
- Fixed overflow on Job Editor Tooltips
- Fixed auto-scroll when adding a new snippet in the Job Editor
- Fixed common operation typings in Job Editor

## [0.3.1] - 2022-11-22

### Fixed

- Fixed bug that tried to execute HTML scripts in dataclips
- Fixed bug that prevented work orders from displaying in the order of their
  last run, descending.
- Remove alerts after set timeout or close

## [0.3.0] - 2022-11-21

### Added

- Add seed data for demo site
- Create adaptor credentials through a form
- Configure cron expressions through a form
- View runs grouped by work orders and attempts
- Run an existing Job with any dataclip uuid from the Job form

### Changed

- Redirect users to projects list page when they click on Admin Settings menu
- Move job, project, input and output Dataclips to Run table
- Reverse the relationship between Jobs and Triggers. Triggers now can exist on
  their own; setting the stage for branching and merging workflows
- Updated Elixir and frontend dependencies
- [BREAKING CHANGE] Pipeline now uses Work Orders, previous data is not
  compatible.
- Runs, Dataclips and Attempts now all correctly use `usec` resolution
  timestamps.
- Upgraded LiveView to 0.18.0
- Upgraded Elixir to 1.14.1 and OTP 25
- Workflow Job editor now behaves like a panel
- Split JobLive.InspectorFormComponent into different plug-able subcomponents
- Ensure new jobs with cron triggers receive a default frequency
- Webhooks are now referenced by the trigger id instead of job id.
- Filter runs by status
- Filter runs by workflow
- Filter runs by date
- View a job run from the runs history
- View latest matching inputs to run a job with

## [0.2.0] - 2022-09-12

### Changed

- [BREAKING CHANGE] Add `Workflow` model, Jobs now belong to a Workflow This is
  a breaking change to the schema.
- Use Node.js 18, soon to be in LTS.
- Visualize success/fail triggers in workflow diagram.
- Move WorkflowDiagram related actions from DashboardLive into WorkflowLive
- Move WorkflowDiagram component into liveview, so that we can subscribe to
  channels (i.e. updating of the diagram when someone changes something).
- Integrate `@openfn/workflow-diagram@0.0.8` and use the new Store interface for
  updating it.
- Remove `component_mounted` event from WorkflowDiagram hook, using a
  MutationObserver and a Base64 encoded JSON payload.
- Fixed an issue where the compiler component would try and load a 'nothing
  adaptor', added a condition to check an adaptor is actually selected.
- Removed previous Workflow CTE queries, replaced by the introduction of the
  Workflow model, see
  (https://github.com/OpenFn/Lightning/blob/53da6883483e7d8d078783f348da327d1dd72d20/lib/lightning/workflows.ex#L111-L119).

## [0.1.13] - 2022-08-29

### Added

- Allow administrators to configure OIDC providers for authentication (note that
  this is just for authenticating, not yet for creating new accounts via OIDC)
- Add Monaco editor to the step/job panel
- Allow users to delete their own accounts. Schedule their user and credentials
  data for deletion when they do.
- Allow superusers to delete a user account. Schedule the user's credentials and
  user data for deletion when they do.
- If a user is scheduled for deletion, disable their account and prevent them
  from logging in.
- The 'User profile' and 'Credentials' page now have a sidebar menu

### Changed

- Project users now have one of the following roles: viewer, editor, admin,
  owner
- Users only have the following roles: user, superuser

## [0.1.12] - 2022-08-15

### Added

- Transfer credential ownership to another user.
- Create credentials via a form interface\*
- Show "projects with access" in credentials list view.
- Show job in runs list and run view.
- Added roles and permissions to workflows and history page
  [#645](https://github.com/OpenFn/Lightning/issues/645)

\*The form is defined by a JSON schema provided by an adaptor, in most cases:
e.g., `language-dhis2` provides a single schema which defines the required
attributes for `state.configuration`, while `language-common` provides multiple
credential schemas like "oauth" or "basic auth" which define attributes for
`state.configuration` and which might be used by lots of different jobs.)

### Fixed

- User menu (top right) appears on top of all other components.
- User profile screen integrated with the rest of the liveview app.

## [0.1.11] - 2022-08-05

### Fixed

- Fixed logging in Runner when `:debug` log level used; note that this caused
  crashes in Oban

## [0.1.10] - 2022-08-05

### Added

- Credential auditing
- Build/version information display for easier debugging

### Fixed

- Fixed a bug that enqueued cron-triggered jobs even when they were disabled

## [0.1.9] - 2022-07-27

### Added

- Navigate to user profile or credentials page and log out through the user icon
  dropdown
- Create and edit dataclips
- Add a production tag to credentials
- View a dropdown of operations and their description for the language-common
  `v2.0.0-rc2` adaptor (this pattern to be rolled out across adaptors)

### Changed

- Navigate between projects through a project picker on the navbar

### Fixed

- Run Lightning with docker

### Security

- Sensitive credential values are scrubbed from run logs
- All credentials are encrypted at REST

## [0.1.7] - 2022-06-24

### Added

- Run a job with a cron trigger
- Queue jobs via Oban/Postgres
- Edit jobs via the workflow canvas

## [0.1.6] - 2022-06-07

### Added

- Register, log in and log out of an account
- Allow superusers and admin users to create projects
- Allow admin users to create or disable a user's account
- Allow superusers for local deployments to create users and give them access to
  project spaces

- Create and edit a job with a webhook, flow/fail or cron trigger
- Create and edit credentials for a job
- Copy a job's webhook URL
- View all workflows in a project visually
- Deploy lightning locally with Docker

- Enable a job to automatically process incoming requests
- Run a job with a webhook or flow/fail trigger
- View job runs along with their logs, exit code, start and end time
- View data clips that have initiated job runs (http requests for webhooks, run
  results)<|MERGE_RESOLUTION|>--- conflicted
+++ resolved
@@ -21,13 +21,10 @@
 
 ### Fixed
 
-<<<<<<< HEAD
 - Fix Oban crash when Apollo times out
   [#3497](https://github.com/OpenFn/lightning/issues/3497)
-=======
 - Fix PostgreSQL UTF-8 error when inserting log lines with null bytes
   [#3090](https://github.com/OpenFn/lightning/issues/3090)
->>>>>>> a161e539
 
 ## [v2.14.1-pre1] - 2025-08-07
 

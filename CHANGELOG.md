--- conflicted
+++ resolved
@@ -16,8 +16,9 @@
 ## [Unreleased]
 
 ### Added
-<<<<<<< HEAD
-=======
+
+- Persist AI Assistant conversations and enable it for all users
+  [#2296](https://github.com/OpenFn/lightning/issues/2296)
 
 ### Changed
 
@@ -27,13 +28,10 @@
 
 ### Added
 
->>>>>>> 97d44fb8
 - Change navbar colors depending on scope.
   [#2449](https://github.com/OpenFn/lightning/pull/2449)
 - Add support for configurable idle connection timeouts via the `IDLE_TIMEOUT`
   environment variable. [#2443](https://github.com/OpenFn/lightning/issues/2443)
-- Persist AI Assistant conversations and enable it for all users
-  [#2296](https://github.com/OpenFn/lightning/issues/2296)
 
 ### Changed
 

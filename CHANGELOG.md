--- conflicted
+++ resolved
@@ -17,10 +17,9 @@
 
 ### Added
 
-<<<<<<< HEAD
 - Handle errors from the AI Assistant more gracefully
   [#2741](https://github.com/OpenFn/lightning/issues/2741)
-=======
+  
 ### Changed
 
 ### Fixed
@@ -29,7 +28,6 @@
 
 ### Added
 
->>>>>>> 6e55ee90
 - Enable Tab Key for Indenting Text in AI Assistant Input Box
   [#2407](https://github.com/OpenFn/lightning/issues/2407)
 - Ctrl/Cmd + Enter to Send a Message to the AI Assistant

--- conflicted
+++ resolved
@@ -21,7 +21,11 @@
   [#1430](https://github.com/OpenFn/Lightning/issues/1430)
 - Allow users to retry work orders that failed before their first run was
   created [#1417](https://github.com/OpenFn/Lightning/issues/1417)
-
+- Fix to ensure webhook auth modal is closed when cancel or close are selected.
+  [#1508](https://github.com/OpenFn/Lightning/issues/1508)
+- Enable user to reauthorize and obtain a new refresh token.
+  [#1495](https://github.com/OpenFn/Lightning/issues/1495)
+  
 ## [v0.10.5] - 2023-12-03
 
 ### Added
@@ -65,14 +69,7 @@
   [#1145](https://github.com/OpenFn/Lightning/issues/1145)
 - Fix for adding ellipses on credential info on job editor heading
   [#1428](https://github.com/OpenFn/Lightning/issues/1428)
-<<<<<<< HEAD
-- Fix to ensure webhook auth modal is closed when cancel or close are selected.
-  [#1508](https://github.com/OpenFn/Lightning/issues/1508)
-=======
-- Enable user to reauthorize and obtain a new refresh token.
-  [#1495](https://github.com/OpenFn/Lightning/issues/1495)
-
->>>>>>> bf82b13e
+
 
 ## [v0.10.3] - 2023-11-28
 

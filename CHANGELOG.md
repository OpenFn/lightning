# Changelog

All notable changes to this project will be documented in this file.

The format is based on [Keep a Changelog](https://keepachangelog.com/en/1.0.0/),
and this project adheres to
[Semantic Versioning](https://semver.org/spec/v2.0.0.html).

## [Unreleased]

### Added

- Add ellipsis for long job names on the canvas
  [#1217](https://github.com/OpenFn/Lightning/issues/1217)

### Changed

### Fixed

## [v0.11.0] - 2023-12-06

### Added

- Improved UI when manually creating Attempts via the Job Editor
  [#1474](https://github.com/OpenFn/Lightning/issues/1474)
- Increased the maximum inbound webhook request size to 10MB and added
  protection against _very large_ payloads with a 100MB "max_skip_body_length"
  [#1247](https://github.com/OpenFn/Lightning/issues/1247)

### Changed

- Use the internal port of the web container for the worker configuration in
  docker-compose setup. [#1485](https://github.com/OpenFn/Lightning/pull/1485)

### Fixed

## [v0.10.6] - 2023-12-05

### Added

### Changed

- Limit entries count on term work orders search
  [#1461](https://github.com/OpenFn/Lightning/issues/1461)
- Scrub log lines using multiple credentials samples
  [#1519](https://github.com/OpenFn/Lightning/issues/1519)
- Remove custom telemetry plumbing.
  [1259](https://github.com/OpenFn/Lightning/issues/1259)
- Enhance UX to prevent modal closure when Monaco/Dataclip editor is focused
  [#1510](https://github.com/OpenFn/Lightning/pull/1510)

### Fixed

- Use checkbox on boolean credential fields rather than a text input field
  [#1430](https://github.com/OpenFn/Lightning/issues/1430)
- Allow users to retry work orders that failed before their first run was
  created [#1417](https://github.com/OpenFn/Lightning/issues/1417)
- Fix to ensure webhook auth modal is closed when cancel or close are selected.
  [#1508](https://github.com/OpenFn/Lightning/issues/1508)
- Enable user to reauthorize and obtain a new refresh token.
  [#1495](https://github.com/OpenFn/Lightning/issues/1495)
<<<<<<< HEAD
- Strings get sent to the worker where booleans should
  [#1518](https://github.com/OpenFn/Lightning/issues/1518)
  
=======

>>>>>>> 15da6a78
## [v0.10.5] - 2023-12-03

### Added

### Changed

- Only add history page filters when needed for simpler multi-select status
  interface and shorter page URLs
  [#1331](https://github.com/OpenFn/Lightning/issues/1331)
- Use dynamic Endpoint config only on prod
  [#1435](https://github.com/OpenFn/Lightning/issues/1435)
- Validate schema field with any of expected values
  [#1502](https://github.com/OpenFn/Lightning/issues/1502)

### Fixed

- Fix for liveview crash when token expires or gets deleted after mount
  [#1318](https://github.com/OpenFn/Lightning/issues/1318)
- Remove two obsolete methods related to Run: `Lightning.Invocation.delete_run`
  and `Lightning.Invocation.Run.new_from`.
  [#1254](https://github.com/OpenFn/Lightning/issues/1254)
- Remove obsolete field `previous_id` from `runs` table.
  [#1254](https://github.com/OpenFn/Lightning/issues/1254)
- Fix for missing data in 'created' audit trail events for webhook auth methods
  [#1500](https://github.com/OpenFn/Lightning/issues/1500)

## [v0.10.4] - 2023-11-30

### Added

### Changed

- Increased History search timeout to 30s
  [#1461](https://github.com/OpenFn/Lightning/issues/1461)

### Fixed

- Tooltip text clears later than the background
  [#1094](https://github.com/OpenFn/Lightning/issues/1094)
- Temporary fix to superuser UI for managing project users
  [#1145](https://github.com/OpenFn/Lightning/issues/1145)
- Fix for adding ellipses on credential info on job editor heading
  [#1428](https://github.com/OpenFn/Lightning/issues/1428)

## [v0.10.3] - 2023-11-28

### Added

- Dimmed/greyed out triggers and edges on the canvas when they are disabled
  [#1464](https://github.com/OpenFn/Lightning/issues/1464)
- Async loading on the history page to improve UX on long DB queries
  [#1279](https://github.com/OpenFn/Lightning/issues/1279)
- Audit trail events for webhook auth (deletion method) change
  [#1165](https://github.com/OpenFn/Lightning/issues/1165)

### Changed

- Sort project collaborators by first name
  [#1326](https://github.com/OpenFn/Lightning/issues/1326)
- Workorders will now be set in a "pending" state when retries are enqueued.
  [#1340](https://github.com/OpenFn/Lightning/issues/1340)
- Avoid printing 2FA codes by default
  [#1322](https://github.com/OpenFn/Lightning/issues/1322)

### Fixed

- Create new workflow button sizing regression
  [#1405](https://github.com/OpenFn/Lightning/issues/1405)
- Google credential creation and automatic closing of oAuth tab
  [#1109](https://github.com/OpenFn/Lightning/issues/1109)
- Exporting project breaks the navigation of the page
  [#1440](https://github.com/OpenFn/Lightning/issues/1440)

## [v0.10.2] - 2023-11-21

### Added

### Changed

- Added `max_frame_size` to the Cowboy websockets protocol options in an attempt
  to address [#1421](https://github.com/OpenFn/Lightning/issues/1421)

### Fixed

## [v0.10.1] - 2023-11-21

### Added

### Changed

### Fixed

- Work Order ID was not displayed properly in history page
  [#1423](https://github.com/OpenFn/Lightning/issues/1423)

## [v0.10.0] - 2023-11-21

### 🚨 Breaking change warning! 🚨

This release will contain breaking changes as we've significantly improved both
the workflow building and execution systems.

#### Nodes and edges

Before, workflows were represented as a list of jobs and triggers. For greater
flexibility and control of complex workflows, we've moved towards a more robust
"nodes and edges" approach. Where jobs in a workflow (a node) can be connected
by edges.

Triggers still exist, but live "outside" the directed acyclic graph (DAG) and
are used to automatically create workorders and attempts.

We've provided migrations that bring `v0.9.3` workflows in line with the
`v0.10.0` requirements.

#### Scalable workers

Before, Lightning spawned child processes to execute attempts in sand-boxed
NodeVMs on the same server. This created inefficiencies and security
vulnerabilities. Now, the Lightning web server adds attempts to a queue and
multiple worker applications can pull from that queue to process work.

In dev mode, this all happens automatically and on one machine, but in most
high-availability production environments the workers will be on another server.

Attempts are now handled entirely by the workers, and they report back to
Lightning. Exit reasons, final attempt states, error types and error messages
are either entirely new or handled differently now, but we have provided
migration scripts that will work to bring _most_ `v0.9.3` runs, attempts, and
workorders up to `v0.10.0`, though the granularity of `v0.9.3` states and exits
will be less than `v0.10.0` and the final states are not guaranteed to be
accurate for workflows with multiple branches and leaf nodes with varying exit
reasons.

The migration scripts can be run with a single function call in SetupUtils from
a connect `iex` session:

```
Lightning.SetupUtils.approximate_state_for_attempts_and_workorders()
```

Note that (like lots of _other_ functionality in `SetupUtils`, calling this
function is a destructive action and you should only do it if you've backed up
your data and you know what you're doing.)

As always, we recommend backing up your data before migrating. (And thanks for
bearing with us as we move towards our first stable Lightning release.)

### Added

- Fix flaky job name input behavior on error
  [#1218](https://github.com/OpenFn/Lightning/issues/1218)
- Added a hover effect on copy and add button for adaptors examples
  [#1297](https://github.com/OpenFn/Lightning/issues/1297)
- Migration helper code to move from `v0.9.3` to `v0.10.0` added to SetupUtils
  [#1363](https://github.com/OpenFn/Lightning/issues/1363)
- Option to start with `RTM=false iex -S mix phx.server` for opting out of the
  dev-mode automatic runtime manager.
- Webhook Authentication Methods database and CRUD operations
  [#1152](https://github.com/OpenFn/Lightning/issues/1152)
- Creation and Edit of webhook webhook authentication methods UI
  [#1149](https://github.com/OpenFn/Lightning/issues/1149)
- Add webhook authentication methods overview methods in the canvas
  [#1153](https://github.com/OpenFn/Lightning/issues/1153)
- Add icon on the canvas for triggers that have authentication enabled
  [#1157](https://github.com/OpenFn/Lightning/issues/1157)
- Require password/2FA code before showing password and API Key for webhook auth
  methods [#1200](https://github.com/OpenFn/Lightning/issues/1200)
- Restrict live dashboard access to only superusers, enable DB information and
  OS information [#1170](https://github.com/OpenFn/Lightning/issues/1170) OS
  information [#1170](https://github.com/OpenFn/Lightning/issues/1170)
- Expose additional metrics to LiveDashboard
  [#1171](https://github.com/OpenFn/Lightning/issues/1171)
- Add plumbing to dump Lightning metrics during load testing
  [#1178](https://github.com/OpenFn/Lightning/issues/1178)
- Allow for heavier payloads during load testing
  [#1179](https://github.com/OpenFn/Lightning/issues/1179)
- Add dynamic delay to help mitigate flickering test
  [#1195](https://github.com/OpenFn/Lightning/issues/1195)
- Add a OpenTelemetry trace example
  [#1189](https://github.com/OpenFn/Lightning/issues/1189)
- Add plumbing to support the use of PromEx
  [#1199](https://github.com/OpenFn/Lightning/issues/1199)
- Add warning text to PromEx config
  [#1222](https://github.com/OpenFn/Lightning/issues/1222)
- Track and filter on webhook controller state in :telemetry metrics
  [#1192](https://github.com/OpenFn/Lightning/issues/1192)
- Secure PromEx metrics endpoint by default
  [#1223](https://github.com/OpenFn/Lightning/issues/1223)
- Partition `log_lines` table based on `attempt_id`
  [#1254](https://github.com/OpenFn/Lightning/issues/1254)
- Remove foreign key from `attempts` in preparation for partitioning
  `work_orders` [#1254](https://github.com/OpenFn/Lightning/issues/1254)
- Remove `Workflows.delete_workflow`. It is no longer in use and would require
  modification to not leave orphaned attempts given the removal of the foreign
  key from `attempts`. [#1254](https://github.com/OpenFn/Lightning/issues/1254)
- Show tooltip for cloned runs in history page
  [#1327](https://github.com/OpenFn/Lightning/issues/1327)
- Have user create workflow name before moving to the canvas
  [#1103](https://github.com/OpenFn/Lightning/issues/1103)
- Allow PromEx authorization to be disabled
  [#1483](https://github.com/OpenFn/Lightning/issues/1483)

### Changed

- Updated vulnerable JS libraries, `postcss` and `semver`
  [#1176](https://github.com/OpenFn/Lightning/issues/1176)
- Update "Delete" to "Delete Job" on Job panel and include javascript deletion
  confirmation [#1105](https://github.com/OpenFn/Lightning/issues/1105)
- Move "Enabled" property from "Jobs" to "Edges"
  [#895](https://github.com/OpenFn/Lightning/issues/895)
- Incorrect wording on the "Delete" tooltip
  [#1313](https://github.com/OpenFn/Lightning/issues/1313)

### Fixed

- Fixed janitor lost query calculation
  [#1400](https://github.com/OpenFn/Lightning/issues/1400)
- Adaptor icons load gracefully
  [#1140](https://github.com/OpenFn/Lightning/issues/1140)
- Selected dataclip gets lost when starting a manual workorder from the
  inspector interface [#1283](https://github.com/OpenFn/Lightning/issues/1283)
- Ensure that the whole edge when selected is highlighted
  [#1160](https://github.com/OpenFn/Lightning/issues/1160)
- Fix "Reconfigure Github" button in Project Settings
  [#1386](https://github.com/OpenFn/Lightning/issues/1386)
- Make janitor also clean up runs inside an attempt
  [#1348](https://github.com/OpenFn/Lightning/issues/1348)
- Modify CompleteRun to return error changeset when run not found
  [#1393](https://github.com/OpenFn/Lightning/issues/1393)
- Drop invocation reasons from DB
  [#1412](https://github.com/OpenFn/Lightning/issues/1412)
- Fix inconsistency in ordering of child nodes in the workflow diagram
  [#1406](https://github.com/OpenFn/Lightning/issues/1406)

## [v0.9.3] - 2023-09-27

### Added

- Add ellipsis when adaptor name is longer than the container allows
  [#1095](https://github.com/OpenFn/Lightning/issues/1095)
- Webhook Authentication Methods database and CRUD operations
  [#1152](https://github.com/OpenFn/Lightning/issues/1152)

### Changed

- Prevent deletion of first job of a workflow
  [#1097](https://github.com/OpenFn/Lightning/issues/1097)

### Fixed

- Fix long name on workflow cards
  [#1102](https://github.com/OpenFn/Lightning/issues/1102)
- Fix highlighted Edge can get out of sync with selected Edge
  [#1099](https://github.com/OpenFn/Lightning/issues/1099)
- Creating a new user without a password fails and there is no user feedback
  [#731](https://github.com/OpenFn/Lightning/issues/731)
- Crash when setting up version control
  [#1112](https://github.com/OpenFn/Lightning/issues/1112)

## [v0.9.2] - 2023-09-20

### Added

- Add "esc" key binding to close job inspector modal
  [#1069](https://github.com/OpenFn/Lightning/issues/1069)

### Changed

- Save icons from the `adaptors` repo locally and load them in the job editor
  [#943](https://github.com/OpenFn/Lightning/issues/943)

### Fixed

## [v0.9.1] - 2023-09-19

### Added

### Changed

- Modified audit trail to handle lots of different kind of audit events
  [#271](https://github.com/OpenFn/Lightning/issues/271)/[#44](https://github.com/OpenFn/Lightning/issues/44)
- Fix randomly unresponsive job panel after job deletion
  [#1113](https://github.com/OpenFn/Lightning/issues/1113)

## [v0.9.0] - 2023-09-15

### Added

- Add favicons [#1079](https://github.com/OpenFn/Lightning/issues/1079)
- Validate job name in placeholder job node
  [#1021](https://github.com/OpenFn/Lightning/issues/1021)
- Bring credential delete in line with new GDPR interpretation
  [#802](https://github.com/OpenFn/Lightning/issues/802)
- Make job names unique per workflow
  [#1053](https://github.com/OpenFn/Lightning/issues/1053)

### Changed

- Enhanced the job editor/inspector interface
  [#1025](https://github.com/OpenFn/Lightning/issues/1025)

### Fixed

- Finished run never appears in inspector when it fails
  [#1084](https://github.com/OpenFn/Lightning/issues/1084)
- Cannot delete some credentials via web UI
  [#1072](https://github.com/OpenFn/Lightning/issues/1072)
- Stopped the History table from jumping when re-running a job
  [#1100](https://github.com/OpenFn/Lightning/issues/1100)
- Fixed the "+" button when adding a job to a workflow
  [#1093](https://github.com/OpenFn/Lightning/issues/1093)

## [v0.8.3] - 2023-09-05

### Added

- Render error when workflow diagram node is invalid
  [#956](https://github.com/OpenFn/Lightning/issues/956)

### Changed

- Restyle history table [#1029](https://github.com/OpenFn/Lightning/issues/1029)
- Moved Filter and Search controls to the top of the history page
  [#1027](https://github.com/OpenFn/Lightning/issues/1027)

### Fixed

- Output incorrectly shows "this run failed" when the run hasn't yet finished
  [#1048](https://github.com/OpenFn/Lightning/issues/1048)
- Wrong label for workflow card timestamp
  [#1022](https://github.com/OpenFn/Lightning/issues/1022)

## [v0.8.2] - 2023-08-31

### Added

### Changed

### Fixed

- Lack of differentiation between top of job editor modal and top menu was
  disorienting. Added shadow.

## [v0.8.1] - 2023-08-31

### Added

### Changed

- Moved Save and Run button to bottom of the Job edit modal
  [#1026](https://github.com/OpenFn/Lightning/issues/1026)
- Allow a manual workorder to save the workflow before creating the workorder
  [#959](https://github.com/OpenFn/Lightning/issues/959)

### Fixed

## [v0.8.0] - 2023-08-31

### Added

- Introduces Github sync feature, users can now setup our github app on their
  instance and sync projects using our latest portability spec
  [#970](https://github.com/OpenFn/Lightning/issues/970)
- Support Backup Codes for Multi-Factor Authentication
  [937](https://github.com/OpenFn/Lightning/issues/937)
- Log a warning in the console when the Editor/docs component is given latest
  [#958](https://github.com/OpenFn/Lightning/issues/958)
- Improve feedback when a Workflow name is invalid
  [#961](https://github.com/OpenFn/Lightning/issues/961)
- Show that the jobs' body is invalid
  [#957](https://github.com/OpenFn/Lightning/issues/957)
- Reimplement skipped CredentialLive tests
  [#962](https://github.com/OpenFn/Lightning/issues/962)
- Reimplement skipped WorkflowLive.IndexTest test
  [#964](https://github.com/OpenFn/Lightning/issues/964)
- Show GitHub installation ID and repo link to help setup/debugging for version
  control [1059](https://github.com/OpenFn/Lightning/issues/1059)

### Changed

### Fixed

- Fixed issue where job names were being incorrectly hyphenated during
  project.yaml export [#1050](https://github.com/OpenFn/Lightning/issues/1050)
- Allows the demo script to set a project id during creation to help with cli
  deploy/pull/Github integration testing.
- Fixed demo project_repo_connection failing after nightly demo resets
  [1058](https://github.com/OpenFn/Lightning/issues/1058)
- Fixed an issue where the monaco suggestion tooltip was offset from the main
  editor [1030](https://github.com/OpenFn/Lightning/issues/1030)

## [v0.7.3] - 2023-08-15

### Added

### Changed

- Version control in project settings is now named Export your project
  [#1015](https://github.com/OpenFn/Lightning/issues/1015)

### Fixed

- Tooltip for credential select in Job Edit form is cut off
  [#972](https://github.com/OpenFn/Lightning/issues/972)
- Dataclip type and state assembly notice for creating new dataclip dropped
  during refactor [#975](https://github.com/OpenFn/Lightning/issues/975)

## [v0.7.2] - 2023-08-10

### Added

### Changed

- NodeJs security patch [1009](https://github.com/OpenFn/Lightning/pull/1009)

### Fixed

## [v0.7.1] - 2023-08-04

### Added

### Changed

### Fixed

- Fixed flickery icons on new workflow job creation.

## [v0.7.0] - 2023-08-04

### Added

- Project owners can require MFA for their users
  [892](https://github.com/OpenFn/Lightning/issues/892)

### Changed

- Moved to Elixir 1.15 and Erlang 26.0.2 to sort our an annoying ElixirLS issue
  that was slowing down our engineers.
- Update Debian base to use bookworm (Debian 12) for our Docker images
- Change new credential modal to take up less space on the screen
  [#931](https://github.com/OpenFn/Lightning/issues/931)
- Placeholder nodes are now purely handled client-side

### Fixed

- Fix issue creating a new credential from the Job editor where the new
  credential was not being set on the job.
  [#951](https://github.com/OpenFn/Lightning/issues/951)
- Fix issue where checking a credential type radio button shows as unchecked on
  first click. [#976](https://github.com/OpenFn/Lightning/issues/976)
- Return the pre-filled workflow names
  [#971](https://github.com/OpenFn/Lightning/issues/971)
- Fix version reporting and external reset_demo() call via
  Application.spec()[#1010](https://github.com/OpenFn/Lightning/issues/1010)
- Fixed issue where entering a placeholder name through the form would result an
  in unsaveable workflow
  [#1001](https://github.com/OpenFn/Lightning/issues/1001)
- Ensure the DownloadController checks for authentication and authorisation.

## [v0.7.0-pre5] - 2023-07-28

### Added

### Changed

- Unless otherwise specified, only show workorders with activity in last 14 days
  [#968](https://github.com/OpenFn/Lightning/issues/968)

### Fixed

## [v0.7.0-pre4] - 2023-07-27

### Added

### Changed

- Don't add cast fragments if the search_term is nil
  [#968](https://github.com/OpenFn/Lightning/issues/968)

### Fixed

## [v0.7.0-pre3] - 2023-07-26

### Added

### Changed

### Fixed

- Fixed an issue with newly created edges that prevented downstream jobs
  [977](https://github.com/OpenFn/Lightning/issues/977)

## [v0.7.0-pre2] - 2023-07-26

Note that this is a pre-release with a couple of known bugs that are tracked in
the Nodes and Edges [epic](https://github.com/OpenFn/Lightning/issues/793).

### Added

- Added ability for a user to enable MFA on their account; using 2FA apps like
  Authy, Google Authenticator etc
  [#890](https://github.com/OpenFn/Lightning/issues/890)
- Write/run sql script to convert triggers
  [#875](https://github.com/OpenFn/Lightning/issues/875)
- Export projects as `.yaml` via UI
  [#249](https://github.com/OpenFn/Lightning/issues/249)

### Changed

- In `v0.7.0` we change the underlying workflow building and execution
  infrastructure to align with a standard "nodes and edges" design for directed
  acyclic graphs (DAGs). Make sure to run the migrations!
  [793](https://github.com/OpenFn/Lightning/issues/793)

### Fixed

- Propagate url pushState/changes to Workflow Diagram selection
  [#944](https://github.com/OpenFn/Lightning/issues/944)
- Fix issue when deleting nodes from the workflow editor
  [#830](https://github.com/OpenFn/Lightning/issues/830)
- Fix issue when clicking a trigger on a new/unsaved workflow
  [#954](https://github.com/OpenFn/Lightning/issues/954)

## [0.6.7] - 2023-07-13

### Added

- Add feature to bulk rerun work orders from a specific step in their workflow;
  e.g., "rerun these 50 work orders, starting each at step 4."
  [#906](https://github.com/OpenFn/Lightning/pull/906)

### Changed

### Fixed

- Oban exception: "value too long" when log lines are longer than 255 chars
  [#929](https://github.com/OpenFn/Lightning/issues/929)

## [0.6.6] - 2023-06-30

### Added

- Add public API token to the demo site setup script
- Check and renew OAuth credentials when running a job
  [#646](https://github.com/OpenFn/Lightning/issues/646)

### Fixed

- Remove google sheets from adaptors list until supporting oauth flow
  [#792](https://github.com/OpenFn/Lightning/issues/792)
- Remove duplicate google sheets adaptor display on credential type picklist
  [#663](https://github.com/OpenFn/Lightning/issues/663)
- Fix demo setup script for calling from outside the app on Kubernetes
  deployments [#917](https://github.com/OpenFn/Lightning/issues/917)

## [0.6.5] - 2023-06-22

### Added

- Ability to rerun workorders from start by selecting one of more of them from
  the History page and clicking the "Rerun" button.
  [#659](https://github.com/OpenFn/Lightning/issues/659)

### Fixed

- Example runs for demo incorrect
  [#856](https://github.com/OpenFn/Lightning/issues/856)

## [0.6.3] - 2023-06-15

### Fixed

- Prevent saving null log lines to the database, fix issue with run display
  [#866](https://github.com/OpenFn/Lightning/issues/866)

## [0.6.2] - 2023-06-09

### Fixed

- Fixed viewer permissions for delete workflow

- Fixed bug with workflow cards
  [#859](https://github.com/OpenFn/Lightning/issues/859)

## [0.6.1] - 2023-06-08

### Fixed

- Fixed bug with run logs [#864](https://github.com/OpenFn/Lightning/issues/864)

- Correctly stagger demo runs to maintain order
  [#856](https://github.com/OpenFn/Lightning/issues/856)
- Remove `Timex` use from `SetupUtils` in favor of `DateTime` to fix issue when
  calling it in escript.

## [0.6.0]- 2023-04-12

### Added

- Create sample runs when generating sample workflow
  [#821](https://github.com/OpenFn/Lightning/issues/821)
- Added a provisioning api for creating and updating projects and their
  workflows See: [PROVISIONING.md](./PROVISIONING.md)
  [#641](https://github.com/OpenFn/Lightning/issues/641)
- Add ability for a `superuser` to schedule deletion, cancel deletion, and
  delete projects [#757](https://github.com/OpenFn/Lightning/issues/757)
- Add ability for a `project owner` to schedule deletion, cancel deletion, and
  delete projects [#746](https://github.com/OpenFn/Lightning/issues/746)

### Changed

- Ability to store run log lines as rows in a separate table
  [#514](https://github.com/OpenFn/Lightning/issues/514)

### Fixed

- Incorrect project digest queries
  [#768](https://github.com/OpenFn/Lightning/issues/768)]
- Fix issue when purging deleted users
  [#747](https://github.com/OpenFn/Lightning/issues/747)
- Generate a random name for Workflows when creating one via the UI.
  [#828](https://github.com/OpenFn/Lightning/issues/828)
- Handle error when deleting a job with runs.
  [#814](https://github.com/OpenFn/Lightning/issues/814)

## [0.5.2]

### Added

- Add `workflow_edges` table in preparation for new workflow editor
  implementation [#794](https://github.com/OpenFn/Lightning/issues/794)
- Stamped `credential_id` on run directly for easier auditing of the history
  interface. Admins can now see which credential was used to run a run.
  [#800](https://github.com/OpenFn/Lightning/issues/800)
- Better errors when using magic functions: "no magic yet" and "check
  credential" [#812](https://github.com/OpenFn/Lightning/issues/812)

### Changed

- The `delete-project` function now delete all associated activities
  [#759](https://github.com/OpenFn/Lightning/issues/759)

### Fixed

## [0.5.1] - 2023-04-12

### Added

- Added ability to create and revoke personal API tokens
  [#147](https://github.com/OpenFn/Lightning/issues/147)
- Add `last-used at` to API tokens
  [#722](https://github.com/OpenFn/Lightning/issues/722)
- Improved "save" for job builder; users can now press `Ctrl + S` or `⌘ + S` to
  save new or updated jobs job panel will _not_ close. (Click elsewhere in the
  canvas or click the "Close" button to close.)
  [#568](https://github.com/OpenFn/Lightning/issues/568)
- Add filtered search params to the history page URL
  [#660](https://github.com/OpenFn/Lightning/issues/660)

### Changed

- The secret scrubber now ignores booleans
  [690](https://github.com/OpenFn/Lightning/issues/690)

### Fixed

- The secret scrubber now properly handles integer secrets from credentials
  [690](https://github.com/OpenFn/Lightning/issues/690)
- Updated describe-package dependency, fixing sparkles in adaptor-docs
  [657](https://github.com/OpenFn/Lightning/issues/657)
- Clicks on the workflow canvas were not lining up with the nodes users clicked
  on; they are now [733](https://github.com/OpenFn/Lightning/issues/733)
- Job panel behaves better when collapsed
  [774](https://github.com/OpenFn/Lightning/issues/774)

## [0.5.0] - 2023-04-03

### Added

- Magic functions that fetch real metadata from connected systems via
  `credentials` and suggest completions in the job builder (e.g., pressing
  `control-space` when setting the `orgUnit` attribute for a DHIS2 create
  operation will pull the _actual_ list of orgUnits with human readable labels
  and fill in their orgUnit codes upon
  enter.)[670](https://github.com/OpenFn/Lightning/issues/670)
- A "metadata explorer" to browse actual system metadata for connected
  instances. [658](https://github.com/OpenFn/Lightning/issues/658)
- Resizable job builder panel for the main canvas/workflow view.
  [681](https://github.com/OpenFn/Lightning/issues/681)

### Changed

- Display timezone for cron schedule—it is always UTC.
  [#716](https://github.com/OpenFn/Lightning/issues/716)
- Instance administrators can now configure the interval between when a project
  owner or user requests deletion and when these records are purged from the
  database. It defaults to 7, but by providing a `PURGE_DELETED_AFTER_DAYS`
  environment variable the grace period can be altered. Note that setting this
  variable to `0` will make automatic purging _never_ occur but will still make
  "deleted" projects and users unavailable. This has been requested by certain
  organizations that must retain audit logs in a Lightning instance.
  [758](https://github.com/OpenFn/Lightning/issues/758)

### Fixed

- Locked CLI version to `@openfn/cli@0.0.35`.
  [#761](https://github.com/OpenFn/Lightning/issues/761)

## [0.4.8] - 2023-03-29

### Added

- Added a test harness for monitoring critical parts of the app using Telemetry
  [#654](https://github.com/OpenFn/Lightning/issues/654)

### Changed

- Set log level to `info` for runs. Most of the `debug` logging is useful for
  the CLI, but not for Lightning. In the future the log level will be
  configurable at instance > project > job level by the `superuser` and any
  project `admin`.
- Renamed license file so that automagic github icon is less confusing

### Fixed

- Broken links in failure alert email
  [#732](https://github.com/OpenFn/Lightning/issues/732)
- Registration Submission on app.openfn.org shows internal server error in
  browser [#686](https://github.com/OpenFn/Lightning/issues/686)
- Run the correct runtime install mix task in `Dockerfile-dev`
  [#541](https://github.com/OpenFn/Lightning/issues/541)
- Users not disabled when scheduled for deletion
  [#719](https://github.com/OpenFn/Lightning/issues/719)

## [0.4.6] - 2023-03-23

### Added

- Implement roles and permissions across entire app
  [#645](https://github.com/OpenFn/Lightning/issues/645)
- Fix webhook URL
  (`https://<<HOST_URL>>/i/cae544ab-03dc-4ccc-a09c-fb4edb255d7a`) for the
  OpenHIE demo workflow [448](https://github.com/OpenFn/Lightning/issues/448)
- Phoenix Storybook for improved component development
- Load test for webhook endpoint performance
  [#645](https://github.com/OpenFn/Lightning/issues/634)
- Notify user via email when they're added to a project
  [#306](https://github.com/OpenFn/Lightning/issues/306)
- Added notify user via email when their account is created
  [#307](https://github.com/OpenFn/Lightning/issues/307)

### Changed

- Improved errors when decoding encryption keys for use with Cloak.
  [#684](https://github.com/OpenFn/Lightning/issues/684)
- Allow users to run ANY job with a custom input.
  [#629](https://github.com/OpenFn/Lightning/issues/629)

### Fixed

- Ensure JSON schema form inputs are in the same order as they are written in
  the schema [#685](https://github.com/OpenFn/Lightning/issues/685)

## [0.4.4] - 2023-03-10

### Added

- Users can receive a digest email reporting on a specified project.
  [#638](https://github.com/OpenFn/Lightning/issues/638)
  [#585](https://github.com/OpenFn/Lightning/issues/585)

### Changed

### Fixed

## [0.4.3] - 2023-03-06

### Added

- Tooltips on Job Builder panel
  [#650](https://github.com/OpenFn/Lightning/issues/650)

### Changed

- Upgraded to Phoenix 1.7 (3945856)

### Fixed

- Issue with FailureAlerter configuration missing in `prod` mode.

## [0.4.2] - 2023-02-24

### Added

- A user can change their own email
  [#247](https://github.com/OpenFn/Lightning/issues/247)
- Added a `SCHEMAS_PATH` environment variable to override the default folder
  location for credential schemas
  [#604](https://github.com/OpenFn/Lightning/issues/604)
- Added the ability to configure Google Sheets credentials
  [#536](https://github.com/OpenFn/Lightning/issues/536)
- Function to import a project
  [#574](https://github.com/OpenFn/Lightning/issues/574)

### Changed

- Users cannot register if they have not selected the terms and conditions
  [#531](https://github.com/OpenFn/Lightning/issues/531)

### Fixed

- Jobs panel slow for first open after restart
  [#567](https://github.com/OpenFn/Lightning/issues/567)

## [0.4.0] - 2023-02-08

### Added

- Added a Delete job button in Inspector
- Filter workflow runs by text/value in run logs or input body
- Drop "configuration" key from Run output dataclips after completion
- Ability to 'rerun' a run from the Run list
- Attempts and Runs update themselves in the Runs list
- Configure a project and workflow for a new registering user
- Run a job with a custom input
- Added plausible analytics
- Allow user to click on Webhook Trigger Node to copy webhook URL on workflow
  diagram
- Allow any user to delete a credential that they own
- Create any credential through a form except for OAuth
- Refit all diagram nodes on browser and container resize
- Enable distributed Erlang, allowing any number of redundant Lightning nodes to
  communicate with each other.
- Users can set up realtime alerts for a project

### Changed

- Better code-assist and intelliense in the Job Editor
- Updated @openfn/workflow-diagram to 0.4.0
- Make plus button part of job nodes in Workflow Diagram
- Updated @openfn/adaptor-docs to 0.0.5
- Updated @openfn/describe-package to 0.0.10
- Create an follow a manual Run from the Job Inspector
- View all workflows in a project on the workflows index page
- Move @openfn/workflow-diagram into the application, the NPM module is now
  deprecated.
- Remove workflow name from first node
- Move the used parts of `@openfn/engine` into the application.
- [BREAKING CHANGE] Ported `mix openfn.install.runtime` into application, use
  `mix lightning.install_runtime`.
- [BREAKING CHANGE] Introduced `@openfn/cli` as the new runtime for Jobs
- Rename a workflow through the page heading
- Hide the dataclips tab for beta
- Make adaptor default to common@latest
- Remove jobs list page
- Better error handling in the docs panel
- Disable credential ownership transfer in dev and prod environments
- Add project settings page
- Change Work Order filters to apply to the aggregate state of the work order
  and not the run directly
- Enable jobs by default
- Set log level to info
- Add Beta checkbox to register page
- User roles and permissions

### Fixed

- Don't consider disabled jobs when calculating subsequent runs
- Fixed overflow on Job Editor Tooltips
- Fixed auto-scroll when adding a new snippet in the Job Editor
- Fixed common operation typings in Job Editor

## [0.3.1] - 2022-11-22

### Fixed

- Fixed bug that attempted to execute HTML scripts in dataclips
- Fixed bug that prevented workorders from displaying in the order of their last
  run, descending.
- Remove alerts after set timeout or close

## [0.3.0] - 2022-11-21

### Added

- Add seed data for demo site
- Create adaptor credentials through a form
- Configure cron expressions through a form
- View runs grouped by workorders and attempts
- Run an existing Job with any dataclip uuid from the Job form

### Changed

- Redirect users to projects list page when they click on Admin Settings menu
- Move job, project, input and output Dataclips to Run table
- Reverse the relationship between Jobs and Triggers. Triggers now can exist on
  their own; setting the stage for branching and merging workflows
- Updated Elixir and frontend dependencies
- [BREAKING CHANGE] Pipeline now uses WorkOrders, previous data is not
  compatible.
- Runs, Dataclips and Attempts now all correctly use usec resolution timestamps.
- Upgraded LiveView to 0.18.0
- Upgraded Elixir to 1.14.1 and OTP 25
- Workflow Job editor now behaves like a panel
- Split JobLive.InspectorFormComponent into different plug-able subcomponents
- Ensure new jobs with cron triggers receive a default frequency
- Webhooks are now referenced by the trigger id instead of job id.
- Filter runs by status
- Filter runs by workflow
- Filter runs by date
- View a job run from the runs history
- View latest matching inputs to run a job with

## [0.2.0] - 2022-09-12

### Changed

- [BREAKING CHANGE] Add `Workflow` model, Jobs now belong to a Workflow This is
  a breaking change to the schema.
- Use Node.js 18, soon to be in LTS.
- Visualize success/fail triggers in workflow diagram.
- Move WorkflowDiagram related actions from DashboardLive into WorkflowLive
- Move WorkflowDiagram component into liveview, so that we can subscribe to
  channels (i.e. updating of the diagram when someone changes something).
- Integrate `@openfn/workflow-diagram@0.0.8` and use the new Store interface for
  updating it.
- Remove `component_mounted` event from WorkflowDiagram hook, using a
  MutationObserver and a Base64 encoded JSON payload.
- Fixed an issue where the compiler component would try and load a 'nothing
  adaptor', added a condition to check an adaptor is actually selected.
- Removed previous Workflow CTE queries, replaced by the introduction of the
  Workflow model, see
  (https://github.com/OpenFn/Lightning/blob/53da6883483e7d8d078783f348da327d1dd72d20/lib/lightning/workflows.ex#L111-L119).

## [0.1.13] - 2022-08-29

### Added

- Allow administrators to configure OIDC providers for authentication (note that
  this is just for authenticating, not yet for creating new accounts via OIDC)
- Add Monaco editor to the step/job panel
- Allow users to delete their own accounts. Schedule their user and credentials
  data for deletion when they do.
- Allow superusers to delete a user account. Schedule the user's credentials and
  user data for deletion when they do.
- If a user is scheduled for deletion, disable their account and prevent them
  from logging in.
- The 'User profile' and 'Credentials' page now have a sidebar menu

### Changed

- Project users now have one of the following roles: viewer, editor, admin,
  owner
- Users only have the following roles: user, superuser

## [0.1.12] - 2022-08-15

### Added

- Transfer credential ownership to another user.
- Create credentials via a form interface\*
- Show "projects with access" in credentials list view.
- Show job in runs list and run view.
- Added roles and permissions to workflows and history page
  [#645](https://github.com/OpenFn/Lightning/issues/645)

\*The form is defined by a JSON schema provided by an adaptor, in most cases:
e.g., `language-dhis2` provides a single schema which defines the required
attributes for `state.configuration`, while `language-common` provides multiple
credential schemas like "oauth" or "basic auth" which define attributes for
`state.configuration` and which might be used by lots of different jobs.)

### Fixed

- User menu (top right) appears on top of all other components.
- User profile screen integrated with the rest of the liveview app.

## [0.1.11] - 2022-08-05

### Fixed

- Fixed logging in Runner when `:debug` log level used; note that this caused
  crashes in Oban

## [0.1.10] - 2022-08-05

### Added

- Credential auditing
- Build/version information display for easier debugging

### Fixed

- Fixed a bug that enqueued cron-triggered jobs even when they were disabled

## [0.1.9] - 2022-07-27

### Added

- Navigate to user profile or credentials page and log out through the user icon
  dropdown
- Create and edit dataclips
- Add a production tag to credentials
- View a dropdown of operations and their description for the language-common
  `v2.0.0-rc2` adaptor (this pattern to be rolled out across adaptors)

### Changed

- Navigate between projects through a project picker on the navbar

### Fixed

- Run Lightning with docker

### Security

- Sensitive credential values are scrubbed from run logs
- All credentials are encrypted at REST

## [0.1.7] - 2022-06-24

### Added

- Run a job with a cron trigger
- Queue jobs via Oban/Postgres
- Edit jobs via the workflow canvas

## [0.1.6] - 2022-06-07

### Added

- Register, log in and log out of an account
- Allow superusers and admin users to create projects
- Allow admin users to create or disable a user’s account
- Allow superusers for local deployments to create users and give them access to
  project spaces

- Create and edit a job with a webhook, flow/fail or cron trigger
- Create and edit credentials for a job
- Copy a job's webhook URL
- View all workflows in a project visually
- Deploy lightning locally with Docker

- Enable a job to automatically process incoming requests
- Run a job with a webhook or flow/fail trigger
- View job runs along with their logs, exit code, start and end time
- View data clips that have initiated job runs (http requests for webhooks, run
  results)

### Changed

-

### Removed

-<|MERGE_RESOLUTION|>--- conflicted
+++ resolved
@@ -59,13 +59,9 @@
   [#1508](https://github.com/OpenFn/Lightning/issues/1508)
 - Enable user to reauthorize and obtain a new refresh token.
   [#1495](https://github.com/OpenFn/Lightning/issues/1495)
-<<<<<<< HEAD
-- Strings get sent to the worker where booleans should
+- Save credential body with types declared on schema
   [#1518](https://github.com/OpenFn/Lightning/issues/1518)
-  
-=======
-
->>>>>>> 15da6a78
+
 ## [v0.10.5] - 2023-12-03
 
 ### Added

--- conflicted
+++ resolved
@@ -24,13 +24,10 @@
 
 ### Fixed
 
-<<<<<<< HEAD
 - Distinguish active and inactive sort arrows in projects overview table
   [#2423](https://github.com/OpenFn/lightning/issues/2423)
-=======
 - Fix show password toggle icon gets flipped after changing the password value
   [#2611](https://github.com/OpenFn/lightning/issues/2611)
->>>>>>> f319df22
 
 ## [v2.10.3] - 2024-11-13
 

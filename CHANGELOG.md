--- conflicted
+++ resolved
@@ -21,13 +21,11 @@
 
 ### Fixed
 
-<<<<<<< HEAD
 - Disable Credential Save Button Until All Form Fields Are Validated
   [#2099](https://github.com/OpenFn/lightning/issues/2099)
-=======
+
 - Fix Credential Modal Closure Error When Workflow Is Unsaved
   [#2101](https://github.com/OpenFn/lightning/pull/2101)
->>>>>>> ae29143a
 
 ## [v2.5.2] - 2024-05-23
 

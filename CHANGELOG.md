--- conflicted
+++ resolved
@@ -21,15 +21,12 @@
 
 ### Fixed
 
-<<<<<<< HEAD
 - Fix editor panel buttons gets out of shape on smaller screens
   [#2278](https://github.com/OpenFn/lightning/issues/2278)
-=======
 - Do not send empty strings in credential body to the worker
   [#2585](https://github.com/OpenFn/lightning/issues/2585)
 - Refactor projects dashboard page and fix bug on last activity column
   [#2593](https://github.com/OpenFn/lightning/issues/2593)
->>>>>>> 501d72e1
 
 ## [v2.9.11] - 2024-10-23
 

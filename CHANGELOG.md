--- conflicted
+++ resolved
@@ -16,6 +16,11 @@
 ### Changed
 
 ### Fixed
+
+- Fix Run via Docker  
+  [#1653](https://github.com/OpenFn/Lightning/issues/1653)
+- Fix remaining warnings, enable "warnings as errors"
+  [#1642](https://github.com/OpenFn/Lightning/issues/1642)
 
 ## [v2.0.0-rc5] - 2024-01-22
 
@@ -58,13 +63,6 @@
   [#1625](https://github.com/OpenFn/Lightning/issues/1625)
 - Edge condition expressions not correctly being handled during provisioning
   [#openfn/kit#560](https://github.com/OpenFn/kit/pull/560)
-<<<<<<< HEAD
-- Fix Run via Docker  
-  [#1653](https://github.com/OpenFn/Lightning/issues/1653)
-=======
-- Fix remaining warnings, enable "warnings as errors"
-  [#1642](https://github.com/OpenFn/Lightning/issues/1642)
->>>>>>> f559bf5f
 
 ## [v2.0.0-rc3] 2024-01-12
 

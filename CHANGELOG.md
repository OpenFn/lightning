--- conflicted
+++ resolved
@@ -18,6 +18,9 @@
 ### Added
 
 ### Changed
+
+- Report AI Assistant errors to Sentry
+  [#3010](https://github.com/OpenFn/lightning/issues/3010)
 
 ### Fixed
 
@@ -91,15 +94,10 @@
 - Standardize buttons [#3093](https://github.com/OpenFn/lightning/issues/3093)
 - Make the chunk size for deleting expired activty configurable via ENV
   [#3181](https://github.com/OpenFn/lightning/pull/3181)
-<<<<<<< HEAD
-- Report AI Assistant errors to Sentry
-  [#3010](https://github.com/OpenFn/lightning/issues/3010)
-=======
 - Reduce the cardinality of `lightning_run_lost_count`.
   [#3226](https://github.com/OpenFn/lightning/issues/3226)
 - Improve manual run component
   [#3089](https://github.com/OpenFn/lightning/issues/3089)
->>>>>>> 194fa9eb
 
 ### Fixed
 

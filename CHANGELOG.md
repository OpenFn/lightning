# Changelog

All notable changes to this project will be documented in this file.

- `Added` for new features.
- `Changed` for changes in existing functionality.
- `Deprecated` for soon-to-be removed features.
- `Removed` for now removed features.
- `Fixed` for any bug fixes.
- `Security` in case of vulnerabilities.

The format is based on [Keep a Changelog](https://keepachangelog.com/en/1.0.0/),
and this project adheres to
[Semantic Versioning](https://semver.org/spec/v2.0.0.html).

## [Unreleased]

### Added

### Changed

<<<<<<< HEAD
- Added alphabetical sort to credential and Oauth2 client lists.
  [#2994](https://github.com/OpenFn/lightning/issues/2994)
=======
- Update Phoenix LiveView to 1.0.5, Petal Components to 2.9.0 and TailwindCSS to
  v4 [#3033](https://github.com/OpenFn/lightning/pull/3033)
>>>>>>> fbf90b7c

### Fixed

## [v2.11.0] - 2025-03-19

### Added

- Update Collections admin UI storage counter after deleting all
  [#2986](https://github.com/OpenFn/lightning/issues/2986)
- Refactor OAuth credentials to reuse existing refresh tokens for same scopes
  [#2908](https://github.com/OpenFn/lightning/issues/2908) \
  ⚠️️ Please note that you will need to migrate your existing OAuth credentials.
  To do that run the following command: `mix run priv/repo/migrate_oauth_credentials.exs`
  for local setup or `docker exec -it <lightning_container_name> /app/bin/lightning eval "Lightning.Credentials.OauthMigration.run()"`
  for production environments.

### Changed

- Do not include `v` param in workflow links when it is latest
  [#2941](https://github.com/OpenFn/lightning/issues/2941)
- Use dropdown instead of modal for the log level filter
  [#2980](https://github.com/OpenFn/lightning/issues/2980)
- Upgrade esbuild to 0.25.0
  [#2962](https://github.com/OpenFn/lightning/issues/2962)

### Fixed

- Fix broken highlighter for selected step in the log viewer
  [#2980](https://github.com/OpenFn/lightning/issues/2980)
- Don't delete latest snapshot when deleting unused snaphots in workorders
  [#2996](https://github.com/OpenFn/lightning/issues/2996)
- Don't allow users to disable edges coming from a trigger
  [#3008](https://github.com/OpenFn/lightning/issues/3008)

## [v2.10.16] - 2025-02-28

### Added

- Disable jobs with non retriable steps
  [#2925](https://github.com/OpenFn/lightning/issues/2925)

### Fixed

- Fix toggle button not visually disabled
  [#2976](https://github.com/OpenFn/lightning/issues/2976)
- Dont clear dataclip input when user saves workflow
  [#2944](https://github.com/OpenFn/lightning/issues/2944)

## [v2.10.16-pre.0] - 2025-02-26

### Added

- Allow the billing app to schedule project deletion
  [#2972](https://github.com/OpenFn/lightning/issues/2972)
- Enable project level concurrency limit
  [#2906](https://github.com/OpenFn/lightning/issues/2906)
- Transfer credentials ownership to a project collaborator
  [#2820](https://github.com/OpenFn/lightning/issues/2820)
- Delete unused snapshots on workorders retention cleanup
  [#1832](https://github.com/OpenFn/lightning/issues/1832)
- Allow users to configure their preferred log levels
  [#2206](https://github.com/OpenFn/lightning/issues/2206)
- Allow project admins and owners to disable `console.log()` in jobs
  [#2205](https://github.com/OpenFn/lightning/issues/2205)

### Changed

- Bumped CI NodeJS and Postgres versions to 22.12.0 and 17.3 respectively
  [#2938](https://github.com/OpenFn/lightning/pull/2938)

### Fixed

- Creating a dataclip fails on indexing when it's too large
  [#2682](https://github.com/OpenFn/lightning/issues/2682)

## [v2.10.15] - 2025-02-14

### Changed

- Allow empty/blank log lines from the worker/jobs
  [#2914](https://github.com/OpenFn/lightning/issues/2914)
- Only allow `owner` and `admin` users to manage collections
  [#2923](https://github.com/OpenFn/lightning/issues/2923)

### Fixed

- Fixed issue where we failed to send failure alerts via email when runs were
  "lost". [#2921](https://github.com/OpenFn/lightning/issues/2921)

## [v2.10.14] - 2025-02-06

### Added

- Extend provisioner to support collections
  [#2830](https://github.com/OpenFn/lightning/issues/2830)
- Add collection limiter in the provisioner
  [PR#2910](https://github.com/OpenFn/lightning/pull/2910)
- Adds project name to failure alert email
  [#2884](https://github.com/OpenFn/lightning/pull/2884)
- Allow project users to manage collections
  [#2838](https://github.com/OpenFn/lightning/issues/2838)
- Allow limiting Collection create, put and put_all
  [#2853](https://github.com/OpenFn/lightning/issues/2853)

### Changed

- Makes the whole project row in the projects table clickable.
  [#2889](https://github.com/OpenFn/lightning/pull/2889)
- Standardizes date formats to YYYY-MM-DD
  [#2884](https://github.com/OpenFn/lightning/pull/2884)

### Fixed

- Allow ordering of Plug Injection
  [#2903](https://github.com/OpenFn/lightning/issues/2903)
- Removed empty first line in job editor helper text
  [#2887](https://github.com/OpenFn/lightning/pull/2887)
- Standardizes sort order arrows (all now show the direction of sort, rather
  than the direction they would sort if toggled)
  [#2423](https://github.com/OpenFn/lightning/issues/2423)
- Project combobox is populated when viewing MFA backup codes.
  [#2870](https://github.com/OpenFn/lightning/issues/2870)
- Allow JobEditor metrics to be tracked when the version of the workflow being
  viewed is not the latest version.
  [#2891](https://github.com/OpenFn/lightning/issues/2891)

## [v2.10.13] - 2025-01-29

### Added

- Add support for local adaptors. This can be enabled via `LOCAL_ADAPTORS=true`
  and path specified via `OPENFN_ADAPTORS_REPO=./path/to/repo/`
  [#905](https://github.com/OpenFn/lightning/issues/905)
- Add component injection for AI responses feedback
  [#2495](https://github.com/OpenFn/lightning/issues/2495)
- Audit the provisioning of projects via the API
  [#2718](https://github.com/OpenFn/lightning/issues/2718)
- Track Collections storage usage based on items key and value sizes
  [#2853](https://github.com/OpenFn/lightning/issues/2853)
- Temporary instrumentation for JobEditor to help identify performance issues.
  [#2617](https://github.com/OpenFn/lightning/issues/2617)
- Indexes to foreign keys on `workflow_edges` and `steps` tables to try and
  alleviate slow loading of the job editor.
  [#2617](https://github.com/OpenFn/lightning/issues/2617)
- Remove `Snapshot.get_or_create_latest_for`.
  [#2703](https://github.com/OpenFn/lightning/issues/2703)
- Add temporary events to allow Lightning to log metrics reported by editors.
  [#2617](https://github.com/OpenFn/lightning/issues/2617)
- Audit when workflow deletion is requested.
  [#2727](https://github.com/OpenFn/lightning/issues/2727)

### Changed

- Remove snapshot creation when performing the Github sync - no longer needed
  post-migration. [#2703](https://github.com/OpenFn/lightning/issues/2703)
- Remove some redundant code related to `WorkOrders.create_for`.
  [#2703](https://github.com/OpenFn/lightning/issues/2703)
- Remove use of Snapshot.get_or_create_latest_for from tests.
  [#2703](https://github.com/OpenFn/lightning/issues/2703)
- Bump PostCSS [#2863](https://github.com/OpenFn/lightning/pull/2863)
- Replaced HTTPoison with Tesla in the AdaptorRegistry.
  [#2861](https://github.com/OpenFn/lightning/pull/2861)
- Remove googlesheets, gmail and collections from credential schemas list
  [#2854](https://github.com/OpenFn/lightning/issues/2854)
- Remove ring on save workflow button
  [#2829](https://github.com/OpenFn/lightning/issues/2829)

### Fixed

- Do not send digest emails for projects with no workflows
  [#2688](https://github.com/OpenFn/lightning/issues/2688)
- Fixed navbar items alignment in the workflow builder
  [#2825](https://github.com/OpenFn/lightning/issues/2825)
- PromEx metrics no longer detaching on error
  [#2875](https://github.com/OpenFn/lightning/issues/2875)

## [v2.10.12] - 2025-01-21

### Changed

- PromEx metrics endpoint returns 401 on unauthorized requests.
  [#2823](https://github.com/OpenFn/lightning/issues/2823)
- Allow non-openfn.org users to access AI Assistant
  [#2845](https://github.com/OpenFn/lightning/issues/2845)

## [v2.10.11] - 2025-01-21

### Added

- Add component injection for AI responses feedback
  [#2495](https://github.com/OpenFn/lightning/issues/2495)

### Fixed

- Fix `z-index` for unsaved workflow dot on workflow edit page
  [#2809](https://github.com/OpenFn/lightning/issues/2809)

## [v2.10.10] - 2025-01-15

### Added

- Add workflows API to create, update, get and list.
  [#1887](https://github.com/OpenFn/lightning/issues/1887)
- Show email address of credential owner on project credentials page
  [#2210](https://github.com/OpenFn/lightning/issues/2210)

### Changed

- Configure Monaco to load files from lightning instead of cdn
  [#2786](https://github.com/OpenFn/lightning/issues/2786)

### Fixed

- Fixed Save and Run to always execute jobs with latest changes
  [#2804](https://github.com/OpenFn/lightning/issues/2804)
- Fixed aggressive CSS rule in app.css that made it hard to style menu items
  [#2807](https://github.com/OpenFn/lightning/pull/2807)
- `z-index` broken on unsaved dot on workflow edit page
  [#2809](https://github.com/OpenFn/lightning/issues/2809)
- Fixed an issue in the editor where the Loading Types message displays forever
  while running offline [#2813](https://github.com/OpenFn/lightning/issues/2813)
- Fixed an a small layout issue in the Docs panel when loading the editor
  offline [#2813](https://github.com/OpenFn/lightning/issues/2813)

## [v2.10.9] - 2025-01-09

### Added

- Audit the creation and removal of Github repo connections.
  [#2668](https://github.com/OpenFn/lightning/issues/2668)
- Add save and sync option in the workflow edit page
  [#2707](https://github.com/OpenFn/lightning/issues/2707)

### Changed

- Git-ignore files from mix assets.deploy
  [#2788](https://github.com/OpenFn/lightning/issues/2788)
- Added Claude integration in job chat
  [#2403](https://github.com/OpenFn/lightning/pull/2403)
- OPENAI_API_KEY renamed to AI_ASSISTANT_API_KEY
  [#2403](https://github.com/OpenFn/lightning/pull/2403)
- Remove snapshot creation from WorkOrders, no longer necessary post-migration.
  [#2703](https://github.com/OpenFn/lightning/issues/2703)

## [v2.10.8] - 2024-12-18

### Added

- Add ability to retry or cancel AI Assistant error responses for user messages
  [#2704](https://github.com/OpenFn/lightning/issues/2704)

### Changed

## [v2.10.7] - 2024-12-13 🎂 ❤️ Happy Birthday, Mom!

### Added

- Clear AI assistant's chat input after a message is sent
  [#2781](https://github.com/OpenFn/lightning/issues/2781)
- Allow different rules and action for delete user.
  [#2500](https://github.com/OpenFn/lightning/issues/2500)
- Handle errors from the AI Assistant more gracefully
  [#2474](https://github.com/OpenFn/lightning/issues/2474)

### Changed

- Make the AdaptorRegistry cache path configurable
  [#2780](https://github.com/OpenFn/lightning/issues/2780)

### Fixed

- Delete user modal no longer uses the same id as the underlying user record.
  [#2751](https://github.com/OpenFn/lightning/issues/2751)
- Use workflow activation limiter on index toggle.
  [#2777](https://github.com/OpenFn/lightning/issues/2777)

## [v2.10.6] - 2024-12-10

### Added

- Handle errors from the AI Assistant more gracefully
  [#2741](https://github.com/OpenFn/lightning/issues/2741)

### Changed

- Updated the About the AI Assistant help text
- Make user email verification optional. Defaults to `false`
  [#2755](https://github.com/OpenFn/lightning/issues/2755)
  > ⚠️ The default was behaviour was to always require email verification. Set
  > `REQUIRE_EMAIL_VERIFICATION` to `true` to revert to the old behaviour.
- Enhance AI assistant panel UI
  [#2497](https://github.com/OpenFn/lightning/issues/2497)
- Allow superusers to be created via the user UI.
  [#2719](https://github.com/OpenFn/lightning/issues/2719)

### Fixed

- Fix Priority and Scope Issues in Inspector Key Bindings
  [#2770](https://github.com/OpenFn/lightning/issues/2770)
- Fixed an issue where sometimes adaptor docs won't load in the Inspector
  [#2749](https://github.com/OpenFn/lightning/pull/2749)
- Return a 422 when a duplicate key is sent to the collections post/put_all API
  [#2752](https://github.com/OpenFn/lightning/issues/2752)
- Do not require the user's password when a superuser updates a user.
  [#2757](https://github.com/OpenFn/lightning/issues/2757)

## [v2.10.5] - 2024-12-04

### Added

- Enable Tab Key for Indenting Text in AI Assistant Input Box
  [#2407](https://github.com/OpenFn/lightning/issues/2407)
- Ctrl/Cmd + Enter to Send a Message to the AI Assistant
  [#2406](https://github.com/OpenFn/lightning/issues/2406)
- Add styles to AI chat messages
  [#2484](https://github.com/OpenFn/lightning/issues/2484)
- Auditing when enabling/disabling a workflow
  [#2697](https://github.com/OpenFn/lightning/issues/2697)
- Ability to enable/disable a workflow from the workflow editor
  [#2698](https://github.com/OpenFn/lightning/issues/2698)

### Changed

- Insert all on a collection with the same timestamp
  [#2711](https://github.com/OpenFn/lightning/issues/2711)
- AI Assistant: Show disclaimer once every day per user
  [#2481](https://github.com/OpenFn/lightning/issues/2481)
- AI Assistant: Scroll to new message when it arrives
  [#2409](https://github.com/OpenFn/lightning/issues/2409)
- AI Assistant: Set vertical scrollbar below the session title
  [#2477](https://github.com/OpenFn/lightning/issues/2477)
- AI Assistant: Increase size of input box for easier handling of large inputs
  [#2408](https://github.com/OpenFn/lightning/issues/2408)
- Bumped dependencies
- Extend display of audit events to cater for deletions.
  [#2701](https://github.com/OpenFn/lightning/issues/2701)
- Kafka documentation housekeeping.
  [#2414](https://github.com/OpenFn/lightning/issues/2414)

### Fixed

- Collections controller sending an invalid response body when a item doesn't
  exist [#2733](https://github.com/OpenFn/lightning/issues/2733)
- AI Assistant: Text in the form gets cleared when you change the editor content
  [#2739](https://github.com/OpenFn/lightning/issues/2739)

## [v2.10.4] - 2024-11-22

### Added

- Support dynamic json schema email format validation.
  [#2664](https://github.com/OpenFn/lightning/issues/2664)
- Audit snapshot creation
  [#2601](https://github.com/OpenFn/lightning/issues/2601)
- Allow filtering collection items by updated_before and updated_after.
  [#2693](https://github.com/OpenFn/lightning/issues/2693)
- Add support for SMTP email configuration
  [#2699](https://github.com/OpenFn/lightning/issues/2699) ⚠️️ Please note that
  `EMAIL_ADMIN` defaults to `lightning@example.com` in production environments

### Fixed

- Fix cursor for small limit on collections request
  [#2683](https://github.com/OpenFn/lightning/issues/2683)
- Disable save and run actions on deleted workflows
  [#2170](https://github.com/OpenFn/lightning/issues/2170)
- Distinguish active and inactive sort arrows in projects overview table
  [#2423](https://github.com/OpenFn/lightning/issues/2423)
- Fix show password toggle icon gets flipped after changing the password value
  [#2611](https://github.com/OpenFn/lightning/issues/2611)

## [v2.10.3] - 2024-11-13

### Added

- Disable monaco command palette in Input and Log viewers
  [#2643](https://github.com/OpenFn/lightning/issues/2643)
- Make provision for non-User actors when creating Audit entries.
  [#2601](https://github.com/OpenFn/lightning/issues/2601)

### Fixed

- Superusers can't update users passwords
  [#2621](https://github.com/OpenFn/lightning/issues/2621)
- Attempt to reduce memory consumption when generating UsageTracking reports.
  [#2636](https://github.com/OpenFn/lightning/issues/2636)

## [v2.10.2] - 2024-11-14

### Added

- Audit history exports events
  [#2637](https://github.com/OpenFn/lightning/issues/2637)

### Changed

- Ignore Plug.Conn.InvalidQueryError in Sentry
  [#2672](https://github.com/OpenFn/lightning/issues/2672)
- Add Index to `dataclip_id` on `runs` and `work_orders` tables to speed up
  deletion [PR#2677](https://github.com/OpenFn/lightning/pull/2677)

### Fixed

- Error when the logger receives a boolean
  [#2666](https://github.com/OpenFn/lightning/issues/2666)

## [v2.10.1] - 2024-11-13

### Fixed

- Fix metadata loading as code-assist in the editor
  [#2669](https://github.com/OpenFn/lightning/pull/2669)
- Fix Broken Input Dataclip UI
  [#2670](https://github.com/OpenFn/lightning/pull/2670)

## [v2.10.0] - 2024-11-13

### Changed

- Increase collection items value limit to 1M characters
  [#2661](https://github.com/OpenFn/lightning/pull/2661)

### Fixed

- Fix issues loading suggestions for code-assist
  [#2662](https://github.com/OpenFn/lightning/pull/2662)

## [v2.10.0-rc.2] - 2024-11-12

### Added

- Bootstrap script to help install and configure the Lightning app for
  development [#2654](https://github.com/OpenFn/lightning/pull/2654)

### Changed

- Upgrade dependencies [#2624](https://github.com/OpenFn/lightning/pull/2624)
- Hide the collections and fhir-jembi adaptors from the available adaptors list
  [#2648](https://github.com/OpenFn/lightning/issues/2648)
- Change column name for "Last Activity" to "Last Modified" on Projects list
  [#2593](https://github.com/OpenFn/lightning/issues/2593)

### Fixed

- Fix LiveView crash when pressing "esc" on inspector
  [#2622](https://github.com/OpenFn/lightning/issues/2622)
- Delete project data in batches to avoid timeouts in the db connection
  [#2632](https://github.com/OpenFn/lightning/issues/2632)
- Fix MetadataService crashing when errors are encountered
  [#2659](https://github.com/OpenFn/lightning/issues/2659)

## [v2.10.0-rc.1] - 2024-11-08

### Changed

- Reduce transaction time when fetching collection items by fetching upfront
  [#2645](https://github.com/OpenFn/lightning/issues/2645)

## [v2.10.0-rc.0] - 2024-11-07

### Added

- Adds a UI for managing collections
  [#2567](https://github.com/OpenFn/lightning/issues/2567)
- Introduces collections, a programatic workflow data sharing resource.
  [#2551](https://github.com/OpenFn/lightning/issues/2551)

## [v2.9.15] - 2024-11-06

### Added

- Added some basic editor usage tips to the docs panel
  [#2629](https://github.com/OpenFn/lightning/pull/2629)
- Create audit events when the retention periods for a project's dataclips and
  history are modified. [#2589](https://github.com/OpenFn/lightning/issues/2589)

### Changed

- The Docs panel in the inspector will now be closed by default
  [#2629](https://github.com/OpenFn/lightning/pull/2629)
- JSDoc annotations are removed from code assist descriptions
  [#2629](https://github.com/OpenFn/lightning/pull/2629)
- Show project name during delete confirmation
  [#2634](https://github.com/OpenFn/lightning/pull/2634)

### Fixed

- Fix misaligned margins on collapsed panels in the inspector
  [#2571](https://github.com/OpenFn/lightning/issues/2571)
- Fix sorting directions icons in projects table in the project dashboard page
  [#2631](https://github.com/OpenFn/lightning/pull/2631)
- Fixed an issue where code-completion prompts don't load properly in the
  inspector [#2629](https://github.com/OpenFn/lightning/pull/2629)
- Fixed an issue where namespaces (like http.) don't appear in code assist
  prompts [#2629](https://github.com/OpenFn/lightning/pull/2629)

## [v2.9.14] - 2024-10-31

### Added

- Additional documentation and notification text relating to the importance of
  alternate storage for Kafka triggers.
  [#2614](https://github.com/OpenFn/lightning/issues/2614)
- Add support for run memory limit option
  [#2623](https://github.com/OpenFn/lightning/pull/2623)

### Changed

- Enforcing MFA for a project can be enforced by the usage limiter
  [#2607](https://github.com/OpenFn/lightning/pull/2607)
- Add extensions for limiting retention period
  [#2618](https://github.com/OpenFn/lightning/pull/2618)

## [v2.9.13] - 2024-10-28

### Changed

- Add responsible ai disclaimer to arcade video
  [#2610](https://github.com/OpenFn/lightning/pull/2610)

## [v2.9.12] - 2024-10-25

### Fixed

- Fix editor panel buttons gets out of shape on smaller screens
  [#2278](https://github.com/OpenFn/lightning/issues/2278)
- Do not send empty strings in credential body to the worker
  [#2585](https://github.com/OpenFn/lightning/issues/2585)
- Refactor projects dashboard page and fix bug on last activity column
  [#2593](https://github.com/OpenFn/lightning/issues/2593)

## [v2.9.11] - 2024-10-23

### Added

- Optionally write Kafka messages that can not be persisted to the file system.
  [#2386](https://github.com/OpenFn/lightning/issues/2386)
- Add `MessageRecovery` utility code to restore Kafka messages that were
  pesisted to the file system.
  [#2386](https://github.com/OpenFn/lightning/issues/2386)
- Projects page welcome section: allow users to learn how to use the app thru
  Arcade videos [#2563](https://github.com/OpenFn/lightning/issues/2563)
- Store user preferences in database
  [#2564](https://github.com/OpenFn/lightning/issues/2564)

### Changed

- Allow users to to preview password fields in credential forms
  [#2584](https://github.com/OpenFn/lightning/issues/2584)
- Remove superuser flag for oauth clients creation
  [#2417](https://github.com/OpenFn/lightning/issues/2417)
- Make URL validator more flexible to support URLs with dashes and other cases
  [#2417](https://github.com/OpenFn/lightning/issues/2417)

### Fixed

- Fix retry many workorders when built for job
  [#2597](https://github.com/OpenFn/lightning/issues/2597)
- Do not count deleted workflows in the projects table
  [#2540](https://github.com/OpenFn/lightning/issues/2540)

## [v2.9.10] - 2024-10-16

### Added

- Notify users when a Kafka trigger can not persist a message to the database.
  [#2386](https://github.com/OpenFn/lightning/issues/2386)
- Support `kafka` trigger type in the provisioner
  [#2506](https://github.com/OpenFn/lightning/issues/2506)

### Fixed

- Fix work order retry sorting and avoids loading dataclips
  [#2581](https://github.com/OpenFn/lightning/issues/2581)
- Fix editor panel overlays output panel when scrolled
  [#2291](https://github.com/OpenFn/lightning/issues/2291)

## [v2.9.9] - 2024-10-09

### Changed

- Make project description multiline in project.yaml
  [#2534](https://github.com/OpenFn/lightning/issues/2534)
- Do not track partition timestamps when ingesting Kafka messages.
  [#2531](https://github.com/OpenFn/lightning/issues/2531)
- Always use the `initial_offset_reset_policy` when enabling a Kafka pipeline.
  [#2531](https://github.com/OpenFn/lightning/issues/2531)
- Add plumbing to simulate a persistence failure in a Kafka trigger pipeline.
  [#2386](https://github.com/OpenFn/lightning/issues/2386)

### Fixed

- Fix Oban errors not getting logged in Sentry
  [#2542](https://github.com/OpenFn/lightning/issues/2542)
- Perform data retention purging in batches to avoid timeouts
  [#2528](https://github.com/OpenFn/lightning/issues/2528)
- Fix editor panel title gets pushed away when collapsed
  [#2545](https://github.com/OpenFn/lightning/issues/2545)
- Mark unfinished steps having finished runs as `lost`
  [#2416](https://github.com/OpenFn/lightning/issues/2416)

## [v2.9.8] - 2024-10-03

### Added

- Ability for users to to retry Runs and create manual Work Orders from the job
  inspector #2496 [#2496](https://github.com/OpenFn/lightning/issues/2496)

### Fixed

- Fix panel icons overlays on top title when collapsed
  [#2537](https://github.com/OpenFn/lightning/issues/2537)

## [v2.9.7] - 2024-10-02

### Added

- Enqueues many work orders retries in the same transaction per Oban job.
  [#2363](https://github.com/OpenFn/lightning/issues/2363)
- Added the ability to retry rejected work orders.
  [#2391](https://github.com/OpenFn/lightning/issues/2391)

### Changed

- Notify other present users when the promoted user saves the workflow
  [#2282](https://github.com/OpenFn/lightning/issues/2282)
- User email change: Add debounce on blur to input forms to avoid validation
  after every keystroke [#2365](https://github.com/OpenFn/lightning/issues/2365)

### Fixed

- Use timestamps sent from worker when starting and completing runs
  [#2434](https://github.com/OpenFn/lightning/issues/2434)
- User email change: Add debounce on blur to input forms to avoid validation
  after every keystroke [#2365](https://github.com/OpenFn/lightning/issues/2365)

### Fixed

- User email change: Send notification of change to the old email address and
  confirmation to the new email address
  [#2365](https://github.com/OpenFn/lightning/issues/2365)
- Fixes filters to properly handle the "rejected" status for work orders.
  [#2391](https://github.com/OpenFn/lightning/issues/2391)
- Fix item selection (project / billing account) in the context switcher
  [#2518](https://github.com/OpenFn/lightning/issues/2518)
- Export edge condition expressions as multiline in project spec
  [#2521](https://github.com/OpenFn/lightning/issues/2521)
- Fix line spacing on AI Assistant
  [#2498](https://github.com/OpenFn/lightning/issues/2498)

## [v2.9.6] - 2024-09-23

### Added

### Changed

- Increase minimum password length to 12 in accordance with ASVS 4.0.3
  recommendation V2.1.2 [#2507](https://github.com/OpenFn/lightning/pull/2507)
- Changed the public sandbox (https://demo.openfn.org) setup script to use
  `welcome12345` passwords to comply with a 12-character minimum

### Fixed

- Dataclip selector always shows that the dataclip is wiped even when the job
  wasn't run [#2303](https://github.com/OpenFn/lightning/issues/2303)
- Send run channel errors to sentry
  [#2515](https://github.com/OpenFn/lightning/issues/2515)

## [v2.9.5] - 2024-09-18

### Changed

- Hide export history button when no workorder is rendered in the table
  [#2440](https://github.com/OpenFn/lightning/issues/2440)
- Improve docs for running lightning locally #2499
  [#2499](https://github.com/OpenFn/lightning/pull/2499)

### Fixed

- Fix empty webhook URL when switching workflow trigger type
  [#2050](https://github.com/OpenFn/lightning/issues/2050)
- Add quotes when special YAML characters are present in the exported project
  [#2446](https://github.com/OpenFn/lightning/issues/2446)
- In the AI Assistant, don't open the help page when clicking the Responsible AI
  Link [#2511](https://github.com/OpenFn/lightning/issues/2511)

## [v2.9.4] - 2024-09-16

### Changed

- Responsible AI review of AI Assistant
  [#2478](https://github.com/OpenFn/lightning/pull/2478)
- Improve history export page UI
  [#2442](https://github.com/OpenFn/lightning/issues/2442)
- When selecting a node in the workflow diagram, connected edges will also be
  highlighted [#2396](https://github.com/OpenFn/lightning/issues/2358)

### Fixed

- Fix AI Assitant crashes on a job that is not saved yet
  [#2479](https://github.com/OpenFn/lightning/issues/2479)
- Fix jumpy combobox for scope switcher
  [#2469](https://github.com/OpenFn/lightning/issues/2469)
- Fix console errors when rending edge labels in the workflow diagram
- Fix tooltip on export workorder button
  [#2430](https://github.com/OpenFn/lightning/issues/2430)

## [v2.9.3] - 2024-09-11

### Added

- Add utility module to seed a DB to support query performance analysis.
  [#2441](https://github.com/OpenFn/lightning/issues/2441)

### Changed

- Enhance user profile page to add a section for updating basic information
  [#2470](https://github.com/OpenFn/lightning/pull/2470)
- Upgraded Heroicons to v2.1.5, from v2.0.18
  [#2483](https://github.com/OpenFn/lightning/pull/2483)
- Standardize `link-uuid` style for uuid chips
- Updated PromEx configuration to align with custom Oban naming.
  [#2488](https://github.com/OpenFn/lightning/issues/2488)

## [v2.9.2] - 2024-09-09

### Changed

- Temporarily limit AI to @openfn emails while testing
  [#2482](https://github.com/OpenFn/lightning/pull/2482)

## [v2.9.1] - 2024-09-09

### Fixed

- Provisioner creates invalid snapshots when doing CLI deploy
  [#2461](https://github.com/OpenFn/lightning/issues/2461)
  [#2460](https://github.com/OpenFn/lightning/issues/2460)

  > This is a fix for future Workflow updates that are deployed by the CLI and
  > Github integrations. Unfortunately, there is a high likelihood that your
  > existing snapshots could be incorrect (e.g. missing steps, missing edges).
  > In order to fix this, you will need to manually create new snapshots for
  > each of your workflows. This can be done either by modifying the workflow in
  > the UI and saving it. Or running a command on the running instance:
  >
  > ```elixir
  > alias Lightning.Repo
  > alias Lightning.Workflows.{Workflow, Snapshot}
  >
  > Repo.transaction(fn ->
  >   snapshots =
  >     Repo.all(Workflow)
  >     |> Enum.map(&Workflow.touch/1)
  >     |> Enum.map(&Repo.update!/1)
  >     |> Enum.map(fn workflow ->
  >       {:ok, snapshot} = Snapshot.create(workflow)
  >       snapshot
  >     end)
  >
  >  {:ok, snapshots}
  > end)
  > ```

## [v2.9.0] - 2024-09-06

### Added

- Limit AI queries and hook the increment of AI queries to allow usage limiting.
  [#2438](https://github.com/OpenFn/lightning/pull/2438)
- Persist AI Assistant conversations and enable it for all users
  [#2296](https://github.com/OpenFn/lightning/issues/2296)

### Changed

- Rename `new_table` component to `table`.
  [#2448](https://github.com/OpenFn/lightning/pull/2448)

### Fixed

- Fix `workflow_id` presence in state.json during Github sync
  [#2445](https://github.com/OpenFn/lightning/issues/2445)

## [v2.8.2] - 2024-09-04

### Added

- Change navbar colors depending on scope.
  [#2449](https://github.com/OpenFn/lightning/pull/2449)
- Add support for configurable idle connection timeouts via the `IDLE_TIMEOUT`
  environment variable. [#2443](https://github.com/OpenFn/lightning/issues/2443)

### Changed

- Allow setup_user command to be execute from outside the container with
  `/app/bin/lightning eval Lightning.Setup.setup_user/3`
- Implement a combo-box to make navigating between projects easier
  [#241](https://github.com/OpenFn/lightning/pull/2424)
- Updated vulnerable version of micromatch.
  [#2454](https://github.com/OpenFn/lightning/issues/2454)

## [v2.8.1] - 2024-08-28

### Changed

- Improve run claim query by removing extraneous sorts
  [#2431](https://github.com/OpenFn/lightning/issues/2431)

## [v2.8.0] - 2024-08-27

### Added

- Users are now able to export work orders, runs, steps, logs, and dataclips
  from the History page.
  [#1698](https://github.com/OpenFn/lightning/issues/1698)

### Changed

- Add index over `run_id` and `step_id` in run_steps to improve worker claim
  speed. [#2428](https://github.com/OpenFn/lightning/issues/2428)
- Show Github Error messages as they are to help troubleshooting
  [#2156](https://github.com/OpenFn/lightning/issues/2156)
- Allow `Setup_utils.setup_user` to be used for the initial superuser creation.
- Update to code assist in the Job Editor to import namespaces from adaptors.
  [#2432](https://github.com/OpenFn/lightning/issues/2432)

### Fixed

- Unable to remove/reconnect github app in lightning after uninstalling directly
  from Github [#2168](https://github.com/OpenFn/lightning/issues/2168)
- Github sync buttons available even when usage limiter returns error
  [PR#2390](https://github.com/OpenFn/lightning/pull/2390)
- Fix issue with the persisting of a Kafka message with headers.
  [#2402](https://github.com/OpenFn/lightning/issues/2402)
- Protect against race conditions when updating partition timestamps for a Kafka
  trigger. [#2378](https://github.com/OpenFn/lightning/issues/2378)

## [v2.7.19] - 2024-08-19

### Added

- Pass the user_id param on check usage limits.
  [#2387](https://github.com/OpenFn/lightning/issues/2387)

## [v2.7.18] - 2024-08-17

### Added

- Ensure that all users in an instance have a confirmed email address within 48
  hours [#2389](https://github.com/OpenFn/lightning/issues/2389)

### Changed

- Ensure that all the demo accounts are confirmed by default
  [#2395](https://github.com/OpenFn/lightning/issues/2395)

### Fixed

- Removed all Kafka trigger code that ensured that message sequence is honoured
  for messages with keys. Functionality to ensure that message sequence is
  honoured will be added in the future, but in an abstraction that is a better
  fit for the current Lightning design.
  [#2362](https://github.com/OpenFn/lightning/issues/2362)
- Dropped the `trigger_kafka_messages` table that formed part of the Kafka
  trigger implementation, but which is now obsolete given the removal of the
  code related to message sequence preservation.
  [#2362](https://github.com/OpenFn/lightning/issues/2362)

## [v2.7.17] - 2024-08-14

### Added

- Added an `iex` command to setup a user, an apiToken, and credentials so that
  it's possible to get a fully running lightning instance via external shell
  script. (This is a tricky requirement for a distributed set of local
  deployments) [#2369](https://github.com/OpenFn/lightning/issues/2369) and
  [#2373](https://github.com/OpenFn/lightning/pull/2373)
- Added support for _very basic_ project-credential management (add, associate
  with job) via provisioning API.
  [#2367](https://github.com/OpenFn/lightning/issues/2367)

### Changed

- Enforced uniqueness on credential names _by user_.
  [#2371](https://github.com/OpenFn/lightning/pull/2371)
- Use Swoosh to format User models into recipients
  [#2374](https://github.com/OpenFn/lightning/pull/2374)
- Bump default CLI to `@openfn/cli@1.8.1`

### Fixed

- When a Workflow is deleted, any associated Kafka trigger pipelines will be
  stopped and deleted. [#2379](https://github.com/OpenFn/lightning/issues/2379)

## [v2.7.16] - 2024-08-07

### Fixed

- @ibrahimwickama fixed issue that prevented users from creating new workflows
  if they are running in an `http` environment (rather than `localhost` or
  `https`). [#2365](https://github.com/OpenFn/lightning/pull/2356)

## [v2.7.15] - 2024-08-07

### Changed

- Kafka messages without keys are synchronously converted into a Workorder,
  Dataclip and Run. Messages with keys are stored as TriggerKafkaMessage
  records, however the code needed to process them has been disabled, pending
  removal. [#2351](https://github.com/OpenFn/lightning/issues/2351)

## [v2.7.14] - 2024-08-05

### Changed

- Use standard styles for link, fix home button in breadcrumbs
  [#2354](https://github.com/OpenFn/lightning/pull/2354)

## [v2.7.13] - 2024-08-05

### Changed

- Don't log 406 Not Acceptable errors to Sentry
  [#2350](https://github.com/OpenFn/lightning/issues/2350)

### Fixed

- Correctly handle floats in LogMessage
  [#2348](https://github.com/OpenFn/lightning/issues/2348)

## [v2.7.12] - 2024-07-31

### Changed

- Make root layout configurable
  [#2310](https://github.com/OpenFn/lightning/pull/2310)
- Use snapshots when initiating Github Sync
  [#1827](https://github.com/OpenFn/lightning/issues/1827)
- Move runtime logic into module
  [#2338](https://github.com/OpenFn/lightning/pull/2338)
- Use `AccountHook Extension` to register new users invited in a project
  [#2341](https://github.com/OpenFn/lightning/pull/2341)
- Standardized top bars across the UI with a navigable breadcrumbs interface
  [#2299](https://github.com/OpenFn/lightning/pull/2299)

### Fixed

- Limit frame size of worker socket connections
  [#2339](https://github.com/OpenFn/lightning/issues/2339)
- Limit number of days to 31 in cron trigger dropdown
  [#2331](https://github.com/OpenFn/lightning/issues/2331)

## [v2.7.11] - 2024-07-26

### Added

- Expose more Kafka configuration at instance-level.
  [#2329](https://github.com/OpenFn/lightning/issues/2329)

### Fixed

- Table action css tweaks
  [#2333](https://github.com/OpenFn/lightning/issues/2333)

## [v2.7.10]

### Added

- A rudimentary optimisation for Kafka messages that do not have a key as the
  sequence of these messages can not be guaranteed.
  [#2323](https://github.com/OpenFn/lightning/issues/2323)

### Fixed

- Fix an intermittent bug when trying to intern Kafka offset reset policy.
  [#2327](https://github.com/OpenFn/lightning/issues/2327)

## [v2.7.9] - 2024-07-24

### Changed

- CSS - standardized some more tailwind components
  [PR#2324](https://github.com/OpenFn/lightning/pull/2324)

## [v2.7.8] - 2024-07-24

### Changed

- Enable End to End Integration tests
  [#2187](https://github.com/OpenFn/lightning/issues/2187)
- Make selected Kafka trigger parameters configurable via ENV vars.
  [#2315](https://github.com/OpenFn/lightning/issues/2315)
- Use the Oauth2 `revocation_endpoint` to revoke token access (1) before
  attempting to reauthorize and (2) when users schedule a credential for
  deletion [#2314](https://github.com/OpenFn/lightning/issues/2314)
- Standardized tailwind alerts
  [#2314](https://github.com/OpenFn/lightning/issues/2314)
- Standardized `link` tailwind style (and provided `link-plain`, `link-info`,
  `link-error`, and `link-warning`)
  [#2314](https://github.com/OpenFn/lightning/issues/2314)

### Fixed

- Fix work order URL in failure alerts
  [#2305](https://github.com/OpenFn/lightning/pull/2305)
- Fix error when handling existing encrypted credentials
  [#2316](https://github.com/OpenFn/lightning/issues/2316)
- Fix job editor switches to the snapshot version when body is changed
  [#2306](https://github.com/OpenFn/lightning/issues/2306)
- Fix misaligned "Retry from here" button on inspector page
  [#2308](https://github.com/OpenFn/lightning/issues/2308)

## [v2.7.7] - 2024-07-18

### Added

- Add experimental support for triggers that consume message from a Kafka
  cluster [#1801](https://github.com/OpenFn/lightning/issues/1801)
- Workflows can now specify concurrency, allowing runs to be executed
  syncronously or to a maximum concurrency level. Note that this applies to the
  default FifoRunQueue only.
  [#2022](https://github.com/OpenFn/lightning/issues/2022)
- Invite Non-Registered Users to a Project
  [#2288](https://github.com/OpenFn/lightning/pull/2288)

### Changed

- Make modal close events configurable
  [#2298](https://github.com/OpenFn/lightning/issues/2298)

### Fixed

- Prevent Oauth credentials from being created if they don't have a
  `refresh_token` [#2289](https://github.com/OpenFn/lightning/pull/2289) and
  send more helpful error data back to the worker during token refresh failure
  [#2135](https://github.com/OpenFn/lightning/issues/2135)
- Fix CLI deploy not creating snapshots for workflows
  [#2271](https://github.com/OpenFn/lightning/issues/2271)

## [v2.7.6] - 2024-07-11

### Fixed

- UsageTracking crons are enabled again (if config is enabled)
  [#2276](https://github.com/OpenFn/lightning/issues/2276)
- UsageTracking metrics absorb the fact that a step's job_id may not currently
  exist when counting unique jobs
  [#2279](https://github.com/OpenFn/lightning/issues/2279)
- Adjusted layout and text displayed when preventing simultaneous edits to
  accommodate more screen sizes
  [#2277](https://github.com/OpenFn/lightning/issues/2277)

## [v2.7.5] - 2024-07-10

### Changed

- Prevent two editors from making changes to the same workflow at the same time
  [#1949](https://github.com/OpenFn/lightning/issues/1949)
- Moved the Edge Condition Label field to the top of the form, so it's always
  visible [#2236](https://github.com/OpenFn/lightning/pull/2236)
- Update edge condition labels in the Workflow Diagram to always show the
  condition type icon and the label
  [#2236](https://github.com/OpenFn/lightning/pull/2236)

### Fixed

- Do Not Require Lock Version In URL Parameters
  [#2267](https://github.com/OpenFn/lightning/pull/2267)
- Trim erroneous spaces on user first and last names
  [#2269](https://github.com/OpenFn/lightning/pull/2269)

## [v2.7.4] - 2024-07-06

### Changed

- When the entire log string is a valid JSON object, pretty print it with a
  standard `JSON.stringify(str, null, 2)` but if it's something else then let
  the user do whatever they want (e.g., if you write
  `console.log('some', 'cool', state.data)` we won't mess with it.)
  [#2260](https://github.com/OpenFn/lightning/pull/2260)

### Fixed

- Fixed sticky toggle button for switching between latest version and a snapshot
  of a workflow [#2264](https://github.com/OpenFn/lightning/pull/2264)

## [v2.7.3] - 2024-07-05

### Changed

- Bumped the ws-worker to v1.3

### Fixed

- Fix issue when selecting different steps in RunViewer and the parent liveview
  not being informed [#2253](https://github.com/OpenFn/lightning/issues/2253)
- Stopped inspector from crashing when looking for a step by a run/job
  combination [#2201](https://github.com/OpenFn/lightning/issues/2201)
- Workflow activation only considers new and changed workflows
  [#2237](https://github.com/OpenFn/lightning/pull/2237)

## [v2.7.2] - 2024-07-03

### Changed

- Allow endpoint plugs to be injected at compile time.
  [#2248](https://github.com/OpenFn/lightning/pull/2248)
- All models to use the `public` schema.
  [#2249](https://github.com/OpenFn/lightning/pull/2249)
- In the workflow diagram, smartly update the view when adding new nodes
  [#2174](https://github.com/OpenFn/lightning/issues/2174)
- In the workflow diagram, remove the "autofit" toggle in the control bar

### Fixed

- Remove prompt parameter from the authorization URL parameters for the Generic
  Oauth Clients [#2250](https://github.com/OpenFn/lightning/issues/2250)
- Fixed react key error [#2233](https://github.com/OpenFn/lightning/issues/2233)
- Show common functions in the Docs panel
  [#1733](https://github.com/OpenFn/lightning/issues/1733)

## [v2.7.1] - 2024-07-01

### Changed

- Update email copies [#2213](https://github.com/OpenFn/lightning/issues/2213)

### Fixed

- Fix jumpy cursor in the Job editor.
  [#2229](https://github.com/OpenFn/lightning/issues/2229)
- Rework syncing behaviour to prevent changes getting thrown out on a socket
  reconnect. [#2007](https://github.com/OpenFn/lightning/issues/2007)

## [v2.7.0] - 2024-06-26

### Added

- Use of snapshots for displaying runs and their associated steps in the History
  page. [#1825](https://github.com/OpenFn/lightning/issues/1825)
- Added view-only mode for rendering workflows and runs in the Workflow Canvas
  and the Inspector page using snapshots, with the option to switch between a
  specific snapshot version and the latest version. Edit mode is available when
  displaying the latest version.
  [#1843](https://github.com/OpenFn/lightning/issues/1843)
- Allow users to delete steps sssociated with runs in the Workflow Canvas
  [#2027](https://github.com/OpenFn/lightning/issues/2027)
- Link to adaptor `/src` from inspector.
- Prototype AI Assistant for working with job code.
  [#2193](https://github.com/OpenFn/lightning/issues/2193)

### Changed

- Reverted behaviour on "Rerun from here" to select the Log tab.
  [#2202](https://github.com/OpenFn/lightning/issues/2202)
- Don't allow connections between an orphaned node and a
  Trigger[#2188](https://github.com/OpenFn/lightning/issues/2188)
- Reduce the minimum zoom in the workflow diagram
  [#2214](https://github.com/OpenFn/lightning/issues/2214)

### Fixed

- Fix some adaptor docs not displaying
  [#2019](https://github.com/OpenFn/lightning/issues/2019)
- Fix broken `mix lightning.install_adaptor_icons` task due to addition of Finch
  http client change.

## [v2.6.3] - 2024-06-19

### Changed

- Added a notice on application start about anonymous public impact reporting
  and its importance for the sustainability of
  [Digital Public Goods](https://digitalpublicgoods.net/) and
  [Digital Public Infrastructure](https://www.codevelop.fund/insights-1/what-is-digital-public-infrastructure).
- Increase default `WORKER_MAX_RUN_DURATION_SECONDS` to 300 to match the
  [ws-worker default](https://github.com/OpenFn/kit/blob/main/packages/ws-worker/src/util/cli.ts#L149-L153)
  so if people don't set their timeout via ENV, at least the two match up.

## [v2.6.2] - 2024-06-13

### Fixed

- Fix vanishing Docs panel when Editor panel is collapsed and opened again
  [#2195](https://github.com/OpenFn/lightning/issues/2195)
- Maintain tab when RunViewer remounts/push state drops tab hash
  [#2199](https://github.com/OpenFn/lightning/issues/2199)

## [v2.6.1] - 2024-06-12

### Changed

- Erlang to 26.2.5
- Update debian bookworm from 20240130 to 20240513.
- Return 403s when Provisioning API fails because of usage limits
  [#2182](https://github.com/OpenFn/lightning/pull/2182)
- Update email notification for changing retention period
  [#2066](https://github.com/OpenFn/lightning/issues/2066)
- Return 415s when Webhooks are sent Content-Types what are not supported.
  [#2180](https://github.com/OpenFn/lightning/issues/2180)
- Updated the default step text

### Fixed

- Rewrite TabSelector (now Tabbed) components fixing a number of navigation
  issues [#2051](https://github.com/OpenFn/lightning/issues/2051)

## [v2.6.0] - 2024-06-05

### Added

- Support multiple edges leading to the same step (a.k.a., "drag & drop")
  [#2008](https://github.com/OpenFn/lightning/issues/2008)

### Changed

### Fixed

## [v2.5.5] - 2024-06-05

### Added

- Replace LiveView Log Viewer component with React Monaco
  [#1863](https://github.com/OpenFn/lightning/issues/1863)

### Changed

- Bump default CLI to `@openfn/cli@1.3.2`
- Don't show deprecated adaptor versions in the adaptor version picklist (to be
  followed by some graceful deprecation handling/warning in
  [later work](https://github.com/OpenFn/lightning/issues/2172))
  [#2169](https://github.com/OpenFn/lightning/issues/2169)
- Refactor count workorders to reuse search code
  [#2121](https://github.com/OpenFn/lightning/issues/2121)
- Updated provisioning error message to include workflow and job names
  [#2140](https://github.com/OpenFn/lightning/issues/2140)

### Fixed

- Don't let two deploy workflows run at the same time to prevent git collisions
  [#2044](https://github.com/OpenFn/lightning/issues/2044)
- Stopped sending emails when creating a starter project
  [#2161](https://github.com/OpenFn/lightning/issues/2161)

## [v2.5.4] - 2024-05-31

### Added

- CORS support [#2157](https://github.com/OpenFn/lightning/issues/2157)
- Track users emails preferences
  [#2163](https://github.com/OpenFn/lightning/issues/2163)

### Changed

- Change Default Text For New Job Nodes
  [#2014](https://github.com/OpenFn/lightning/pull/2014)
- Persisted run options when runs are _created_, not when they are _claimed_.
  This has the benefit of "locking in" the behavior desired by the user at the
  time they demand a run, not whenever the worker picks it up.
  [#2085](https://github.com/OpenFn/lightning/pull/2085)
- Made `RUN_GRACE_PERIOD_SECONDS` a configurable ENV instead of 20% of the
  `WORKER_MAX_RUN_DURATION`
  [#2085](https://github.com/OpenFn/lightning/pull/2085)

### Fixed

- Stopped Janitor from calling runs lost if they have special runtime options
  [#2079](https://github.com/OpenFn/lightning/issues/2079)
- Dataclip Viewer now responds to page resize and internal page layout
  [#2120](https://github.com/OpenFn/lightning/issues/2120)

## [v2.5.3] - 2024-05-27

### Changed

- Stop users from creating deprecated Salesforce and GoogleSheets credentials.
  [#2142](https://github.com/OpenFn/lightning/issues/2142)
- Delegate menu customization and create menu components for reuse.
  [#1988](https://github.com/OpenFn/lightning/issues/1988)

### Fixed

- Disable Credential Save Button Until All Form Fields Are Validated
  [#2099](https://github.com/OpenFn/lightning/issues/2099)
- Fix Credential Modal Closure Error When Workflow Is Unsaved
  [#2101](https://github.com/OpenFn/lightning/pull/2101)
- Fix error when socket reconnects and user is viewing a run via the inspector
  [#2148](https://github.com/OpenFn/lightning/issues/2148)

## [v2.5.2] - 2024-05-23

### Fixed

- Preserve custom values (like `apiVersion`) during token refresh for OAuth2
  credentials [#2131](https://github.com/OpenFn/lightning/issues/2131)

## [v2.5.1] - 2024-05-21

### Fixed

- Don't compile Phoenix Storybook in production and test environments
  [#2119](https://github.com/OpenFn/lightning/pull/2119)
- Improve performance and memory consumption on queries and logic for digest
  mailer [#2121](https://github.com/OpenFn/lightning/issues/2121)

## [v2.5.0] - 2024-05-20

### Fixed

- When a refresh token is updated, save it!
  [#2124](https://github.com/OpenFn/lightning/pull/2124)

## [v2.5.0-pre4] - 2024-05-20

### Fixed

- Fix duplicate credential type bug
  [#2100](https://github.com/OpenFn/lightning/issues/2100)
- Ensure Global OAuth Clients Accessibility for All Users
  [#2114](https://github.com/OpenFn/lightning/issues/2114)

## [v2.5.0-pre3] - 2024-05-20

### Fixed

- Fix credential not added automatically after being created from the canvas.
  [#2105](https://github.com/OpenFn/lightning/issues/2105)
- Replace the "not working?" prompt by "All good, but if your credential stops
  working, you may need to re-authorize here.".
  [#2102](https://github.com/OpenFn/lightning/issues/1872)
- Fix Generic Oauth credentials don't get included in the refresh flow
  [#2106](https://github.com/OpenFn/lightning/pull/2106)

## [v2.5.0-pre2] - 2024-05-17

### Changed

- Replace LiveView Dataclip component with React Monaco bringing large
  performance improvements when viewing large dataclips.
  [#1872](https://github.com/OpenFn/lightning/issues/1872)

## [v2.5.0-pre] - 2024-05-17

### Added

- Allow users to build Oauth clients and associated credentials via the user
  interface. [#1919](https://github.com/OpenFn/lightning/issues/1919)

## [v2.4.14] - 2024-05-16

### Changed

- Refactored image and version info
  [#2097](https://github.com/OpenFn/lightning/pull/2097)

### Fixed

- Fixed issue where updating adaptor name and version of job node in the
  workflow canvas crashes the app when no credential is selected
  [#99](https://github.com/OpenFn/lightning/issues/99)
- Removes stacked viewer after switching tabs and steps.
  [#2064](https://github.com/OpenFn/lightning/issues/2064)

## [v2.4.13] - 2024-05-16

### Fixed

- Fixed issue where updating an existing Salesforce credential to use a
  `sandbox` endpoint would not properly re-authenticate.
  [#1842](https://github.com/OpenFn/lightning/issues/1842)
- Navigate directly to settings from url hash and renders default panel when
  there is no hash. [#1971](https://github.com/OpenFn/lightning/issues/1971)

## [v2.4.12] - 2024-05-15

### Fixed

- Fix render settings default panel on first load
  [#1971](https://github.com/OpenFn/lightning/issues/1971)

## [v2.4.11] - 2024-05-15

### Changed

- Upgraded Sentry to v10 for better error reporting.

## [v2.4.10] - 2024-05-14

### Fixed

- Fix the "reset demo" script by disabling the emailing that was introduced to
  the `create_project` function.
  [#2063](https://github.com/OpenFn/lightning/pull/2063)

## [v2.4.9] - 2024-05-14

### Changed

- Bumped @openfn/ws-worker to 1.1.8

### Fixed

- Correctly pass max allowed run time into the Run token, ensuring it's valid
  for the entirety of the Runs execution time
  [#2072](https://github.com/OpenFn/lightning/issues/2072)

## [v2.4.8] - 2024-05-13

### Added

- Add Github sync to usage limiter
  [#2031](https://github.com/OpenFn/lightning/pull/2031)

### Changed

- Remove illogical cancel buttons on user/pass change screen
  [#2067](https://github.com/OpenFn/lightning/issues/2067)

### Fixed

- Stop users from configuring failure alerts when the limiter returns error
  [#2076](https://github.com/OpenFn/lightning/pull/2076)

## [v2.4.7] - 2024-05-11

### Fixed

- Fixed early worker token expiry bug
  [#2070](https://github.com/OpenFn/lightning/issues/2070)

## [v2.4.6] - 2024-05-08

### Added

- Allow for automatic resubmission of failed usage tracking report submissions.
  [1789](https://github.com/OpenFn/lightning/issues/1789)
- Make signup feature configurable
  [#2049](https://github.com/OpenFn/lightning/issues/2049)
- Apply runtime limits to worker execution
  [#2015](https://github.com/OpenFn/lightning/pull/2015)
- Limit usage for failure alerts
  [#2011](https://github.com/OpenFn/lightning/pull/2011)

## [v2.4.5] - 2024-05-07

### Fixed

- Fix provioning API calls workflow limiter without the project ID
  [#2057](https://github.com/OpenFn/lightning/issues/2057)

## [v2.4.4] - 2024-05-03

### Added

- Benchmarking script that simulates data from a cold chain.
  [#1993](https://github.com/OpenFn/lightning/issues/1993)

### Changed

- Changed Snapshot `get_or_create_latest_for` to accept multis allow controlling
  of which repo it uses.
- Require exactly one owner for each project
  [#1991](https://github.com/OpenFn/lightning/issues/1991)

### Fixed

- Fixed issue preventing credential updates
  [#1861](https://github.com/OpenFn/lightning/issues/1861)

## [v2.4.3] - 2024-05-01

### Added

- Allow menu items customization
  [#1988](https://github.com/OpenFn/lightning/issues/1988)
- Workflow Snapshot support
  [#1822](https://github.com/OpenFn/lightning/issues/1822)
- Fix sample workflow from init_project_for_new_user
  [#2016](https://github.com/OpenFn/lightning/issues/2016)

### Changed

- Bumped @openfn/ws-worker to 1.1.6

### Fixed

- Assure workflow is always passed to Run.enqueue
  [#2032](https://github.com/OpenFn/lightning/issues/2032)
- Fix regression on History page where snapshots were not preloaded correctly
  [#2026](https://github.com/OpenFn/lightning/issues/2026)

## [v2.4.2] - 2024-04-24

### Fixed

- Fix missing credential types when running Lightning using Docker
  [#2010](https://github.com/OpenFn/lightning/issues/2010)
- Fix provisioning API includes deleted workflows in project state
  [#2001](https://github.com/OpenFn/lightning/issues/2001)

## [v2.4.1] - 2024-04-19

### Fixed

- Fix github cli deploy action failing to auto-commit
  [#1995](https://github.com/OpenFn/lightning/issues/1995)

## [v2.4.1-pre] - 2024-04-18

### Added

- Add custom metric to track the number of finalised runs.
  [#1790](https://github.com/OpenFn/lightning/issues/1790)

### Changed

- Set better defaults for the GitHub connection creation screen
  [#1994](https://github.com/OpenFn/lightning/issues/1994)
- Update `submission_status` for any Usagetracking.Report that does not have it
  set. [#1789](https://github.com/OpenFn/lightning/issues/1789)

## [v2.4.0] - 2024-04-12

### Added

- Allow description below the page title
  [#1975](https://github.com/OpenFn/lightning/issues/1975)
- Enable users to connect projects to their Github repos and branches that they
  have access to [#1895](https://github.com/OpenFn/lightning/issues/1895)
- Enable users to connect multiple projects to a single Github repo
  [#1811](https://github.com/OpenFn/lightning/issues/1811)

### Changed

- Change all System.get_env calls in runtime.exs to use dotenvy
  [#1968](https://github.com/OpenFn/lightning/issues/1968)
- Track usage tracking submission status in new field
  [#1789](https://github.com/OpenFn/lightning/issues/1789)
- Send richer version info as part of usage tracking submission.
  [#1819](https://github.com/OpenFn/lightning/issues/1819)

### Fixed

- Fix sync to branch only targetting main branch
  [#1892](https://github.com/OpenFn/lightning/issues/1892)
- Fix enqueue run without the workflow info
  [#1981](https://github.com/OpenFn/lightning/issues/1981)

## [v2.3.1] - 2024-04-03

### Changed

- Run the usage tracking submission job more frequently to reduce the risk of
  Oban unavailability at a particular time.
  [#1778](https://github.com/OpenFn/lightning/issues/1778)
- Remove code supporting V1 usage tracking submissions.
  [#1853](https://github.com/OpenFn/lightning/issues/1853)

### Fixed

- Fix scrolling behaviour on inspector for small screens
  [#1962](https://github.com/OpenFn/lightning/issues/1962)
- Fix project picker for users with many projects
  [#1952](https://github.com/OpenFn/lightning/issues/1952)

## [v2.3.0] - 2024-04-02

### Added

- Support for additional paths on a webhook URL such as `/i/<uuid>/Patient`
  [#1954](https://github.com/OpenFn/lightning/issues/1954)
- Support for a GET endpoint to "check" webhook URL availability
  [#1063](https://github.com/OpenFn/lightning/issues/1063)
- Allow external apps to control the run enqueue db transaction
  [#1958](https://github.com/OpenFn/lightning/issues/1958)

## [v2.2.2] - 2024-04-01

### Changed

- Changed dataclip search from string `LIKE` to tsvector on keys and values.
  While this will limit partial string matching to the beginning of words (not
  the middle or end) it will make searching way more performant
  [#1939](https://github.com/OpenFn/lightning/issues/1939)
- Translate job error messages using errors.po file
  [#1935](https://github.com/OpenFn/lightning/issues/1935)
- Improve the UI/UX of the run panel on the inspector for small screens
  [#1909](https://github.com/OpenFn/lightning/issues/1909)

### Fixed

- Regular database timeouts when searching across dataclip bodies
  [#1794](https://github.com/OpenFn/lightning/issues/1794)

## [v2.2.1] - 2024-03-27

### Added

- Enable users to connect to their Github accounts in preparation for
  streamlined GitHub project sync setup
  [#1894](https://github.com/OpenFn/lightning/issues/1894)

### Fixed

- Apply usage limit to bulk-reruns
  [#1931](https://github.com/OpenFn/lightning/issues/1931)
- Fix edge case that could result in duplicate usage tracking submissions.
  [#1853](https://github.com/OpenFn/lightning/issues/1853)
- Fix query timeout issue on history retention deletion
  [#1937](https://github.com/OpenFn/lightning/issues/1937)

## [v2.2.0] - 2024-03-21

### Added

- Allow admins to set project retention periods
  [#1760](https://github.com/OpenFn/lightning/issues/1760)
- Automatically wipe input/output data after their retention period
  [#1762](https://github.com/OpenFn/lightning/issues/1762)
- Automatically delete work order history after their retention period
  [#1761](https://github.com/OpenFn/lightning/issues/1761)

### Changed

- When automatically creating a project for a newly registered user (via the
  `INIT_PROJECT_FOR_NEW_USER=true` environment variable) that user should be the
  `owner` of the project.
  [#1927](https://github.com/OpenFn/lightning/issues/1927)
- Give priority to manual runs (over webhook requests and cron) so that active
  users on the inspector don't have to wait ages for thier work during high load
  periods [#1918](https://github.com/OpenFn/lightning/issues/1918)

## [v2.1.0] - 2024-03-20

### Added

- TSVector index to log_lines, and gin index to dataclips
  [#1898](https://github.com/OpenFn/lightning/issues/1898)
- Add API Version field to Salesforce OAuth credentials
  [#1838](https://github.com/OpenFn/lightning/issues/1838)

### Changed

- Replace v1 usage tracking with v2 usage tracking.
  [#1853](https://github.com/OpenFn/lightning/issues/1853)

## [v2.0.10]

### Changed

- Updated anonymous usage tracker submissions
  [#1853](https://github.com/OpenFn/lightning/issues/1853)

## [v2.0.9] - 2024-03-19

### Added

- Support for smaller screens on history and inspector.
  [#1908](https://github.com/OpenFn/lightning/issues/1908)
- Polling metric to track number of available runs.
  [#1790](https://github.com/OpenFn/lightning/issues/1790)
- Allows limiting creation of new runs and retries.
  [#1754](https://github.com/OpenFn/Lightning/issues/1754)
- Add specific messages for log, input, and output tabs when a run is lost
  [#1757](https://github.com/OpenFn/lightning/issues/1757)
- Soft and hard limits for runs created by webhook trigger.
  [#1859](https://github.com/OpenFn/Lightning/issues/1859)
- Publish an event when a new user is registered
  [#1873](https://github.com/OpenFn/lightning/issues/1873)
- Adds ability to add project collaborators from existing users
  [#1836](https://github.com/OpenFn/lightning/issues/1836)
- Added ability to remove project collaborators
  [#1837](https://github.com/OpenFn/lightning/issues/1837)
- Added new usage tracking submission code.
  [#1853](https://github.com/OpenFn/lightning/issues/1853)

### Changed

- Upgrade Elixir to 1.16.2
- Remove all values from `.env.example`.
  [#1904](https://github.com/OpenFn/lightning/issues/1904)

### Fixed

- Verify only stale project credentials
  [#1861](https://github.com/OpenFn/lightning/issues/1861)

## [v2.0.8] - 2024-02-29

### Fixed

- Show flash error when editing stale project credentials
  [#1795](https://github.com/OpenFn/lightning/issues/1795)
- Fixed bug with Github sync installation on docker-based deployments
  [#1845](https://github.com/OpenFn/lightning/issues/1845)

## [v2.0.6] - 2024-02-29

### Added

- Automatically create Github workflows in a target repository/branch when users
  set up a Github repo::OpenFn project sync
  [#1046](https://github.com/OpenFn/lightning/issues/1046)
- Allows limiting creation of new runs and retries.
  [#1754](https://github.com/OpenFn/Lightning/issues/1754)

### Changed

- Change bucket size used by the run queue delay custom metric.
  [#1790](https://github.com/OpenFn/lightning/issues/1790)
- Require setting `IS_RESETTABLE_DEMO` to "yes" via ENV before allowing the
  destructive `Demo.reset_demo/0` function from being called.
  [#1720](https://github.com/OpenFn/lightning/issues/1720)
- Remove version display condition that was redundant due to shadowing
  [#1819](https://github.com/OpenFn/lightning/issues/1819)

### Fixed

- Fix series of sentry issues related to OAuth credentials
  [#1799](https://github.com/OpenFn/lightning/issues/1799)

## [v2.0.5] - 2024-02-25

### Fixed

- Fixed error in Credentials without `sanbox` field set; only display `sandbox`
  field for Salesforce oauth credentials.
  [#1798](https://github.com/OpenFn/lightning/issues/1798)

## [v2.0.4] - 2024-02-24

### Added

- Display and edit OAuth credentials
  scopes[#1706](https://github.com/OpenFn/Lightning/issues/1706)

### Changed

- Stop sending `operating_system_detail` to the usage tracker
  [#1785](https://github.com/OpenFn/lightning/issues/1785)

### Fixed

- Make handling of usage tracking errors more robust.
  [#1787](https://github.com/OpenFn/lightning/issues/1787)
- Fix inspector shows selected dataclip as wiped after retying workorder from a
  non-first step [#1780](https://github.com/OpenFn/lightning/issues/1780)

## [v2.0.3] - 2024-02-21

### Added

- Actual metrics will now be submitted by Lightning to the Usage Tracker.
  [#1742](https://github.com/OpenFn/lightning/issues/1742)
- Added a support link to the menu that goes to the instance admin contact
  [#1783](https://github.com/OpenFn/lightning/issues/1783)

### Changed

- Usage Tracking submissions are now opt-out, rather than opt-in. Hashed UUIDs
  to ensure anonymity are default.
  [#1742](https://github.com/OpenFn/lightning/issues/1742)
- Usage Tracking submissions will now run daily rather than hourly.
  [#1742](https://github.com/OpenFn/lightning/issues/1742)

- Bumped @openfn/ws-worker to `v1.0` (this is used in dev mode when starting the
  worker from your mix app: `RTM=true iex -S mix phx.server`)
- Bumped @openfn/cli to `v1.0` (this is used for adaptor docs and magic)

### Fixed

- Non-responsive workflow canvas after web socket disconnection
  [#1750](https://github.com/OpenFn/lightning/issues/1750)

## [v2.0.2] - 2024-02-14

### Fixed

- Fixed a bug with the OAuth2 credential refresh flow that prevented
  GoogleSheets jobs from running after token expiration
  [#1735](https://github.com/OpenFn/Lightning/issues/1735)

## [v2.0.1] - 2024-02-13

### Changed

- Renamed ImpactTracking to UsageTracking
  [#1729](https://github.com/OpenFn/lightning/issues/1729)
- Block github installation if there's a pending installation in another project
  [#1731](https://github.com/OpenFn/Lightning/issues/1731)

### Fixed

- Expand work order button balloons randomly
  [#1737](https://github.com/OpenFn/Lightning/issues/1737)
- Editing credentials doesn't work from project scope
  [#1743](https://github.com/OpenFn/Lightning/issues/1743)

## [v2.0.0] - 2024-02-10

> At the time of writing there are no more big changes planned and testing has
> gone well. Thanks to everyone who's helped to kick the tyres during the "rc"
> phase. There are still a _lot of **new features** coming_, so please:
>
> - watch our [**Public Roadmap**](https://github.com/orgs/OpenFn/projects/3) to
>   stay abreast of our core team's backlog,
> - request a feature in the
>   [**Community Forum**](https://community.openfn.org),
> - raise a
>   [**new issue**](https://github.com/OpenFn/lightning/issues/new/choose) if
>   you spot a bug,
> - and head over to the
>   [**Contributing**](https://github.com/OpenFn/lightning/?tab=readme-ov-file#contribute-to-this-project)
>   section to lend a hand.
>
> Head to [**docs.openfn.org**](https://docs.openfn.org) for product
> documentation and help with v1 to v2 migration.

### Changed

- Bump `@openfn/worker` to `v0.8.1`
- Only show GoogleSheets and Salesforce credential options if Oauth clients are
  registered with the instance via ENV
  [#1734](https://github.com/OpenFn/Lightning/issues/1734)

### Fixed

- Use standard table type for webhook auth methods
  [#1514](https://github.com/OpenFn/Lightning/issues/1514)
- Make disabled button for "Connect to GitHub" clear, add tooltip
  [#1732](https://github.com/OpenFn/Lightning/issues/1715)

## [v2.0.0-rc12] - 2024-02-09

### Added

- Add RunQueue extension to allow claim customization.
  [#1715](https://github.com/OpenFn/Lightning/issues/1715)
- Add support for Salesforce OAuth2 credentials
  [#1633](https://github.com/OpenFn/Lightning/issues/1633)

### Changed

- Use `PAYLOAD_SIZE_KB` in k6 load testing script, set thresholds on wait time,
  set default payload size to `2kb`

### Fixed

- Adds more detail to work order states on dashboard
  [#1677](https://github.com/OpenFn/lightning/issues/1677)
- Fix Output & Logs in inspector fails to show sometimes
  [#1702](https://github.com/OpenFn/lightning/issues/1702)

## [v2.0.0-rc11] - 2024-02-08

### Fixed

- Bumped Phoenix LiveView from `0.20.4` to `0.20.5` to fix canvas selection
  issue [#1724](https://github.com/OpenFn/lightning/issues/1724)

## [v2.0.0-rc10] - 2024-02-08

### Changed

- Implemented safeguards to prevent deletion of jobs with associated run history
  [#1570](https://github.com/OpenFn/Lightning/issues/1570)

### Fixed

- Fixed inspector dataclip body not getting updated after dataclip is wiped
  [#1718](https://github.com/OpenFn/Lightning/issues/1718)
- Fixed work orders getting retried despite having wiped dataclips
  [#1721](https://github.com/OpenFn/Lightning/issues/1721)

## [v2.0.0-rc9] 2024-02-05

### Added

- Persist impact tracking configuration and reports
  [#1684](https://github.com/OpenFn/Lightning/issues/1684)
- Add zero-persistence project setting
  [#1209](https://github.com/OpenFn/Lightning/issues/1209)
- Wipe dataclip after use when zero-persistence is enabled
  [#1212](https://github.com/OpenFn/Lightning/issues/1212)
- Show appropriate message when a wiped dataclip is viewed
  [#1211](https://github.com/OpenFn/Lightning/issues/1211)
- Disable selecting work orders having wiped dataclips in the history page
  [#1210](https://github.com/OpenFn/Lightning/issues/1210)
- Hide rerun button in inspector when the selected step has a wiped dataclip
  [#1639](https://github.com/OpenFn/Lightning/issues/1639)
- Add rate limiter to webhook endpoints and runtime limiter for runs.
  [#639](https://github.com/OpenFn/Lightning/issues/639)

### Fixed

- Prevented secret scrubber from over-eagerly adding \*\*\* between all
  characters if an empty string secret was provided as a credential field value
  (e.g., {"username": "come-on-in", "password": ""})
  [#1585](https://github.com/OpenFn/Lightning/issues/1585)
- Fixed permissions issue that allowed viewer/editor to modify webhook auth
  methods. These permissions only belong to project owners and admins
  [#1692](https://github.com/OpenFn/Lightning/issues/1692)
- Fixed bug that was duplicating inbound http_requests, resulting in unnecessary
  data storage [#1695](https://github.com/OpenFn/Lightning/issues/1695)
- Fixed permissions issue that allowed editors to set up new Github connections
  [#1703](https://github.com/OpenFn/Lightning/issues/1703)
- Fixed permissions issue that allowed viewers to initiate syncs to github
  [#1704](https://github.com/OpenFn/Lightning/issues/1704)
- Fixed inspector view stuck at processing when following a crashed run
  [#1711](https://github.com/OpenFn/Lightning/issues/1711)
- Fixed inspector dataclip selector not getting updated after running manual run
  [#1714](https://github.com/OpenFn/Lightning/issues/1714)

## [v2.0.0-rc8] - 2024-01-30

### Added

- Shim code to interact with the Impact Tracking service
  [#1671](https://github.com/OpenFn/Lightning/issues/1671)

### Changed

- Standardized naming of "attempts" to "runs". This had already been done in the
  front-end, but this change cleans up the backend, the database, and the
  interface with the worker. Make sure to **run migrations** and update your
  ENV/secrets to use `WORKER_RUNS_PRIVATE_KEY` rather than
  `WORKER_ATTEMPTS_PRIVATE_KEY`
  [#1657](https://github.com/OpenFn/Lightning/issues/1657)
- Required `@openfn/ws-worker@0.8.0` or above.

## [v2.0.0-rc7] - 2024-01-26

### Added

- Store webhook request headers in Dataclips for use in jobs.
  [#1638](https://github.com/OpenFn/Lightning/issues/1638)

### Changed

- Display `http_request` dataclips to the user as they will be provided to the
  worker as "input" state to avoid confusion while writing jobs.
  [1664](https://github.com/OpenFn/Lightning/issues/1664)
- Named-spaced all worker environment variables with `WORKER_` and added
  documentation for how to configure them.
  [#1672](https://github.com/OpenFn/Lightning/pull/1672)
- Bumped to `@openfn/ws-worker@0.6.0`
- Bumped to `@openfn/cli@0.4.15`

### Fixed

- Fix Run via Docker [#1653](https://github.com/OpenFn/Lightning/issues/1653)
- Fix remaining warnings, enable "warnings as errors"
  [#1642](https://github.com/OpenFn/Lightning/issues/1642)
- Fix workflow dashboard bug when viewed for newly created workflows with only
  unfinished run steps. [#1674](https://github.com/OpenFn/Lightning/issues/1674)

## [v2.0.0-rc5] - 2024-01-22

### Changed

- Made two significant backend changes that don't impact UI/UX but **require
  migrations** and should make Lightning developer lives easier by updating
  parts of the backend to match terms now used in the frontend:
  - Renamed the `Runs` model and table to `Steps`
    [#1571](https://github.com/OpenFn/Lightning/issues/1571)
  - Renamed the `AttemptRuns` model and table to `AttemptSteps`
    [#1571](https://github.com/OpenFn/Lightning/issues/1571)

## [v2.0.0-rc4] - 2024-01-19

### Added

- Scrub output dataclips in the UI to avoid unintentional secret exposure
  [#1606](https://github.com/OpenFn/Lightning/issues/1606)

### Changed

- Bump to `@openfn/cli@0.4.14`
- Do not persist the active tab setting on the job editor
  [#1504](https://github.com/OpenFn/Lightning/issues/1504)
- Make condition label optional
  [#1648](https://github.com/OpenFn/Lightning/issues/1648)

### Fixed

- Fix credential body getting leaked to sentry incase of errors
  [#1600](https://github.com/OpenFn/Lightning/issues/1600)
- Fixed validation on Javascript edge conditions
  [#1602](https://github.com/OpenFn/Lightning/issues/1602)
- Removed unused code from `run_live` directory
  [#1625](https://github.com/OpenFn/Lightning/issues/1625)
- Edge condition expressions not correctly being handled during provisioning
  [#openfn/kit#560](https://github.com/OpenFn/kit/pull/560)

## [v2.0.0-rc3] 2024-01-12

### Added

- Custom metric to track stalled attempts
  [#1559](https://github.com/OpenFn/Lightning/issues/1559)
- Dashboard with project and workflow stats
  [#755](https://github.com/OpenFn/Lightning/issues/755)
- Add search by ID on the history page
  [#1468](https://github.com/OpenFn/Lightning/issues/1468)
- Custom metric to support autoscaling
  [#1607](https://github.com/OpenFn/Lightning/issues/1607)

### Changed

- Bumped CLI version to `0.4.13`
- Bumped worker version to `0.5.0`
- Give project editors and viewers read only access to project settings instead
  [#1477](https://github.com/OpenFn/Lightning/issues/1477)

### Fixed

- Throw an error when Lightning.MetadataService.get_adaptor_path/1 returns an
  adaptor path that is nil
  [#1601](https://github.com/OpenFn/Lightning/issues/1601)
- Fix failure due to creating work order from a newly created job
  [#1572](https://github.com/OpenFn/Lightning/issues/1572)
- Fixes on the dashboard and links
  [#1610](https://github.com/OpenFn/Lightning/issues/1610) and
  [#1608](https://github.com/OpenFn/Lightning/issues/1608)

## [2.0.0-rc2] - 2024-01-08

### Fixed

- Restored left-alignment for step list items on run detail and inspector
  [a6e4ada](https://github.com/OpenFn/Lightning/commit/a6e4adafd558269cfd690e7c4fdd8f9fe66c5f62)
- Inspector: fixed attempt/run language for "skipped" tooltip
  [fd7dd0c](https://github.com/OpenFn/Lightning/commit/fd7dd0ca8128dfba2902e5aa6a2259e2073f0f10)
- Inspector: fixed failure to save during "save & run" from inspector
  [#1596](https://github.com/OpenFn/Lightning/issues/1596)
- Inspector: fixed key bindings for save & run (retry vs. new work order)
  getting overridden when user focuses on the Monaco editor
  [#1596](https://github.com/OpenFn/Lightning/issues/1596)

## [2.0.0-rc1] - 2024-01-05

### Why does this repo go from `v0` to `v2.0`?

Lightning is the _2nd version_ of the OpenFn platform. While much of the core
technology is the same, there are breaking changes between `v1.105` (pre-2024)
and `v2` ("OpenFn Lightning").

For customers using OpenFn `v1`, a migration guide will be provided at
[docs.openfn.org](https://docs.openfn.org)

### Added

- Link to the job inspctor for a selected run from the history interface
  [#1524](https://github.com/OpenFn/Lightning/issues/1524)
- Reprocess an existing work order from the job inspector by default (instead of
  always creating a new work order)
  [#1524](https://github.com/OpenFn/Lightning/issues/1524)
- Bumped worker to support edge conditions between trigger and first job
  `"@openfn/ws-worker": "^0.4.0"`

### Changed

- Updated naming to prepare for v2 release
  [#1248](https://github.com/OpenFn/Lightning/issues/1248); the major change is
  that each time a work order (the typical unit of business value for an
  organization, e.g. "execute workflow ABC for patient 123") is executed, it is
  called a "run". Previously, it was called an "attempt". The hierarchy is now:

  ```
  Build-Time: Projects > Workflows > Steps
  Run-Time: Work Orders > Runs > Steps
  ```

  Note the name changes here are reflected in the UI, but not all tables/models
  will be changed until [1571](https://github.com/OpenFn/Lightning/issues/1571)
  is delivered.

## [v0.12.2] - 2023-12-24

### Changed

- Bumped worker to address occasional git install issue
  `"@openfn/ws-worker": "^0.3.2"`

### Fixed

- Fix RuntimeError: found duplicate ID "google-sheets-inner-form" for
  GoogleSheetsComponent [#1578](https://github.com/OpenFn/Lightning/issues/1578)
- Extend export script to include new JS expression edge type
  [#1540](https://github.com/OpenFn/Lightning/issues/1540)
- Fix regression for attempt viewer log line highlighting
  [#1589](https://github.com/OpenFn/Lightning/issues/1589)

## [v0.12.1] - 2023-12-21

### Changed

- Hide project security setting tab from non-authorized users
  [#1477](https://github.com/OpenFn/Lightning/issues/1477)

### Fixed

- History page crashes if job is removed from workflow after it's been run
  [#1568](https://github.com/OpenFn/Lightning/issues/1568)

## [v0.12.0] - 2023-12-15

### Added

- Add ellipsis for long job names on the canvas
  [#1217](https://github.com/OpenFn/Lightning/issues/1217)
- Fix Credential Creation Page UI
  [#1064](https://github.com/OpenFn/Lightning/issues/1064)
- Custom metric to track Attempt queue delay
  [#1556](https://github.com/OpenFn/Lightning/issues/1556)
- Expand work order row when a `workorder_id` is specified in the filter
  [#1515](https://github.com/OpenFn/Lightning/issues/1515)
- Allow Javascript expressions as conditions for edges
  [#1498](https://github.com/OpenFn/Lightning/issues/1498)

### Changed

- Derive dataclip in inspector from the attempt & step
  [#1551](https://github.com/OpenFn/Lightning/issues/1551)
- Updated CLI to 0.4.10 (fixes logging)
- Changed UserBackupToken model to use UTC timestamps (6563cb77)
- Restore FK relationship between `work_orders` and `attempts` pending a
  decision re: further partitioning.
  [#1254](https://github.com/OpenFn/Lightning/issues/1254)

### Fixed

- New credential doesn't appear in inspector until refresh
  [#1531](https://github.com/OpenFn/Lightning/issues/1531)
- Metadata not refreshing when credential is updated
  [#791](https://github.com/OpenFn/Lightning/issues/791)
- Adjusted z-index for Monaco Editor's sibling element to resolve layout
  conflict [#1329](https://github.com/OpenFn/Lightning/issues/1329)
- Demo script sets up example Runs with their log lines in a consistant order.
  [#1487](https://github.com/OpenFn/Lightning/issues/1487)
- Initial credential creation `changes` show `after` as `null` rather a value
  [#1118](https://github.com/OpenFn/Lightning/issues/1118)
- AttemptViewer flashing/rerendering when Jobs are running
  [#1550](https://github.com/OpenFn/Lightning/issues/1550)
- Not able to create a new Job when clicking the Check icon on the placeholder
  [#1537](https://github.com/OpenFn/Lightning/issues/1537)
- Improve selection logic on WorkflowDiagram
  [#1220](https://github.com/OpenFn/Lightning/issues/1220)

## [v0.11.0] - 2023-12-06

### Added

- Improved UI when manually creating Attempts via the Job Editor
  [#1474](https://github.com/OpenFn/Lightning/issues/1474)
- Increased the maximum inbound webhook request size to 10MB and added
  protection against _very large_ payloads with a 100MB "max_skip_body_length"
  [#1247](https://github.com/OpenFn/Lightning/issues/1247)

### Changed

- Use the internal port of the web container for the worker configuration in
  docker-compose setup. [#1485](https://github.com/OpenFn/Lightning/pull/1485)

## [v0.10.6] - 2023-12-05

### Changed

- Limit entries count on term work orders search
  [#1461](https://github.com/OpenFn/Lightning/issues/1461)
- Scrub log lines using multiple credentials samples
  [#1519](https://github.com/OpenFn/Lightning/issues/1519)
- Remove custom telemetry plumbing.
  [1259](https://github.com/OpenFn/Lightning/issues/1259)
- Enhance UX to prevent modal closure when Monaco/Dataclip editor is focused
  [#1510](https://github.com/OpenFn/Lightning/pull/1510)

### Fixed

- Use checkbox on boolean credential fields rather than a text input field
  [#1430](https://github.com/OpenFn/Lightning/issues/1430)
- Allow users to retry work orders that failed before their first run was
  created [#1417](https://github.com/OpenFn/Lightning/issues/1417)
- Fix to ensure webhook auth modal is closed when cancel or close are selected.
  [#1508](https://github.com/OpenFn/Lightning/issues/1508)
- Enable user to reauthorize and obtain a new refresh token.
  [#1495](https://github.com/OpenFn/Lightning/issues/1495)
- Save credential body with types declared on schema
  [#1518](https://github.com/OpenFn/Lightning/issues/1518)

## [v0.10.5] - 2023-12-03

### Changed

- Only add history page filters when needed for simpler multi-select status
  interface and shorter page URLs
  [#1331](https://github.com/OpenFn/Lightning/issues/1331)
- Use dynamic Endpoint config only on prod
  [#1435](https://github.com/OpenFn/Lightning/issues/1435)
- Validate schema field with any of expected values
  [#1502](https://github.com/OpenFn/Lightning/issues/1502)

### Fixed

- Fix for liveview crash when token expires or gets deleted after mount
  [#1318](https://github.com/OpenFn/Lightning/issues/1318)
- Remove two obsolete methods related to Run: `Lightning.Invocation.delete_run`
  and `Lightning.Invocation.Run.new_from`.
  [#1254](https://github.com/OpenFn/Lightning/issues/1254)
- Remove obsolete field `previous_id` from `runs` table.
  [#1254](https://github.com/OpenFn/Lightning/issues/1254)
- Fix for missing data in 'created' audit trail events for webhook auth methods
  [#1500](https://github.com/OpenFn/Lightning/issues/1500)

## [v0.10.4] - 2023-11-30

### Changed

- Increased History search timeout to 30s
  [#1461](https://github.com/OpenFn/Lightning/issues/1461)

### Fixed

- Tooltip text clears later than the background
  [#1094](https://github.com/OpenFn/Lightning/issues/1094)
- Temporary fix to superuser UI for managing project users
  [#1145](https://github.com/OpenFn/Lightning/issues/1145)
- Fix for adding ellipses on credential info on job editor heading
  [#1428](https://github.com/OpenFn/Lightning/issues/1428)

## [v0.10.3] - 2023-11-28

### Added

- Dimmed/greyed out triggers and edges on the canvas when they are disabled
  [#1464](https://github.com/OpenFn/Lightning/issues/1464)
- Async loading on the history page to improve UX on long DB queries
  [#1279](https://github.com/OpenFn/Lightning/issues/1279)
- Audit trail events for webhook auth (deletion method) change
  [#1165](https://github.com/OpenFn/Lightning/issues/1165)

### Changed

- Sort project collaborators by first name
  [#1326](https://github.com/OpenFn/Lightning/issues/1326)
- Work orders will now be set in a "pending" state when retries are enqueued.
  [#1340](https://github.com/OpenFn/Lightning/issues/1340)
- Avoid printing 2FA codes by default
  [#1322](https://github.com/OpenFn/Lightning/issues/1322)

### Fixed

- Create new workflow button sizing regression
  [#1405](https://github.com/OpenFn/Lightning/issues/1405)
- Google credential creation and automatic closing of oAuth tab
  [#1109](https://github.com/OpenFn/Lightning/issues/1109)
- Exporting project breaks the navigation of the page
  [#1440](https://github.com/OpenFn/Lightning/issues/1440)

## [v0.10.2] - 2023-11-21

### Changed

- Added `max_frame_size` to the Cowboy websockets protocol options in an attempt
  to address [#1421](https://github.com/OpenFn/Lightning/issues/1421)

## [v0.10.1] - 2023-11-21

### Fixed

- Work Order ID was not displayed properly in history page
  [#1423](https://github.com/OpenFn/Lightning/issues/1423)

## [v0.10.0] - 2023-11-21

### 🚨 Breaking change warning! 🚨

This release will contain breaking changes as we've significantly improved both
the workflow building and execution systems.

#### Nodes and edges

Before, workflows were represented as a list of jobs and triggers. For greater
flexibility and control of complex workflows, we've moved towards a more robust
"nodes and edges" approach. Where jobs in a workflow (a node) can be connected
by edges.

Triggers still exist, but live "outside" the directed acyclic graph (DAG) and
are used to automatically create work orders and attempts.

We've provided migrations that bring `v0.9.3` workflows in line with the
`v0.10.0` requirements.

#### Scalable workers

Before, Lightning spawned child processes to execute attempts in sand-boxed
NodeVMs on the same server. This created inefficiencies and security
vulnerabilities. Now, the Lightning web server adds attempts to a queue and
multiple worker applications can pull from that queue to process work.

In dev mode, this all happens automatically and on one machine, but in most
high-availability production environments the workers will be on another server.

Attempts are now handled entirely by the workers, and they report back to
Lightning. Exit reasons, final attempt states, error types and error messages
are either entirely new or handled differently now, but we have provided
migration scripts that will work to bring _most_ `v0.9.3` runs, attempts, and
work orders up to `v0.10.0`, though the granularity of `v0.9.3` states and exits
will be less than `v0.10.0` and the final states are not guaranteed to be
accurate for workflows with multiple branches and leaf nodes with varying exit
reasons.

The migration scripts can be run with a single function call in SetupUtils from
a connect `iex` session:

```
Lightning.SetupUtils.approximate_state_for_attempts_and_workorders()
```

Note that (like lots of _other_ functionality in `SetupUtils`, calling this
function is a destructive action and you should only do it if you've backed up
your data and you know what you're doing.)

As always, we recommend backing up your data before migrating. (And thanks for
bearing with us as we move towards our first stable Lightning release.)

### Added

- Fix flaky job name input behavior on error
  [#1218](https://github.com/OpenFn/Lightning/issues/1218)
- Added a hover effect on copy and add button for adaptors examples
  [#1297](https://github.com/OpenFn/Lightning/issues/1297)
- Migration helper code to move from `v0.9.3` to `v0.10.0` added to SetupUtils
  [#1363](https://github.com/OpenFn/Lightning/issues/1363)
- Option to start with `RTM=false iex -S mix phx.server` for opting out of the
  dev-mode automatic runtime manager.
- Webhook Authentication Methods database and CRUD operations
  [#1152](https://github.com/OpenFn/Lightning/issues/1152)
- Creation and Edit of webhook webhook authentication methods UI
  [#1149](https://github.com/OpenFn/Lightning/issues/1149)
- Add webhook authentication methods overview methods in the canvas
  [#1153](https://github.com/OpenFn/Lightning/issues/1153)
- Add icon on the canvas for triggers that have authentication enabled
  [#1157](https://github.com/OpenFn/Lightning/issues/1157)
- Require password/2FA code before showing password and API Key for webhook auth
  methods [#1200](https://github.com/OpenFn/Lightning/issues/1200)
- Restrict live dashboard access to only superusers, enable DB information and
  OS information [#1170](https://github.com/OpenFn/Lightning/issues/1170) OS
  information [#1170](https://github.com/OpenFn/Lightning/issues/1170)
- Expose additional metrics to LiveDashboard
  [#1171](https://github.com/OpenFn/Lightning/issues/1171)
- Add plumbing to dump Lightning metrics during load testing
  [#1178](https://github.com/OpenFn/Lightning/issues/1178)
- Allow for heavier payloads during load testing
  [#1179](https://github.com/OpenFn/Lightning/issues/1179)
- Add dynamic delay to help mitigate flickering test
  [#1195](https://github.com/OpenFn/Lightning/issues/1195)
- Add a OpenTelemetry trace example
  [#1189](https://github.com/OpenFn/Lightning/issues/1189)
- Add plumbing to support the use of PromEx
  [#1199](https://github.com/OpenFn/Lightning/issues/1199)
- Add warning text to PromEx config
  [#1222](https://github.com/OpenFn/Lightning/issues/1222)
- Track and filter on webhook controller state in :telemetry metrics
  [#1192](https://github.com/OpenFn/Lightning/issues/1192)
- Secure PromEx metrics endpoint by default
  [#1223](https://github.com/OpenFn/Lightning/issues/1223)
- Partition `log_lines` table based on `attempt_id`
  [#1254](https://github.com/OpenFn/Lightning/issues/1254)
- Remove foreign key from `attempts` in preparation for partitioning
  `work_orders` [#1254](https://github.com/OpenFn/Lightning/issues/1254)
- Remove `Workflows.delete_workflow`. It is no longer in use and would require
  modification to not leave orphaned attempts given the removal of the foreign
  key from `attempts`. [#1254](https://github.com/OpenFn/Lightning/issues/1254)
- Show tooltip for cloned runs in history page
  [#1327](https://github.com/OpenFn/Lightning/issues/1327)
- Have user create workflow name before moving to the canvas
  [#1103](https://github.com/OpenFn/Lightning/issues/1103)
- Allow PromEx authorization to be disabled
  [#1483](https://github.com/OpenFn/Lightning/issues/1483)

### Changed

- Updated vulnerable JS libraries, `postcss` and `semver`
  [#1176](https://github.com/OpenFn/Lightning/issues/1176)
- Update "Delete" to "Delete Job" on Job panel and include javascript deletion
  confirmation [#1105](https://github.com/OpenFn/Lightning/issues/1105)
- Move "Enabled" property from "Jobs" to "Edges"
  [#895](https://github.com/OpenFn/Lightning/issues/895)
- Incorrect wording on the "Delete" tooltip
  [#1313](https://github.com/OpenFn/Lightning/issues/1313)

### Fixed

- Fixed janitor lost query calculation
  [#1400](https://github.com/OpenFn/Lightning/issues/1400)
- Adaptor icons load gracefully
  [#1140](https://github.com/OpenFn/Lightning/issues/1140)
- Selected dataclip gets lost when starting a manual work order from the
  inspector interface [#1283](https://github.com/OpenFn/Lightning/issues/1283)
- Ensure that the whole edge when selected is highlighted
  [#1160](https://github.com/OpenFn/Lightning/issues/1160)
- Fix "Reconfigure Github" button in Project Settings
  [#1386](https://github.com/OpenFn/Lightning/issues/1386)
- Make janitor also clean up runs inside an attempt
  [#1348](https://github.com/OpenFn/Lightning/issues/1348)
- Modify CompleteRun to return error changeset when run not found
  [#1393](https://github.com/OpenFn/Lightning/issues/1393)
- Drop invocation reasons from DB
  [#1412](https://github.com/OpenFn/Lightning/issues/1412)
- Fix inconsistency in ordering of child nodes in the workflow diagram
  [#1406](https://github.com/OpenFn/Lightning/issues/1406)

## [v0.9.3] - 2023-09-27

### Added

- Add ellipsis when adaptor name is longer than the container allows
  [#1095](https://github.com/OpenFn/Lightning/issues/1095)
- Webhook Authentication Methods database and CRUD operations
  [#1152](https://github.com/OpenFn/Lightning/issues/1152)

### Changed

- Prevent deletion of first job of a workflow
  [#1097](https://github.com/OpenFn/Lightning/issues/1097)

### Fixed

- Fix long name on workflow cards
  [#1102](https://github.com/OpenFn/Lightning/issues/1102)
- Fix highlighted Edge can get out of sync with selected Edge
  [#1099](https://github.com/OpenFn/Lightning/issues/1099)
- Creating a new user without a password fails and there is no user feedback
  [#731](https://github.com/OpenFn/Lightning/issues/731)
- Crash when setting up version control
  [#1112](https://github.com/OpenFn/Lightning/issues/1112)

## [v0.9.2] - 2023-09-20

### Added

- Add "esc" key binding to close job inspector modal
  [#1069](https://github.com/OpenFn/Lightning/issues/1069)

### Changed

- Save icons from the `adaptors` repo locally and load them in the job editor
  [#943](https://github.com/OpenFn/Lightning/issues/943)

## [v0.9.1] - 2023-09-19

### Changed

- Modified audit trail to handle lots of different kind of audit events
  [#271](https://github.com/OpenFn/Lightning/issues/271)/[#44](https://github.com/OpenFn/Lightning/issues/44)
- Fix randomly unresponsive job panel after job deletion
  [#1113](https://github.com/OpenFn/Lightning/issues/1113)

## [v0.9.0] - 2023-09-15

### Added

- Add favicons [#1079](https://github.com/OpenFn/Lightning/issues/1079)
- Validate job name in placeholder job node
  [#1021](https://github.com/OpenFn/Lightning/issues/1021)
- Bring credential delete in line with new GDPR interpretation
  [#802](https://github.com/OpenFn/Lightning/issues/802)
- Make job names unique per workflow
  [#1053](https://github.com/OpenFn/Lightning/issues/1053)

### Changed

- Enhanced the job editor/inspector interface
  [#1025](https://github.com/OpenFn/Lightning/issues/1025)

### Fixed

- Finished run never appears in inspector when it fails
  [#1084](https://github.com/OpenFn/Lightning/issues/1084)
- Cannot delete some credentials via web UI
  [#1072](https://github.com/OpenFn/Lightning/issues/1072)
- Stopped the History table from jumping when re-running a job
  [#1100](https://github.com/OpenFn/Lightning/issues/1100)
- Fixed the "+" button when adding a job to a workflow
  [#1093](https://github.com/OpenFn/Lightning/issues/1093)

## [v0.8.3] - 2023-09-05

### Added

- Render error when workflow diagram node is invalid
  [#956](https://github.com/OpenFn/Lightning/issues/956)

### Changed

- Restyle history table [#1029](https://github.com/OpenFn/Lightning/issues/1029)
- Moved Filter and Search controls to the top of the history page
  [#1027](https://github.com/OpenFn/Lightning/issues/1027)

### Fixed

- Output incorrectly shows "this run failed" when the run hasn't yet finished
  [#1048](https://github.com/OpenFn/Lightning/issues/1048)
- Wrong label for workflow card timestamp
  [#1022](https://github.com/OpenFn/Lightning/issues/1022)

## [v0.8.2] - 2023-08-31

### Fixed

- Lack of differentiation between top of job editor modal and top menu was
  disorienting. Added shadow.

## [v0.8.1] - 2023-08-31

### Changed

- Moved Save and Run button to bottom of the Job edit modal
  [#1026](https://github.com/OpenFn/Lightning/issues/1026)
- Allow a manual work order to save the workflow before creating the work order
  [#959](https://github.com/OpenFn/Lightning/issues/959)

## [v0.8.0] - 2023-08-31

### Added

- Introduces Github sync feature, users can now setup our github app on their
  instance and sync projects using our latest portability spec
  [#970](https://github.com/OpenFn/Lightning/issues/970)
- Support Backup Codes for Multi-Factor Authentication
  [937](https://github.com/OpenFn/Lightning/issues/937)
- Log a warning in the console when the Editor/docs component is given latest
  [#958](https://github.com/OpenFn/Lightning/issues/958)
- Improve feedback when a Workflow name is invalid
  [#961](https://github.com/OpenFn/Lightning/issues/961)
- Show that the jobs' body is invalid
  [#957](https://github.com/OpenFn/Lightning/issues/957)
- Reimplement skipped CredentialLive tests
  [#962](https://github.com/OpenFn/Lightning/issues/962)
- Reimplement skipped WorkflowLive.IndexTest test
  [#964](https://github.com/OpenFn/Lightning/issues/964)
- Show GitHub installation ID and repo link to help setup/debugging for version
  control [1059](https://github.com/OpenFn/Lightning/issues/1059)

### Fixed

- Fixed issue where job names were being incorrectly hyphenated during
  project.yaml export [#1050](https://github.com/OpenFn/Lightning/issues/1050)
- Allows the demo script to set a project id during creation to help with cli
  deploy/pull/Github integration testing.
- Fixed demo project_repo_connection failing after nightly demo resets
  [1058](https://github.com/OpenFn/Lightning/issues/1058)
- Fixed an issue where the monaco suggestion tooltip was offset from the main
  editor [1030](https://github.com/OpenFn/Lightning/issues/1030)

## [v0.7.3] - 2023-08-15

### Changed

- Version control in project settings is now named Export your project
  [#1015](https://github.com/OpenFn/Lightning/issues/1015)

### Fixed

- Tooltip for credential select in Job Edit form is cut off
  [#972](https://github.com/OpenFn/Lightning/issues/972)
- Dataclip type and state assembly notice for creating new dataclip dropped
  during refactor [#975](https://github.com/OpenFn/Lightning/issues/975)

## [v0.7.2] - 2023-08-10

### Changed

- NodeJs security patch [1009](https://github.com/OpenFn/Lightning/pull/1009)

### Fixed

## [v0.7.1] - 2023-08-04

### Fixed

- Fixed flickery icons on new workflow job creation.

## [v0.7.0] - 2023-08-04

### Added

- Project owners can require MFA for their users
  [892](https://github.com/OpenFn/Lightning/issues/892)

### Changed

- Moved to Elixir 1.15 and Erlang 26.0.2 to sort our an annoying ElixirLS issue
  that was slowing down our engineers.
- Update Debian base to use bookworm (Debian 12) for our Docker images
- Change new credential modal to take up less space on the screen
  [#931](https://github.com/OpenFn/Lightning/issues/931)
- Placeholder nodes are now purely handled client-side

### Fixed

- Fix issue creating a new credential from the Job editor where the new
  credential was not being set on the job.
  [#951](https://github.com/OpenFn/Lightning/issues/951)
- Fix issue where checking a credential type radio button shows as unchecked on
  first click. [#976](https://github.com/OpenFn/Lightning/issues/976)
- Return the pre-filled workflow names
  [#971](https://github.com/OpenFn/Lightning/issues/971)
- Fix version reporting and external reset_demo() call via
  Application.spec()[#1010](https://github.com/OpenFn/Lightning/issues/1010)
- Fixed issue where entering a placeholder name through the form would result an
  in unsaveable workflow
  [#1001](https://github.com/OpenFn/Lightning/issues/1001)
- Ensure the DownloadController checks for authentication and authorisation.

## [v0.7.0-pre5] - 2023-07-28

### Changed

- Unless otherwise specified, only show work orders with activity in last 14
  days [#968](https://github.com/OpenFn/Lightning/issues/968)

## [v0.7.0-pre4] - 2023-07-27

### Changed

- Don't add cast fragments if the search_term is nil
  [#968](https://github.com/OpenFn/Lightning/issues/968)

## [v0.7.0-pre3] - 2023-07-26

### Fixed

- Fixed an issue with newly created edges that prevented downstream jobs
  [977](https://github.com/OpenFn/Lightning/issues/977)

## [v0.7.0-pre2] - 2023-07-26

Note that this is a pre-release with a couple of known bugs that are tracked in
the Nodes and Edges [epic](https://github.com/OpenFn/Lightning/issues/793).

### Added

- Added ability for a user to enable MFA on their account; using 2FA apps like
  Authy, Google Authenticator etc
  [#890](https://github.com/OpenFn/Lightning/issues/890)
- Write/run sql script to convert triggers
  [#875](https://github.com/OpenFn/Lightning/issues/875)
- Export projects as `.yaml` via UI
  [#249](https://github.com/OpenFn/Lightning/issues/249)

### Changed

- In `v0.7.0` we change the underlying workflow building and execution
  infrastructure to align with a standard "nodes and edges" design for directed
  acyclic graphs (DAGs). Make sure to run the migrations!
  [793](https://github.com/OpenFn/Lightning/issues/793)

### Fixed

- Propagate url pushState/changes to Workflow Diagram selection
  [#944](https://github.com/OpenFn/Lightning/issues/944)
- Fix issue when deleting nodes from the workflow editor
  [#830](https://github.com/OpenFn/Lightning/issues/830)
- Fix issue when clicking a trigger on a new/unsaved workflow
  [#954](https://github.com/OpenFn/Lightning/issues/954)

## [0.6.7] - 2023-07-13

### Added

- Add feature to bulk rerun work orders from a specific step in their workflow;
  e.g., "rerun these 50 work orders, starting each at step 4."
  [#906](https://github.com/OpenFn/Lightning/pull/906)

### Fixed

- Oban exception: "value too long" when log lines are longer than 255 chars
  [#929](https://github.com/OpenFn/Lightning/issues/929)

## [0.6.6] - 2023-06-30

### Added

- Add public API token to the demo site setup script
- Check and renew OAuth credentials when running a job
  [#646](https://github.com/OpenFn/Lightning/issues/646)

### Fixed

- Remove google sheets from adaptors list until supporting oauth flow
  [#792](https://github.com/OpenFn/Lightning/issues/792)
- Remove duplicate google sheets adaptor display on credential type picklist
  [#663](https://github.com/OpenFn/Lightning/issues/663)
- Fix demo setup script for calling from outside the app on Kubernetes
  deployments [#917](https://github.com/OpenFn/Lightning/issues/917)

## [0.6.5] - 2023-06-22

### Added

- Ability to rerun work orders from start by selecting one of more of them from
  the History page and clicking the "Rerun" button.
  [#659](https://github.com/OpenFn/Lightning/issues/659)

### Fixed

- Example runs for demo incorrect
  [#856](https://github.com/OpenFn/Lightning/issues/856)

## [0.6.3] - 2023-06-15

### Fixed

- Prevent saving null log lines to the database, fix issue with run display
  [#866](https://github.com/OpenFn/Lightning/issues/866)

## [0.6.2] - 2023-06-09

### Fixed

- Fixed viewer permissions for delete workflow

- Fixed bug with workflow cards
  [#859](https://github.com/OpenFn/Lightning/issues/859)

## [0.6.1] - 2023-06-08

### Fixed

- Fixed bug with run logs [#864](https://github.com/OpenFn/Lightning/issues/864)

- Correctly stagger demo runs to maintain order
  [#856](https://github.com/OpenFn/Lightning/issues/856)
- Remove `Timex` use from `SetupUtils` in favor of `DateTime` to fix issue when
  calling it in escript.

## [0.6.0]- 2023-04-12

### Added

- Create sample runs when generating sample workflow
  [#821](https://github.com/OpenFn/Lightning/issues/821)
- Added a provisioning api for creating and updating projects and their
  workflows See: [PROVISIONING.md](./PROVISIONING.md)
  [#641](https://github.com/OpenFn/Lightning/issues/641)
- Add ability for a `superuser` to schedule deletion, cancel deletion, and
  delete projects [#757](https://github.com/OpenFn/Lightning/issues/757)
- Add ability for a `project owner` to schedule deletion, cancel deletion, and
  delete projects [#746](https://github.com/OpenFn/Lightning/issues/746)

### Changed

- Ability to store run log lines as rows in a separate table
  [#514](https://github.com/OpenFn/Lightning/issues/514)

### Fixed

- Incorrect project digest queries
  [#768](https://github.com/OpenFn/Lightning/issues/768)]
- Fix issue when purging deleted users
  [#747](https://github.com/OpenFn/Lightning/issues/747)
- Generate a random name for Workflows when creating one via the UI.
  [#828](https://github.com/OpenFn/Lightning/issues/828)
- Handle error when deleting a job with runs.
  [#814](https://github.com/OpenFn/Lightning/issues/814)

## [0.5.2]

### Added

- Add `workflow_edges` table in preparation for new workflow editor
  implementation [#794](https://github.com/OpenFn/Lightning/issues/794)
- Stamped `credential_id` on run directly for easier auditing of the history
  interface. Admins can now see which credential was used to run a run.
  [#800](https://github.com/OpenFn/Lightning/issues/800)
- Better errors when using magic functions: "no magic yet" and "check
  credential" [#812](https://github.com/OpenFn/Lightning/issues/812)

### Changed

- The `delete-project` function now delete all associated activities
  [#759](https://github.com/OpenFn/Lightning/issues/759)

### Fixed

## [0.5.1] - 2023-04-12

### Added

- Added ability to create and revoke personal API tokens
  [#147](https://github.com/OpenFn/Lightning/issues/147)
- Add `last-used at` to API tokens
  [#722](https://github.com/OpenFn/Lightning/issues/722)
- Improved "save" for job builder; users can now press `Ctrl + S` or `⌘ + S` to
  save new or updated jobs job panel will _not_ close. (Click elsewhere in the
  canvas or click the "Close" button to close.)
  [#568](https://github.com/OpenFn/Lightning/issues/568)
- Add filtered search params to the history page URL
  [#660](https://github.com/OpenFn/Lightning/issues/660)

### Changed

- The secret scrubber now ignores booleans
  [690](https://github.com/OpenFn/Lightning/issues/690)

### Fixed

- The secret scrubber now properly handles integer secrets from credentials
  [690](https://github.com/OpenFn/Lightning/issues/690)
- Updated describe-package dependency, fixing sparkles in adaptor-docs
  [657](https://github.com/OpenFn/Lightning/issues/657)
- Clicks on the workflow canvas were not lining up with the nodes users clicked
  on; they are now [733](https://github.com/OpenFn/Lightning/issues/733)
- Job panel behaves better when collapsed
  [774](https://github.com/OpenFn/Lightning/issues/774)

## [0.5.0] - 2023-04-03

### Added

- Magic functions that fetch real metadata from connected systems via
  `credentials` and suggest completions in the job builder (e.g., pressing
  `control-space` when setting the `orgUnit` attribute for a DHIS2 create
  operation will pull the _actual_ list of orgUnits with human readable labels
  and fill in their orgUnit codes upon
  enter.)[670](https://github.com/OpenFn/Lightning/issues/670)
- A "metadata explorer" to browse actual system metadata for connected
  instances. [658](https://github.com/OpenFn/Lightning/issues/658)
- Resizable job builder panel for the main canvas/workflow view.
  [681](https://github.com/OpenFn/Lightning/issues/681)

### Changed

- Display timezone for cron schedule—it is always UTC.
  [#716](https://github.com/OpenFn/Lightning/issues/716)
- Instance administrators can now configure the interval between when a project
  owner or user requests deletion and when these records are purged from the
  database. It defaults to 7, but by providing a `PURGE_DELETED_AFTER_DAYS`
  environment variable the grace period can be altered. Note that setting this
  variable to `0` will make automatic purging _never_ occur but will still make
  "deleted" projects and users unavailable. This has been requested by certain
  organizations that must retain audit logs in a Lightning instance.
  [758](https://github.com/OpenFn/Lightning/issues/758)

### Fixed

- Locked CLI version to `@openfn/cli@0.0.35`.
  [#761](https://github.com/OpenFn/Lightning/issues/761)

## [0.4.8] - 2023-03-29

### Added

- Added a test harness for monitoring critical parts of the app using Telemetry
  [#654](https://github.com/OpenFn/Lightning/issues/654)

### Changed

- Set log level to `info` for runs. Most of the `debug` logging is useful for
  the CLI, but not for Lightning. In the future the log level will be
  configurable at instance > project > job level by the `superuser` and any
  project `admin`.
- Renamed license file so that automagic github icon is less confusing

### Fixed

- Broken links in failure alert email
  [#732](https://github.com/OpenFn/Lightning/issues/732)
- Registration Submission on app.openfn.org shows internal server error in
  browser [#686](https://github.com/OpenFn/Lightning/issues/686)
- Run the correct runtime install mix task in `Dockerfile-dev`
  [#541](https://github.com/OpenFn/Lightning/issues/541)
- Users not disabled when scheduled for deletion
  [#719](https://github.com/OpenFn/Lightning/issues/719)

## [0.4.6] - 2023-03-23

### Added

- Implement roles and permissions across entire app
  [#645](https://github.com/OpenFn/Lightning/issues/645)
- Fix webhook URL
  (`https://<<HOST_URL>>/i/cae544ab-03dc-4ccc-a09c-fb4edb255d7a`) for the
  OpenHIE demo workflow [448](https://github.com/OpenFn/Lightning/issues/448)
- Phoenix Storybook for improved component development
- Load test for webhook endpoint performance
  [#645](https://github.com/OpenFn/Lightning/issues/634)
- Notify user via email when they're added to a project
  [#306](https://github.com/OpenFn/Lightning/issues/306)
- Added notify user via email when their account is created
  [#307](https://github.com/OpenFn/Lightning/issues/307)

### Changed

- Improved errors when decoding encryption keys for use with Cloak.
  [#684](https://github.com/OpenFn/Lightning/issues/684)
- Allow users to run ANY job with a custom input.
  [#629](https://github.com/OpenFn/Lightning/issues/629)

### Fixed

- Ensure JSON schema form inputs are in the same order as they are written in
  the schema [#685](https://github.com/OpenFn/Lightning/issues/685)

## [0.4.4] - 2023-03-10

### Added

- Users can receive a digest email reporting on a specified project.
  [#638](https://github.com/OpenFn/Lightning/issues/638)
  [#585](https://github.com/OpenFn/Lightning/issues/585)

## [0.4.3] - 2023-03-06

### Added

- Tooltips on Job Builder panel
  [#650](https://github.com/OpenFn/Lightning/issues/650)

### Changed

- Upgraded to Phoenix 1.7 (3945856)

### Fixed

- Issue with FailureAlerter configuration missing in `prod` mode.

## [0.4.2] - 2023-02-24

### Added

- A user can change their own email
  [#247](https://github.com/OpenFn/Lightning/issues/247)
- Added a `SCHEMAS_PATH` environment variable to override the default folder
  location for credential schemas
  [#604](https://github.com/OpenFn/Lightning/issues/604)
- Added the ability to configure Google Sheets credentials
  [#536](https://github.com/OpenFn/Lightning/issues/536)
- Function to import a project
  [#574](https://github.com/OpenFn/Lightning/issues/574)

### Changed

- Users cannot register if they have not selected the terms and conditions
  [#531](https://github.com/OpenFn/Lightning/issues/531)

### Fixed

- Jobs panel slow for first open after restart
  [#567](https://github.com/OpenFn/Lightning/issues/567)

## [0.4.0] - 2023-02-08

### Added

- Added a Delete job button in Inspector
- Filter workflow runs by text/value in run logs or input body
- Drop "configuration" key from Run output dataclips after completion
- Ability to 'rerun' a run from the Run list
- Attempts and Runs update themselves in the Runs list
- Configure a project and workflow for a new registering user
- Run a job with a custom input
- Added plausible analytics
- Allow user to click on Webhook Trigger Node to copy webhook URL on workflow
  diagram
- Allow any user to delete a credential that they own
- Create any credential through a form except for OAuth
- Refit all diagram nodes on browser and container resize
- Enable distributed Erlang, allowing any number of redundant Lightning nodes to
  communicate with each other.
- Users can set up realtime alerts for a project

### Changed

- Better code-assist and intelliense in the Job Editor
- Updated @openfn/workflow-diagram to 0.4.0
- Make plus button part of job nodes in Workflow Diagram
- Updated @openfn/adaptor-docs to 0.0.5
- Updated @openfn/describe-package to 0.0.10
- Create an follow a manual Run from the Job Inspector
- View all workflows in a project on the workflows index page
- Move @openfn/workflow-diagram into the application, the NPM module is now
  deprecated.
- Remove workflow name from first node
- Move the used parts of `@openfn/engine` into the application.
- [BREAKING CHANGE] Ported `mix openfn.install.runtime` into application, use
  `mix lightning.install_runtime`.
- [BREAKING CHANGE] Introduced `@openfn/cli` as the new runtime for Jobs
- Rename a workflow through the page heading
- Hide the dataclips tab for beta
- Make adaptor default to common@latest
- Remove jobs list page
- Better error handling in the docs panel
- Disable credential ownership transfer in dev and prod environments
- Add project settings page
- Change Work Order filters to apply to the aggregate state of the work order
  and not the run directly
- Enable jobs by default
- Set log level to info
- Add Beta checkbox to register page
- User roles and permissions

### Fixed

- Don't consider disabled jobs when calculating subsequent runs
- Fixed overflow on Job Editor Tooltips
- Fixed auto-scroll when adding a new snippet in the Job Editor
- Fixed common operation typings in Job Editor

## [0.3.1] - 2022-11-22

### Fixed

- Fixed bug that tried to execute HTML scripts in dataclips
- Fixed bug that prevented work orders from displaying in the order of their
  last run, descending.
- Remove alerts after set timeout or close

## [0.3.0] - 2022-11-21

### Added

- Add seed data for demo site
- Create adaptor credentials through a form
- Configure cron expressions through a form
- View runs grouped by work orders and attempts
- Run an existing Job with any dataclip uuid from the Job form

### Changed

- Redirect users to projects list page when they click on Admin Settings menu
- Move job, project, input and output Dataclips to Run table
- Reverse the relationship between Jobs and Triggers. Triggers now can exist on
  their own; setting the stage for branching and merging workflows
- Updated Elixir and frontend dependencies
- [BREAKING CHANGE] Pipeline now uses Work Orders, previous data is not
  compatible.
- Runs, Dataclips and Attempts now all correctly use `usec` resolution
  timestamps.
- Upgraded LiveView to 0.18.0
- Upgraded Elixir to 1.14.1 and OTP 25
- Workflow Job editor now behaves like a panel
- Split JobLive.InspectorFormComponent into different plug-able subcomponents
- Ensure new jobs with cron triggers receive a default frequency
- Webhooks are now referenced by the trigger id instead of job id.
- Filter runs by status
- Filter runs by workflow
- Filter runs by date
- View a job run from the runs history
- View latest matching inputs to run a job with

## [0.2.0] - 2022-09-12

### Changed

- [BREAKING CHANGE] Add `Workflow` model, Jobs now belong to a Workflow This is
  a breaking change to the schema.
- Use Node.js 18, soon to be in LTS.
- Visualize success/fail triggers in workflow diagram.
- Move WorkflowDiagram related actions from DashboardLive into WorkflowLive
- Move WorkflowDiagram component into liveview, so that we can subscribe to
  channels (i.e. updating of the diagram when someone changes something).
- Integrate `@openfn/workflow-diagram@0.0.8` and use the new Store interface for
  updating it.
- Remove `component_mounted` event from WorkflowDiagram hook, using a
  MutationObserver and a Base64 encoded JSON payload.
- Fixed an issue where the compiler component would try and load a 'nothing
  adaptor', added a condition to check an adaptor is actually selected.
- Removed previous Workflow CTE queries, replaced by the introduction of the
  Workflow model, see
  (https://github.com/OpenFn/Lightning/blob/53da6883483e7d8d078783f348da327d1dd72d20/lib/lightning/workflows.ex#L111-L119).

## [0.1.13] - 2022-08-29

### Added

- Allow administrators to configure OIDC providers for authentication (note that
  this is just for authenticating, not yet for creating new accounts via OIDC)
- Add Monaco editor to the step/job panel
- Allow users to delete their own accounts. Schedule their user and credentials
  data for deletion when they do.
- Allow superusers to delete a user account. Schedule the user's credentials and
  user data for deletion when they do.
- If a user is scheduled for deletion, disable their account and prevent them
  from logging in.
- The 'User profile' and 'Credentials' page now have a sidebar menu

### Changed

- Project users now have one of the following roles: viewer, editor, admin,
  owner
- Users only have the following roles: user, superuser

## [0.1.12] - 2022-08-15

### Added

- Transfer credential ownership to another user.
- Create credentials via a form interface\*
- Show "projects with access" in credentials list view.
- Show job in runs list and run view.
- Added roles and permissions to workflows and history page
  [#645](https://github.com/OpenFn/Lightning/issues/645)

\*The form is defined by a JSON schema provided by an adaptor, in most cases:
e.g., `language-dhis2` provides a single schema which defines the required
attributes for `state.configuration`, while `language-common` provides multiple
credential schemas like "oauth" or "basic auth" which define attributes for
`state.configuration` and which might be used by lots of different jobs.)

### Fixed

- User menu (top right) appears on top of all other components.
- User profile screen integrated with the rest of the liveview app.

## [0.1.11] - 2022-08-05

### Fixed

- Fixed logging in Runner when `:debug` log level used; note that this caused
  crashes in Oban

## [0.1.10] - 2022-08-05

### Added

- Credential auditing
- Build/version information display for easier debugging

### Fixed

- Fixed a bug that enqueued cron-triggered jobs even when they were disabled

## [0.1.9] - 2022-07-27

### Added

- Navigate to user profile or credentials page and log out through the user icon
  dropdown
- Create and edit dataclips
- Add a production tag to credentials
- View a dropdown of operations and their description for the language-common
  `v2.0.0-rc2` adaptor (this pattern to be rolled out across adaptors)

### Changed

- Navigate between projects through a project picker on the navbar

### Fixed

- Run Lightning with docker

### Security

- Sensitive credential values are scrubbed from run logs
- All credentials are encrypted at REST

## [0.1.7] - 2022-06-24

### Added

- Run a job with a cron trigger
- Queue jobs via Oban/Postgres
- Edit jobs via the workflow canvas

## [0.1.6] - 2022-06-07

### Added

- Register, log in and log out of an account
- Allow superusers and admin users to create projects
- Allow admin users to create or disable a user’s account
- Allow superusers for local deployments to create users and give them access to
  project spaces

- Create and edit a job with a webhook, flow/fail or cron trigger
- Create and edit credentials for a job
- Copy a job's webhook URL
- View all workflows in a project visually
- Deploy lightning locally with Docker

- Enable a job to automatically process incoming requests
- Run a job with a webhook or flow/fail trigger
- View job runs along with their logs, exit code, start and end time
- View data clips that have initiated job runs (http requests for webhooks, run
  results)<|MERGE_RESOLUTION|>--- conflicted
+++ resolved
@@ -19,13 +19,10 @@
 
 ### Changed
 
-<<<<<<< HEAD
 - Added alphabetical sort to credential and Oauth2 client lists.
   [#2994](https://github.com/OpenFn/lightning/issues/2994)
-=======
 - Update Phoenix LiveView to 1.0.5, Petal Components to 2.9.0 and TailwindCSS to
   v4 [#3033](https://github.com/OpenFn/lightning/pull/3033)
->>>>>>> fbf90b7c
 
 ### Fixed
 

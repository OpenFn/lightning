# Changelog

All notable changes to this project will be documented in this file.

The format is based on [Keep a Changelog](https://keepachangelog.com/en/1.0.0/),
and this project adheres to
[Semantic Versioning](https://semver.org/spec/v2.0.0.html).

## [Unreleased]

### Added

### Changed

### Fixed

## [0.3.0] - 2022-11-09

### Added

- Add seed data for demo site
- Create adaptor credentials through a form
- Configure cron expressions through a form
- View runs grouped by work orders and attempts
- Run an existing Job with any dataclip uuid from the Job form

### Changed

- Redirect users to projects list page when they click on Admin Settings menu
- Move job, project, input and output Dataclips to Run table
- Reverse the relationship between Jobs and Triggers. Triggers now can exist on
  their own; setting the stage for branching and merging workflows
- Updated Elixir and frontend dependencies
- [BREAKING CHANGE] Pipeline now uses WorkOrders, previous data is not
  compatible.
- Runs, Dataclips and Attempts now all correctly use usec resolution timestamps.
- Upgraded LiveView to 0.18.0
- Upgraded Elixir to 1.14.1 and OTP 25
- Workflow Job editor now behaves like a panel
- Split JobLive.InspectorFormComponent into different plug-able subcomponents
<<<<<<< HEAD
- New Job Builder form on Workflow Diagram

### Fixed

- Scheduled deletion no longer appears when creating a new user
=======
- Configure cron expressions thru a form
- Added new Job Builder form on Workflow Diagram
- Fixed adaptor documentation drop-down
>>>>>>> 91745fac

## [0.2.0] - 2022-09-12

### Changed

- [BREAKING CHANGE] Add `Workflow` model, Jobs now belong to a Workflow This is
  a breaking change to the schema.
- Use Node.js 18, soon to be in LTS.
- Visualize success/fail triggers in workflow diagram.
- Move WorkflowDiagram related actions from DashboardLive into WorkflowLive
- Move WorkflowDiagram component into liveview, so that we can subscribe to
  channels (i.e. updating of the diagram when someone changes something).
- Integrate `@openfn/workflow-diagram@0.0.8` and use the new Store interface for
  updating it.
- Remove `component_mounted` event from WorkflowDiagram hook, using a
  MutationObserver and a Base64 encoded JSON payload.
- Fixed an issue where the compiler component would try and load a 'nothing
  adaptor', added a condition to check an adaptor is actually selected.
- Removed previous Workflow CTE queries, replaced by the introduction of the
  Workflow model, see
  (https://github.com/OpenFn/Lightning/blob/53da6883483e7d8d078783f348da327d1dd72d20/lib/lightning/workflows.ex#L111-L119).

## [0.1.13] - 2022-08-29

### Added

- Allow administrators to configure OIDC providers for authentication (note that
  this is just for authenticating, not yet for creating new accounts via OIDC)
- Add Monaco editor to the step/job panel
- Allow users to delete their own accounts. Schedule their user and credentials
  data for deletion when they do.
- Allow superusers to delete a user account. Schedule the user's credentials and
  user data for deletion when they do.
- If a user is scheduled for deletion, disable their account and prevent them
  from logging in.
- The 'User profile' and 'Credentials' page now have a sidebar menu

### Changed

- Project users now have one of the following roles: viewer, editor, admin,
  owner
- Users only have the following roles: user, superuser

## [0.1.12] - 2022-08-15

### Added

- Transfer credential ownership to another user.
- Create credentials via a form interface\*
- Show "projects with access" in credentials list view.
- Show job in runs list and run view.

\*The form is defined by a JSON schema provided by an adaptor, in most cases:
e.g., `language-dhis2` provides a single schema which defines the required
attributes for `state.configuration`, while `language-common` provides multiple
credential schemas like "oauth" or "basic auth" which define attributes for
`state.configuration` and which might be used by lots of different jobs.)

### Fixed

- User menu (top right) appears on top of all other components.
- User profile screen integrated with the rest of the liveview app.

## [0.1.11] - 2022-08-05

### Fixed

- Fixed logging in Runner when `:debug` log level used; note that this caused
  crashes in Oban

## [0.1.10] - 2022-08-05

### Added

- Credential auditing
- Build/version information display for easier debugging

### Fixed

- Fixed a bug that enqueued cron-triggered jobs even when they were disabled

## [0.1.9] - 2022-07-27

### Added

- Navigate to user profile or credentials page and log out through the user icon
  dropdown
- Create and edit dataclips
- Add a production tag to credentials
- View a dropdown of operations and their description for the language-common
  `v2.0.0-rc2` adaptor (this pattern to be rolled out across adaptors)

### Changed

- Navigate between projects through a project picker on the navbar

### Fixed

- Run Lightning with docker

### Security

- Sensitive credential values are scrubbed from run logs
- All credentials are encrypted at REST

## [0.1.7] - 2022-06-24

### Added

- Run a job with a cron trigger
- Queue jobs via Oban/Postgres
- Edit jobs via the workflow canvas

## [0.1.6] - 2022-06-07

### Added

- Register, log in and log out of an account
- Allow superusers and admin users to create projects
- Allow admin users to create or disable a user’s account
- Allow superusers for local deployments to create users and give them access to
  project spaces

- Create and edit a job with a webhook, flow/fail or cron trigger
- Create and edit credentials for a job
- Copy a job's webhook URL
- View all workflows in a project visually
- Deploy lightning locally with Docker

- Enable a job to automatically process incoming requests
- Run a job with a webhook or flow/fail trigger
- View job runs along with their logs, exit code, start and end time
- View data clips that have initiated job runs (http requests for webhooks, run
  results)

### Changed

-

### Removed

-<|MERGE_RESOLUTION|>--- conflicted
+++ resolved
@@ -14,7 +14,7 @@
 
 ### Fixed
 
-## [0.3.0] - 2022-11-09
+## [0.3.0] - 2022-11-11
 
 ### Added
 
@@ -38,17 +38,6 @@
 - Upgraded Elixir to 1.14.1 and OTP 25
 - Workflow Job editor now behaves like a panel
 - Split JobLive.InspectorFormComponent into different plug-able subcomponents
-<<<<<<< HEAD
-- New Job Builder form on Workflow Diagram
-
-### Fixed
-
-- Scheduled deletion no longer appears when creating a new user
-=======
-- Configure cron expressions thru a form
-- Added new Job Builder form on Workflow Diagram
-- Fixed adaptor documentation drop-down
->>>>>>> 91745fac
 
 ## [0.2.0] - 2022-09-12
 

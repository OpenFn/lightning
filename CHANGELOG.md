# Changelog

All notable changes to this project will be documented in this file.

- `Added` for new features.
- `Changed` for changes in existing functionality.
- `Deprecated` for soon-to-be removed features.
- `Removed` for now removed features.
- `Fixed` for any bug fixes.
- `Security` in case of vulnerabilities.

The format is based on [Keep a Changelog](https://keepachangelog.com/en/1.0.0/),
and this project adheres to
[Semantic Versioning](https://semver.org/spec/v2.0.0.html).

## [Unreleased]

### Added

<<<<<<< HEAD
- Allow admins to set project retention periods
  [#1760](https://github.com/OpenFn/lightning/issues/1760)
- Automatically wipe input/output data after their retention period
  [#1762](https://github.com/OpenFn/lightning/issues/1762)
- Automatically delete work order history after their retention period
  [#1761](https://github.com/OpenFn/lightning/issues/1761)
=======
- Allows limiting creation of new runs and retries.
  [#1754](https://github.com/OpenFn/Lightning/issues/1754)
- Add specific messages for log, input, and output tabs when a run is lost
  [#1757](https://github.com/OpenFn/lightning/issues/1757)
- Soft and hard limits for runs created by webhook trigger.
  [#1859](https://github.com/OpenFn/Lightning/issues/1859)
>>>>>>> c57e499a

### Changed

- Upgrade Elixir to 1.16.2

### Fixed

## [v2.0.8] - 2024-02-29

### Fixed

- Show flash error when editing stale project credentials
  [#1795](https://github.com/OpenFn/lightning/issues/1795)
- Fixed bug with Github sync installation on docker-based deployments
  [#1845](https://github.com/OpenFn/lightning/issues/1845)

## [v2.0.6] - 2024-02-29

### Added

- Automatically create Github workflows in a target repository/branch when users
  set up a Github repo::OpenFn project sync
  [#1046](https://github.com/OpenFn/lightning/issues/1046)
- Allows limiting creation of new runs and retries.
  [#1754](https://github.com/OpenFn/Lightning/issues/1754)

### Changed

- Change bucket size used by the run queue delay custom metric.
  [#1790](https://github.com/OpenFn/lightning/issues/1790)
- Require setting `IS_RESETTABLE_DEMO` to "yes" via ENV before allowing the
  destructive `Demo.reset_demo/0` function from being called.
  [#1720](https://github.com/OpenFn/lightning/issues/1720)
- Remove version display condition that was redundant due to shadowing
  [#1819](https://github.com/OpenFn/lightning/issues/1819)

### Fixed

- Fix series of sentry issues related to OAuth credentials
  [#1799](https://github.com/OpenFn/lightning/issues/1799)

## [v2.0.5] - 2024-02-25

### Fixed

- Fixed error in Credentials without `sanbox` field set; only display `sandbox`
  field for Salesforce oauth credentials.
  [#1798](https://github.com/OpenFn/lightning/issues/1798)

## [v2.0.4] - 2024-02-24

### Added

- Display and edit OAuth credentials
  scopes[#1706](https://github.com/OpenFn/Lightning/issues/1706)

### Changed

- Stop sending `operating_system_detail` to the usage tracker
  [#1785](https://github.com/OpenFn/lightning/issues/1785)

### Fixed

- Make handling of usage tracking errors more robust.
  [#1787](https://github.com/OpenFn/lightning/issues/1787)
- Fix inspector shows selected dataclip as wiped after retying workorder from a
  non-first step [#1780](https://github.com/OpenFn/lightning/issues/1780)

## [v2.0.3] - 2024-02-21

### Added

- Actual metrics will now be submitted by Lightning to the Usage Tracker.
  [#1742](https://github.com/OpenFn/lightning/issues/1742)
- Added a support link to the menu that goes to the instance admin contact
  [#1783](https://github.com/OpenFn/lightning/issues/1783)

### Changed

- Usage Tracking submissions are now opt-out, rather than opt-in. Hashed UUIDs
  to ensure anonymity are default.
  [#1742](https://github.com/OpenFn/lightning/issues/1742)
- Usage Tracking submissions will now run daily rather than hourly.
  [#1742](https://github.com/OpenFn/lightning/issues/1742)

- Bumped @openfn/ws-worker to `v1.0` (this is used in dev mode when starting the
  worker from your mix app: `RTM=true iex -S mix phx.server`)
- Bumped @openfn/cli to `v1.0` (this is used for adaptor docs and magic)

### Fixed

- Non-responsive workflow canvas after web socket disconnection
  [#1750](https://github.com/OpenFn/lightning/issues/1750)

## [v2.0.2] - 2024-02-14

### Fixed

- Fixed a bug with the OAuth2 credential refresh flow that prevented
  GoogleSheets jobs from running after token expiration
  [#1735](https://github.com/OpenFn/Lightning/issues/1735)

## [v2.0.1] - 2024-02-13

### Changed

- Renamed ImpactTracking to UsageTracking
  [#1729](https://github.com/OpenFn/lightning/issues/1729)
- Block github installation if there's a pending installation in another project
  [#1731](https://github.com/OpenFn/Lightning/issues/1731)

### Fixed

- Expand work order button balloons randomly
  [#1737](https://github.com/OpenFn/Lightning/issues/1737)
- Editing credentials doesn't work from project scope
  [#1743](https://github.com/OpenFn/Lightning/issues/1743)

## [v2.0.0] - 2024-02-10

> At the time of writing there are no more big changes planned and testing has
> gone well. Thanks to everyone who's helped to kick the tyres during the "rc"
> phase. There are still a _lot of **new features** coming_, so please:
>
> - watch our [**Public Roadmap**](https://github.com/orgs/OpenFn/projects/3) to
>   stay abreast of our core team's backlog,
> - request a feature in the
>   [**Community Forum**](https://community.openfn.org),
> - raise a
>   [**new issue**](https://github.com/OpenFn/lightning/issues/new/choose) if
>   you spot a bug,
> - and head over to the
>   [**Contributing**](https://github.com/OpenFn/lightning/?tab=readme-ov-file#contribute-to-this-project)
>   section to lend a hand.
>
> Head to [**docs.openfn.org**](https://docs.openfn.org) for product
> documentation and help with v1 to v2 migration.

### Changed

- Bump `@openfn/worker` to `v0.8.1`
- Only show GoogleSheets and Salesforce credential options if Oauth clients are
  registered with the instance via ENV
  [#1734](https://github.com/OpenFn/Lightning/issues/1734)

### Fixed

- Use standard table type for webhook auth methods
  [#1514](https://github.com/OpenFn/Lightning/issues/1514)
- Make disabled button for "Connect to GitHub" clear, add tooltip
  [#1732](https://github.com/OpenFn/Lightning/issues/1715)

## [v2.0.0-rc12] - 2024-02-09

### Added

- Add RunQueue extension to allow claim customization.
  [#1715](https://github.com/OpenFn/Lightning/issues/1715)
- Add support for Salesforce OAuth2 credentials
  [#1633](https://github.com/OpenFn/Lightning/issues/1633)

### Changed

- Use `PAYLOAD_SIZE_KB` in k6 load testing script, set thresholds on wait time,
  set default payload size to `2kb`

### Fixed

- Adds more detail to work order states on dashboard
  [#1677](https://github.com/OpenFn/lightning/issues/1677)
- Fix Output & Logs in inspector fails to show sometimes
  [#1702](https://github.com/OpenFn/lightning/issues/1702)

## [v2.0.0-rc11] - 2024-02-08

### Fixed

- Bumped Phoenix LiveView from `0.20.4` to `0.20.5` to fix canvas selection
  issue [#1724](https://github.com/OpenFn/lightning/issues/1724)

## [v2.0.0-rc10] - 2024-02-08

### Changed

- Implemented safeguards to prevent deletion of jobs with associated run history
  [#1570](https://github.com/OpenFn/Lightning/issues/1570)

### Fixed

- Fixed inspector dataclip body not getting updated after dataclip is wiped
  [#1718](https://github.com/OpenFn/Lightning/issues/1718)
- Fixed work orders getting retried despite having wiped dataclips
  [#1721](https://github.com/OpenFn/Lightning/issues/1721)

## [v2.0.0-rc9] 2024-02-05

### Added

- Persist impact tracking configuration and reports
  [#1684](https://github.com/OpenFn/Lightning/issues/1684)
- Add zero-persistence project setting
  [#1209](https://github.com/OpenFn/Lightning/issues/1209)
- Wipe dataclip after use when zero-persistence is enabled
  [#1212](https://github.com/OpenFn/Lightning/issues/1212)
- Show appropriate message when a wiped dataclip is viewed
  [#1211](https://github.com/OpenFn/Lightning/issues/1211)
- Disable selecting work orders having wiped dataclips in the history page
  [#1210](https://github.com/OpenFn/Lightning/issues/1210)
- Hide rerun button in inspector when the selected step has a wiped dataclip
  [#1639](https://github.com/OpenFn/Lightning/issues/1639)
- Add rate limiter to webhook endpoints and runtime limiter for runs.
  [#639](https://github.com/OpenFn/Lightning/issues/639)

### Fixed

- Prevented secret scrubber from over-eagerly adding \*\*\* between all
  characters if an empty string secret was provided as a credential field value
  (e.g., {"username": "come-on-in", "password": ""})
  [#1585](https://github.com/OpenFn/Lightning/issues/1585)
- Fixed permissions issue that allowed viewer/editor to modify webhook auth
  methods. These permissions only belong to project owners and admins
  [#1692](https://github.com/OpenFn/Lightning/issues/1692)
- Fixed bug that was duplicating inbound http_requests, resulting in unnecessary
  data storage [#1695](https://github.com/OpenFn/Lightning/issues/1695)
- Fixed permissions issue that allowed editors to set up new Github connections
  [#1703](https://github.com/OpenFn/Lightning/issues/1703)
- Fixed permissions issue that allowed viewers to initiate syncs to github
  [#1704](https://github.com/OpenFn/Lightning/issues/1704)
- Fixed inspector view stuck at processing when following a crashed run
  [#1711](https://github.com/OpenFn/Lightning/issues/1711)
- Fixed inspector dataclip selector not getting updated after running manual run
  [#1714](https://github.com/OpenFn/Lightning/issues/1714)

## [v2.0.0-rc8] - 2024-01-30

### Added

- Shim code to interact with the Impact Tracking service
  [#1671](https://github.com/OpenFn/Lightning/issues/1671)

### Changed

- Standardized naming of "attempts" to "runs". This had already been done in the
  front-end, but this change cleans up the backend, the database, and the
  interface with the worker. Make sure to **run migrations** and update your
  ENV/secrets to use `WORKER_RUNS_PRIVATE_KEY` rather than
  `WORKER_ATTEMPTS_PRIVATE_KEY`
  [#1657](https://github.com/OpenFn/Lightning/issues/1657)
- Required `@openfn/ws-worker@0.8.0` or above.

## [v2.0.0-rc7] - 2024-01-26

### Added

- Store webhook request headers in Dataclips for use in jobs.
  [#1638](https://github.com/OpenFn/Lightning/issues/1638)

### Changed

- Display `http_request` dataclips to the user as they will be provided to the
  worker as "input" state to avoid confusion while writing jobs.
  [1664](https://github.com/OpenFn/Lightning/issues/1664)
- Named-spaced all worker environment variables with `WORKER_` and added
  documentation for how to configure them.
  [#1672](https://github.com/OpenFn/Lightning/pull/1672)
- Bumped to `@openfn/ws-worker@0.6.0`
- Bumped to `@openfn/cli@0.4.15`

### Fixed

- Fix Run via Docker [#1653](https://github.com/OpenFn/Lightning/issues/1653)
- Fix remaining warnings, enable "warnings as errors"
  [#1642](https://github.com/OpenFn/Lightning/issues/1642)
- Fix workflow dashboard bug when viewed for newly created workflows with only
  unfinished run steps. [#1674](https://github.com/OpenFn/Lightning/issues/1674)

## [v2.0.0-rc5] - 2024-01-22

### Changed

- Made two significant backend changes that don't impact UI/UX but **require
  migrations** and should make Lightning developer lives easier by updating
  parts of the backend to match terms now used in the frontend:
  - Renamed the `Runs` model and table to `Steps`
    [#1571](https://github.com/OpenFn/Lightning/issues/1571)
  - Renamed the `AttemptRuns` model and table to `AttemptSteps`
    [#1571](https://github.com/OpenFn/Lightning/issues/1571)

## [v2.0.0-rc4] - 2024-01-19

### Added

- Scrub output dataclips in the UI to avoid unintentional secret exposure
  [#1606](https://github.com/OpenFn/Lightning/issues/1606)

### Changed

- Bump to `@openfn/cli@0.4.14`
- Do not persist the active tab setting on the job editor
  [#1504](https://github.com/OpenFn/Lightning/issues/1504)
- Make condition label optional
  [#1648](https://github.com/OpenFn/Lightning/issues/1648)

### Fixed

- Fix credential body getting leaked to sentry incase of errors
  [#1600](https://github.com/OpenFn/Lightning/issues/1600)
- Fixed validation on Javascript edge conditions
  [#1602](https://github.com/OpenFn/Lightning/issues/1602)
- Removed unused code from `run_live` directory
  [#1625](https://github.com/OpenFn/Lightning/issues/1625)
- Edge condition expressions not correctly being handled during provisioning
  [#openfn/kit#560](https://github.com/OpenFn/kit/pull/560)

## [v2.0.0-rc3] 2024-01-12

### Added

- Custom metric to track stalled attempts
  [#1559](https://github.com/OpenFn/Lightning/issues/1559)
- Dashboard with project and workflow stats
  [#755](https://github.com/OpenFn/Lightning/issues/755)
- Add search by ID on the history page
  [#1468](https://github.com/OpenFn/Lightning/issues/1468)
- Custom metric to support autoscaling
  [#1607](https://github.com/OpenFn/Lightning/issues/1607)

### Changed

- Bumped CLI version to `0.4.13`
- Bumped worker version to `0.5.0`
- Give project editors and viewers read only access to project settings instead
  [#1477](https://github.com/OpenFn/Lightning/issues/1477)

### Fixed

- Throw an error when Lightning.MetadataService.get_adaptor_path/1 returns an
  adaptor path that is nil
  [#1601](https://github.com/OpenFn/Lightning/issues/1601)
- Fix failure due to creating work order from a newly created job
  [#1572](https://github.com/OpenFn/Lightning/issues/1572)
- Fixes on the dashboard and links
  [#1610](https://github.com/OpenFn/Lightning/issues/1610) and
  [#1608](https://github.com/OpenFn/Lightning/issues/1608)

## [2.0.0-rc2] - 2024-01-08

### Fixed

- Restored left-alignment for step list items on run detail and inspector
  [a6e4ada](https://github.com/OpenFn/Lightning/commit/a6e4adafd558269cfd690e7c4fdd8f9fe66c5f62)
- Inspector: fixed attempt/run language for "skipped" tooltip
  [fd7dd0c](https://github.com/OpenFn/Lightning/commit/fd7dd0ca8128dfba2902e5aa6a2259e2073f0f10)
- Inspector: fixed failure to save during "save & run" from inspector
  [#1596](https://github.com/OpenFn/Lightning/issues/1596)
- Inspector: fixed key bindings for save & run (retry vs. new work order)
  getting overridden when user focuses on the Monaco editor
  [#1596](https://github.com/OpenFn/Lightning/issues/1596)

## [2.0.0-rc1] - 2024-01-05

### Why does this repo go from `v0` to `v2.0`?

Lightning is the _2nd version_ of the OpenFn platform. While much of the core
technology is the same, there are breaking changes between `v1.105` (pre-2024)
and `v2` ("OpenFn Lightning").

For customers using OpenFn `v1`, a migration guide will be provided at
[docs.openfn.org](https://docs.openfn.org)

### Added

- Link to the job inspctor for a selected run from the history interface
  [#1524](https://github.com/OpenFn/Lightning/issues/1524)
- Reprocess an existing work order from the job inspector by default (instead of
  always creating a new work order)
  [#1524](https://github.com/OpenFn/Lightning/issues/1524)
- Bumped worker to support edge conditions between trigger and first job
  `"@openfn/ws-worker": "^0.4.0"`

### Changed

- Updated naming to prepare for v2 release
  [#1248](https://github.com/OpenFn/Lightning/issues/1248); the major change is
  that each time a work order (the typical unit of business value for an
  organization, e.g. "execute workflow ABC for patient 123") is executed, it is
  called a "run". Previously, it was called an "attempt". The hierarchy is now:

  ```
  Build-Time: Projects > Workflows > Steps
  Run-Time: Work Orders > Runs > Steps
  ```

  Note the name changes here are reflected in the UI, but not all tables/models
  will be changed until [1571](https://github.com/OpenFn/Lightning/issues/1571)
  is delivered.

## [v0.12.2] - 2023-12-24

### Changed

- Bumped worker to address occasional git install issue
  `"@openfn/ws-worker": "^0.3.2"`

### Fixed

- Fix RuntimeError: found duplicate ID "google-sheets-inner-form" for
  GoogleSheetsComponent [#1578](https://github.com/OpenFn/Lightning/issues/1578)
- Extend export script to include new JS expression edge type
  [#1540](https://github.com/OpenFn/Lightning/issues/1540)
- Fix regression for attempt viewer log line highlighting
  [#1589](https://github.com/OpenFn/Lightning/issues/1589)

## [v0.12.1] - 2023-12-21

### Changed

- Hide project security setting tab from non-authorized users
  [#1477](https://github.com/OpenFn/Lightning/issues/1477)

### Fixed

- History page crashes if job is removed from workflow after it's been run
  [#1568](https://github.com/OpenFn/Lightning/issues/1568)

## [v0.12.0] - 2023-12-15

### Added

- Add ellipsis for long job names on the canvas
  [#1217](https://github.com/OpenFn/Lightning/issues/1217)
- Fix Credential Creation Page UI
  [#1064](https://github.com/OpenFn/Lightning/issues/1064)
- Custom metric to track Attempt queue delay
  [#1556](https://github.com/OpenFn/Lightning/issues/1556)
- Expand work order row when a `workorder_id` is specified in the filter
  [#1515](https://github.com/OpenFn/Lightning/issues/1515)
- Allow Javascript expressions as conditions for edges
  [#1498](https://github.com/OpenFn/Lightning/issues/1498)

### Changed

- Derive dataclip in inspector from the attempt & step
  [#1551](https://github.com/OpenFn/Lightning/issues/1551)
- Updated CLI to 0.4.10 (fixes logging)
- Changed UserBackupToken model to use UTC timestamps (6563cb77)
- Restore FK relationship between `work_orders` and `attempts` pending a
  decision re: further partitioning.
  [#1254](https://github.com/OpenFn/Lightning/issues/1254)

### Fixed

- New credential doesn't appear in inspector until refresh
  [#1531](https://github.com/OpenFn/Lightning/issues/1531)
- Metadata not refreshing when credential is updated
  [#791](https://github.com/OpenFn/Lightning/issues/791)
- Adjusted z-index for Monaco Editor's sibling element to resolve layout
  conflict [#1329](https://github.com/OpenFn/Lightning/issues/1329)
- Demo script sets up example Runs with their log lines in a consistant order.
  [#1487](https://github.com/OpenFn/Lightning/issues/1487)
- Initial credential creation `changes` show `after` as `null` rather a value
  [#1118](https://github.com/OpenFn/Lightning/issues/1118)
- AttemptViewer flashing/rerendering when Jobs are running
  [#1550](https://github.com/OpenFn/Lightning/issues/1550)
- Not able to create a new Job when clicking the Check icon on the placeholder
  [#1537](https://github.com/OpenFn/Lightning/issues/1537)
- Improve selection logic on WorkflowDiagram
  [#1220](https://github.com/OpenFn/Lightning/issues/1220)

## [v0.11.0] - 2023-12-06

### Added

- Improved UI when manually creating Attempts via the Job Editor
  [#1474](https://github.com/OpenFn/Lightning/issues/1474)
- Increased the maximum inbound webhook request size to 10MB and added
  protection against _very large_ payloads with a 100MB "max_skip_body_length"
  [#1247](https://github.com/OpenFn/Lightning/issues/1247)

### Changed

- Use the internal port of the web container for the worker configuration in
  docker-compose setup. [#1485](https://github.com/OpenFn/Lightning/pull/1485)

## [v0.10.6] - 2023-12-05

### Changed

- Limit entries count on term work orders search
  [#1461](https://github.com/OpenFn/Lightning/issues/1461)
- Scrub log lines using multiple credentials samples
  [#1519](https://github.com/OpenFn/Lightning/issues/1519)
- Remove custom telemetry plumbing.
  [1259](https://github.com/OpenFn/Lightning/issues/1259)
- Enhance UX to prevent modal closure when Monaco/Dataclip editor is focused
  [#1510](https://github.com/OpenFn/Lightning/pull/1510)

### Fixed

- Use checkbox on boolean credential fields rather than a text input field
  [#1430](https://github.com/OpenFn/Lightning/issues/1430)
- Allow users to retry work orders that failed before their first run was
  created [#1417](https://github.com/OpenFn/Lightning/issues/1417)
- Fix to ensure webhook auth modal is closed when cancel or close are selected.
  [#1508](https://github.com/OpenFn/Lightning/issues/1508)
- Enable user to reauthorize and obtain a new refresh token.
  [#1495](https://github.com/OpenFn/Lightning/issues/1495)
- Save credential body with types declared on schema
  [#1518](https://github.com/OpenFn/Lightning/issues/1518)

## [v0.10.5] - 2023-12-03

### Changed

- Only add history page filters when needed for simpler multi-select status
  interface and shorter page URLs
  [#1331](https://github.com/OpenFn/Lightning/issues/1331)
- Use dynamic Endpoint config only on prod
  [#1435](https://github.com/OpenFn/Lightning/issues/1435)
- Validate schema field with any of expected values
  [#1502](https://github.com/OpenFn/Lightning/issues/1502)

### Fixed

- Fix for liveview crash when token expires or gets deleted after mount
  [#1318](https://github.com/OpenFn/Lightning/issues/1318)
- Remove two obsolete methods related to Run: `Lightning.Invocation.delete_run`
  and `Lightning.Invocation.Run.new_from`.
  [#1254](https://github.com/OpenFn/Lightning/issues/1254)
- Remove obsolete field `previous_id` from `runs` table.
  [#1254](https://github.com/OpenFn/Lightning/issues/1254)
- Fix for missing data in 'created' audit trail events for webhook auth methods
  [#1500](https://github.com/OpenFn/Lightning/issues/1500)

## [v0.10.4] - 2023-11-30

### Changed

- Increased History search timeout to 30s
  [#1461](https://github.com/OpenFn/Lightning/issues/1461)

### Fixed

- Tooltip text clears later than the background
  [#1094](https://github.com/OpenFn/Lightning/issues/1094)
- Temporary fix to superuser UI for managing project users
  [#1145](https://github.com/OpenFn/Lightning/issues/1145)
- Fix for adding ellipses on credential info on job editor heading
  [#1428](https://github.com/OpenFn/Lightning/issues/1428)

## [v0.10.3] - 2023-11-28

### Added

- Dimmed/greyed out triggers and edges on the canvas when they are disabled
  [#1464](https://github.com/OpenFn/Lightning/issues/1464)
- Async loading on the history page to improve UX on long DB queries
  [#1279](https://github.com/OpenFn/Lightning/issues/1279)
- Audit trail events for webhook auth (deletion method) change
  [#1165](https://github.com/OpenFn/Lightning/issues/1165)

### Changed

- Sort project collaborators by first name
  [#1326](https://github.com/OpenFn/Lightning/issues/1326)
- Work orders will now be set in a "pending" state when retries are enqueued.
  [#1340](https://github.com/OpenFn/Lightning/issues/1340)
- Avoid printing 2FA codes by default
  [#1322](https://github.com/OpenFn/Lightning/issues/1322)

### Fixed

- Create new workflow button sizing regression
  [#1405](https://github.com/OpenFn/Lightning/issues/1405)
- Google credential creation and automatic closing of oAuth tab
  [#1109](https://github.com/OpenFn/Lightning/issues/1109)
- Exporting project breaks the navigation of the page
  [#1440](https://github.com/OpenFn/Lightning/issues/1440)

## [v0.10.2] - 2023-11-21

### Changed

- Added `max_frame_size` to the Cowboy websockets protocol options in an attempt
  to address [#1421](https://github.com/OpenFn/Lightning/issues/1421)

## [v0.10.1] - 2023-11-21

### Fixed

- Work Order ID was not displayed properly in history page
  [#1423](https://github.com/OpenFn/Lightning/issues/1423)

## [v0.10.0] - 2023-11-21

### 🚨 Breaking change warning! 🚨

This release will contain breaking changes as we've significantly improved both
the workflow building and execution systems.

#### Nodes and edges

Before, workflows were represented as a list of jobs and triggers. For greater
flexibility and control of complex workflows, we've moved towards a more robust
"nodes and edges" approach. Where jobs in a workflow (a node) can be connected
by edges.

Triggers still exist, but live "outside" the directed acyclic graph (DAG) and
are used to automatically create work orders and attempts.

We've provided migrations that bring `v0.9.3` workflows in line with the
`v0.10.0` requirements.

#### Scalable workers

Before, Lightning spawned child processes to execute attempts in sand-boxed
NodeVMs on the same server. This created inefficiencies and security
vulnerabilities. Now, the Lightning web server adds attempts to a queue and
multiple worker applications can pull from that queue to process work.

In dev mode, this all happens automatically and on one machine, but in most
high-availability production environments the workers will be on another server.

Attempts are now handled entirely by the workers, and they report back to
Lightning. Exit reasons, final attempt states, error types and error messages
are either entirely new or handled differently now, but we have provided
migration scripts that will work to bring _most_ `v0.9.3` runs, attempts, and
work orders up to `v0.10.0`, though the granularity of `v0.9.3` states and exits
will be less than `v0.10.0` and the final states are not guaranteed to be
accurate for workflows with multiple branches and leaf nodes with varying exit
reasons.

The migration scripts can be run with a single function call in SetupUtils from
a connect `iex` session:

```
Lightning.SetupUtils.approximate_state_for_attempts_and_workorders()
```

Note that (like lots of _other_ functionality in `SetupUtils`, calling this
function is a destructive action and you should only do it if you've backed up
your data and you know what you're doing.)

As always, we recommend backing up your data before migrating. (And thanks for
bearing with us as we move towards our first stable Lightning release.)

### Added

- Fix flaky job name input behavior on error
  [#1218](https://github.com/OpenFn/Lightning/issues/1218)
- Added a hover effect on copy and add button for adaptors examples
  [#1297](https://github.com/OpenFn/Lightning/issues/1297)
- Migration helper code to move from `v0.9.3` to `v0.10.0` added to SetupUtils
  [#1363](https://github.com/OpenFn/Lightning/issues/1363)
- Option to start with `RTM=false iex -S mix phx.server` for opting out of the
  dev-mode automatic runtime manager.
- Webhook Authentication Methods database and CRUD operations
  [#1152](https://github.com/OpenFn/Lightning/issues/1152)
- Creation and Edit of webhook webhook authentication methods UI
  [#1149](https://github.com/OpenFn/Lightning/issues/1149)
- Add webhook authentication methods overview methods in the canvas
  [#1153](https://github.com/OpenFn/Lightning/issues/1153)
- Add icon on the canvas for triggers that have authentication enabled
  [#1157](https://github.com/OpenFn/Lightning/issues/1157)
- Require password/2FA code before showing password and API Key for webhook auth
  methods [#1200](https://github.com/OpenFn/Lightning/issues/1200)
- Restrict live dashboard access to only superusers, enable DB information and
  OS information [#1170](https://github.com/OpenFn/Lightning/issues/1170) OS
  information [#1170](https://github.com/OpenFn/Lightning/issues/1170)
- Expose additional metrics to LiveDashboard
  [#1171](https://github.com/OpenFn/Lightning/issues/1171)
- Add plumbing to dump Lightning metrics during load testing
  [#1178](https://github.com/OpenFn/Lightning/issues/1178)
- Allow for heavier payloads during load testing
  [#1179](https://github.com/OpenFn/Lightning/issues/1179)
- Add dynamic delay to help mitigate flickering test
  [#1195](https://github.com/OpenFn/Lightning/issues/1195)
- Add a OpenTelemetry trace example
  [#1189](https://github.com/OpenFn/Lightning/issues/1189)
- Add plumbing to support the use of PromEx
  [#1199](https://github.com/OpenFn/Lightning/issues/1199)
- Add warning text to PromEx config
  [#1222](https://github.com/OpenFn/Lightning/issues/1222)
- Track and filter on webhook controller state in :telemetry metrics
  [#1192](https://github.com/OpenFn/Lightning/issues/1192)
- Secure PromEx metrics endpoint by default
  [#1223](https://github.com/OpenFn/Lightning/issues/1223)
- Partition `log_lines` table based on `attempt_id`
  [#1254](https://github.com/OpenFn/Lightning/issues/1254)
- Remove foreign key from `attempts` in preparation for partitioning
  `work_orders` [#1254](https://github.com/OpenFn/Lightning/issues/1254)
- Remove `Workflows.delete_workflow`. It is no longer in use and would require
  modification to not leave orphaned attempts given the removal of the foreign
  key from `attempts`. [#1254](https://github.com/OpenFn/Lightning/issues/1254)
- Show tooltip for cloned runs in history page
  [#1327](https://github.com/OpenFn/Lightning/issues/1327)
- Have user create workflow name before moving to the canvas
  [#1103](https://github.com/OpenFn/Lightning/issues/1103)
- Allow PromEx authorization to be disabled
  [#1483](https://github.com/OpenFn/Lightning/issues/1483)

### Changed

- Updated vulnerable JS libraries, `postcss` and `semver`
  [#1176](https://github.com/OpenFn/Lightning/issues/1176)
- Update "Delete" to "Delete Job" on Job panel and include javascript deletion
  confirmation [#1105](https://github.com/OpenFn/Lightning/issues/1105)
- Move "Enabled" property from "Jobs" to "Edges"
  [#895](https://github.com/OpenFn/Lightning/issues/895)
- Incorrect wording on the "Delete" tooltip
  [#1313](https://github.com/OpenFn/Lightning/issues/1313)

### Fixed

- Fixed janitor lost query calculation
  [#1400](https://github.com/OpenFn/Lightning/issues/1400)
- Adaptor icons load gracefully
  [#1140](https://github.com/OpenFn/Lightning/issues/1140)
- Selected dataclip gets lost when starting a manual work order from the
  inspector interface [#1283](https://github.com/OpenFn/Lightning/issues/1283)
- Ensure that the whole edge when selected is highlighted
  [#1160](https://github.com/OpenFn/Lightning/issues/1160)
- Fix "Reconfigure Github" button in Project Settings
  [#1386](https://github.com/OpenFn/Lightning/issues/1386)
- Make janitor also clean up runs inside an attempt
  [#1348](https://github.com/OpenFn/Lightning/issues/1348)
- Modify CompleteRun to return error changeset when run not found
  [#1393](https://github.com/OpenFn/Lightning/issues/1393)
- Drop invocation reasons from DB
  [#1412](https://github.com/OpenFn/Lightning/issues/1412)
- Fix inconsistency in ordering of child nodes in the workflow diagram
  [#1406](https://github.com/OpenFn/Lightning/issues/1406)

## [v0.9.3] - 2023-09-27

### Added

- Add ellipsis when adaptor name is longer than the container allows
  [#1095](https://github.com/OpenFn/Lightning/issues/1095)
- Webhook Authentication Methods database and CRUD operations
  [#1152](https://github.com/OpenFn/Lightning/issues/1152)

### Changed

- Prevent deletion of first job of a workflow
  [#1097](https://github.com/OpenFn/Lightning/issues/1097)

### Fixed

- Fix long name on workflow cards
  [#1102](https://github.com/OpenFn/Lightning/issues/1102)
- Fix highlighted Edge can get out of sync with selected Edge
  [#1099](https://github.com/OpenFn/Lightning/issues/1099)
- Creating a new user without a password fails and there is no user feedback
  [#731](https://github.com/OpenFn/Lightning/issues/731)
- Crash when setting up version control
  [#1112](https://github.com/OpenFn/Lightning/issues/1112)

## [v0.9.2] - 2023-09-20

### Added

- Add "esc" key binding to close job inspector modal
  [#1069](https://github.com/OpenFn/Lightning/issues/1069)

### Changed

- Save icons from the `adaptors` repo locally and load them in the job editor
  [#943](https://github.com/OpenFn/Lightning/issues/943)

## [v0.9.1] - 2023-09-19

### Changed

- Modified audit trail to handle lots of different kind of audit events
  [#271](https://github.com/OpenFn/Lightning/issues/271)/[#44](https://github.com/OpenFn/Lightning/issues/44)
- Fix randomly unresponsive job panel after job deletion
  [#1113](https://github.com/OpenFn/Lightning/issues/1113)

## [v0.9.0] - 2023-09-15

### Added

- Add favicons [#1079](https://github.com/OpenFn/Lightning/issues/1079)
- Validate job name in placeholder job node
  [#1021](https://github.com/OpenFn/Lightning/issues/1021)
- Bring credential delete in line with new GDPR interpretation
  [#802](https://github.com/OpenFn/Lightning/issues/802)
- Make job names unique per workflow
  [#1053](https://github.com/OpenFn/Lightning/issues/1053)

### Changed

- Enhanced the job editor/inspector interface
  [#1025](https://github.com/OpenFn/Lightning/issues/1025)

### Fixed

- Finished run never appears in inspector when it fails
  [#1084](https://github.com/OpenFn/Lightning/issues/1084)
- Cannot delete some credentials via web UI
  [#1072](https://github.com/OpenFn/Lightning/issues/1072)
- Stopped the History table from jumping when re-running a job
  [#1100](https://github.com/OpenFn/Lightning/issues/1100)
- Fixed the "+" button when adding a job to a workflow
  [#1093](https://github.com/OpenFn/Lightning/issues/1093)

## [v0.8.3] - 2023-09-05

### Added

- Render error when workflow diagram node is invalid
  [#956](https://github.com/OpenFn/Lightning/issues/956)

### Changed

- Restyle history table [#1029](https://github.com/OpenFn/Lightning/issues/1029)
- Moved Filter and Search controls to the top of the history page
  [#1027](https://github.com/OpenFn/Lightning/issues/1027)

### Fixed

- Output incorrectly shows "this run failed" when the run hasn't yet finished
  [#1048](https://github.com/OpenFn/Lightning/issues/1048)
- Wrong label for workflow card timestamp
  [#1022](https://github.com/OpenFn/Lightning/issues/1022)

## [v0.8.2] - 2023-08-31

### Fixed

- Lack of differentiation between top of job editor modal and top menu was
  disorienting. Added shadow.

## [v0.8.1] - 2023-08-31

### Changed

- Moved Save and Run button to bottom of the Job edit modal
  [#1026](https://github.com/OpenFn/Lightning/issues/1026)
- Allow a manual work order to save the workflow before creating the work order
  [#959](https://github.com/OpenFn/Lightning/issues/959)

## [v0.8.0] - 2023-08-31

### Added

- Introduces Github sync feature, users can now setup our github app on their
  instance and sync projects using our latest portability spec
  [#970](https://github.com/OpenFn/Lightning/issues/970)
- Support Backup Codes for Multi-Factor Authentication
  [937](https://github.com/OpenFn/Lightning/issues/937)
- Log a warning in the console when the Editor/docs component is given latest
  [#958](https://github.com/OpenFn/Lightning/issues/958)
- Improve feedback when a Workflow name is invalid
  [#961](https://github.com/OpenFn/Lightning/issues/961)
- Show that the jobs' body is invalid
  [#957](https://github.com/OpenFn/Lightning/issues/957)
- Reimplement skipped CredentialLive tests
  [#962](https://github.com/OpenFn/Lightning/issues/962)
- Reimplement skipped WorkflowLive.IndexTest test
  [#964](https://github.com/OpenFn/Lightning/issues/964)
- Show GitHub installation ID and repo link to help setup/debugging for version
  control [1059](https://github.com/OpenFn/Lightning/issues/1059)

### Fixed

- Fixed issue where job names were being incorrectly hyphenated during
  project.yaml export [#1050](https://github.com/OpenFn/Lightning/issues/1050)
- Allows the demo script to set a project id during creation to help with cli
  deploy/pull/Github integration testing.
- Fixed demo project_repo_connection failing after nightly demo resets
  [1058](https://github.com/OpenFn/Lightning/issues/1058)
- Fixed an issue where the monaco suggestion tooltip was offset from the main
  editor [1030](https://github.com/OpenFn/Lightning/issues/1030)

## [v0.7.3] - 2023-08-15

### Changed

- Version control in project settings is now named Export your project
  [#1015](https://github.com/OpenFn/Lightning/issues/1015)

### Fixed

- Tooltip for credential select in Job Edit form is cut off
  [#972](https://github.com/OpenFn/Lightning/issues/972)
- Dataclip type and state assembly notice for creating new dataclip dropped
  during refactor [#975](https://github.com/OpenFn/Lightning/issues/975)

## [v0.7.2] - 2023-08-10

### Changed

- NodeJs security patch [1009](https://github.com/OpenFn/Lightning/pull/1009)

### Fixed

## [v0.7.1] - 2023-08-04

### Fixed

- Fixed flickery icons on new workflow job creation.

## [v0.7.0] - 2023-08-04

### Added

- Project owners can require MFA for their users
  [892](https://github.com/OpenFn/Lightning/issues/892)

### Changed

- Moved to Elixir 1.15 and Erlang 26.0.2 to sort our an annoying ElixirLS issue
  that was slowing down our engineers.
- Update Debian base to use bookworm (Debian 12) for our Docker images
- Change new credential modal to take up less space on the screen
  [#931](https://github.com/OpenFn/Lightning/issues/931)
- Placeholder nodes are now purely handled client-side

### Fixed

- Fix issue creating a new credential from the Job editor where the new
  credential was not being set on the job.
  [#951](https://github.com/OpenFn/Lightning/issues/951)
- Fix issue where checking a credential type radio button shows as unchecked on
  first click. [#976](https://github.com/OpenFn/Lightning/issues/976)
- Return the pre-filled workflow names
  [#971](https://github.com/OpenFn/Lightning/issues/971)
- Fix version reporting and external reset_demo() call via
  Application.spec()[#1010](https://github.com/OpenFn/Lightning/issues/1010)
- Fixed issue where entering a placeholder name through the form would result an
  in unsaveable workflow
  [#1001](https://github.com/OpenFn/Lightning/issues/1001)
- Ensure the DownloadController checks for authentication and authorisation.

## [v0.7.0-pre5] - 2023-07-28

### Changed

- Unless otherwise specified, only show work orders with activity in last 14
  days [#968](https://github.com/OpenFn/Lightning/issues/968)

## [v0.7.0-pre4] - 2023-07-27

### Changed

- Don't add cast fragments if the search_term is nil
  [#968](https://github.com/OpenFn/Lightning/issues/968)

## [v0.7.0-pre3] - 2023-07-26

### Fixed

- Fixed an issue with newly created edges that prevented downstream jobs
  [977](https://github.com/OpenFn/Lightning/issues/977)

## [v0.7.0-pre2] - 2023-07-26

Note that this is a pre-release with a couple of known bugs that are tracked in
the Nodes and Edges [epic](https://github.com/OpenFn/Lightning/issues/793).

### Added

- Added ability for a user to enable MFA on their account; using 2FA apps like
  Authy, Google Authenticator etc
  [#890](https://github.com/OpenFn/Lightning/issues/890)
- Write/run sql script to convert triggers
  [#875](https://github.com/OpenFn/Lightning/issues/875)
- Export projects as `.yaml` via UI
  [#249](https://github.com/OpenFn/Lightning/issues/249)

### Changed

- In `v0.7.0` we change the underlying workflow building and execution
  infrastructure to align with a standard "nodes and edges" design for directed
  acyclic graphs (DAGs). Make sure to run the migrations!
  [793](https://github.com/OpenFn/Lightning/issues/793)

### Fixed

- Propagate url pushState/changes to Workflow Diagram selection
  [#944](https://github.com/OpenFn/Lightning/issues/944)
- Fix issue when deleting nodes from the workflow editor
  [#830](https://github.com/OpenFn/Lightning/issues/830)
- Fix issue when clicking a trigger on a new/unsaved workflow
  [#954](https://github.com/OpenFn/Lightning/issues/954)

## [0.6.7] - 2023-07-13

### Added

- Add feature to bulk rerun work orders from a specific step in their workflow;
  e.g., "rerun these 50 work orders, starting each at step 4."
  [#906](https://github.com/OpenFn/Lightning/pull/906)

### Fixed

- Oban exception: "value too long" when log lines are longer than 255 chars
  [#929](https://github.com/OpenFn/Lightning/issues/929)

## [0.6.6] - 2023-06-30

### Added

- Add public API token to the demo site setup script
- Check and renew OAuth credentials when running a job
  [#646](https://github.com/OpenFn/Lightning/issues/646)

### Fixed

- Remove google sheets from adaptors list until supporting oauth flow
  [#792](https://github.com/OpenFn/Lightning/issues/792)
- Remove duplicate google sheets adaptor display on credential type picklist
  [#663](https://github.com/OpenFn/Lightning/issues/663)
- Fix demo setup script for calling from outside the app on Kubernetes
  deployments [#917](https://github.com/OpenFn/Lightning/issues/917)

## [0.6.5] - 2023-06-22

### Added

- Ability to rerun work orders from start by selecting one of more of them from
  the History page and clicking the "Rerun" button.
  [#659](https://github.com/OpenFn/Lightning/issues/659)

### Fixed

- Example runs for demo incorrect
  [#856](https://github.com/OpenFn/Lightning/issues/856)

## [0.6.3] - 2023-06-15

### Fixed

- Prevent saving null log lines to the database, fix issue with run display
  [#866](https://github.com/OpenFn/Lightning/issues/866)

## [0.6.2] - 2023-06-09

### Fixed

- Fixed viewer permissions for delete workflow

- Fixed bug with workflow cards
  [#859](https://github.com/OpenFn/Lightning/issues/859)

## [0.6.1] - 2023-06-08

### Fixed

- Fixed bug with run logs [#864](https://github.com/OpenFn/Lightning/issues/864)

- Correctly stagger demo runs to maintain order
  [#856](https://github.com/OpenFn/Lightning/issues/856)
- Remove `Timex` use from `SetupUtils` in favor of `DateTime` to fix issue when
  calling it in escript.

## [0.6.0]- 2023-04-12

### Added

- Create sample runs when generating sample workflow
  [#821](https://github.com/OpenFn/Lightning/issues/821)
- Added a provisioning api for creating and updating projects and their
  workflows See: [PROVISIONING.md](./PROVISIONING.md)
  [#641](https://github.com/OpenFn/Lightning/issues/641)
- Add ability for a `superuser` to schedule deletion, cancel deletion, and
  delete projects [#757](https://github.com/OpenFn/Lightning/issues/757)
- Add ability for a `project owner` to schedule deletion, cancel deletion, and
  delete projects [#746](https://github.com/OpenFn/Lightning/issues/746)

### Changed

- Ability to store run log lines as rows in a separate table
  [#514](https://github.com/OpenFn/Lightning/issues/514)

### Fixed

- Incorrect project digest queries
  [#768](https://github.com/OpenFn/Lightning/issues/768)]
- Fix issue when purging deleted users
  [#747](https://github.com/OpenFn/Lightning/issues/747)
- Generate a random name for Workflows when creating one via the UI.
  [#828](https://github.com/OpenFn/Lightning/issues/828)
- Handle error when deleting a job with runs.
  [#814](https://github.com/OpenFn/Lightning/issues/814)

## [0.5.2]

### Added

- Add `workflow_edges` table in preparation for new workflow editor
  implementation [#794](https://github.com/OpenFn/Lightning/issues/794)
- Stamped `credential_id` on run directly for easier auditing of the history
  interface. Admins can now see which credential was used to run a run.
  [#800](https://github.com/OpenFn/Lightning/issues/800)
- Better errors when using magic functions: "no magic yet" and "check
  credential" [#812](https://github.com/OpenFn/Lightning/issues/812)

### Changed

- The `delete-project` function now delete all associated activities
  [#759](https://github.com/OpenFn/Lightning/issues/759)

### Fixed

## [0.5.1] - 2023-04-12

### Added

- Added ability to create and revoke personal API tokens
  [#147](https://github.com/OpenFn/Lightning/issues/147)
- Add `last-used at` to API tokens
  [#722](https://github.com/OpenFn/Lightning/issues/722)
- Improved "save" for job builder; users can now press `Ctrl + S` or `⌘ + S` to
  save new or updated jobs job panel will _not_ close. (Click elsewhere in the
  canvas or click the "Close" button to close.)
  [#568](https://github.com/OpenFn/Lightning/issues/568)
- Add filtered search params to the history page URL
  [#660](https://github.com/OpenFn/Lightning/issues/660)

### Changed

- The secret scrubber now ignores booleans
  [690](https://github.com/OpenFn/Lightning/issues/690)

### Fixed

- The secret scrubber now properly handles integer secrets from credentials
  [690](https://github.com/OpenFn/Lightning/issues/690)
- Updated describe-package dependency, fixing sparkles in adaptor-docs
  [657](https://github.com/OpenFn/Lightning/issues/657)
- Clicks on the workflow canvas were not lining up with the nodes users clicked
  on; they are now [733](https://github.com/OpenFn/Lightning/issues/733)
- Job panel behaves better when collapsed
  [774](https://github.com/OpenFn/Lightning/issues/774)

## [0.5.0] - 2023-04-03

### Added

- Magic functions that fetch real metadata from connected systems via
  `credentials` and suggest completions in the job builder (e.g., pressing
  `control-space` when setting the `orgUnit` attribute for a DHIS2 create
  operation will pull the _actual_ list of orgUnits with human readable labels
  and fill in their orgUnit codes upon
  enter.)[670](https://github.com/OpenFn/Lightning/issues/670)
- A "metadata explorer" to browse actual system metadata for connected
  instances. [658](https://github.com/OpenFn/Lightning/issues/658)
- Resizable job builder panel for the main canvas/workflow view.
  [681](https://github.com/OpenFn/Lightning/issues/681)

### Changed

- Display timezone for cron schedule—it is always UTC.
  [#716](https://github.com/OpenFn/Lightning/issues/716)
- Instance administrators can now configure the interval between when a project
  owner or user requests deletion and when these records are purged from the
  database. It defaults to 7, but by providing a `PURGE_DELETED_AFTER_DAYS`
  environment variable the grace period can be altered. Note that setting this
  variable to `0` will make automatic purging _never_ occur but will still make
  "deleted" projects and users unavailable. This has been requested by certain
  organizations that must retain audit logs in a Lightning instance.
  [758](https://github.com/OpenFn/Lightning/issues/758)

### Fixed

- Locked CLI version to `@openfn/cli@0.0.35`.
  [#761](https://github.com/OpenFn/Lightning/issues/761)

## [0.4.8] - 2023-03-29

### Added

- Added a test harness for monitoring critical parts of the app using Telemetry
  [#654](https://github.com/OpenFn/Lightning/issues/654)

### Changed

- Set log level to `info` for runs. Most of the `debug` logging is useful for
  the CLI, but not for Lightning. In the future the log level will be
  configurable at instance > project > job level by the `superuser` and any
  project `admin`.
- Renamed license file so that automagic github icon is less confusing

### Fixed

- Broken links in failure alert email
  [#732](https://github.com/OpenFn/Lightning/issues/732)
- Registration Submission on app.openfn.org shows internal server error in
  browser [#686](https://github.com/OpenFn/Lightning/issues/686)
- Run the correct runtime install mix task in `Dockerfile-dev`
  [#541](https://github.com/OpenFn/Lightning/issues/541)
- Users not disabled when scheduled for deletion
  [#719](https://github.com/OpenFn/Lightning/issues/719)

## [0.4.6] - 2023-03-23

### Added

- Implement roles and permissions across entire app
  [#645](https://github.com/OpenFn/Lightning/issues/645)
- Fix webhook URL
  (`https://<<HOST_URL>>/i/cae544ab-03dc-4ccc-a09c-fb4edb255d7a`) for the
  OpenHIE demo workflow [448](https://github.com/OpenFn/Lightning/issues/448)
- Phoenix Storybook for improved component development
- Load test for webhook endpoint performance
  [#645](https://github.com/OpenFn/Lightning/issues/634)
- Notify user via email when they're added to a project
  [#306](https://github.com/OpenFn/Lightning/issues/306)
- Added notify user via email when their account is created
  [#307](https://github.com/OpenFn/Lightning/issues/307)

### Changed

- Improved errors when decoding encryption keys for use with Cloak.
  [#684](https://github.com/OpenFn/Lightning/issues/684)
- Allow users to run ANY job with a custom input.
  [#629](https://github.com/OpenFn/Lightning/issues/629)

### Fixed

- Ensure JSON schema form inputs are in the same order as they are written in
  the schema [#685](https://github.com/OpenFn/Lightning/issues/685)

## [0.4.4] - 2023-03-10

### Added

- Users can receive a digest email reporting on a specified project.
  [#638](https://github.com/OpenFn/Lightning/issues/638)
  [#585](https://github.com/OpenFn/Lightning/issues/585)

## [0.4.3] - 2023-03-06

### Added

- Tooltips on Job Builder panel
  [#650](https://github.com/OpenFn/Lightning/issues/650)

### Changed

- Upgraded to Phoenix 1.7 (3945856)

### Fixed

- Issue with FailureAlerter configuration missing in `prod` mode.

## [0.4.2] - 2023-02-24

### Added

- A user can change their own email
  [#247](https://github.com/OpenFn/Lightning/issues/247)
- Added a `SCHEMAS_PATH` environment variable to override the default folder
  location for credential schemas
  [#604](https://github.com/OpenFn/Lightning/issues/604)
- Added the ability to configure Google Sheets credentials
  [#536](https://github.com/OpenFn/Lightning/issues/536)
- Function to import a project
  [#574](https://github.com/OpenFn/Lightning/issues/574)

### Changed

- Users cannot register if they have not selected the terms and conditions
  [#531](https://github.com/OpenFn/Lightning/issues/531)

### Fixed

- Jobs panel slow for first open after restart
  [#567](https://github.com/OpenFn/Lightning/issues/567)

## [0.4.0] - 2023-02-08

### Added

- Added a Delete job button in Inspector
- Filter workflow runs by text/value in run logs or input body
- Drop "configuration" key from Run output dataclips after completion
- Ability to 'rerun' a run from the Run list
- Attempts and Runs update themselves in the Runs list
- Configure a project and workflow for a new registering user
- Run a job with a custom input
- Added plausible analytics
- Allow user to click on Webhook Trigger Node to copy webhook URL on workflow
  diagram
- Allow any user to delete a credential that they own
- Create any credential through a form except for OAuth
- Refit all diagram nodes on browser and container resize
- Enable distributed Erlang, allowing any number of redundant Lightning nodes to
  communicate with each other.
- Users can set up realtime alerts for a project

### Changed

- Better code-assist and intelliense in the Job Editor
- Updated @openfn/workflow-diagram to 0.4.0
- Make plus button part of job nodes in Workflow Diagram
- Updated @openfn/adaptor-docs to 0.0.5
- Updated @openfn/describe-package to 0.0.10
- Create an follow a manual Run from the Job Inspector
- View all workflows in a project on the workflows index page
- Move @openfn/workflow-diagram into the application, the NPM module is now
  deprecated.
- Remove workflow name from first node
- Move the used parts of `@openfn/engine` into the application.
- [BREAKING CHANGE] Ported `mix openfn.install.runtime` into application, use
  `mix lightning.install_runtime`.
- [BREAKING CHANGE] Introduced `@openfn/cli` as the new runtime for Jobs
- Rename a workflow through the page heading
- Hide the dataclips tab for beta
- Make adaptor default to common@latest
- Remove jobs list page
- Better error handling in the docs panel
- Disable credential ownership transfer in dev and prod environments
- Add project settings page
- Change Work Order filters to apply to the aggregate state of the work order
  and not the run directly
- Enable jobs by default
- Set log level to info
- Add Beta checkbox to register page
- User roles and permissions

### Fixed

- Don't consider disabled jobs when calculating subsequent runs
- Fixed overflow on Job Editor Tooltips
- Fixed auto-scroll when adding a new snippet in the Job Editor
- Fixed common operation typings in Job Editor

## [0.3.1] - 2022-11-22

### Fixed

- Fixed bug that tried to execute HTML scripts in dataclips
- Fixed bug that prevented work orders from displaying in the order of their
  last run, descending.
- Remove alerts after set timeout or close

## [0.3.0] - 2022-11-21

### Added

- Add seed data for demo site
- Create adaptor credentials through a form
- Configure cron expressions through a form
- View runs grouped by work orders and attempts
- Run an existing Job with any dataclip uuid from the Job form

### Changed

- Redirect users to projects list page when they click on Admin Settings menu
- Move job, project, input and output Dataclips to Run table
- Reverse the relationship between Jobs and Triggers. Triggers now can exist on
  their own; setting the stage for branching and merging workflows
- Updated Elixir and frontend dependencies
- [BREAKING CHANGE] Pipeline now uses Work Orders, previous data is not
  compatible.
- Runs, Dataclips and Attempts now all correctly use `usec` resolution
  timestamps.
- Upgraded LiveView to 0.18.0
- Upgraded Elixir to 1.14.1 and OTP 25
- Workflow Job editor now behaves like a panel
- Split JobLive.InspectorFormComponent into different plug-able subcomponents
- Ensure new jobs with cron triggers receive a default frequency
- Webhooks are now referenced by the trigger id instead of job id.
- Filter runs by status
- Filter runs by workflow
- Filter runs by date
- View a job run from the runs history
- View latest matching inputs to run a job with

## [0.2.0] - 2022-09-12

### Changed

- [BREAKING CHANGE] Add `Workflow` model, Jobs now belong to a Workflow This is
  a breaking change to the schema.
- Use Node.js 18, soon to be in LTS.
- Visualize success/fail triggers in workflow diagram.
- Move WorkflowDiagram related actions from DashboardLive into WorkflowLive
- Move WorkflowDiagram component into liveview, so that we can subscribe to
  channels (i.e. updating of the diagram when someone changes something).
- Integrate `@openfn/workflow-diagram@0.0.8` and use the new Store interface for
  updating it.
- Remove `component_mounted` event from WorkflowDiagram hook, using a
  MutationObserver and a Base64 encoded JSON payload.
- Fixed an issue where the compiler component would try and load a 'nothing
  adaptor', added a condition to check an adaptor is actually selected.
- Removed previous Workflow CTE queries, replaced by the introduction of the
  Workflow model, see
  (https://github.com/OpenFn/Lightning/blob/53da6883483e7d8d078783f348da327d1dd72d20/lib/lightning/workflows.ex#L111-L119).

## [0.1.13] - 2022-08-29

### Added

- Allow administrators to configure OIDC providers for authentication (note that
  this is just for authenticating, not yet for creating new accounts via OIDC)
- Add Monaco editor to the step/job panel
- Allow users to delete their own accounts. Schedule their user and credentials
  data for deletion when they do.
- Allow superusers to delete a user account. Schedule the user's credentials and
  user data for deletion when they do.
- If a user is scheduled for deletion, disable their account and prevent them
  from logging in.
- The 'User profile' and 'Credentials' page now have a sidebar menu

### Changed

- Project users now have one of the following roles: viewer, editor, admin,
  owner
- Users only have the following roles: user, superuser

## [0.1.12] - 2022-08-15

### Added

- Transfer credential ownership to another user.
- Create credentials via a form interface\*
- Show "projects with access" in credentials list view.
- Show job in runs list and run view.
- Added roles and permissions to workflows and history page
  [#645](https://github.com/OpenFn/Lightning/issues/645)

\*The form is defined by a JSON schema provided by an adaptor, in most cases:
e.g., `language-dhis2` provides a single schema which defines the required
attributes for `state.configuration`, while `language-common` provides multiple
credential schemas like "oauth" or "basic auth" which define attributes for
`state.configuration` and which might be used by lots of different jobs.)

### Fixed

- User menu (top right) appears on top of all other components.
- User profile screen integrated with the rest of the liveview app.

## [0.1.11] - 2022-08-05

### Fixed

- Fixed logging in Runner when `:debug` log level used; note that this caused
  crashes in Oban

## [0.1.10] - 2022-08-05

### Added

- Credential auditing
- Build/version information display for easier debugging

### Fixed

- Fixed a bug that enqueued cron-triggered jobs even when they were disabled

## [0.1.9] - 2022-07-27

### Added

- Navigate to user profile or credentials page and log out through the user icon
  dropdown
- Create and edit dataclips
- Add a production tag to credentials
- View a dropdown of operations and their description for the language-common
  `v2.0.0-rc2` adaptor (this pattern to be rolled out across adaptors)

### Changed

- Navigate between projects through a project picker on the navbar

### Fixed

- Run Lightning with docker

### Security

- Sensitive credential values are scrubbed from run logs
- All credentials are encrypted at REST

## [0.1.7] - 2022-06-24

### Added

- Run a job with a cron trigger
- Queue jobs via Oban/Postgres
- Edit jobs via the workflow canvas

## [0.1.6] - 2022-06-07

### Added

- Register, log in and log out of an account
- Allow superusers and admin users to create projects
- Allow admin users to create or disable a user’s account
- Allow superusers for local deployments to create users and give them access to
  project spaces

- Create and edit a job with a webhook, flow/fail or cron trigger
- Create and edit credentials for a job
- Copy a job's webhook URL
- View all workflows in a project visually
- Deploy lightning locally with Docker

- Enable a job to automatically process incoming requests
- Run a job with a webhook or flow/fail trigger
- View job runs along with their logs, exit code, start and end time
- View data clips that have initiated job runs (http requests for webhooks, run
  results)<|MERGE_RESOLUTION|>--- conflicted
+++ resolved
@@ -17,21 +17,18 @@
 
 ### Added
 
-<<<<<<< HEAD
+- Allows limiting creation of new runs and retries.
+  [#1754](https://github.com/OpenFn/Lightning/issues/1754)
+- Add specific messages for log, input, and output tabs when a run is lost
+  [#1757](https://github.com/OpenFn/lightning/issues/1757)
+- Soft and hard limits for runs created by webhook trigger.
+  [#1859](https://github.com/OpenFn/Lightning/issues/1859)
 - Allow admins to set project retention periods
   [#1760](https://github.com/OpenFn/lightning/issues/1760)
 - Automatically wipe input/output data after their retention period
   [#1762](https://github.com/OpenFn/lightning/issues/1762)
 - Automatically delete work order history after their retention period
   [#1761](https://github.com/OpenFn/lightning/issues/1761)
-=======
-- Allows limiting creation of new runs and retries.
-  [#1754](https://github.com/OpenFn/Lightning/issues/1754)
-- Add specific messages for log, input, and output tabs when a run is lost
-  [#1757](https://github.com/OpenFn/lightning/issues/1757)
-- Soft and hard limits for runs created by webhook trigger.
-  [#1859](https://github.com/OpenFn/Lightning/issues/1859)
->>>>>>> c57e499a
 
 ### Changed
 

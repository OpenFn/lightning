# Changelog

All notable changes to this project will be documented in this file.

- `Added` for new features.
- `Changed` for changes in existing functionality.
- `Deprecated` for soon-to-be removed features.
- `Removed` for now removed features.
- `Fixed` for any bug fixes.
- `Security` in case of vulnerabilities.

The format is based on [Keep a Changelog](https://keepachangelog.com/en/1.0.0/),
and this project adheres to
[Semantic Versioning](https://semver.org/spec/v2.0.0.html).

## [Unreleased]

### Added

- Show server validation errors in the collab editor forms
  [#3783](https://github.com/OpenFn/lightning/issues/3783)
<<<<<<< HEAD
- Enforce readonly state in collaborative editor forms for viewers and old
  snapshots [#3948](https://github.com/OpenFn/lightning/pull/3948)
=======
- Collab Editor: Add Workflow YAML code viewer panel
  [#3646](https://github.com/OpenFn/lightning/issues/3646)
>>>>>>> c63b6d43
- Webhook authentication management in the collaborative editor
  [#3887](https://github.com/OpenFn/lightning/issues/3887)
- Mix task to merge project state files without database access
  [#3615](https://github.com/OpenFn/lightning/issues/3615)

### Changed

- Merged CollaborateNew and Collaborate LiveViews into a single unified LiveView
  for improved maintainability and consistent modal behavior
  [#3942](https://github.com/OpenFn/lightning/pull/3942)

### Fixed

- Run duration and status alignment drift in history view
  [#3945](https://github.com/OpenFn/lightning/pull/3945)
- Shared doc lookup in clustered environments now works across nodes instead of
  only searching locally
  [#3910](https://github.com/OpenFn/lightning/issues/3910)

## [2.14.14] - 2025-11-05

### Added

- Add the ability to search by dataclip name on the history page
  [#3486](https://github.com/OpenFn/lightning/issues/3486)

### Fixed

- Exception when cleaning up old persisted documents
  [#3932](https://github.com/OpenFn/lightning/issues/3932)
- Legacy canvas new job nodes no longer auto-populate with adaptor name
  [#3920](https://github.com/OpenFn/lightning/issues/3920)

## [2.14.14-pre2] - 2025-11-04

### Added

- Run/retry split button in collaborative editor allowing users to retry
  existing runs or create new work orders from both the ManualRunPanel and
  fullscreen IDE header [#3876](https://github.com/OpenFn/lightning/issues/3876)
- Keyboard shortcuts for run/retry actions - `Cmd+Enter` (or `Ctrl+Enter`)
  triggers run/retry, `Cmd+Shift+Enter` create new work order
  [#3861](https://github.com/OpenFn/lightning/issues/3861)

### Changed

- Updated styles on new IDE to match (nay, exceed!) those on the legacy IDE
  [#3894](https://github.com/OpenFn/lightning/issues/3894)
- Add save & sync split button to new canvas & IDE header
  [#3908](https://github.com/OpenFn/lightning/issues/3908)
- Show collaborators in the header of the new canvas & IDE
  [#3845](https://github.com/OpenFn/lightning/issues/3845)

### Fixed

- Channel error handling crash when error responses don't include expected
  structure [#3928](https://github.com/OpenFn/lightning/issues/3928)
- Dataclip body display timing out due to slow credentials query - optimised
  query to leverage indexes better using a self-join
  [#3924](https://github.com/OpenFn/lightning/issues/3924)
- Adaptor picker changes now sync immediately to Y.Doc instead of requiring
  manual save [#3904](https://github.com/OpenFn/lightning/issues/3904)
- Fixed Cmd+Enter creating duplicate work orders in workflow editor - both
  ManualRunPanel and WorkflowEditor keyboard handlers were firing simultaneously
  [#3876](https://github.com/OpenFn/lightning/issues/3876)
- Fixed GenServer crash when retrying from collaborative editor due to Y.Doc
  workflow data structure issues
  [#3876](https://github.com/OpenFn/lightning/issues/3876)
- Fixed run panel blocking node selection and causing screen flashes when
  switching between nodes
  [#3876](https://github.com/OpenFn/lightning/issues/3876)

## [2.14.14-pre1] - 2025-10-30

### Added

- Adaptor and credential configuration in canvas job inspector - users can now
  configure adaptor version and connect credentials directly from the canvas
  [#3834](https://github.com/OpenFn/lightning/issues/3834)
- Press `Control-E` (or `⌘+E`) to open the IDE when a job/step is selected
  [#3890](https://github.com/OpenFn/lightning/issues/3890)
- Drag-to-connect nodes on workflow canvas - users can now drag from the plus
  button on a node and drop it onto another node to create connections
  [#3825](https://github.com/OpenFn/lightning/issues/3825)
- Read-only indicator in collaborative editor header
  [#3627](https://github.com/OpenFn/lightning/issues/3627)
- Sync workflow concurrency and enable_job_logs settings in collaborative
  editor - allows users to configure max concurrency and console.log() usage
  with real-time collaborative editing support
  [#3798](https://github.com/OpenFn/lightning/issues/3798) and
  [#3799](https://github.com/OpenFn/lightning/issues/3799)
- Show validation error message when creating sandbox with duplicate name
  [#3776](https://github.com/OpenFn/lightning/issues/3776)
- Divergence warning when merging sandboxes - displays alert if target branch
  was modified after sandbox creation to prevent data loss
  [#3747](https://github.com/OpenFn/lightning/issues/3747)
- Sandbox indicator banners in workflow editor (inspector) to help indicate when
  working in a sandbox environment
  [#3413](https://github.com/OpenFn/lightning/issues/3413)
- Manual runs from the canvas and the IDE
  [#3827](https://github.com/openfn/lightning/issues/3827) and
  [$3634](https://github.com/openfn/lightning/issues/3634)
- View and switch versions
  [#3819](https://github.com/openfn/lightning/issues/3819)
- Run viewer panel in collaborative IDE with Run, Log, Input, and Output tabs
  [#3844](https://github.com/OpenFn/lightning/issues/3844)

### Changed

- Error messages in collaborative editor now include field names for validation
  errors (e.g., "Name: can't be blank")
  [#3843](https://github.com/OpenFn/lightning/issues/3843)
- Added error notifications when workflow reset fails in collaborative editor
  [#3843](https://github.com/OpenFn/lightning/issues/3843)
- Consolidated toast notification styling in collaborative editor for better
  maintainability [#3843](https://github.com/OpenFn/lightning/issues/3843)

### Fixed

- Prevent manual run panel from opening via keystroke if running isn't possible
  (permissions or snapshot)
- Default Next Input for Cron-Triggered Workflows
  [#3856](https://github.com/OpenFn/lightning/issues/3856)
- Error toasts not appearing when workflow save fails (validation errors,
  permission denied, etc.) in collaborative editor
  [#3843](https://github.com/OpenFn/lightning/issues/3843)
- Toast notification colors not displaying correctly due to CSS specificity
  issues [#3843](https://github.com/OpenFn/lightning/issues/3843)
- Canvas goes blank when adding nodes in collaborative workflow editor
  [#3848](https://github.com/OpenFn/lightning/issues/3848)
- Crash when switching from old to collaborative editor
  [#3865](https://github.com/OpenFn/lightning/issues/3865)
- Position errors when rendering nodes
  [#3866](https://github.com/OpenFn/lightning/issues/3866)
- Layout animation crashes when adding nodes
  [#3867](https://github.com/OpenFn/lightning/issues/3867)
- Fixed sandbox merge failing with StaleEntryError when parent workflow was
  modified after sandbox creation
  [#3765](https://github.com/OpenFn/lightning/issues/3765)
- Workflow is either decapitated or uneditable
  [#3842](https://github.com/OpenFn/lightning/issues/3842)
- User can navigate to React canvas from LiveView version
  [#3847](https://github.com/openfn/lightning/issues/3847)
- Fixed missing cron icon in trigger on new canvas
  [#3849](https://github.com/OpenFn/lightning/issues/3849)

## [2.14.13] - 2025-10-24

## [2.14.13-pre1] - 2025-10-24

### Added

- Ability to run a workflow from the new react canvas
  [#3634](https://github.com/OpenFn/lightning/issues/3634)

## [2.14.13-pre] - 2025-10-24

### Added

- Ability to delay webhook trigger replies until a workflow finishes; ⚠️ note
  that this is an experimental feature (API subject to change, only enabled via
  DB updates) [#PR3785](https://github.com/OpenFn/lightning/pull/3785)
- REST API for runs, work_orders, and log_lines to refresh GovStack compliance
  [#1656](https://github.com/OpenFn/lightning/issues/1656) &
  [PR#3786](https://github.com/OpenFn/lightning/pull/3786)
- Added full-screen IDE for job editing
  [#3708](https://github.com/OpenFn/lightning/issues/3708)
- Show collaborative editor toggle (beaker icon) when creating new workflows
  [#3797](https://github.com/OpenFn/lightning/pull/3797)
- Auto-format code on commit with git hooks
  [#3806](https://github.com/OpenFn/lightning/pull/3806)
- Escape key support for closing inspector panels in collaborative workflow
  editor, using react-hotkeys-hook for scoped keyboard shortcuts with modal
  priority [#3768](https://github.com/OpenFn/lightning/issues/3768)

### Changed

- Removed Cancel button from inspector panel footers (redundant with X button
  and Escape key) [#3768](https://github.com/OpenFn/lightning/issues/3768)
- Refactored inspector component architecture to use composition pattern with
  reusable layout shell and pure form components
  [#3768](https://github.com/OpenFn/lightning/issues/3768)
- Updated breadcrumb navigation to display parent project name before sandbox
  name [#3474](https://github.com/OpenFn/lightning/issues/3474)

### Fixed

- Fixed credential preservation during sandbox workflow merge - credentials are
  now correctly maintained when merging sandboxes back to parent projects
  [#3782](https://github.com/OpenFn/lightning/issues/3782)
- Backfilled `env` field for existing root projects to ensure environment chips
  display correctly in workflow editor and inspector
  [#3839](https://github.com/OpenFn/lightning/issues/3839)

## [2.14.12] - 2025-10-21

## [2.14.12-pre1] - 2025-10-21

### Fixed

- Ensure default positions when using the Workflow Assistant with manual
  positioning enabled [#3795](https://github.com/OpenFn/lightning/issues/3795)

## [2.14.12-pre] - 2025-10-21

### Added

- Editable EdgeInspector form in collaborative workflow editor with TanStack
  Form, enabling users to configure edge properties (label, condition type, JS
  expressions, enabled state) with auto-save and real-time collaborative editing
  [#3701](https://github.com/OpenFn/lightning/issues/3701)
- Delete nodes from Job panel in Collaborative Editor
  [#3702](https://github.com/OpenFn/lightning/issues/3702)
- Reintroduce the impeded project with hopefully better performance
  characteristics [#3542](https://github.com/OpenFn/lightning/issues/3542)

### Changed

- Tweaked the Sandbox color palette
- Detect and clean stale CMake caches in bootstrap script
  [PR#3762](https://github.com/OpenFn/lightning/pull/3762)
- Implement workflow settings form using tanstack form
  [#3643](https://github.com/OpenFn/lightning/issues/3643)
- [#3774](https://github.com/OpenFn/lightning/pull/3774)Adjusted padding of
  labels in the Workflow Diagram.

### Fixed

- Jobs in collaborative editor can now be saved without selecting a credential
  [#3760](https://github.com/OpenFn/lightning/issues/3760)
- Runtime permission checks in WorkflowChannel save/reset operations to prevent
  unauthorized edits when user roles change during active collaboration sessions
  [#3749](https://github.com/OpenFn/lightning/issues/3749)

## [2.14.11] - 2025-10-15

## [2.14.11-pre1] - 2025-10-15

### Added

- Create new workflow via YAML in the collaborative editor
  [#3700](https://github.com/OpenFn/lightning/issues/3700)
- E2E tests for edge validation in collaborative editor
  [#3724](https://github.com/OpenFn/lightning/issues/3724)
- Ensure that TOTP codes cannot be reused.
  [#3758](https://github.com/OpenFn/lightning/issues/3758)

### Changed

- Detect and clean stale CMake caches in bootstrap script
  [PR#3762](https://github.com/OpenFn/lightning/pull/3762)

### Fixed

- Credentials added to parent projects now automatically propagate to all
  descendant sandbox projects, ensuring sandboxes have access to parent
  credentials. Includes migration to backfill existing missing associations.
  [#3756](https://github.com/OpenFn/lightning/issues/3756)

## [2.14.11-pre] - 2025-10-14

### Added

- User interface for merging sandboxes
  [#3436](https://github.com/OpenFn/lightning/issues/3436)
- Credential environments user interface and runtime
  [#3598](https://github.com/OpenFn/lightning/issues/3598)
- Save button with validation and permissions in collaborative workflow editor
  [#3635](https://github.com/OpenFn/lightning/issues/3635)
- Workflow reset functionality in collaborative editor
  [#3635](https://github.com/OpenFn/lightning/issues/3635)
- Toast notifications and Redux DevTools integration for collaborative editor
  [#3635](https://github.com/OpenFn/lightning/issues/3635)
- E2E test infrastructure with Page Object Models for workflow testing
- E2E testing guidelines for Playwright
- Add project merging functionality
  [#3432](https://github.com/OpenFn/lightning/issues/3432)
- SessionContextStore for collaborative workflow editor to provide user,
  project, and config data to React components via Phoenix Channel
- E2E test infrastructure with Page Object Models for workflow editor testing
- E2E test for workflow step creation and configuration
- Force restart and AdaptorRegistry warming on E2E manager script

### Changed

- Delete oauth_tokens tables
  [#3608](https://github.com/OpenFn/lightning/issues/3608)
- Improved state management and store architecture in collaborative editor
  [#3635](https://github.com/OpenFn/lightning/issues/3635)
- Upgraded Tailwind CSS from 4.0.13 to 4.1.14

### Fixed

- Project merge now correctly preserves target project identity (name,
  description, env, color) instead of overwriting with source metadata
  [#3742](https://github.com/OpenFn/lightning/issues/3742)
- New workflows created in sandboxes now properly retain all jobs, triggers, and
  edges when merged into target projects (previously only workflow metadata was
  copied, resulting in empty workflows)
  [#3744](https://github.com/OpenFn/lightning/issues/3744)

### Released

## [2.14.10] - 2025-10-07

## [2.14.10-pre] - 2025-10-07

### Added

- Worker "presence" module to track connected workers (and their capacity)
  across the app. [#3725](https://github.com/OpenFn/lightning/pull/3725)
- SessionContextStore for collaborative workflow editor to provide user,
  project, and config data to React components via Phoenix Channel
  [#3624](https://github.com/OpenFn/lightning/issues/3624)

### Changed

- Limit sandbox creation
  [PR#3655](https://github.com/OpenFn/lightning/pull/3655)

## [v2.14.9] - 2025-10-03

## [v2.14.9-pre] - 2025-10-02

### Added

### Changed

- Removed unused functions for getting dataclip bodies from postgres as
  JSON/maps [#3653](https://github.com/OpenFn/lightning/issues/3653)
- Limit sandbox creation
  [PR#3655](https://github.com/OpenFn/lightning/pull/3655)

### Fixed

- Prevent the janitor trying to mark runs as lost that aren't actually lost
  [PR#3672](https://github.com/OpenFn/lightning/pull/3672)
- Fix canvas "lockup" after AI chat errors, prevent sending empty message to AI
  [3605](https://github.com/OpenFn/lightning/issues/3605)

## [v2.14.8] - 2025-10-01

## [v2.14.8-pre1] - 2025-10-01

### Fixed

- Send back `null` if a requested dataclip has been wiped
  [PR#3652](https://github.com/OpenFn/lightning/pull/3652)

## [v2.14.8-pre] - 2025-10-01

### Fixed

- Reduced
  [high server memory usage on dataclip body retrieval](https://github.com/OpenFn/lightning/issues/3641)
  by 97% [PR#3651](https://github.com/OpenFn/lightning/pull/3651)

## [v2.14.7] - 2025-09-30

### Changed

- Optimized map and join with `Enum.map_join/3`
  [`c112f3d`](https://github.com/OpenFn/lightning/commit/c112f3df29f8ab83b187f3695fdaf32c0837a016)

### Fixed

- Fixed tests for dataclip live viewer
  [#3648](https://github.com/OpenFn/lightning/issues/3648)

## [v2.14.7-pre] - 2025-09-30

### Added

- Add database changes for credentials environments support
  [#3597](https://github.com/OpenFn/lightning/issues/3597)
- REST API for Credential creation, deletion, list
  [#3583](https://github.com/OpenFn/lightning/issues/3583)

### Changed

- Bumped devDeps `ws-worker` version to `1.15.0` to better handle job
  compilation memory issues
  [#3613](https://github.com/OpenFn/lightning/pull/3613)

### Fixed

- Fix memory bloat on dataclip viewer in dataclip detail page
  [#3641](https://github.com/OpenFn/lightning/issues/3641)
- Ameliorate memory usage when scrubbing dataclips for security
  [#3641](https://github.com/OpenFn/lightning/issues/3641)
- Fixed bootstrap script compatibility for Intel Macs and older Bash versions
  (3.1+) [#3623](https://github.com/OpenFn/lightning/pull/3623)
- Fixed GDPR Compliance component
  [#3611](https://github.com/OpenFn/lightning/issues/3611)
- Fixed vertical alignment in breadcrumbs
  [#3612](https://github.com/OpenFn/lightning/issues/3612)
- Updated Project Digest to include count of work orders in an unsuccessful
  state [#3616](https://github.com/OpenFn/lightning/issues/3616)

## [v2.14.6] - 2025-09-30

## [v2.14.6-pre1] - 2025-09-26

### Changed

- Modify `Common.root_name` to display any map with a `:name` key

## [v2.14.6-pre] - 2025-09-25

### Added

- Sandbox Basic CRUD UI [#3412](https://github.com/OpenFn/lightning/issues/3412)
  [#3431](https://github.com/OpenFn/lightning/issues/3431)
- Generate workflow version on save
  [#3452](https://github.com/OpenFn/lightning/issues/3452)
- Add `bin/update-images` script for automated Dockerfile version management

### Changed

- Optimized queue query planner stability to prevent 60s+ spikes
  [#3564](https://github.com/OpenFn/lightning/issues/3564)
- Fix aarch64 (Apple Silicon) Dockerfile-dev build
  [PR#3589](https://github.com/OpenFn/lightning/pull/3589)

### Fixed

- Fix project deletion for projects with webhook auth methods
  [#3619](https://github.com/OpenFn/lightning/issues/3619),
  [#3523](https://github.com/OpenFn/lightning/issues/3523)
- Fix pagination bar rounding to match table corners
  [#3595](https://github.com/OpenFn/lightning/issues/3595)
- Restore export history button
  [#3594](https://github.com/OpenFn/lightning/issues/3594)
- Wrong timestamp information in mini-history for in-progress runs
  [#3579](https://github.com/OpenFn/lightning/pull/3579)

## [v2.14.5] - 2025-09-24

## [v2.14.5-pre1] - 2025-09-11

### Added

- Hide sandboxes from project lists and project picker
  [#3573](https://github.com/OpenFn/lightning/issues/3573)

### Changed

- Update deps

## [v2.14.5-pre] - 2025-09-11

### Added

- Experimental feature - Collaborative Editing
  [#3509](https://github.com/OpenFn/lightning/issues/3509)
- API for provisioning Sandboxes
  [#3430](https://github.com/OpenFn/lightning/issues/3430)
- Added DB support for sandboxes and workflow version provenance.
  [#3422](https://github.com/OpenFn/lightning/issues/3422)
- Retry webhook events on transient database connection errors
  [#3097](https://github.com/OpenFn/lightning/issues/3097)
- Allow users to retry followed runs from the job panel
  [#3502](https://github.com/OpenFn/lightning/issues/3502)

### Changed

- Make `:work_available` broadcast opt-out-able via ENV.
  [#3574](https://github.com/OpenFn/lightning/pull/3574)
- Enable X-Content-Type-Options header for static pages.
  [#3534](https://github.com/OpenFn/lightning/issues/3534)
- Refactor webhook auth methods modals
  [#1588](https://github.com/OpenFn/lightning/issues/1588)

### Fixed

- Tooltip gets stuck when switching pages
  [#3559](https://github.com/OpenFn/lightning/pull/3559)
- Current run dataclip stuck when switching nodes
  [#3560](https://github.com/OpenFn/lightning/pull/3560)

## [v2.14.4] - 2025-09-09

### Fixed

- Fix Workflow AI Assistant apearing above inspector panel
  [#3567](https://github.com/OpenFn/lightning/issues/3567)

## [v2.14.3] - 2025-08-29

## [v2.14.3-pre1] - 2025-08-22

### Fixed

- Clean UI for errors with recovery from the errors
  [#3239](https://github.com/OpenFn/lightning/issues/3239)

## [v2.14.3-pre] - 2025-08-21

### Added

- Visualizing runs on the workflow editor canvas
  [#3387](https://github.com/OpenFn/lightning/issues/3387)
- Add test gauge metric that can be used to set arbitrary values for the
  purposes of triggering behaviour in metric consumers.
  [3510](https://github.com/OpenFn/lightning/issues/3510)
- Add test gauge metric that can be used to set arbitrary values for the
  purposes of triggering behaviour in metric consumers.
  [#3510](https://github.com/OpenFn/lightning/issues/3510)
- Possibly temporary plumbing to allow the use of libcluster_postgres as an
  additional mechanism for discovering Erlang nodes.
  [#3482](https://github.com/OpenFn/lightning/issues/3482)
- Remove redundant 'preconnect' link
  [#3532](https://github.com/OpenFn/lightning/issues/3532)

### Fixed

- Fix cannot read properties of undefined (reading 'x') error on canvas
  [#3530](https://github.com/OpenFn/lightning/issues/3530)
- Hide Mini-History on new template page
  [#3531](https://github.com/OpenFn/lightning/pull/3531)

## [v2.14.2] - 2025-08-15

## [v2.14.2-pre] - 2025-08-15

### Fixed

- Fixed issue where adaptors icons didn't change on the canvas when in
  auto-layout mode [#3526](https://github.com/OpenFn/lightning/issues/3526)

## [v2.14.1] - 2025-08-14

### Changed

- Removed impeded project metric until performance improvements can be made.
  [#3519](https://github.com/OpenFn/lightning/issues/3519)

## [v2.14.1-pre2] - 2025-08-12

### Fixed

- Fix workflow diagram collapsing in on itself to become a neutron star
  [#3506](https://github.com/OpenFn/lightning/issues/3506)
- Fix Oban crash when Apollo times out
  [#3497](https://github.com/OpenFn/lightning/issues/3497)
- Fix PostgreSQL UTF-8 error when inserting log lines with null bytes
  [#3090](https://github.com/OpenFn/lightning/issues/3090)

## [v2.14.1-pre1] - 2025-08-07

### Fixed

- Restored historical migration (⚠️ if you ran migrations on `v2.14.1-pre` by
  editing your DB directly or dropping your DB first, you must undo those
  changes by hand before running this migration) and added a migration to change
  `:workflow_code` to `:code` on the AI Chat Messages table
  [3495](https://github.com/OpenFn/lightning/issues/3495)

## [v2.14.1-pre] - 2025-08-06

### Added

- Extended the AI Assistant to support editing existing workflows
  [#3247](https://github.com/OpenFn/lightning/issues/3247)
- Alert that workflows may break before letting users revoke access to a project
  for their credential [#537](https://github.com/OpenFn/lightning/issues/537)

### Changed

- Upgraded Elixir from 1.17 to 1.18
  [d35a6d1](https://github.com/OpenFn/lightning/commit/d35a6d1)

### Fixed

- Fix CTRL+S saving previously selected template when creating a workflow
  [#3442](https://github.com/OpenFn/lightning/issues/3442)

## [v2.14.0] - 2025-08-05

### Fixed

- Added "interactive" to checkbox disabled tooltip to allow user to click link,
  ensure permissions line up with admin or above.
  [PR-3473](https://github.com/OpenFn/lightning/pull/3473)
- Fixed table action menus
  [#3476](https://github.com/OpenFn/lightning/issues/3476)
- Fixed "⚠️ Production" icon size in credentials table
  [#3483](https://github.com/OpenFn/lightning/issues/3483)
- Fixed test on history page
  [3475](https://github.com/OpenFn/lightning/issues/3475)

## [v2.14.0-pre1] - 2025-08-04

### Added

- Added a retry button to the work order row itself
  [PR-3472](https://github.com/OpenFn/lightning/pull/3472)

### Fixed

- Fixed small table UI regression for history
  [PR-3472](https://github.com/OpenFn/lightning/pull/3472)

## [v2.14.0-pre] - 2025-08-01

### Added

- Allow users to name and preserve existing dataclips
  [#311](https://github.com/OpenFn/lightning/issues/311)

### Changed

- Click to copy all timestamps in UTC across the application
  [#1419](https://github.com/OpenFn/lightning/issues/1419)
- Display relative times and respect browser timezones
  [#1255](https://github.com/OpenFn/lightning/issues/1255)
- Sortable history table
  [PR-3356](https://github.com/OpenFn/lightning/pull/3356)
- Visible run durations on the history table
  [PR-3356](https://github.com/OpenFn/lightning/pull/3356)
- Easier expansion of work orders in the history table
  [PR-3356](https://github.com/OpenFn/lightning/pull/3356)

## [v2.13.7-pre1] 2025-08-01

### Added

- Keychain credentials allow variable authentication/secret selection based on a
  run's input dataclip [#3359](https://github.com/OpenFn/lightning/issues/3359)

## [v2.13.7-pre] 2025-07-31

### Fixed

- Prevent requests to webhook URLs from matching non-webhook triggers
  [#3453](https://github.com/OpenFn/lightning/issues/3453)
- Authorized users unable to change the workflow concurrency setting
  [#3459](https://github.com/OpenFn/lightning/issues/3459)

## [v2.13.6] - 2025-07-24

### Added

- Extended impeded project to take workflow concurrency into account.
  [#3408](https://github.com/OpenFn/lightning/issues/3408)

### Changed

- Upgrade Ecto from v3.11 to v3.13
  [#3448](https://github.com/OpenFn/lightning/pull/3448)

### Fixed

- Fixed bug that prevented HTTP credentials from loading, now allow JSON objects
  to be passed as credential form inputs for complex settings like custom TLS
  options [#3437](https://github.com/OpenFn/lightning/issues/3437)

## [v2.13.6-pre] 2025-07-18

### Changed

- Bump bcrypt_elixir from 3.2.1 to 3.3.2
  [#3264](https://github.com/OpenFn/lightning/issues/3264)
- Bump sobelow from 0.13.0 to 0.14.0
  [#3263](https://github.com/OpenFn/lightning/issues/3263)
- Bump jsonpatch from 1.0.2 to 2.2.2
  [#3262](https://github.com/OpenFn/lightning/issues/3262)
- Bump oban from 2.18.3 to 2.19.4
  [#3159](https://github.com/OpenFn/lightning/issues/3159)
- Bump eqrcode from 0.1.10 to 0.2.1
  [#3116](https://github.com/OpenFn/lightning/issues/3116)
- Remove unused test as well as puppeteer dependency.
  [#3404](https://github.com/OpenFn/lightning/issues/3404)

### Fixed

- Don't render credential modals inside table cells
  [#1588](https://github.com/OpenFn/lightning/issues/1588)
- Handling of CLI error messages when fetching metadata via an adaptor
  [#3367](https://github.com/OpenFn/lightning/issues/3367)
- Error messages in forms not appearing when LastPass enabled
  [#3402](https://github.com/OpenFn/lightning/issues/3402)

## [v2.13.5] 2025-07-11

## [v2.13.5-pre] 2025-07-11

### Added

- Allow users to see & _use_ the "next input" state that would be used by a cron
  trigger when inspecting and running cron-triggered jobs
  [3335](https://github.com/OpenFn/lightning/issues/3335)
- Enable Undo and Redo in the Workflow Editor
  [#3358](https://github.com/OpenFn/lightning/pull/3358)

### Changed

- Bump CLI to 1.13.1 [#3351](https://github.com/OpenFn/lightning/issues/3351)

### Fixed

- Isolate failed to refresh token errors from other oauth errros
  [#3332](https://github.com/OpenFn/lightning/issues/3332)

## [v2.13.4] - 2025-07-05

## [v2.13.4-pre1] - 2025-07-04

### Changed

- Standardize modal footers and paddings
  [#3277](https://github.com/OpenFn/lightning/issues/3277)

### Fixed

- Fix text content overflowing in credential modal
  [#3280](https://github.com/OpenFn/lightning/pull/3280)
- Fix tables UI broken [#3324](https://github.com/OpenFn/lightning/issues/3324)

## [v2.13.4-pre] - 2025-07-04

### Added

- New buttons to run a workflow directly from the canvas, both from the start of
  the workflow [#3290](https://github.com/OpenFn/lightning/issues/3290) and from
  an individual step [#3294](https://github.com/OpenFn/lightning/issues/3294)
- Sorting & filtering superuser interfaces for Projects, Project, and Users
  [#3354](https://github.com/OpenFn/lightning/pull/3354)

### Changed

- Dont send oauth token expiry errors to Sentry
  [#3334](https://github.com/OpenFn/lightning/issues/3334)
- Improve error message when credential fails during runs
  [#3332](https://github.com/OpenFn/lightning/issues/3332)

### Fixed

- Fix OAuth scope validation error caused by `offline_access`
  [#3363](https://github.com/OpenFn/lightning/issues/3363)
- Cannot send message in old ai chat sessions
  [#3347](https://github.com/OpenFn/lightning/issues/3347)
- Fixes brief flash of previously viewed diagram when switching workflows
  [#3352](https://github.com/OpenFn/lightning/pull/3352)
- Fixes import of workflow YML for a manual laid out workflow.
  [#3360](https://github.com/OpenFn/lightning/pull/3360)

## [v2.13.3] 2025-06-26

## [v2.13.3-pre1] 2025-06-26

### Fixed

- ⚠️️ **Security patch for cases when a single user creates multiple Oauth
  credentials for the same Oauth client.** This fix prevents credential token
  sharing for users with _multiple_ Oauth credentials linked to a single OpenFn
  username, a single Oauth Client, and the _same_ set of scopes. Previously,
  these credentials would be considered the unique (`user_id`, `client_id`,
  `scopes`) and only the _last_ issued token would be persisted. This fix binds
  oauth_tokens to credentials 1:1 and provides a number of enhancements for
  debugging and reauthorizing Oauth credentials.
  [#3326](https://github.com/OpenFn/lightning/issues/3326)

## [v2.13.3-pre]

### Added

- Give users the option to attach job code and logs to AI Assistant
  [#2935](https://github.com/OpenFn/lightning/issues/2935)
- Allow users to edit position of nodes in the workflow
  [#3123](https://github.com/OpenFn/lightning/issues/3123)
- Minimap for easier workflow navigation
  [#3125](https://github.com/OpenFn/lightning/issues/3125)
- Added icons to control layout in the workflow
  [PR #3242](https://github.com/OpenFn/lightning/pull/3242)

### Changed

- Update React Flow to version 12
  [PR #3242](https://github.com/OpenFn/lightning/pull/3242)
- Create nodes and edges with the same button in the workflow
  [#2175](https://github.com/OpenFn/lightning/issues/2175)

### Fixed

- AI Assistant fails to send job context in subsequent messages
  [#3329](https://github.com/OpenFn/lightning/issues/3329)
- Fix snapshot cleanup incorrectly deleting runs via cascade deletion
  [#3313](https://github.com/OpenFn/lightning/issues/3313)
- `Lightning.Demo.reset_demo()` was broken by an ordering issue between
  Credentials and Oauth tokens.

## [v2.13.2] - 2025-06-18

⚠️️ Please note that **this version fixes an issue that caused premature run
history deletion** when snapshots were cleaned. Certain additional runs related
to pre-existing work orders were being deleted before their retention period.
This bug was introduced in version `v2.12.3-pre` on May 29th. If you're tracking
`latest` you'd see this bug come out in `v2.13.0` on June 4th.

## [v2.13.2-pre] - 2025-06-18

### Added

- Show who started each run
  [#3309](https://github.com/OpenFn/lightning/issues/3309)

### Changed

### Fixed

- Stop cleanup of snapshots (was causing data loss)
- The application env `queue_result_retention_period` was previously pulling
  from a wrongly named `QUEUE_RESULT_RETENTION_PERIOD_SECONDS`; the calculation
  is actually done in minutes; we now set this env from
  `QUEUE_RESULT_RETENTION_PERIOD_MINUTES`
  [#3316](https://github.com/OpenFn/lightning/issues/3316)

## [v2.13.1] - 2025-06-12

## [v2.13.1-pre] - 2025-06-11

### Changed

- Report AI Assistant errors to Sentry
  [#3010](https://github.com/OpenFn/lightning/issues/3010)
- Do not validate edge js condition expression
  [#3028](https://github.com/OpenFn/lightning/issues/3028)

### Fixed

- Allow scrolling in the template grid
  [#3284](https://github.com/OpenFn/lightning/issues/3284)
- Search input in run history is cleared when you click on the filter buttons
  [#1951](https://github.com/OpenFn/lightning/issues/1951)
- Fix Inspector Input panel not showing current run's dataclip for older
  workflow runs [#3288](https://github.com/OpenFn/lightning/issues/3288)

## [v2.13.0] - 2025-06-04

## [v2.13.0-pre2] - 2025-06-04

### Fixed

- Only show credentials owned by current user in `/credentials` (not those
  shared with them also) [3273](https://github.com/OpenFn/lightning/issues/3273)
- Fix texts not getting wrapped in modals that are inside table rows
  [3274](https://github.com/OpenFn/lightning/issues/3274)

## [v2.13.0-pre1] - 2025-06-03

### Changed

- Removed heavy Arcade videos, replaced with time-aware, friendly greeting.
  [#3267](https://github.com/OpenFn/lightning/issues/3267)

### Fixed

- Don't display hidden secondary buttons
  [#3265](https://github.com/OpenFn/lightning/issues/3265)

## [v2.13.0-pre] - 2025-06-02

### Added

- Set timeout for Apollo client requests.
  [#3009](https://github.com/OpenFn/lightning/issues/3009)
- Generate workflows using AI
  [#3174](https://github.com/OpenFn/lightning/issues/3174)
- Enhance workflows templates UI
  [#3175](https://github.com/OpenFn/lightning/issues/3175)

### Changed

- Standardize sub-tabs (tabs inside tabs on Inspector)
  [#3261](https://github.com/OpenFn/lightning/pull/3261)
- No longer blocking the "Create new workflow" button based on _active_ workflow
  limits [#3251](https://github.com/OpenFn/lightning/pull/3251)

### Fixed

- Fix magic metadata [#3134](https://github.com/OpenFn/lightning/issues/3134)
- Padding Changes on Project Setup Page
  [#3257](https://github.com/OpenFn/lightning/issues/3257)

## [v2.12.3-pre] - 2025-05-29

### Added

- Added a custom metric to track projects that could benefit from additional
  worker pods. [#3189](https://github.com/OpenFn/lightning/issues/3189)
- Add a test metric that can be used to test external infrastructure (e.g.
  alerting) in a deployed Lightning instance.
  [#3229](https://github.com/OpenFn/lightning/issues/3229)
- Broadcast work-available to worker when runs are enqueued
  [#2934](https://github.com/OpenFn/lightning/issues/2934)

### Changed

- Update Elixir to 1.18.3 [#2748](https://github.com/OpenFn/lightning/pull/2748)
- Standardized table components across the application
  [#2905](https://github.com/OpenFn/lightning/issues/2905)
- Standardize buttons [#3093](https://github.com/OpenFn/lightning/issues/3093)
- Make the chunk size for deleting expired activty configurable via ENV
  [#3181](https://github.com/OpenFn/lightning/pull/3181)
- Reduce the cardinality of `lightning_run_lost_count`.
  [#3226](https://github.com/OpenFn/lightning/issues/3226)
- Improve manual run component
  [#3089](https://github.com/OpenFn/lightning/issues/3089)

### Fixed

- Delay purge user having project file(s)
  [#2919](https://github.com/OpenFn/lightning/issues/2919)
- Display all github repositories even if they're more than 30
  [#3206](https://github.com/OpenFn/lightning/issues/3206)
- Github repo names getting truncated
  [#3037](https://github.com/OpenFn/lightning/issues/3037)

## [v2.12.2] - 2025-05-01

### Changed

- Tweak language on webhook auth method modal and list action
  [#3166](https://github.com/OpenFn/lightning/pull/3166)
- Re-order nightly cron jobs to reduce acute stress on db
  [#3179](https://github.com/OpenFn/lightning/pull/3179)

### Fixed

- Fix save and sync not working in the workflow editor
  [#3177](https://github.com/OpenFn/lightning/issues/3177)

## [v2.12.1] - 2025-04-29

### Changed

- Sort logs in failure notification emails by timestamp, ascending
  [#2347](https://github.com/OpenFn/lightning/issues/2347)
- Rename webhook auth method button and title
  [#3165](https://github.com/OpenFn/lightning/issues/3165)

### Fixed

- Importer not updating canvas properly
  [#3156](https://github.com/OpenFn/lightning/issues/3156)
- Template name overwritten by workflow name when updating an existing template
  [#3157](https://github.com/OpenFn/lightning/issues/3157)
- Route not found after pressing Enter to create a workflow
  [#3142](https://github.com/OpenFn/lightning/issues/3142)
- Make Collections delete_all idempotent
  [#3143](https://github.com/OpenFn/lightning/issues/3143)
- Blank modal showing when you click to show webhook auth method password
  [#3154](https://github.com/OpenFn/lightning/issues/3154)

## [v2.12.0] - 2025-04-25

### Added

- Create workflows from base templates
  [#3018](https://github.com/OpenFn/lightning/issues/3018),
  [#3031](https://github.com/OpenFn/lightning/issues/3031)
  [#3080](https://github.com/OpenFn/lightning/issues/3080)
- Custom metrics to track lost runs
  [#3070](https://github.com/OpenFn/lightning/issues/3070)
- AI Assistant: add metadata column to chat sessions
  [#3054](https://github.com/OpenFn/lightning/issues/3054)
- Added a message to explain to the user why they're waiting for a run
  [#3131](https://github.com/OpenFn/lightning/issues/3131)
- Allow users to create workflows from base templates
  [#3110](https://github.com/OpenFn/lightning/issues/3110)
- Simplified adding credentials to projects
  [#3034](https://github.com/OpenFn/lightning/issues/3034)
- Enabled displaying full workflow name when hovering workflow name in the
  workflows list page [#2894](https://github.com/OpenFn/lightning/issues/2894)
- Enabled clickable rows in the workflows list page
  [#3047](https://github.com/OpenFn/lightning/issues/3047)
- Added sorting & filtering workflows
  [#3046](https://github.com/OpenFn/lightning/issues/3046)
- Add helper function to create latest snapshot
  [#3099](https://github.com/OpenFn/lightning/issues/3099)
- Restart the credential setup from selecting the credential type
  [#2284](https://github.com/OpenFn/lightning/issues/2284)
- Enable Support User and adds audit trail for MFA.
  [#3072](https://github.com/OpenFn/lightning/issues/3072)
- Allow users to view and copy their workflow as a code
  [#3016](https://github.com/OpenFn/lightning/issues/3016)
- Allow users to create workflow via YAML import
  [#3013](https://github.com/OpenFn/lightning/issues/3013)
- Make provision for the inclusion of 'external' metrics.
  [#3096](https://github.com/OpenFn/lightning/issues/3096)
- Introduce 'seeding' of PromEx event metrics
  [#3096](https://github.com/OpenFn/lightning/issues/3096)
- When claiming a run, a worker name can optionally be provided to the adaptor
  that is responsible for claiming runs.
  [#3079](https://github.com/OpenFn/lightning/issues/3079)
- Persist worker name provided by worker when claiming a run. NOTE: This
  requires version `1.13.2` of the worker.
  [#3079](https://github.com/OpenFn/lightning/issues/3079)

### Changed

- Add project name to failure email subject
  [#2974](https://github.com/OpenFn/lightning/issues/2974)
- Large refactor of the inspector and React components
  [#3043](https://github.com/OpenFn/lightning/pull/3043)
- The AI Assistant now has access to docs.openfn.org to better inform its
  responses [apollo#209](https://github.com/OpenFn/apollo/pull/209)
- Adjusted flash messages
- Updated dependencies [#3086](https://github.com/OpenFn/lightning/pull/3086):
  - `phoenix` from 1.7.20 to 1.7.21
  - `phoenix_live_view` from 1.0.5 to 1.0.9
  - `petal_components` from 2.9.0 to 3.0.1
- Move new workflow form into the edit page
  [#3083](https://github.com/OpenFn/lightning/issues/3083)
- Added logos & case-insensitive sorting of credential types
  [#3107](https://github.com/OpenFn/lightning/pull/3107)
- Added a "BETA" label to the Kafka trigger type
  [#3098](https://github.com/OpenFn/lightning/pull/3098)

## [v2.11.2] - 2025-04-10

### Added

- Remove Credentials for Collaborators Removed from a Project
  [#2942](https://github.com/OpenFn/lightning/issues/2942)
- Enable Credential Transfer In Projects Credentials Table
  [#2978](https://github.com/OpenFn/lightning/issues/2978)
- Allow possibility to inject components for implementing GDPR compliance
  [PR#3056](https://github.com/OpenFn/lightning/pull/3056)
- Change edge color in the workflow when there is an error
  [#2999](https://github.com/OpenFn/lightning/issues/2999)

### Changed

- Stagger cleanup crons in the hopes that it reduces the imapct on the database.
  [#3061](https://github.com/OpenFn/lightning/issues/3061)
- Default to latest specific version instead of @latest when selecting adaptors
  [#2843](https://github.com/OpenFn/lightning/issues/2843)
- Remove OpenTelemetry suport as it is not currently in use
  [#3081](https://github.com/OpenFn/lightning/issues/3081)

## [v2.11.1] - 2025-04-03

### Added

- Fix putting project credentials on a new credential
  [#2993](https://github.com/OpenFn/lightning/issues/2993)
- Allow users to book for demo sessions
  [PR#3035](https://github.com/OpenFn/lightning/pull/3035)
- Allow workflow and project concurrency progress windows
  [#2995](https://github.com/OpenFn/lightning/issues/2995)

### Changed

- Update flash message to contain link to github actions after save & sync
  [#2989](https://github.com/OpenFn/lightning/issues/2989)
- Added alphabetical sort to credential and Oauth2 client lists.
  [#2994](https://github.com/OpenFn/lightning/issues/2994)
- Update Phoenix LiveView to 1.0.5, Petal Components to 2.9.0 and TailwindCSS to
  v4 [#3033](https://github.com/OpenFn/lightning/pull/3033)

### Fixed

- Fixes to some issues with code-complete in the editor
  [#3052](https://github.com/OpenFn/lightning/pull/3052)

## [v2.11.0] - 2025-03-19

### Added

- Update Collections admin UI storage counter after deleting all
  [#2986](https://github.com/OpenFn/lightning/issues/2986)
- Refactor OAuth credentials to reuse existing refresh tokens for same scopes
  [#2908](https://github.com/OpenFn/lightning/issues/2908) \
  ⚠️️ Please note that you will need to migrate your existing OAuth credentials.
  To do that run the following command:
  `mix run priv/repo/migrate_oauth_credentials.exs` for local setup or
  `docker exec -it <lightning_container_name> /app/bin/lightning eval "Lightning.Credentials.OauthMigration.run()"`
  for production environments.

### Changed

- Changed the way Monaco workers are loaded, using ESM modules instead.
- Do not include `v` param in workflow links when it is latest
  [#2941](https://github.com/OpenFn/lightning/issues/2941)
- Use dropdown instead of modal for the log level filter
  [#2980](https://github.com/OpenFn/lightning/issues/2980)
- Upgrade esbuild to 0.25.0
  [#2962](https://github.com/OpenFn/lightning/issues/2962)

### Fixed

- Fix broken highlighter for selected step in the log viewer
  [#2980](https://github.com/OpenFn/lightning/issues/2980)
- Don't delete latest snapshot when deleting unused snaphots in workorders
  [#2996](https://github.com/OpenFn/lightning/issues/2996)
- Don't allow users to disable edges coming from a trigger
  [#3008](https://github.com/OpenFn/lightning/issues/3008)

## [v2.10.16] - 2025-02-28

### Added

- Disable jobs with non retriable steps
  [#2925](https://github.com/OpenFn/lightning/issues/2925)

### Fixed

- Fix toggle button not visually disabled
  [#2976](https://github.com/OpenFn/lightning/issues/2976)
- Dont clear dataclip input when user saves workflow
  [#2944](https://github.com/OpenFn/lightning/issues/2944)

## [v2.10.16-pre.0] - 2025-02-26

### Added

- Allow the billing app to schedule project deletion
  [#2972](https://github.com/OpenFn/lightning/issues/2972)
- Enable project level concurrency limit
  [#2906](https://github.com/OpenFn/lightning/issues/2906)
- Transfer credentials ownership to a project collaborator
  [#2820](https://github.com/OpenFn/lightning/issues/2820)
- Delete unused snapshots on workorders retention cleanup
  [#1832](https://github.com/OpenFn/lightning/issues/1832)
- Allow users to configure their preferred log levels
  [#2206](https://github.com/OpenFn/lightning/issues/2206)
- Allow project admins and owners to disable `console.log()` in jobs
  [#2205](https://github.com/OpenFn/lightning/issues/2205)

### Changed

- Bumped CI NodeJS and Postgres versions to 22.12.0 and 17.3 respectively
  [#2938](https://github.com/OpenFn/lightning/pull/2938)

### Fixed

- Creating a dataclip fails on indexing when it's too large
  [#2682](https://github.com/OpenFn/lightning/issues/2682)

## [v2.10.15] - 2025-02-14

### Changed

- Allow empty/blank log lines from the worker/jobs
  [#2914](https://github.com/OpenFn/lightning/issues/2914)
- Only allow `owner` and `admin` users to manage collections
  [#2923](https://github.com/OpenFn/lightning/issues/2923)

### Fixed

- Fixed issue where we failed to send failure alerts via email when runs were
  "lost". [#2921](https://github.com/OpenFn/lightning/issues/2921)

## [v2.10.14] - 2025-02-06

### Added

- Extend provisioner to support collections
  [#2830](https://github.com/OpenFn/lightning/issues/2830)
- Add collection limiter in the provisioner
  [PR#2910](https://github.com/OpenFn/lightning/pull/2910)
- Adds project name to failure alert email
  [#2884](https://github.com/OpenFn/lightning/pull/2884)
- Allow project users to manage collections
  [#2838](https://github.com/OpenFn/lightning/issues/2838)
- Allow limiting Collection create, put and put_all
  [#2853](https://github.com/OpenFn/lightning/issues/2853)

### Changed

- Makes the whole project row in the projects table clickable.
  [#2889](https://github.com/OpenFn/lightning/pull/2889)
- Standardizes date formats to YYYY-MM-DD
  [#2884](https://github.com/OpenFn/lightning/pull/2884)

### Fixed

- Allow ordering of Plug Injection
  [#2903](https://github.com/OpenFn/lightning/issues/2903)
- Removed empty first line in job editor helper text
  [#2887](https://github.com/OpenFn/lightning/pull/2887)
- Standardizes sort order arrows (all now show the direction of sort, rather
  than the direction they would sort if toggled)
  [#2423](https://github.com/OpenFn/lightning/issues/2423)
- Project combobox is populated when viewing MFA backup codes.
  [#2870](https://github.com/OpenFn/lightning/issues/2870)
- Allow JobEditor metrics to be tracked when the version of the workflow being
  viewed is not the latest version.
  [#2891](https://github.com/OpenFn/lightning/issues/2891)

## [v2.10.13] - 2025-01-29

### Added

- Add support for local adaptors. This can be enabled via `LOCAL_ADAPTORS=true`
  and path specified via `OPENFN_ADAPTORS_REPO=./path/to/repo/`
  [#905](https://github.com/OpenFn/lightning/issues/905)
- Add component injection for AI responses feedback
  [#2495](https://github.com/OpenFn/lightning/issues/2495)
- Audit the provisioning of projects via the API
  [#2718](https://github.com/OpenFn/lightning/issues/2718)
- Track Collections storage usage based on items key and value sizes
  [#2853](https://github.com/OpenFn/lightning/issues/2853)
- Temporary instrumentation for JobEditor to help identify performance issues.
  [#2617](https://github.com/OpenFn/lightning/issues/2617)
- Indexes to foreign keys on `workflow_edges` and `steps` tables to try and
  alleviate slow loading of the job editor.
  [#2617](https://github.com/OpenFn/lightning/issues/2617)
- Remove `Snapshot.get_or_create_latest_for`.
  [#2703](https://github.com/OpenFn/lightning/issues/2703)
- Add temporary events to allow Lightning to log metrics reported by editors.
  [#2617](https://github.com/OpenFn/lightning/issues/2617)
- Audit when workflow deletion is requested.
  [#2727](https://github.com/OpenFn/lightning/issues/2727)

### Changed

- Remove snapshot creation when performing the Github sync - no longer needed
  post-migration. [#2703](https://github.com/OpenFn/lightning/issues/2703)
- Remove some redundant code related to `WorkOrders.create_for`.
  [#2703](https://github.com/OpenFn/lightning/issues/2703)
- Remove use of Snapshot.get_or_create_latest_for from tests.
  [#2703](https://github.com/OpenFn/lightning/issues/2703)
- Bump PostCSS [#2863](https://github.com/OpenFn/lightning/pull/2863)
- Replaced HTTPoison with Tesla in the AdaptorRegistry.
  [#2861](https://github.com/OpenFn/lightning/pull/2861)
- Remove googlesheets, gmail and collections from credential schemas list
  [#2854](https://github.com/OpenFn/lightning/issues/2854)
- Remove ring on save workflow button
  [#2829](https://github.com/OpenFn/lightning/issues/2829)

### Fixed

- Do not send digest emails for projects with no workflows
  [#2688](https://github.com/OpenFn/lightning/issues/2688)
- Fixed navbar items alignment in the workflow builder
  [#2825](https://github.com/OpenFn/lightning/issues/2825)
- PromEx metrics no longer detaching on error
  [#2875](https://github.com/OpenFn/lightning/issues/2875)

## [v2.10.12] - 2025-01-21

### Changed

- PromEx metrics endpoint returns 401 on unauthorized requests.
  [#2823](https://github.com/OpenFn/lightning/issues/2823)
- Allow non-openfn.org users to access AI Assistant
  [#2845](https://github.com/OpenFn/lightning/issues/2845)

## [v2.10.11] - 2025-01-21

### Added

- Add component injection for AI responses feedback
  [#2495](https://github.com/OpenFn/lightning/issues/2495)

### Fixed

- Fix `z-index` for unsaved workflow dot on workflow edit page
  [#2809](https://github.com/OpenFn/lightning/issues/2809)

## [v2.10.10] - 2025-01-15

### Added

- Add workflows API to create, update, get and list.
  [#1887](https://github.com/OpenFn/lightning/issues/1887)
- Show email address of credential owner on project credentials page
  [#2210](https://github.com/OpenFn/lightning/issues/2210)

### Changed

- Configure Monaco to load files from lightning instead of cdn
  [#2786](https://github.com/OpenFn/lightning/issues/2786)

### Fixed

- Fixed Save and Run to always execute jobs with latest changes
  [#2804](https://github.com/OpenFn/lightning/issues/2804)
- Fixed aggressive CSS rule in app.css that made it hard to style menu items
  [#2807](https://github.com/OpenFn/lightning/pull/2807)
- `z-index` broken on unsaved dot on workflow edit page
  [#2809](https://github.com/OpenFn/lightning/issues/2809)
- Fixed an issue in the editor where the Loading Types message displays forever
  while running offline [#2813](https://github.com/OpenFn/lightning/issues/2813)
- Fixed an a small layout issue in the Docs panel when loading the editor
  offline [#2813](https://github.com/OpenFn/lightning/issues/2813)

## [v2.10.9] - 2025-01-09

### Added

- Audit the creation and removal of Github repo connections.
  [#2668](https://github.com/OpenFn/lightning/issues/2668)
- Add save and sync option in the workflow edit page
  [#2707](https://github.com/OpenFn/lightning/issues/2707)

### Changed

- Git-ignore files from mix assets.deploy
  [#2788](https://github.com/OpenFn/lightning/issues/2788)
- Added Claude integration in job chat
  [#2403](https://github.com/OpenFn/lightning/pull/2403)
- OPENAI_API_KEY renamed to AI_ASSISTANT_API_KEY
  [#2403](https://github.com/OpenFn/lightning/pull/2403)
- Remove snapshot creation from WorkOrders, no longer necessary post-migration.
  [#2703](https://github.com/OpenFn/lightning/issues/2703)

## [v2.10.8] - 2024-12-18

### Added

- Add ability to retry or cancel AI Assistant error responses for user messages
  [#2704](https://github.com/OpenFn/lightning/issues/2704)

### Changed

## [v2.10.7] - 2024-12-13 🎂 ❤️ Happy Birthday, Mom!

### Added

- Clear AI assistant's chat input after a message is sent
  [#2781](https://github.com/OpenFn/lightning/issues/2781)
- Allow different rules and action for delete user.
  [#2500](https://github.com/OpenFn/lightning/issues/2500)
- Handle errors from the AI Assistant more gracefully
  [#2474](https://github.com/OpenFn/lightning/issues/2474)

### Changed

- Make the AdaptorRegistry cache path configurable
  [#2780](https://github.com/OpenFn/lightning/issues/2780)

### Fixed

- Delete user modal no longer uses the same id as the underlying user record.
  [#2751](https://github.com/OpenFn/lightning/issues/2751)
- Use workflow activation limiter on index toggle.
  [#2777](https://github.com/OpenFn/lightning/issues/2777)

## [v2.10.6] - 2024-12-10

### Added

- Handle errors from the AI Assistant more gracefully
  [#2741](https://github.com/OpenFn/lightning/issues/2741)

### Changed

- Updated the About the AI Assistant help text
- Make user email verification optional. Defaults to `false`
  [#2755](https://github.com/OpenFn/lightning/issues/2755)
  > ⚠️ The default was behaviour was to always require email verification. Set
  > `REQUIRE_EMAIL_VERIFICATION` to `true` to revert to the old behaviour.
- Enhance AI assistant panel UI
  [#2497](https://github.com/OpenFn/lightning/issues/2497)
- Allow superusers to be created via the user UI.
  [#2719](https://github.com/OpenFn/lightning/issues/2719)

### Fixed

- Fix Priority and Scope Issues in Inspector Key Bindings
  [#2770](https://github.com/OpenFn/lightning/issues/2770)
- Fixed an issue where sometimes adaptor docs won't load in the Inspector
  [#2749](https://github.com/OpenFn/lightning/pull/2749)
- Return a 422 when a duplicate key is sent to the collections post/put_all API
  [#2752](https://github.com/OpenFn/lightning/issues/2752)
- Do not require the user's password when a superuser updates a user.
  [#2757](https://github.com/OpenFn/lightning/issues/2757)

## [v2.10.5] - 2024-12-04

### Added

- Enable Tab Key for Indenting Text in AI Assistant Input Box
  [#2407](https://github.com/OpenFn/lightning/issues/2407)
- Ctrl/Cmd + Enter to Send a Message to the AI Assistant
  [#2406](https://github.com/OpenFn/lightning/issues/2406)
- Add styles to AI chat messages
  [#2484](https://github.com/OpenFn/lightning/issues/2484)
- Auditing when enabling/disabling a workflow
  [#2697](https://github.com/OpenFn/lightning/issues/2697)
- Ability to enable/disable a workflow from the workflow editor
  [#2698](https://github.com/OpenFn/lightning/issues/2698)

### Changed

- Insert all on a collection with the same timestamp
  [#2711](https://github.com/OpenFn/lightning/issues/2711)
- AI Assistant: Show disclaimer once every day per user
  [#2481](https://github.com/OpenFn/lightning/issues/2481)
- AI Assistant: Scroll to new message when it arrives
  [#2409](https://github.com/OpenFn/lightning/issues/2409)
- AI Assistant: Set vertical scrollbar below the session title
  [#2477](https://github.com/OpenFn/lightning/issues/2477)
- AI Assistant: Increase size of input box for easier handling of large inputs
  [#2408](https://github.com/OpenFn/lightning/issues/2408)
- Bumped dependencies
- Extend display of audit events to cater for deletions.
  [#2701](https://github.com/OpenFn/lightning/issues/2701)
- Kafka documentation housekeeping.
  [#2414](https://github.com/OpenFn/lightning/issues/2414)

### Fixed

- Collections controller sending an invalid response body when a item doesn't
  exist [#2733](https://github.com/OpenFn/lightning/issues/2733)
- AI Assistant: Text in the form gets cleared when you change the editor content
  [#2739](https://github.com/OpenFn/lightning/issues/2739)

## [v2.10.4] - 2024-11-22

### Added

- Support dynamic json schema email format validation.
  [#2664](https://github.com/OpenFn/lightning/issues/2664)
- Audit snapshot creation
  [#2601](https://github.com/OpenFn/lightning/issues/2601)
- Allow filtering collection items by updated_before and updated_after.
  [#2693](https://github.com/OpenFn/lightning/issues/2693)
- Add support for SMTP email configuration
  [#2699](https://github.com/OpenFn/lightning/issues/2699) ⚠️️ Please note that
  `EMAIL_ADMIN` defaults to `lightning@example.com` in production environments

### Fixed

- Fix cursor for small limit on collections request
  [#2683](https://github.com/OpenFn/lightning/issues/2683)
- Disable save and run actions on deleted workflows
  [#2170](https://github.com/OpenFn/lightning/issues/2170)
- Distinguish active and inactive sort arrows in projects overview table
  [#2423](https://github.com/OpenFn/lightning/issues/2423)
- Fix show password toggle icon gets flipped after changing the password value
  [#2611](https://github.com/OpenFn/lightning/issues/2611)

## [v2.10.3] - 2024-11-13

### Added

- Disable monaco command palette in Input and Log viewers
  [#2643](https://github.com/OpenFn/lightning/issues/2643)
- Make provision for non-User actors when creating Audit entries.
  [#2601](https://github.com/OpenFn/lightning/issues/2601)

### Fixed

- Superusers can't update users passwords
  [#2621](https://github.com/OpenFn/lightning/issues/2621)
- Attempt to reduce memory consumption when generating UsageTracking reports.
  [#2636](https://github.com/OpenFn/lightning/issues/2636)

## [v2.10.2] - 2024-11-14

### Added

- Audit history exports events
  [#2637](https://github.com/OpenFn/lightning/issues/2637)

### Changed

- Ignore Plug.Conn.InvalidQueryError in Sentry
  [#2672](https://github.com/OpenFn/lightning/issues/2672)
- Add Index to `dataclip_id` on `runs` and `work_orders` tables to speed up
  deletion [PR#2677](https://github.com/OpenFn/lightning/pull/2677)

### Fixed

- Error when the logger receives a boolean
  [#2666](https://github.com/OpenFn/lightning/issues/2666)

## [v2.10.1] - 2024-11-13

### Fixed

- Fix metadata loading as code-assist in the editor
  [#2669](https://github.com/OpenFn/lightning/pull/2669)
- Fix Broken Input Dataclip UI
  [#2670](https://github.com/OpenFn/lightning/pull/2670)

## [v2.10.0] - 2024-11-13

### Changed

- Increase collection items value limit to 1M characters
  [#2661](https://github.com/OpenFn/lightning/pull/2661)

### Fixed

- Fix issues loading suggestions for code-assist
  [#2662](https://github.com/OpenFn/lightning/pull/2662)

## [v2.10.0-rc.2] - 2024-11-12

### Added

- Bootstrap script to help install and configure the Lightning app for
  development [#2654](https://github.com/OpenFn/lightning/pull/2654)

### Changed

- Upgrade dependencies [#2624](https://github.com/OpenFn/lightning/pull/2624)
- Hide the collections and fhir-jembi adaptors from the available adaptors list
  [#2648](https://github.com/OpenFn/lightning/issues/2648)
- Change column name for "Last Activity" to "Last Modified" on Projects list
  [#2593](https://github.com/OpenFn/lightning/issues/2593)

### Fixed

- Fix LiveView crash when pressing "esc" on inspector
  [#2622](https://github.com/OpenFn/lightning/issues/2622)
- Delete project data in batches to avoid timeouts in the db connection
  [#2632](https://github.com/OpenFn/lightning/issues/2632)
- Fix MetadataService crashing when errors are encountered
  [#2659](https://github.com/OpenFn/lightning/issues/2659)

## [v2.10.0-rc.1] - 2024-11-08

### Changed

- Reduce transaction time when fetching collection items by fetching upfront
  [#2645](https://github.com/OpenFn/lightning/issues/2645)

## [v2.10.0-rc.0] - 2024-11-07

### Added

- Adds a UI for managing collections
  [#2567](https://github.com/OpenFn/lightning/issues/2567)
- Introduces collections, a programatic workflow data sharing resource.
  [#2551](https://github.com/OpenFn/lightning/issues/2551)

## [v2.9.15] - 2024-11-06

### Added

- Added some basic editor usage tips to the docs panel
  [#2629](https://github.com/OpenFn/lightning/pull/2629)
- Create audit events when the retention periods for a project's dataclips and
  history are modified. [#2589](https://github.com/OpenFn/lightning/issues/2589)

### Changed

- The Docs panel in the inspector will now be closed by default
  [#2629](https://github.com/OpenFn/lightning/pull/2629)
- JSDoc annotations are removed from code assist descriptions
  [#2629](https://github.com/OpenFn/lightning/pull/2629)
- Show project name during delete confirmation
  [#2634](https://github.com/OpenFn/lightning/pull/2634)

### Fixed

- Fix misaligned margins on collapsed panels in the inspector
  [#2571](https://github.com/OpenFn/lightning/issues/2571)
- Fix sorting directions icons in projects table in the project dashboard page
  [#2631](https://github.com/OpenFn/lightning/pull/2631)
- Fixed an issue where code-completion prompts don't load properly in the
  inspector [#2629](https://github.com/OpenFn/lightning/pull/2629)
- Fixed an issue where namespaces (like http.) don't appear in code assist
  prompts [#2629](https://github.com/OpenFn/lightning/pull/2629)

## [v2.9.14] - 2024-10-31

### Added

- Additional documentation and notification text relating to the importance of
  alternate storage for Kafka triggers.
  [#2614](https://github.com/OpenFn/lightning/issues/2614)
- Add support for run memory limit option
  [#2623](https://github.com/OpenFn/lightning/pull/2623)

### Changed

- Enforcing MFA for a project can be enforced by the usage limiter
  [#2607](https://github.com/OpenFn/lightning/pull/2607)
- Add extensions for limiting retention period
  [#2618](https://github.com/OpenFn/lightning/pull/2618)

## [v2.9.13] - 2024-10-28

### Changed

- Add responsible ai disclaimer to arcade video
  [#2610](https://github.com/OpenFn/lightning/pull/2610)

## [v2.9.12] - 2024-10-25

### Fixed

- Fix editor panel buttons gets out of shape on smaller screens
  [#2278](https://github.com/OpenFn/lightning/issues/2278)
- Do not send empty strings in credential body to the worker
  [#2585](https://github.com/OpenFn/lightning/issues/2585)
- Refactor projects dashboard page and fix bug on last activity column
  [#2593](https://github.com/OpenFn/lightning/issues/2593)

## [v2.9.11] - 2024-10-23

### Added

- Optionally write Kafka messages that can not be persisted to the file system.
  [#2386](https://github.com/OpenFn/lightning/issues/2386)
- Add `MessageRecovery` utility code to restore Kafka messages that were
  pesisted to the file system.
  [#2386](https://github.com/OpenFn/lightning/issues/2386)
- Projects page welcome section: allow users to learn how to use the app thru
  Arcade videos [#2563](https://github.com/OpenFn/lightning/issues/2563)
- Store user preferences in database
  [#2564](https://github.com/OpenFn/lightning/issues/2564)

### Changed

- Allow users to to preview password fields in credential forms
  [#2584](https://github.com/OpenFn/lightning/issues/2584)
- Remove superuser flag for oauth clients creation
  [#2417](https://github.com/OpenFn/lightning/issues/2417)
- Make URL validator more flexible to support URLs with dashes and other cases
  [#2417](https://github.com/OpenFn/lightning/issues/2417)

### Fixed

- Fix retry many workorders when built for job
  [#2597](https://github.com/OpenFn/lightning/issues/2597)
- Do not count deleted workflows in the projects table
  [#2540](https://github.com/OpenFn/lightning/issues/2540)

## [v2.9.10] - 2024-10-16

### Added

- Notify users when a Kafka trigger can not persist a message to the database.
  [#2386](https://github.com/OpenFn/lightning/issues/2386)
- Support `kafka` trigger type in the provisioner
  [#2506](https://github.com/OpenFn/lightning/issues/2506)

### Fixed

- Fix work order retry sorting and avoids loading dataclips
  [#2581](https://github.com/OpenFn/lightning/issues/2581)
- Fix editor panel overlays output panel when scrolled
  [#2291](https://github.com/OpenFn/lightning/issues/2291)

## [v2.9.9] - 2024-10-09

### Changed

- Make project description multiline in project.yaml
  [#2534](https://github.com/OpenFn/lightning/issues/2534)
- Do not track partition timestamps when ingesting Kafka messages.
  [#2531](https://github.com/OpenFn/lightning/issues/2531)
- Always use the `initial_offset_reset_policy` when enabling a Kafka pipeline.
  [#2531](https://github.com/OpenFn/lightning/issues/2531)
- Add plumbing to simulate a persistence failure in a Kafka trigger pipeline.
  [#2386](https://github.com/OpenFn/lightning/issues/2386)

### Fixed

- Fix Oban errors not getting logged in Sentry
  [#2542](https://github.com/OpenFn/lightning/issues/2542)
- Perform data retention purging in batches to avoid timeouts
  [#2528](https://github.com/OpenFn/lightning/issues/2528)
- Fix editor panel title gets pushed away when collapsed
  [#2545](https://github.com/OpenFn/lightning/issues/2545)
- Mark unfinished steps having finished runs as `lost`
  [#2416](https://github.com/OpenFn/lightning/issues/2416)

## [v2.9.8] - 2024-10-03

### Added

- Ability for users to to retry Runs and create manual Work Orders from the job
  inspector #2496 [#2496](https://github.com/OpenFn/lightning/issues/2496)

### Fixed

- Fix panel icons overlays on top title when collapsed
  [#2537](https://github.com/OpenFn/lightning/issues/2537)

## [v2.9.7] - 2024-10-02

### Added

- Enqueues many work orders retries in the same transaction per Oban job.
  [#2363](https://github.com/OpenFn/lightning/issues/2363)
- Added the ability to retry rejected work orders.
  [#2391](https://github.com/OpenFn/lightning/issues/2391)

### Changed

- Notify other present users when the promoted user saves the workflow
  [#2282](https://github.com/OpenFn/lightning/issues/2282)
- User email change: Add debounce on blur to input forms to avoid validation
  after every keystroke [#2365](https://github.com/OpenFn/lightning/issues/2365)

### Fixed

- Use timestamps sent from worker when starting and completing runs
  [#2434](https://github.com/OpenFn/lightning/issues/2434)
- User email change: Add debounce on blur to input forms to avoid validation
  after every keystroke [#2365](https://github.com/OpenFn/lightning/issues/2365)

### Fixed

- User email change: Send notification of change to the old email address and
  confirmation to the new email address
  [#2365](https://github.com/OpenFn/lightning/issues/2365)
- Fixes filters to properly handle the "rejected" status for work orders.
  [#2391](https://github.com/OpenFn/lightning/issues/2391)
- Fix item selection (project / billing account) in the context switcher
  [#2518](https://github.com/OpenFn/lightning/issues/2518)
- Export edge condition expressions as multiline in project spec
  [#2521](https://github.com/OpenFn/lightning/issues/2521)
- Fix line spacing on AI Assistant
  [#2498](https://github.com/OpenFn/lightning/issues/2498)

## [v2.9.6] - 2024-09-23

### Added

### Changed

- Increase minimum password length to 12 in accordance with ASVS 4.0.3
  recommendation V2.1.2 [#2507](https://github.com/OpenFn/lightning/pull/2507)
- Changed the public sandbox (https://demo.openfn.org) setup script to use
  `welcome12345` passwords to comply with a 12-character minimum

### Fixed

- Dataclip selector always shows that the dataclip is wiped even when the job
  wasn't run [#2303](https://github.com/OpenFn/lightning/issues/2303)
- Send run channel errors to sentry
  [#2515](https://github.com/OpenFn/lightning/issues/2515)

## [v2.9.5] - 2024-09-18

### Changed

- Hide export history button when no workorder is rendered in the table
  [#2440](https://github.com/OpenFn/lightning/issues/2440)
- Improve docs for running lightning locally #2499
  [#2499](https://github.com/OpenFn/lightning/pull/2499)

### Fixed

- Fix empty webhook URL when switching workflow trigger type
  [#2050](https://github.com/OpenFn/lightning/issues/2050)
- Add quotes when special YAML characters are present in the exported project
  [#2446](https://github.com/OpenFn/lightning/issues/2446)
- In the AI Assistant, don't open the help page when clicking the Responsible AI
  Link [#2511](https://github.com/OpenFn/lightning/issues/2511)

## [v2.9.4] - 2024-09-16

### Changed

- Responsible AI review of AI Assistant
  [#2478](https://github.com/OpenFn/lightning/pull/2478)
- Improve history export page UI
  [#2442](https://github.com/OpenFn/lightning/issues/2442)
- When selecting a node in the workflow diagram, connected edges will also be
  highlighted [#2396](https://github.com/OpenFn/lightning/issues/2358)

### Fixed

- Fix AI Assitant crashes on a job that is not saved yet
  [#2479](https://github.com/OpenFn/lightning/issues/2479)
- Fix jumpy combobox for scope switcher
  [#2469](https://github.com/OpenFn/lightning/issues/2469)
- Fix console errors when rending edge labels in the workflow diagram
- Fix tooltip on export workorder button
  [#2430](https://github.com/OpenFn/lightning/issues/2430)

## [v2.9.3] - 2024-09-11

### Added

- Add utility module to seed a DB to support query performance analysis.
  [#2441](https://github.com/OpenFn/lightning/issues/2441)

### Changed

- Enhance user profile page to add a section for updating basic information
  [#2470](https://github.com/OpenFn/lightning/pull/2470)
- Upgraded Heroicons to v2.1.5, from v2.0.18
  [#2483](https://github.com/OpenFn/lightning/pull/2483)
- Standardize `link-uuid` style for uuid chips
- Updated PromEx configuration to align with custom Oban naming.
  [#2488](https://github.com/OpenFn/lightning/issues/2488)

## [v2.9.2] - 2024-09-09

### Changed

- Temporarily limit AI to @openfn emails while testing
  [#2482](https://github.com/OpenFn/lightning/pull/2482)

## [v2.9.1] - 2024-09-09

### Fixed

- Provisioner creates invalid snapshots when doing CLI deploy
  [#2461](https://github.com/OpenFn/lightning/issues/2461)
  [#2460](https://github.com/OpenFn/lightning/issues/2460)

  > This is a fix for future Workflow updates that are deployed by the CLI and
  > Github integrations. Unfortunately, there is a high likelihood that your
  > existing snapshots could be incorrect (e.g. missing steps, missing edges).
  > In order to fix this, you will need to manually create new snapshots for
  > each of your workflows. This can be done either by modifying the workflow in
  > the UI and saving it. Or running a command on the running instance:
  >
  > ```elixir
  > alias Lightning.Repo
  > alias Lightning.Workflows.{Workflow, Snapshot}
  >
  > Repo.transaction(fn ->
  >   snapshots =
  >     Repo.all(Workflow)
  >     |> Enum.map(&Workflow.touch/1)
  >     |> Enum.map(&Repo.update!/1)
  >     |> Enum.map(fn workflow ->
  >       {:ok, snapshot} = Snapshot.create(workflow)
  >       snapshot
  >     end)
  >
  >  {:ok, snapshots}
  > end)
  > ```

## [v2.9.0] - 2024-09-06

### Added

- Limit AI queries and hook the increment of AI queries to allow usage limiting.
  [#2438](https://github.com/OpenFn/lightning/pull/2438)
- Persist AI Assistant conversations and enable it for all users
  [#2296](https://github.com/OpenFn/lightning/issues/2296)

### Changed

- Rename `new_table` component to `table`.
  [#2448](https://github.com/OpenFn/lightning/pull/2448)

### Fixed

- Fix `workflow_id` presence in state.json during Github sync
  [#2445](https://github.com/OpenFn/lightning/issues/2445)

## [v2.8.2] - 2024-09-04

### Added

- Change navbar colors depending on scope.
  [#2449](https://github.com/OpenFn/lightning/pull/2449)
- Add support for configurable idle connection timeouts via the `IDLE_TIMEOUT`
  environment variable. [#2443](https://github.com/OpenFn/lightning/issues/2443)

### Changed

- Allow setup_user command to be execute from outside the container with
  `/app/bin/lightning eval Lightning.Setup.setup_user/3`
- Implement a combo-box to make navigating between projects easier
  [#241](https://github.com/OpenFn/lightning/pull/2424)
- Updated vulnerable version of micromatch.
  [#2454](https://github.com/OpenFn/lightning/issues/2454)

## [v2.8.1] - 2024-08-28

### Changed

- Improve run claim query by removing extraneous sorts
  [#2431](https://github.com/OpenFn/lightning/issues/2431)

## [v2.8.0] - 2024-08-27

### Added

- Users are now able to export work orders, runs, steps, logs, and dataclips
  from the History page.
  [#1698](https://github.com/OpenFn/lightning/issues/1698)

### Changed

- Add index over `run_id` and `step_id` in run_steps to improve worker claim
  speed. [#2428](https://github.com/OpenFn/lightning/issues/2428)
- Show Github Error messages as they are to help troubleshooting
  [#2156](https://github.com/OpenFn/lightning/issues/2156)
- Allow `Setup_utils.setup_user` to be used for the initial superuser creation.
- Update to code assist in the Job Editor to import namespaces from adaptors.
  [#2432](https://github.com/OpenFn/lightning/issues/2432)

### Fixed

- Unable to remove/reconnect github app in lightning after uninstalling directly
  from Github [#2168](https://github.com/OpenFn/lightning/issues/2168)
- Github sync buttons available even when usage limiter returns error
  [PR#2390](https://github.com/OpenFn/lightning/pull/2390)
- Fix issue with the persisting of a Kafka message with headers.
  [#2402](https://github.com/OpenFn/lightning/issues/2402)
- Protect against race conditions when updating partition timestamps for a Kafka
  trigger. [#2378](https://github.com/OpenFn/lightning/issues/2378)

## [v2.7.19] - 2024-08-19

### Added

- Pass the user_id param on check usage limits.
  [#2387](https://github.com/OpenFn/lightning/issues/2387)

## [v2.7.18] - 2024-08-17

### Added

- Ensure that all users in an instance have a confirmed email address within 48
  hours [#2389](https://github.com/OpenFn/lightning/issues/2389)

### Changed

- Ensure that all the demo accounts are confirmed by default
  [#2395](https://github.com/OpenFn/lightning/issues/2395)

### Fixed

- Removed all Kafka trigger code that ensured that message sequence is honoured
  for messages with keys. Functionality to ensure that message sequence is
  honoured will be added in the future, but in an abstraction that is a better
  fit for the current Lightning design.
  [#2362](https://github.com/OpenFn/lightning/issues/2362)
- Dropped the `trigger_kafka_messages` table that formed part of the Kafka
  trigger implementation, but which is now obsolete given the removal of the
  code related to message sequence preservation.
  [#2362](https://github.com/OpenFn/lightning/issues/2362)

## [v2.7.17] - 2024-08-14

### Added

- Added an `iex` command to setup a user, an apiToken, and credentials so that
  it's possible to get a fully running lightning instance via external shell
  script. (This is a tricky requirement for a distributed set of local
  deployments) [#2369](https://github.com/OpenFn/lightning/issues/2369) and
  [#2373](https://github.com/OpenFn/lightning/pull/2373)
- Added support for _very basic_ project-credential management (add, associate
  with job) via provisioning API.
  [#2367](https://github.com/OpenFn/lightning/issues/2367)

### Changed

- Enforced uniqueness on credential names _by user_.
  [#2371](https://github.com/OpenFn/lightning/pull/2371)
- Use Swoosh to format User models into recipients
  [#2374](https://github.com/OpenFn/lightning/pull/2374)
- Bump default CLI to `@openfn/cli@1.8.1`

### Fixed

- When a Workflow is deleted, any associated Kafka trigger pipelines will be
  stopped and deleted. [#2379](https://github.com/OpenFn/lightning/issues/2379)

## [v2.7.16] - 2024-08-07

### Fixed

- @ibrahimwickama fixed issue that prevented users from creating new workflows
  if they are running in an `http` environment (rather than `localhost` or
  `https`). [#2365](https://github.com/OpenFn/lightning/pull/2356)

## [v2.7.15] - 2024-08-07

### Changed

- Kafka messages without keys are synchronously converted into a Workorder,
  Dataclip and Run. Messages with keys are stored as TriggerKafkaMessage
  records, however the code needed to process them has been disabled, pending
  removal. [#2351](https://github.com/OpenFn/lightning/issues/2351)

## [v2.7.14] - 2024-08-05

### Changed

- Use standard styles for link, fix home button in breadcrumbs
  [#2354](https://github.com/OpenFn/lightning/pull/2354)

## [v2.7.13] - 2024-08-05

### Changed

- Don't log 406 Not Acceptable errors to Sentry
  [#2350](https://github.com/OpenFn/lightning/issues/2350)

### Fixed

- Correctly handle floats in LogMessage
  [#2348](https://github.com/OpenFn/lightning/issues/2348)

## [v2.7.12] - 2024-07-31

### Changed

- Make root layout configurable
  [#2310](https://github.com/OpenFn/lightning/pull/2310)
- Use snapshots when initiating Github Sync
  [#1827](https://github.com/OpenFn/lightning/issues/1827)
- Move runtime logic into module
  [#2338](https://github.com/OpenFn/lightning/pull/2338)
- Use `AccountHook Extension` to register new users invited in a project
  [#2341](https://github.com/OpenFn/lightning/pull/2341)
- Standardized top bars across the UI with a navigable breadcrumbs interface
  [#2299](https://github.com/OpenFn/lightning/pull/2299)

### Fixed

- Limit frame size of worker socket connections
  [#2339](https://github.com/OpenFn/lightning/issues/2339)
- Limit number of days to 31 in cron trigger dropdown
  [#2331](https://github.com/OpenFn/lightning/issues/2331)

## [v2.7.11] - 2024-07-26

### Added

- Expose more Kafka configuration at instance-level.
  [#2329](https://github.com/OpenFn/lightning/issues/2329)

### Fixed

- Table action css tweaks
  [#2333](https://github.com/OpenFn/lightning/issues/2333)

## [v2.7.10]

### Added

- A rudimentary optimisation for Kafka messages that do not have a key as the
  sequence of these messages can not be guaranteed.
  [#2323](https://github.com/OpenFn/lightning/issues/2323)

### Fixed

- Fix an intermittent bug when trying to intern Kafka offset reset policy.
  [#2327](https://github.com/OpenFn/lightning/issues/2327)

## [v2.7.9] - 2024-07-24

### Changed

- CSS - standardized some more tailwind components
  [PR#2324](https://github.com/OpenFn/lightning/pull/2324)

## [v2.7.8] - 2024-07-24

### Changed

- Enable End to End Integration tests
  [#2187](https://github.com/OpenFn/lightning/issues/2187)
- Make selected Kafka trigger parameters configurable via ENV vars.
  [#2315](https://github.com/OpenFn/lightning/issues/2315)
- Use the Oauth2 `revocation_endpoint` to revoke token access (1) before
  attempting to reauthorize and (2) when users schedule a credential for
  deletion [#2314](https://github.com/OpenFn/lightning/issues/2314)
- Standardized tailwind alerts
  [#2314](https://github.com/OpenFn/lightning/issues/2314)
- Standardized `link` tailwind style (and provided `link-plain`, `link-info`,
  `link-error`, and `link-warning`)
  [#2314](https://github.com/OpenFn/lightning/issues/2314)

### Fixed

- Fix work order URL in failure alerts
  [#2305](https://github.com/OpenFn/lightning/pull/2305)
- Fix error when handling existing encrypted credentials
  [#2316](https://github.com/OpenFn/lightning/issues/2316)
- Fix job editor switches to the snapshot version when body is changed
  [#2306](https://github.com/OpenFn/lightning/issues/2306)
- Fix misaligned "Retry from here" button on inspector page
  [#2308](https://github.com/OpenFn/lightning/issues/2308)

## [v2.7.7] - 2024-07-18

### Added

- Add experimental support for triggers that consume message from a Kafka
  cluster [#1801](https://github.com/OpenFn/lightning/issues/1801)
- Workflows can now specify concurrency, allowing runs to be executed
  syncronously or to a maximum concurrency level. Note that this applies to the
  default FifoRunQueue only.
  [#2022](https://github.com/OpenFn/lightning/issues/2022)
- Invite Non-Registered Users to a Project
  [#2288](https://github.com/OpenFn/lightning/pull/2288)

### Changed

- Make modal close events configurable
  [#2298](https://github.com/OpenFn/lightning/issues/2298)

### Fixed

- Prevent Oauth credentials from being created if they don't have a
  `refresh_token` [#2289](https://github.com/OpenFn/lightning/pull/2289) and
  send more helpful error data back to the worker during token refresh failure
  [#2135](https://github.com/OpenFn/lightning/issues/2135)
- Fix CLI deploy not creating snapshots for workflows
  [#2271](https://github.com/OpenFn/lightning/issues/2271)

## [v2.7.6] - 2024-07-11

### Fixed

- UsageTracking crons are enabled again (if config is enabled)
  [#2276](https://github.com/OpenFn/lightning/issues/2276)
- UsageTracking metrics absorb the fact that a step's job_id may not currently
  exist when counting unique jobs
  [#2279](https://github.com/OpenFn/lightning/issues/2279)
- Adjusted layout and text displayed when preventing simultaneous edits to
  accommodate more screen sizes
  [#2277](https://github.com/OpenFn/lightning/issues/2277)

## [v2.7.5] - 2024-07-10

### Changed

- Prevent two editors from making changes to the same workflow at the same time
  [#1949](https://github.com/OpenFn/lightning/issues/1949)
- Moved the Edge Condition Label field to the top of the form, so it's always
  visible [#2236](https://github.com/OpenFn/lightning/pull/2236)
- Update edge condition labels in the Workflow Diagram to always show the
  condition type icon and the label
  [#2236](https://github.com/OpenFn/lightning/pull/2236)

### Fixed

- Do Not Require Lock Version In URL Parameters
  [#2267](https://github.com/OpenFn/lightning/pull/2267)
- Trim erroneous spaces on user first and last names
  [#2269](https://github.com/OpenFn/lightning/pull/2269)

## [v2.7.4] - 2024-07-06

### Changed

- When the entire log string is a valid JSON object, pretty print it with a
  standard `JSON.stringify(str, null, 2)` but if it's something else then let
  the user do whatever they want (e.g., if you write
  `console.log('some', 'cool', state.data)` we won't mess with it.)
  [#2260](https://github.com/OpenFn/lightning/pull/2260)

### Fixed

- Fixed sticky toggle button for switching between latest version and a snapshot
  of a workflow [#2264](https://github.com/OpenFn/lightning/pull/2264)

## [v2.7.3] - 2024-07-05

### Changed

- Bumped the ws-worker to v1.3

### Fixed

- Fix issue when selecting different steps in RunViewer and the parent liveview
  not being informed [#2253](https://github.com/OpenFn/lightning/issues/2253)
- Stopped inspector from crashing when looking for a step by a run/job
  combination [#2201](https://github.com/OpenFn/lightning/issues/2201)
- Workflow activation only considers new and changed workflows
  [#2237](https://github.com/OpenFn/lightning/pull/2237)

## [v2.7.2] - 2024-07-03

### Changed

- Allow endpoint plugs to be injected at compile time.
  [#2248](https://github.com/OpenFn/lightning/pull/2248)
- All models to use the `public` schema.
  [#2249](https://github.com/OpenFn/lightning/pull/2249)
- In the workflow diagram, smartly update the view when adding new nodes
  [#2174](https://github.com/OpenFn/lightning/issues/2174)
- In the workflow diagram, remove the "autofit" toggle in the control bar

### Fixed

- Remove prompt parameter from the authorization URL parameters for the Generic
  Oauth Clients [#2250](https://github.com/OpenFn/lightning/issues/2250)
- Fixed react key error [#2233](https://github.com/OpenFn/lightning/issues/2233)
- Show common functions in the Docs panel
  [#1733](https://github.com/OpenFn/lightning/issues/1733)

## [v2.7.1] - 2024-07-01

### Changed

- Update email copies [#2213](https://github.com/OpenFn/lightning/issues/2213)

### Fixed

- Fix jumpy cursor in the Job editor.
  [#2229](https://github.com/OpenFn/lightning/issues/2229)
- Rework syncing behaviour to prevent changes getting thrown out on a socket
  reconnect. [#2007](https://github.com/OpenFn/lightning/issues/2007)

## [v2.7.0] - 2024-06-26

### Added

- Use of snapshots for displaying runs and their associated steps in the History
  page. [#1825](https://github.com/OpenFn/lightning/issues/1825)
- Added view-only mode for rendering workflows and runs in the Workflow Canvas
  and the Inspector page using snapshots, with the option to switch between a
  specific snapshot version and the latest version. Edit mode is available when
  displaying the latest version.
  [#1843](https://github.com/OpenFn/lightning/issues/1843)
- Allow users to delete steps sssociated with runs in the Workflow Canvas
  [#2027](https://github.com/OpenFn/lightning/issues/2027)
- Link to adaptor `/src` from inspector.
- Prototype AI Assistant for working with job code.
  [#2193](https://github.com/OpenFn/lightning/issues/2193)

### Changed

- Reverted behaviour on "Rerun from here" to select the Log tab.
  [#2202](https://github.com/OpenFn/lightning/issues/2202)
- Don't allow connections between an orphaned node and a
  Trigger[#2188](https://github.com/OpenFn/lightning/issues/2188)
- Reduce the minimum zoom in the workflow diagram
  [#2214](https://github.com/OpenFn/lightning/issues/2214)

### Fixed

- Fix some adaptor docs not displaying
  [#2019](https://github.com/OpenFn/lightning/issues/2019)
- Fix broken `mix lightning.install_adaptor_icons` task due to addition of Finch
  http client change.

## [v2.6.3] - 2024-06-19

### Changed

- Added a notice on application start about anonymous public impact reporting
  and its importance for the sustainability of
  [Digital Public Goods](https://digitalpublicgoods.net/) and
  [Digital Public Infrastructure](https://www.codevelop.fund/insights-1/what-is-digital-public-infrastructure).
- Increase default `WORKER_MAX_RUN_DURATION_SECONDS` to 300 to match the
  [ws-worker default](https://github.com/OpenFn/kit/blob/main/packages/ws-worker/src/util/cli.ts#L149-L153)
  so if people don't set their timeout via ENV, at least the two match up.

## [v2.6.2] - 2024-06-13

### Fixed

- Fix vanishing Docs panel when Editor panel is collapsed and opened again
  [#2195](https://github.com/OpenFn/lightning/issues/2195)
- Maintain tab when RunViewer remounts/push state drops tab hash
  [#2199](https://github.com/OpenFn/lightning/issues/2199)

## [v2.6.1] - 2024-06-12

### Changed

- Erlang to 26.2.5
- Update debian bookworm from 20240130 to 20240513.
- Return 403s when Provisioning API fails because of usage limits
  [#2182](https://github.com/OpenFn/lightning/pull/2182)
- Update email notification for changing retention period
  [#2066](https://github.com/OpenFn/lightning/issues/2066)
- Return 415s when Webhooks are sent Content-Types what are not supported.
  [#2180](https://github.com/OpenFn/lightning/issues/2180)
- Updated the default step text

### Fixed

- Rewrite TabSelector (now Tabbed) components fixing a number of navigation
  issues [#2051](https://github.com/OpenFn/lightning/issues/2051)

## [v2.6.0] - 2024-06-05

### Added

- Support multiple edges leading to the same step (a.k.a., "drag & drop")
  [#2008](https://github.com/OpenFn/lightning/issues/2008)

### Changed

### Fixed

## [v2.5.5] - 2024-06-05

### Added

- Replace LiveView Log Viewer component with React Monaco
  [#1863](https://github.com/OpenFn/lightning/issues/1863)

### Changed

- Bump default CLI to `@openfn/cli@1.3.2`
- Don't show deprecated adaptor versions in the adaptor version picklist (to be
  followed by some graceful deprecation handling/warning in
  [later work](https://github.com/OpenFn/lightning/issues/2172))
  [#2169](https://github.com/OpenFn/lightning/issues/2169)
- Refactor count workorders to reuse search code
  [#2121](https://github.com/OpenFn/lightning/issues/2121)
- Updated provisioning error message to include workflow and job names
  [#2140](https://github.com/OpenFn/lightning/issues/2140)

### Fixed

- Don't let two deploy workflows run at the same time to prevent git collisions
  [#2044](https://github.com/OpenFn/lightning/issues/2044)
- Stopped sending emails when creating a starter project
  [#2161](https://github.com/OpenFn/lightning/issues/2161)

## [v2.5.4] - 2024-05-31

### Added

- CORS support [#2157](https://github.com/OpenFn/lightning/issues/2157)
- Track users emails preferences
  [#2163](https://github.com/OpenFn/lightning/issues/2163)

### Changed

- Change Default Text For New Job Nodes
  [#2014](https://github.com/OpenFn/lightning/pull/2014)
- Persisted run options when runs are _created_, not when they are _claimed_.
  This has the benefit of "locking in" the behavior desired by the user at the
  time they demand a run, not whenever the worker picks it up.
  [#2085](https://github.com/OpenFn/lightning/pull/2085)
- Made `RUN_GRACE_PERIOD_SECONDS` a configurable ENV instead of 20% of the
  `WORKER_MAX_RUN_DURATION`
  [#2085](https://github.com/OpenFn/lightning/pull/2085)

### Fixed

- Stopped Janitor from calling runs lost if they have special runtime options
  [#2079](https://github.com/OpenFn/lightning/issues/2079)
- Dataclip Viewer now responds to page resize and internal page layout
  [#2120](https://github.com/OpenFn/lightning/issues/2120)

## [v2.5.3] - 2024-05-27

### Changed

- Stop users from creating deprecated Salesforce and GoogleSheets credentials.
  [#2142](https://github.com/OpenFn/lightning/issues/2142)
- Delegate menu customization and create menu components for reuse.
  [#1988](https://github.com/OpenFn/lightning/issues/1988)

### Fixed

- Disable Credential Save Button Until All Form Fields Are Validated
  [#2099](https://github.com/OpenFn/lightning/issues/2099)
- Fix Credential Modal Closure Error When Workflow Is Unsaved
  [#2101](https://github.com/OpenFn/lightning/pull/2101)
- Fix error when socket reconnects and user is viewing a run via the inspector
  [#2148](https://github.com/OpenFn/lightning/issues/2148)

## [v2.5.2] - 2024-05-23

### Fixed

- Preserve custom values (like `apiVersion`) during token refresh for OAuth2
  credentials [#2131](https://github.com/OpenFn/lightning/issues/2131)

## [v2.5.1] - 2024-05-21

### Fixed

- Don't compile Phoenix Storybook in production and test environments
  [#2119](https://github.com/OpenFn/lightning/pull/2119)
- Improve performance and memory consumption on queries and logic for digest
  mailer [#2121](https://github.com/OpenFn/lightning/issues/2121)

## [v2.5.0] - 2024-05-20

### Fixed

- When a refresh token is updated, save it!
  [#2124](https://github.com/OpenFn/lightning/pull/2124)

## [v2.5.0-pre4] - 2024-05-20

### Fixed

- Fix duplicate credential type bug
  [#2100](https://github.com/OpenFn/lightning/issues/2100)
- Ensure Global OAuth Clients Accessibility for All Users
  [#2114](https://github.com/OpenFn/lightning/issues/2114)

## [v2.5.0-pre3] - 2024-05-20

### Fixed

- Fix credential not added automatically after being created from the canvas.
  [#2105](https://github.com/OpenFn/lightning/issues/2105)
- Replace the "not working?" prompt by "All good, but if your credential stops
  working, you may need to re-authorize here.".
  [#2102](https://github.com/OpenFn/lightning/issues/1872)
- Fix Generic Oauth credentials don't get included in the refresh flow
  [#2106](https://github.com/OpenFn/lightning/pull/2106)

## [v2.5.0-pre2] - 2024-05-17

### Changed

- Replace LiveView Dataclip component with React Monaco bringing large
  performance improvements when viewing large dataclips.
  [#1872](https://github.com/OpenFn/lightning/issues/1872)

## [v2.5.0-pre] - 2024-05-17

### Added

- Allow users to build Oauth clients and associated credentials via the user
  interface. [#1919](https://github.com/OpenFn/lightning/issues/1919)

## [v2.4.14] - 2024-05-16

### Changed

- Refactored image and version info
  [#2097](https://github.com/OpenFn/lightning/pull/2097)

### Fixed

- Fixed issue where updating adaptor name and version of job node in the
  workflow canvas crashes the app when no credential is selected
  [#99](https://github.com/OpenFn/lightning/issues/99)
- Removes stacked viewer after switching tabs and steps.
  [#2064](https://github.com/OpenFn/lightning/issues/2064)

## [v2.4.13] - 2024-05-16

### Fixed

- Fixed issue where updating an existing Salesforce credential to use a
  `sandbox` endpoint would not properly re-authenticate.
  [#1842](https://github.com/OpenFn/lightning/issues/1842)
- Navigate directly to settings from url hash and renders default panel when
  there is no hash. [#1971](https://github.com/OpenFn/lightning/issues/1971)

## [v2.4.12] - 2024-05-15

### Fixed

- Fix render settings default panel on first load
  [#1971](https://github.com/OpenFn/lightning/issues/1971)

## [v2.4.11] - 2024-05-15

### Changed

- Upgraded Sentry to v10 for better error reporting.

## [v2.4.10] - 2024-05-14

### Fixed

- Fix the "reset demo" script by disabling the emailing that was introduced to
  the `create_project` function.
  [#2063](https://github.com/OpenFn/lightning/pull/2063)

## [v2.4.9] - 2024-05-14

### Changed

- Bumped @openfn/ws-worker to 1.1.8

### Fixed

- Correctly pass max allowed run time into the Run token, ensuring it's valid
  for the entirety of the Runs execution time
  [#2072](https://github.com/OpenFn/lightning/issues/2072)

## [v2.4.8] - 2024-05-13

### Added

- Add Github sync to usage limiter
  [#2031](https://github.com/OpenFn/lightning/pull/2031)

### Changed

- Remove illogical cancel buttons on user/pass change screen
  [#2067](https://github.com/OpenFn/lightning/issues/2067)

### Fixed

- Stop users from configuring failure alerts when the limiter returns error
  [#2076](https://github.com/OpenFn/lightning/pull/2076)

## [v2.4.7] - 2024-05-11

### Fixed

- Fixed early worker token expiry bug
  [#2070](https://github.com/OpenFn/lightning/issues/2070)

## [v2.4.6] - 2024-05-08

### Added

- Allow for automatic resubmission of failed usage tracking report submissions.
  [1789](https://github.com/OpenFn/lightning/issues/1789)
- Make signup feature configurable
  [#2049](https://github.com/OpenFn/lightning/issues/2049)
- Apply runtime limits to worker execution
  [#2015](https://github.com/OpenFn/lightning/pull/2015)
- Limit usage for failure alerts
  [#2011](https://github.com/OpenFn/lightning/pull/2011)

## [v2.4.5] - 2024-05-07

### Fixed

- Fix provioning API calls workflow limiter without the project ID
  [#2057](https://github.com/OpenFn/lightning/issues/2057)

## [v2.4.4] - 2024-05-03

### Added

- Benchmarking script that simulates data from a cold chain.
  [#1993](https://github.com/OpenFn/lightning/issues/1993)

### Changed

- Changed Snapshot `get_or_create_latest_for` to accept multis allow controlling
  of which repo it uses.
- Require exactly one owner for each project
  [#1991](https://github.com/OpenFn/lightning/issues/1991)

### Fixed

- Fixed issue preventing credential updates
  [#1861](https://github.com/OpenFn/lightning/issues/1861)

## [v2.4.3] - 2024-05-01

### Added

- Allow menu items customization
  [#1988](https://github.com/OpenFn/lightning/issues/1988)
- Workflow Snapshot support
  [#1822](https://github.com/OpenFn/lightning/issues/1822)
- Fix sample workflow from init_project_for_new_user
  [#2016](https://github.com/OpenFn/lightning/issues/2016)

### Changed

- Bumped @openfn/ws-worker to 1.1.6

### Fixed

- Assure workflow is always passed to Run.enqueue
  [#2032](https://github.com/OpenFn/lightning/issues/2032)
- Fix regression on History page where snapshots were not preloaded correctly
  [#2026](https://github.com/OpenFn/lightning/issues/2026)

## [v2.4.2] - 2024-04-24

### Fixed

- Fix missing credential types when running Lightning using Docker
  [#2010](https://github.com/OpenFn/lightning/issues/2010)
- Fix provisioning API includes deleted workflows in project state
  [#2001](https://github.com/OpenFn/lightning/issues/2001)

## [v2.4.1] - 2024-04-19

### Fixed

- Fix github cli deploy action failing to auto-commit
  [#1995](https://github.com/OpenFn/lightning/issues/1995)

## [v2.4.1-pre] - 2024-04-18

### Added

- Add custom metric to track the number of finalised runs.
  [#1790](https://github.com/OpenFn/lightning/issues/1790)

### Changed

- Set better defaults for the GitHub connection creation screen
  [#1994](https://github.com/OpenFn/lightning/issues/1994)
- Update `submission_status` for any Usagetracking.Report that does not have it
  set. [#1789](https://github.com/OpenFn/lightning/issues/1789)

## [v2.4.0] - 2024-04-12

### Added

- Allow description below the page title
  [#1975](https://github.com/OpenFn/lightning/issues/1975)
- Enable users to connect projects to their Github repos and branches that they
  have access to [#1895](https://github.com/OpenFn/lightning/issues/1895)
- Enable users to connect multiple projects to a single Github repo
  [#1811](https://github.com/OpenFn/lightning/issues/1811)

### Changed

- Change all System.get_env calls in runtime.exs to use dotenvy
  [#1968](https://github.com/OpenFn/lightning/issues/1968)
- Track usage tracking submission status in new field
  [#1789](https://github.com/OpenFn/lightning/issues/1789)
- Send richer version info as part of usage tracking submission.
  [#1819](https://github.com/OpenFn/lightning/issues/1819)

### Fixed

- Fix sync to branch only targetting main branch
  [#1892](https://github.com/OpenFn/lightning/issues/1892)
- Fix enqueue run without the workflow info
  [#1981](https://github.com/OpenFn/lightning/issues/1981)

## [v2.3.1] - 2024-04-03

### Changed

- Run the usage tracking submission job more frequently to reduce the risk of
  Oban unavailability at a particular time.
  [#1778](https://github.com/OpenFn/lightning/issues/1778)
- Remove code supporting V1 usage tracking submissions.
  [#1853](https://github.com/OpenFn/lightning/issues/1853)

### Fixed

- Fix scrolling behaviour on inspector for small screens
  [#1962](https://github.com/OpenFn/lightning/issues/1962)
- Fix project picker for users with many projects
  [#1952](https://github.com/OpenFn/lightning/issues/1952)

## [v2.3.0] - 2024-04-02

### Added

- Support for additional paths on a webhook URL such as `/i/<uuid>/Patient`
  [#1954](https://github.com/OpenFn/lightning/issues/1954)
- Support for a GET endpoint to "check" webhook URL availability
  [#1063](https://github.com/OpenFn/lightning/issues/1063)
- Allow external apps to control the run enqueue db transaction
  [#1958](https://github.com/OpenFn/lightning/issues/1958)

## [v2.2.2] - 2024-04-01

### Changed

- Changed dataclip search from string `LIKE` to tsvector on keys and values.
  While this will limit partial string matching to the beginning of words (not
  the middle or end) it will make searching way more performant
  [#1939](https://github.com/OpenFn/lightning/issues/1939)
- Translate job error messages using errors.po file
  [#1935](https://github.com/OpenFn/lightning/issues/1935)
- Improve the UI/UX of the run panel on the inspector for small screens
  [#1909](https://github.com/OpenFn/lightning/issues/1909)

### Fixed

- Regular database timeouts when searching across dataclip bodies
  [#1794](https://github.com/OpenFn/lightning/issues/1794)

## [v2.2.1] - 2024-03-27

### Added

- Enable users to connect to their Github accounts in preparation for
  streamlined GitHub project sync setup
  [#1894](https://github.com/OpenFn/lightning/issues/1894)

### Fixed

- Apply usage limit to bulk-reruns
  [#1931](https://github.com/OpenFn/lightning/issues/1931)
- Fix edge case that could result in duplicate usage tracking submissions.
  [#1853](https://github.com/OpenFn/lightning/issues/1853)
- Fix query timeout issue on history retention deletion
  [#1937](https://github.com/OpenFn/lightning/issues/1937)

## [v2.2.0] - 2024-03-21

### Added

- Allow admins to set project retention periods
  [#1760](https://github.com/OpenFn/lightning/issues/1760)
- Automatically wipe input/output data after their retention period
  [#1762](https://github.com/OpenFn/lightning/issues/1762)
- Automatically delete work order history after their retention period
  [#1761](https://github.com/OpenFn/lightning/issues/1761)

### Changed

- When automatically creating a project for a newly registered user (via the
  `INIT_PROJECT_FOR_NEW_USER=true` environment variable) that user should be the
  `owner` of the project.
  [#1927](https://github.com/OpenFn/lightning/issues/1927)
- Give priority to manual runs (over webhook requests and cron) so that active
  users on the inspector don't have to wait ages for thier work during high load
  periods [#1918](https://github.com/OpenFn/lightning/issues/1918)

## [v2.1.0] - 2024-03-20

### Added

- TSVector index to log_lines, and gin index to dataclips
  [#1898](https://github.com/OpenFn/lightning/issues/1898)
- Add API Version field to Salesforce OAuth credentials
  [#1838](https://github.com/OpenFn/lightning/issues/1838)

### Changed

- Replace v1 usage tracking with v2 usage tracking.
  [#1853](https://github.com/OpenFn/lightning/issues/1853)

## [v2.0.10]

### Changed

- Updated anonymous usage tracker submissions
  [#1853](https://github.com/OpenFn/lightning/issues/1853)

## [v2.0.9] - 2024-03-19

### Added

- Support for smaller screens on history and inspector.
  [#1908](https://github.com/OpenFn/lightning/issues/1908)
- Polling metric to track number of available runs.
  [#1790](https://github.com/OpenFn/lightning/issues/1790)
- Allows limiting creation of new runs and retries.
  [#1754](https://github.com/OpenFn/Lightning/issues/1754)
- Add specific messages for log, input, and output tabs when a run is lost
  [#1757](https://github.com/OpenFn/lightning/issues/1757)
- Soft and hard limits for runs created by webhook trigger.
  [#1859](https://github.com/OpenFn/Lightning/issues/1859)
- Publish an event when a new user is registered
  [#1873](https://github.com/OpenFn/lightning/issues/1873)
- Adds ability to add project collaborators from existing users
  [#1836](https://github.com/OpenFn/lightning/issues/1836)
- Added ability to remove project collaborators
  [#1837](https://github.com/OpenFn/lightning/issues/1837)
- Added new usage tracking submission code.
  [#1853](https://github.com/OpenFn/lightning/issues/1853)

### Changed

- Upgrade Elixir to 1.16.2
- Remove all values from `.env.example`.
  [#1904](https://github.com/OpenFn/lightning/issues/1904)

### Fixed

- Verify only stale project credentials
  [#1861](https://github.com/OpenFn/lightning/issues/1861)

## [v2.0.8] - 2024-02-29

### Fixed

- Show flash error when editing stale project credentials
  [#1795](https://github.com/OpenFn/lightning/issues/1795)
- Fixed bug with Github sync installation on docker-based deployments
  [#1845](https://github.com/OpenFn/lightning/issues/1845)

## [v2.0.6] - 2024-02-29

### Added

- Automatically create Github workflows in a target repository/branch when users
  set up a Github repo::OpenFn project sync
  [#1046](https://github.com/OpenFn/lightning/issues/1046)
- Allows limiting creation of new runs and retries.
  [#1754](https://github.com/OpenFn/Lightning/issues/1754)

### Changed

- Change bucket size used by the run queue delay custom metric.
  [#1790](https://github.com/OpenFn/lightning/issues/1790)
- Require setting `IS_RESETTABLE_DEMO` to "yes" via ENV before allowing the
  destructive `Demo.reset_demo/0` function from being called.
  [#1720](https://github.com/OpenFn/lightning/issues/1720)
- Remove version display condition that was redundant due to shadowing
  [#1819](https://github.com/OpenFn/lightning/issues/1819)

### Fixed

- Fix series of sentry issues related to OAuth credentials
  [#1799](https://github.com/OpenFn/lightning/issues/1799)

## [v2.0.5] - 2024-02-25

### Fixed

- Fixed error in Credentials without `sanbox` field set; only display `sandbox`
  field for Salesforce oauth credentials.
  [#1798](https://github.com/OpenFn/lightning/issues/1798)

## [v2.0.4] - 2024-02-24

### Added

- Display and edit OAuth credentials
  scopes[#1706](https://github.com/OpenFn/Lightning/issues/1706)

### Changed

- Stop sending `operating_system_detail` to the usage tracker
  [#1785](https://github.com/OpenFn/lightning/issues/1785)

### Fixed

- Make handling of usage tracking errors more robust.
  [#1787](https://github.com/OpenFn/lightning/issues/1787)
- Fix inspector shows selected dataclip as wiped after retying workorder from a
  non-first step [#1780](https://github.com/OpenFn/lightning/issues/1780)

## [v2.0.3] - 2024-02-21

### Added

- Actual metrics will now be submitted by Lightning to the Usage Tracker.
  [#1742](https://github.com/OpenFn/lightning/issues/1742)
- Added a support link to the menu that goes to the instance admin contact
  [#1783](https://github.com/OpenFn/lightning/issues/1783)

### Changed

- Usage Tracking submissions are now opt-out, rather than opt-in. Hashed UUIDs
  to ensure anonymity are default.
  [#1742](https://github.com/OpenFn/lightning/issues/1742)
- Usage Tracking submissions will now run daily rather than hourly.
  [#1742](https://github.com/OpenFn/lightning/issues/1742)

- Bumped @openfn/ws-worker to `v1.0` (this is used in dev mode when starting the
  worker from your mix app: `RTM=true iex -S mix phx.server`)
- Bumped @openfn/cli to `v1.0` (this is used for adaptor docs and magic)

### Fixed

- Non-responsive workflow canvas after web socket disconnection
  [#1750](https://github.com/OpenFn/lightning/issues/1750)

## [v2.0.2] - 2024-02-14

### Fixed

- Fixed a bug with the OAuth2 credential refresh flow that prevented
  GoogleSheets jobs from running after token expiration
  [#1735](https://github.com/OpenFn/Lightning/issues/1735)

## [v2.0.1] - 2024-02-13

### Changed

- Renamed ImpactTracking to UsageTracking
  [#1729](https://github.com/OpenFn/lightning/issues/1729)
- Block github installation if there's a pending installation in another project
  [#1731](https://github.com/OpenFn/Lightning/issues/1731)

### Fixed

- Expand work order button balloons randomly
  [#1737](https://github.com/OpenFn/Lightning/issues/1737)
- Editing credentials doesn't work from project scope
  [#1743](https://github.com/OpenFn/Lightning/issues/1743)

## [v2.0.0] - 2024-02-10

> At the time of writing there are no more big changes planned and testing has
> gone well. Thanks to everyone who's helped to kick the tyres during the "rc"
> phase. There are still a _lot of **new features** coming_, so please:
>
> - watch our [**Public Roadmap**](https://github.com/orgs/OpenFn/projects/3) to
>   stay abreast of our core team's backlog,
> - request a feature in the
>   [**Community Forum**](https://community.openfn.org),
> - raise a
>   [**new issue**](https://github.com/OpenFn/lightning/issues/new/choose) if
>   you spot a bug,
> - and head over to the
>   [**Contributing**](https://github.com/OpenFn/lightning/?tab=readme-ov-file#contribute-to-this-project)
>   section to lend a hand.
>
> Head to [**docs.openfn.org**](https://docs.openfn.org) for product
> documentation and help with v1 to v2 migration.

### Changed

- Bump `@openfn/worker` to `v0.8.1`
- Only show GoogleSheets and Salesforce credential options if Oauth clients are
  registered with the instance via ENV
  [#1734](https://github.com/OpenFn/Lightning/issues/1734)

### Fixed

- Use standard table type for webhook auth methods
  [#1514](https://github.com/OpenFn/Lightning/issues/1514)
- Make disabled button for "Connect to GitHub" clear, add tooltip
  [#1732](https://github.com/OpenFn/Lightning/issues/1715)

## [v2.0.0-rc12] - 2024-02-09

### Added

- Add RunQueue extension to allow claim customization.
  [#1715](https://github.com/OpenFn/Lightning/issues/1715)
- Add support for Salesforce OAuth2 credentials
  [#1633](https://github.com/OpenFn/Lightning/issues/1633)

### Changed

- Use `PAYLOAD_SIZE_KB` in k6 load testing script, set thresholds on wait time,
  set default payload size to `2kb`

### Fixed

- Adds more detail to work order states on dashboard
  [#1677](https://github.com/OpenFn/lightning/issues/1677)
- Fix Output & Logs in inspector fails to show sometimes
  [#1702](https://github.com/OpenFn/lightning/issues/1702)

## [v2.0.0-rc11] - 2024-02-08

### Fixed

- Bumped Phoenix LiveView from `0.20.4` to `0.20.5` to fix canvas selection
  issue [#1724](https://github.com/OpenFn/lightning/issues/1724)

## [v2.0.0-rc10] - 2024-02-08

### Changed

- Implemented safeguards to prevent deletion of jobs with associated run history
  [#1570](https://github.com/OpenFn/Lightning/issues/1570)

### Fixed

- Fixed inspector dataclip body not getting updated after dataclip is wiped
  [#1718](https://github.com/OpenFn/Lightning/issues/1718)
- Fixed work orders getting retried despite having wiped dataclips
  [#1721](https://github.com/OpenFn/Lightning/issues/1721)

## [v2.0.0-rc9] 2024-02-05

### Added

- Persist impact tracking configuration and reports
  [#1684](https://github.com/OpenFn/Lightning/issues/1684)
- Add zero-persistence project setting
  [#1209](https://github.com/OpenFn/Lightning/issues/1209)
- Wipe dataclip after use when zero-persistence is enabled
  [#1212](https://github.com/OpenFn/Lightning/issues/1212)
- Show appropriate message when a wiped dataclip is viewed
  [#1211](https://github.com/OpenFn/Lightning/issues/1211)
- Disable selecting work orders having wiped dataclips in the history page
  [#1210](https://github.com/OpenFn/Lightning/issues/1210)
- Hide rerun button in inspector when the selected step has a wiped dataclip
  [#1639](https://github.com/OpenFn/Lightning/issues/1639)
- Add rate limiter to webhook endpoints and runtime limiter for runs.
  [#639](https://github.com/OpenFn/Lightning/issues/639)

### Fixed

- Prevented secret scrubber from over-eagerly adding \*\*\* between all
  characters if an empty string secret was provided as a credential field value
  (e.g., {"username": "come-on-in", "password": ""})
  [#1585](https://github.com/OpenFn/Lightning/issues/1585)
- Fixed permissions issue that allowed viewer/editor to modify webhook auth
  methods. These permissions only belong to project owners and admins
  [#1692](https://github.com/OpenFn/Lightning/issues/1692)
- Fixed bug that was duplicating inbound http_requests, resulting in unnecessary
  data storage [#1695](https://github.com/OpenFn/Lightning/issues/1695)
- Fixed permissions issue that allowed editors to set up new Github connections
  [#1703](https://github.com/OpenFn/Lightning/issues/1703)
- Fixed permissions issue that allowed viewers to initiate syncs to github
  [#1704](https://github.com/OpenFn/Lightning/issues/1704)
- Fixed inspector view stuck at processing when following a crashed run
  [#1711](https://github.com/OpenFn/Lightning/issues/1711)
- Fixed inspector dataclip selector not getting updated after running manual run
  [#1714](https://github.com/OpenFn/Lightning/issues/1714)

## [v2.0.0-rc8] - 2024-01-30

### Added

- Shim code to interact with the Impact Tracking service
  [#1671](https://github.com/OpenFn/Lightning/issues/1671)

### Changed

- Standardized naming of "attempts" to "runs". This had already been done in the
  front-end, but this change cleans up the backend, the database, and the
  interface with the worker. Make sure to **run migrations** and update your
  ENV/secrets to use `WORKER_RUNS_PRIVATE_KEY` rather than
  `WORKER_ATTEMPTS_PRIVATE_KEY`
  [#1657](https://github.com/OpenFn/Lightning/issues/1657)
- Required `@openfn/ws-worker@0.8.0` or above.

## [v2.0.0-rc7] - 2024-01-26

### Added

- Store webhook request headers in Dataclips for use in jobs.
  [#1638](https://github.com/OpenFn/Lightning/issues/1638)

### Changed

- Display `http_request` dataclips to the user as they will be provided to the
  worker as "input" state to avoid confusion while writing jobs.
  [1664](https://github.com/OpenFn/Lightning/issues/1664)
- Named-spaced all worker environment variables with `WORKER_` and added
  documentation for how to configure them.
  [#1672](https://github.com/OpenFn/Lightning/pull/1672)
- Bumped to `@openfn/ws-worker@0.6.0`
- Bumped to `@openfn/cli@0.4.15`

### Fixed

- Fix Run via Docker [#1653](https://github.com/OpenFn/Lightning/issues/1653)
- Fix remaining warnings, enable "warnings as errors"
  [#1642](https://github.com/OpenFn/Lightning/issues/1642)
- Fix workflow dashboard bug when viewed for newly created workflows with only
  unfinished run steps. [#1674](https://github.com/OpenFn/Lightning/issues/1674)

## [v2.0.0-rc5] - 2024-01-22

### Changed

- Made two significant backend changes that don't impact UI/UX but **require
  migrations** and should make Lightning developer lives easier by updating
  parts of the backend to match terms now used in the frontend:
  - Renamed the `Runs` model and table to `Steps`
    [#1571](https://github.com/OpenFn/Lightning/issues/1571)
  - Renamed the `AttemptRuns` model and table to `AttemptSteps`
    [#1571](https://github.com/OpenFn/Lightning/issues/1571)

## [v2.0.0-rc4] - 2024-01-19

### Added

- Scrub output dataclips in the UI to avoid unintentional secret exposure
  [#1606](https://github.com/OpenFn/Lightning/issues/1606)

### Changed

- Bump to `@openfn/cli@0.4.14`
- Do not persist the active tab setting on the job editor
  [#1504](https://github.com/OpenFn/Lightning/issues/1504)
- Make condition label optional
  [#1648](https://github.com/OpenFn/Lightning/issues/1648)

### Fixed

- Fix credential body getting leaked to sentry incase of errors
  [#1600](https://github.com/OpenFn/Lightning/issues/1600)
- Fixed validation on Javascript edge conditions
  [#1602](https://github.com/OpenFn/Lightning/issues/1602)
- Removed unused code from `run_live` directory
  [#1625](https://github.com/OpenFn/Lightning/issues/1625)
- Edge condition expressions not correctly being handled during provisioning
  [#openfn/kit#560](https://github.com/OpenFn/kit/pull/560)

## [v2.0.0-rc3] 2024-01-12

### Added

- Custom metric to track stalled attempts
  [#1559](https://github.com/OpenFn/Lightning/issues/1559)
- Dashboard with project and workflow stats
  [#755](https://github.com/OpenFn/Lightning/issues/755)
- Add search by ID on the history page
  [#1468](https://github.com/OpenFn/Lightning/issues/1468)
- Custom metric to support autoscaling
  [#1607](https://github.com/OpenFn/Lightning/issues/1607)

### Changed

- Bumped CLI version to `0.4.13`
- Bumped worker version to `0.5.0`
- Give project editors and viewers read only access to project settings instead
  [#1477](https://github.com/OpenFn/Lightning/issues/1477)

### Fixed

- Throw an error when Lightning.MetadataService.get_adaptor_path/1 returns an
  adaptor path that is nil
  [#1601](https://github.com/OpenFn/Lightning/issues/1601)
- Fix failure due to creating work order from a newly created job
  [#1572](https://github.com/OpenFn/Lightning/issues/1572)
- Fixes on the dashboard and links
  [#1610](https://github.com/OpenFn/Lightning/issues/1610) and
  [#1608](https://github.com/OpenFn/Lightning/issues/1608)

## [v2.0.0-rc2] - 2024-01-08

### Fixed

- Restored left-alignment for step list items on run detail and inspector
  [a6e4ada](https://github.com/OpenFn/Lightning/commit/a6e4adafd558269cfd690e7c4fdd8f9fe66c5f62)
- Inspector: fixed attempt/run language for "skipped" tooltip
  [fd7dd0c](https://github.com/OpenFn/Lightning/commit/fd7dd0ca8128dfba2902e5aa6a2259e2073f0f10)
- Inspector: fixed failure to save during "save & run" from inspector
  [#1596](https://github.com/OpenFn/Lightning/issues/1596)
- Inspector: fixed key bindings for save & run (retry vs. new work order)
  getting overridden when user focuses on the Monaco editor
  [#1596](https://github.com/OpenFn/Lightning/issues/1596)

## [v2.0.0-rc1] - 2024-01-05

### Why does this repo go from `v0` to `v2.0`?

Lightning is the _2nd version_ of the OpenFn platform. While much of the core
technology is the same, there are breaking changes between `v1.105` (pre-2024)
and `v2` ("OpenFn Lightning").

For customers using OpenFn `v1`, a migration guide will be provided at
[docs.openfn.org](https://docs.openfn.org)

### Added

- Link to the job inspctor for a selected run from the history interface
  [#1524](https://github.com/OpenFn/Lightning/issues/1524)
- Reprocess an existing work order from the job inspector by default (instead of
  always creating a new work order)
  [#1524](https://github.com/OpenFn/Lightning/issues/1524)
- Bumped worker to support edge conditions between trigger and first job
  `"@openfn/ws-worker": "^0.4.0"`

### Changed

- Updated naming to prepare for v2 release
  [#1248](https://github.com/OpenFn/Lightning/issues/1248); the major change is
  that each time a work order (the typical unit of business value for an
  organization, e.g. "execute workflow ABC for patient 123") is executed, it is
  called a "run". Previously, it was called an "attempt". The hierarchy is now:

  ```
  Build-Time: Projects > Workflows > Steps
  Run-Time: Work Orders > Runs > Steps
  ```

  Note the name changes here are reflected in the UI, but not all tables/models
  will be changed until [1571](https://github.com/OpenFn/Lightning/issues/1571)
  is delivered.

## [v0.12.2] - 2023-12-24

### Changed

- Bumped worker to address occasional git install issue
  `"@openfn/ws-worker": "^0.3.2"`

### Fixed

- Fix RuntimeError: found duplicate ID "google-sheets-inner-form" for
  GoogleSheetsComponent [#1578](https://github.com/OpenFn/Lightning/issues/1578)
- Extend export script to include new JS expression edge type
  [#1540](https://github.com/OpenFn/Lightning/issues/1540)
- Fix regression for attempt viewer log line highlighting
  [#1589](https://github.com/OpenFn/Lightning/issues/1589)

## [v0.12.1] - 2023-12-21

### Changed

- Hide project security setting tab from non-authorized users
  [#1477](https://github.com/OpenFn/Lightning/issues/1477)

### Fixed

- History page crashes if job is removed from workflow after it's been run
  [#1568](https://github.com/OpenFn/Lightning/issues/1568)

## [v0.12.0] - 2023-12-15

### Added

- Add ellipsis for long job names on the canvas
  [#1217](https://github.com/OpenFn/Lightning/issues/1217)
- Fix Credential Creation Page UI
  [#1064](https://github.com/OpenFn/Lightning/issues/1064)
- Custom metric to track Attempt queue delay
  [#1556](https://github.com/OpenFn/Lightning/issues/1556)
- Expand work order row when a `workorder_id` is specified in the filter
  [#1515](https://github.com/OpenFn/Lightning/issues/1515)
- Allow Javascript expressions as conditions for edges
  [#1498](https://github.com/OpenFn/Lightning/issues/1498)

### Changed

- Derive dataclip in inspector from the attempt & step
  [#1551](https://github.com/OpenFn/Lightning/issues/1551)
- Updated CLI to 0.4.10 (fixes logging)
- Changed UserBackupToken model to use UTC timestamps (6563cb77)
- Restore FK relationship between `work_orders` and `attempts` pending a
  decision re: further partitioning.
  [#1254](https://github.com/OpenFn/Lightning/issues/1254)

### Fixed

- New credential doesn't appear in inspector until refresh
  [#1531](https://github.com/OpenFn/Lightning/issues/1531)
- Metadata not refreshing when credential is updated
  [#791](https://github.com/OpenFn/Lightning/issues/791)
- Adjusted z-index for Monaco Editor's sibling element to resolve layout
  conflict [#1329](https://github.com/OpenFn/Lightning/issues/1329)
- Demo script sets up example Runs with their log lines in a consistant order.
  [#1487](https://github.com/OpenFn/Lightning/issues/1487)
- Initial credential creation `changes` show `after` as `null` rather a value
  [#1118](https://github.com/OpenFn/Lightning/issues/1118)
- AttemptViewer flashing/rerendering when Jobs are running
  [#1550](https://github.com/OpenFn/Lightning/issues/1550)
- Not able to create a new Job when clicking the Check icon on the placeholder
  [#1537](https://github.com/OpenFn/Lightning/issues/1537)
- Improve selection logic on WorkflowDiagram
  [#1220](https://github.com/OpenFn/Lightning/issues/1220)

## [v0.11.0] - 2023-12-06

### Added

- Improved UI when manually creating Attempts via the Job Editor
  [#1474](https://github.com/OpenFn/Lightning/issues/1474)
- Increased the maximum inbound webhook request size to 10MB and added
  protection against _very large_ payloads with a 100MB "max_skip_body_length"
  [#1247](https://github.com/OpenFn/Lightning/issues/1247)

### Changed

- Use the internal port of the web container for the worker configuration in
  docker-compose setup. [#1485](https://github.com/OpenFn/Lightning/pull/1485)

## [v0.10.6] - 2023-12-05

### Changed

- Limit entries count on term work orders search
  [#1461](https://github.com/OpenFn/Lightning/issues/1461)
- Scrub log lines using multiple credentials samples
  [#1519](https://github.com/OpenFn/Lightning/issues/1519)
- Remove custom telemetry plumbing.
  [1259](https://github.com/OpenFn/Lightning/issues/1259)
- Enhance UX to prevent modal closure when Monaco/Dataclip editor is focused
  [#1510](https://github.com/OpenFn/Lightning/pull/1510)

### Fixed

- Use checkbox on boolean credential fields rather than a text input field
  [#1430](https://github.com/OpenFn/Lightning/issues/1430)
- Allow users to retry work orders that failed before their first run was
  created [#1417](https://github.com/OpenFn/Lightning/issues/1417)
- Fix to ensure webhook auth modal is closed when cancel or close are selected.
  [#1508](https://github.com/OpenFn/Lightning/issues/1508)
- Enable user to reauthorize and obtain a new refresh token.
  [#1495](https://github.com/OpenFn/Lightning/issues/1495)
- Save credential body with types declared on schema
  [#1518](https://github.com/OpenFn/Lightning/issues/1518)

## [v0.10.5] - 2023-12-03

### Changed

- Only add history page filters when needed for simpler multi-select status
  interface and shorter page URLs
  [#1331](https://github.com/OpenFn/Lightning/issues/1331)
- Use dynamic Endpoint config only on prod
  [#1435](https://github.com/OpenFn/Lightning/issues/1435)
- Validate schema field with any of expected values
  [#1502](https://github.com/OpenFn/Lightning/issues/1502)

### Fixed

- Fix for liveview crash when token expires or gets deleted after mount
  [#1318](https://github.com/OpenFn/Lightning/issues/1318)
- Remove two obsolete methods related to Run: `Lightning.Invocation.delete_run`
  and `Lightning.Invocation.Run.new_from`.
  [#1254](https://github.com/OpenFn/Lightning/issues/1254)
- Remove obsolete field `previous_id` from `runs` table.
  [#1254](https://github.com/OpenFn/Lightning/issues/1254)
- Fix for missing data in 'created' audit trail events for webhook auth methods
  [#1500](https://github.com/OpenFn/Lightning/issues/1500)

## [v0.10.4] - 2023-11-30

### Changed

- Increased History search timeout to 30s
  [#1461](https://github.com/OpenFn/Lightning/issues/1461)

### Fixed

- Tooltip text clears later than the background
  [#1094](https://github.com/OpenFn/Lightning/issues/1094)
- Temporary fix to superuser UI for managing project users
  [#1145](https://github.com/OpenFn/Lightning/issues/1145)
- Fix for adding ellipses on credential info on job editor heading
  [#1428](https://github.com/OpenFn/Lightning/issues/1428)

## [v0.10.3] - 2023-11-28

### Added

- Dimmed/greyed out triggers and edges on the canvas when they are disabled
  [#1464](https://github.com/OpenFn/Lightning/issues/1464)
- Async loading on the history page to improve UX on long DB queries
  [#1279](https://github.com/OpenFn/Lightning/issues/1279)
- Audit trail events for webhook auth (deletion method) change
  [#1165](https://github.com/OpenFn/Lightning/issues/1165)

### Changed

- Sort project collaborators by first name
  [#1326](https://github.com/OpenFn/Lightning/issues/1326)
- Work orders will now be set in a "pending" state when retries are enqueued.
  [#1340](https://github.com/OpenFn/Lightning/issues/1340)
- Avoid printing 2FA codes by default
  [#1322](https://github.com/OpenFn/Lightning/issues/1322)

### Fixed

- Create new workflow button sizing regression
  [#1405](https://github.com/OpenFn/Lightning/issues/1405)
- Google credential creation and automatic closing of oAuth tab
  [#1109](https://github.com/OpenFn/Lightning/issues/1109)
- Exporting project breaks the navigation of the page
  [#1440](https://github.com/OpenFn/Lightning/issues/1440)

## [v0.10.2] - 2023-11-21

### Changed

- Added `max_frame_size` to the Cowboy websockets protocol options in an attempt
  to address [#1421](https://github.com/OpenFn/Lightning/issues/1421)

## [v0.10.1] - 2023-11-21

### Fixed

- Work Order ID was not displayed properly in history page
  [#1423](https://github.com/OpenFn/Lightning/issues/1423)

## [v0.10.0] - 2023-11-21

### 🚨 Breaking change warning! 🚨

This release will contain breaking changes as we've significantly improved both
the workflow building and execution systems.

#### Nodes and edges

Before, workflows were represented as a list of jobs and triggers. For greater
flexibility and control of complex workflows, we've moved towards a more robust
"nodes and edges" approach. Where jobs in a workflow (a node) can be connected
by edges.

Triggers still exist, but live "outside" the directed acyclic graph (DAG) and
are used to automatically create work orders and attempts.

We've provided migrations that bring `v0.9.3` workflows in line with the
`v0.10.0` requirements.

#### Scalable workers

Before, Lightning spawned child processes to execute attempts in sand-boxed
NodeVMs on the same server. This created inefficiencies and security
vulnerabilities. Now, the Lightning web server adds attempts to a queue and
multiple worker applications can pull from that queue to process work.

In dev mode, this all happens automatically and on one machine, but in most
high-availability production environments the workers will be on another server.

Attempts are now handled entirely by the workers, and they report back to
Lightning. Exit reasons, final attempt states, error types and error messages
are either entirely new or handled differently now, but we have provided
migration scripts that will work to bring _most_ `v0.9.3` runs, attempts, and
work orders up to `v0.10.0`, though the granularity of `v0.9.3` states and exits
will be less than `v0.10.0` and the final states are not guaranteed to be
accurate for workflows with multiple branches and leaf nodes with varying exit
reasons.

The migration scripts can be run with a single function call in SetupUtils from
a connect `iex` session:

```
Lightning.SetupUtils.approximate_state_for_attempts_and_workorders()
```

Note that (like lots of _other_ functionality in `SetupUtils`, calling this
function is a destructive action and you should only do it if you've backed up
your data and you know what you're doing.)

As always, we recommend backing up your data before migrating. (And thanks for
bearing with us as we move towards our first stable Lightning release.)

### Added

- Fix flaky job name input behavior on error
  [#1218](https://github.com/OpenFn/Lightning/issues/1218)
- Added a hover effect on copy and add button for adaptors examples
  [#1297](https://github.com/OpenFn/Lightning/issues/1297)
- Migration helper code to move from `v0.9.3` to `v0.10.0` added to SetupUtils
  [#1363](https://github.com/OpenFn/Lightning/issues/1363)
- Option to start with `RTM=false iex -S mix phx.server` for opting out of the
  dev-mode automatic runtime manager.
- Webhook Authentication Methods database and CRUD operations
  [#1152](https://github.com/OpenFn/Lightning/issues/1152)
- Creation and Edit of webhook webhook authentication methods UI
  [#1149](https://github.com/OpenFn/Lightning/issues/1149)
- Add webhook authentication methods overview methods in the canvas
  [#1153](https://github.com/OpenFn/Lightning/issues/1153)
- Add icon on the canvas for triggers that have authentication enabled
  [#1157](https://github.com/OpenFn/Lightning/issues/1157)
- Require password/2FA code before showing password and API Key for webhook auth
  methods [#1200](https://github.com/OpenFn/Lightning/issues/1200)
- Restrict live dashboard access to only superusers, enable DB information and
  OS information [#1170](https://github.com/OpenFn/Lightning/issues/1170) OS
  information [#1170](https://github.com/OpenFn/Lightning/issues/1170)
- Expose additional metrics to LiveDashboard
  [#1171](https://github.com/OpenFn/Lightning/issues/1171)
- Add plumbing to dump Lightning metrics during load testing
  [#1178](https://github.com/OpenFn/Lightning/issues/1178)
- Allow for heavier payloads during load testing
  [#1179](https://github.com/OpenFn/Lightning/issues/1179)
- Add dynamic delay to help mitigate flickering test
  [#1195](https://github.com/OpenFn/Lightning/issues/1195)
- Add a OpenTelemetry trace example
  [#1189](https://github.com/OpenFn/Lightning/issues/1189)
- Add plumbing to support the use of PromEx
  [#1199](https://github.com/OpenFn/Lightning/issues/1199)
- Add warning text to PromEx config
  [#1222](https://github.com/OpenFn/Lightning/issues/1222)
- Track and filter on webhook controller state in :telemetry metrics
  [#1192](https://github.com/OpenFn/Lightning/issues/1192)
- Secure PromEx metrics endpoint by default
  [#1223](https://github.com/OpenFn/Lightning/issues/1223)
- Partition `log_lines` table based on `attempt_id`
  [#1254](https://github.com/OpenFn/Lightning/issues/1254)
- Remove foreign key from `attempts` in preparation for partitioning
  `work_orders` [#1254](https://github.com/OpenFn/Lightning/issues/1254)
- Remove `Workflows.delete_workflow`. It is no longer in use and would require
  modification to not leave orphaned attempts given the removal of the foreign
  key from `attempts`. [#1254](https://github.com/OpenFn/Lightning/issues/1254)
- Show tooltip for cloned runs in history page
  [#1327](https://github.com/OpenFn/Lightning/issues/1327)
- Have user create workflow name before moving to the canvas
  [#1103](https://github.com/OpenFn/Lightning/issues/1103)
- Allow PromEx authorization to be disabled
  [#1483](https://github.com/OpenFn/Lightning/issues/1483)

### Changed

- Updated vulnerable JS libraries, `postcss` and `semver`
  [#1176](https://github.com/OpenFn/Lightning/issues/1176)
- Update "Delete" to "Delete Job" on Job panel and include javascript deletion
  confirmation [#1105](https://github.com/OpenFn/Lightning/issues/1105)
- Move "Enabled" property from "Jobs" to "Edges"
  [#895](https://github.com/OpenFn/Lightning/issues/895)
- Incorrect wording on the "Delete" tooltip
  [#1313](https://github.com/OpenFn/Lightning/issues/1313)

### Fixed

- Fixed janitor lost query calculation
  [#1400](https://github.com/OpenFn/Lightning/issues/1400)
- Adaptor icons load gracefully
  [#1140](https://github.com/OpenFn/Lightning/issues/1140)
- Selected dataclip gets lost when starting a manual work order from the
  inspector interface [#1283](https://github.com/OpenFn/Lightning/issues/1283)
- Ensure that the whole edge when selected is highlighted
  [#1160](https://github.com/OpenFn/Lightning/issues/1160)
- Fix "Reconfigure Github" button in Project Settings
  [#1386](https://github.com/OpenFn/Lightning/issues/1386)
- Make janitor also clean up runs inside an attempt
  [#1348](https://github.com/OpenFn/Lightning/issues/1348)
- Modify CompleteRun to return error changeset when run not found
  [#1393](https://github.com/OpenFn/Lightning/issues/1393)
- Drop invocation reasons from DB
  [#1412](https://github.com/OpenFn/Lightning/issues/1412)
- Fix inconsistency in ordering of child nodes in the workflow diagram
  [#1406](https://github.com/OpenFn/Lightning/issues/1406)

## [v0.9.3] - 2023-09-27

### Added

- Add ellipsis when adaptor name is longer than the container allows
  [#1095](https://github.com/OpenFn/Lightning/issues/1095)
- Webhook Authentication Methods database and CRUD operations
  [#1152](https://github.com/OpenFn/Lightning/issues/1152)

### Changed

- Prevent deletion of first job of a workflow
  [#1097](https://github.com/OpenFn/Lightning/issues/1097)

### Fixed

- Fix long name on workflow cards
  [#1102](https://github.com/OpenFn/Lightning/issues/1102)
- Fix highlighted Edge can get out of sync with selected Edge
  [#1099](https://github.com/OpenFn/Lightning/issues/1099)
- Creating a new user without a password fails and there is no user feedback
  [#731](https://github.com/OpenFn/Lightning/issues/731)
- Crash when setting up version control
  [#1112](https://github.com/OpenFn/Lightning/issues/1112)

## [v0.9.2] - 2023-09-20

### Added

- Add "esc" key binding to close job inspector modal
  [#1069](https://github.com/OpenFn/Lightning/issues/1069)

### Changed

- Save icons from the `adaptors` repo locally and load them in the job editor
  [#943](https://github.com/OpenFn/Lightning/issues/943)

## [v0.9.1] - 2023-09-19

### Changed

- Modified audit trail to handle lots of different kind of audit events
  [#271](https://github.com/OpenFn/Lightning/issues/271)/[#44](https://github.com/OpenFn/Lightning/issues/44)
- Fix randomly unresponsive job panel after job deletion
  [#1113](https://github.com/OpenFn/Lightning/issues/1113)

## [v0.9.0] - 2023-09-15

### Added

- Add favicons [#1079](https://github.com/OpenFn/Lightning/issues/1079)
- Validate job name in placeholder job node
  [#1021](https://github.com/OpenFn/Lightning/issues/1021)
- Bring credential delete in line with new GDPR interpretation
  [#802](https://github.com/OpenFn/Lightning/issues/802)
- Make job names unique per workflow
  [#1053](https://github.com/OpenFn/Lightning/issues/1053)

### Changed

- Enhanced the job editor/inspector interface
  [#1025](https://github.com/OpenFn/Lightning/issues/1025)

### Fixed

- Finished run never appears in inspector when it fails
  [#1084](https://github.com/OpenFn/Lightning/issues/1084)
- Cannot delete some credentials via web UI
  [#1072](https://github.com/OpenFn/Lightning/issues/1072)
- Stopped the History table from jumping when re-running a job
  [#1100](https://github.com/OpenFn/Lightning/issues/1100)
- Fixed the "+" button when adding a job to a workflow
  [#1093](https://github.com/OpenFn/Lightning/issues/1093)

## [v0.8.3] - 2023-09-05

### Added

- Render error when workflow diagram node is invalid
  [#956](https://github.com/OpenFn/Lightning/issues/956)

### Changed

- Restyle history table [#1029](https://github.com/OpenFn/Lightning/issues/1029)
- Moved Filter and Search controls to the top of the history page
  [#1027](https://github.com/OpenFn/Lightning/issues/1027)

### Fixed

- Output incorrectly shows "this run failed" when the run hasn't yet finished
  [#1048](https://github.com/OpenFn/Lightning/issues/1048)
- Wrong label for workflow card timestamp
  [#1022](https://github.com/OpenFn/Lightning/issues/1022)

## [v0.8.2] - 2023-08-31

### Fixed

- Lack of differentiation between top of job editor modal and top menu was
  disorienting. Added shadow.

## [v0.8.1] - 2023-08-31

### Changed

- Moved Save and Run button to bottom of the Job edit modal
  [#1026](https://github.com/OpenFn/Lightning/issues/1026)
- Allow a manual work order to save the workflow before creating the work order
  [#959](https://github.com/OpenFn/Lightning/issues/959)

## [v0.8.0] - 2023-08-31

### Added

- Introduces Github sync feature, users can now setup our github app on their
  instance and sync projects using our latest portability spec
  [#970](https://github.com/OpenFn/Lightning/issues/970)
- Support Backup Codes for Multi-Factor Authentication
  [937](https://github.com/OpenFn/Lightning/issues/937)
- Log a warning in the console when the Editor/docs component is given latest
  [#958](https://github.com/OpenFn/Lightning/issues/958)
- Improve feedback when a Workflow name is invalid
  [#961](https://github.com/OpenFn/Lightning/issues/961)
- Show that the jobs' body is invalid
  [#957](https://github.com/OpenFn/Lightning/issues/957)
- Reimplement skipped CredentialLive tests
  [#962](https://github.com/OpenFn/Lightning/issues/962)
- Reimplement skipped WorkflowLive.IndexTest test
  [#964](https://github.com/OpenFn/Lightning/issues/964)
- Show GitHub installation ID and repo link to help setup/debugging for version
  control [1059](https://github.com/OpenFn/Lightning/issues/1059)

### Fixed

- Fixed issue where job names were being incorrectly hyphenated during
  project.yaml export [#1050](https://github.com/OpenFn/Lightning/issues/1050)
- Allows the demo script to set a project id during creation to help with cli
  deploy/pull/Github integration testing.
- Fixed demo project_repo_connection failing after nightly demo resets
  [1058](https://github.com/OpenFn/Lightning/issues/1058)
- Fixed an issue where the monaco suggestion tooltip was offset from the main
  editor [1030](https://github.com/OpenFn/Lightning/issues/1030)

## [v0.7.3] - 2023-08-15

### Changed

- Version control in project settings is now named Export your project
  [#1015](https://github.com/OpenFn/Lightning/issues/1015)

### Fixed

- Tooltip for credential select in Job Edit form is cut off
  [#972](https://github.com/OpenFn/Lightning/issues/972)
- Dataclip type and state assembly notice for creating new dataclip dropped
  during refactor [#975](https://github.com/OpenFn/Lightning/issues/975)

## [v0.7.2] - 2023-08-10

### Changed

- NodeJs security patch [1009](https://github.com/OpenFn/Lightning/pull/1009)

### Fixed

## [v0.7.1] - 2023-08-04

### Fixed

- Fixed flickery icons on new workflow job creation.

## [v0.7.0] - 2023-08-04

### Added

- Project owners can require MFA for their users
  [892](https://github.com/OpenFn/Lightning/issues/892)

### Changed

- Moved to Elixir 1.15 and Erlang 26.0.2 to sort our an annoying ElixirLS issue
  that was slowing down our engineers.
- Update Debian base to use bookworm (Debian 12) for our Docker images
- Change new credential modal to take up less space on the screen
  [#931](https://github.com/OpenFn/Lightning/issues/931)
- Placeholder nodes are now purely handled client-side

### Fixed

- Fix issue creating a new credential from the Job editor where the new
  credential was not being set on the job.
  [#951](https://github.com/OpenFn/Lightning/issues/951)
- Fix issue where checking a credential type radio button shows as unchecked on
  first click. [#976](https://github.com/OpenFn/Lightning/issues/976)
- Return the pre-filled workflow names
  [#971](https://github.com/OpenFn/Lightning/issues/971)
- Fix version reporting and external reset_demo() call via
  Application.spec()[#1010](https://github.com/OpenFn/Lightning/issues/1010)
- Fixed issue where entering a placeholder name through the form would result an
  in unsaveable workflow
  [#1001](https://github.com/OpenFn/Lightning/issues/1001)
- Ensure the DownloadController checks for authentication and authorisation.

## [v0.7.0-pre5] - 2023-07-28

### Changed

- Unless otherwise specified, only show work orders with activity in last 14
  days [#968](https://github.com/OpenFn/Lightning/issues/968)

## [v0.7.0-pre4] - 2023-07-27

### Changed

- Don't add cast fragments if the search_term is nil
  [#968](https://github.com/OpenFn/Lightning/issues/968)

## [v0.7.0-pre3] - 2023-07-26

### Fixed

- Fixed an issue with newly created edges that prevented downstream jobs
  [977](https://github.com/OpenFn/Lightning/issues/977)

## [v0.7.0-pre2] - 2023-07-26

Note that this is a pre-release with a couple of known bugs that are tracked in
the Nodes and Edges [epic](https://github.com/OpenFn/Lightning/issues/793).

### Added

- Added ability for a user to enable MFA on their account; using 2FA apps like
  Authy, Google Authenticator etc
  [#890](https://github.com/OpenFn/Lightning/issues/890)
- Write/run sql script to convert triggers
  [#875](https://github.com/OpenFn/Lightning/issues/875)
- Export projects as `.yaml` via UI
  [#249](https://github.com/OpenFn/Lightning/issues/249)

### Changed

- In `v0.7.0` we change the underlying workflow building and execution
  infrastructure to align with a standard "nodes and edges" design for directed
  acyclic graphs (DAGs). Make sure to run the migrations!
  [793](https://github.com/OpenFn/Lightning/issues/793)

### Fixed

- Propagate url pushState/changes to Workflow Diagram selection
  [#944](https://github.com/OpenFn/Lightning/issues/944)
- Fix issue when deleting nodes from the workflow editor
  [#830](https://github.com/OpenFn/Lightning/issues/830)
- Fix issue when clicking a trigger on a new/unsaved workflow
  [#954](https://github.com/OpenFn/Lightning/issues/954)

## [0.6.7] - 2023-07-13

### Added

- Add feature to bulk rerun work orders from a specific step in their workflow;
  e.g., "rerun these 50 work orders, starting each at step 4."
  [#906](https://github.com/OpenFn/Lightning/pull/906)

### Fixed

- Oban exception: "value too long" when log lines are longer than 255 chars
  [#929](https://github.com/OpenFn/Lightning/issues/929)

## [0.6.6] - 2023-06-30

### Added

- Add public API token to the demo site setup script
- Check and renew OAuth credentials when running a job
  [#646](https://github.com/OpenFn/Lightning/issues/646)

### Fixed

- Remove google sheets from adaptors list until supporting oauth flow
  [#792](https://github.com/OpenFn/Lightning/issues/792)
- Remove duplicate google sheets adaptor display on credential type picklist
  [#663](https://github.com/OpenFn/Lightning/issues/663)
- Fix demo setup script for calling from outside the app on Kubernetes
  deployments [#917](https://github.com/OpenFn/Lightning/issues/917)

## [0.6.5] - 2023-06-22

### Added

- Ability to rerun work orders from start by selecting one of more of them from
  the History page and clicking the "Rerun" button.
  [#659](https://github.com/OpenFn/Lightning/issues/659)

### Fixed

- Example runs for demo incorrect
  [#856](https://github.com/OpenFn/Lightning/issues/856)

## [0.6.3] - 2023-06-15

### Fixed

- Prevent saving null log lines to the database, fix issue with run display
  [#866](https://github.com/OpenFn/Lightning/issues/866)

## [0.6.2] - 2023-06-09

### Fixed

- Fixed viewer permissions for delete workflow

- Fixed bug with workflow cards
  [#859](https://github.com/OpenFn/Lightning/issues/859)

## [0.6.1] - 2023-06-08

### Fixed

- Fixed bug with run logs [#864](https://github.com/OpenFn/Lightning/issues/864)

- Correctly stagger demo runs to maintain order
  [#856](https://github.com/OpenFn/Lightning/issues/856)
- Remove `Timex` use from `SetupUtils` in favor of `DateTime` to fix issue when
  calling it in escript.

## [0.6.0]- 2023-04-12

### Added

- Create sample runs when generating sample workflow
  [#821](https://github.com/OpenFn/Lightning/issues/821)
- Added a provisioning api for creating and updating projects and their
  workflows See: [PROVISIONING.md](./PROVISIONING.md)
  [#641](https://github.com/OpenFn/Lightning/issues/641)
- Add ability for a `superuser` to schedule deletion, cancel deletion, and
  delete projects [#757](https://github.com/OpenFn/Lightning/issues/757)
- Add ability for a `project owner` to schedule deletion, cancel deletion, and
  delete projects [#746](https://github.com/OpenFn/Lightning/issues/746)

### Changed

- Ability to store run log lines as rows in a separate table
  [#514](https://github.com/OpenFn/Lightning/issues/514)

### Fixed

- Incorrect project digest queries
  [#768](https://github.com/OpenFn/Lightning/issues/768)]
- Fix issue when purging deleted users
  [#747](https://github.com/OpenFn/Lightning/issues/747)
- Generate a random name for Workflows when creating one via the UI.
  [#828](https://github.com/OpenFn/Lightning/issues/828)
- Handle error when deleting a job with runs.
  [#814](https://github.com/OpenFn/Lightning/issues/814)

## [0.5.2]

### Added

- Add `workflow_edges` table in preparation for new workflow editor
  implementation [#794](https://github.com/OpenFn/Lightning/issues/794)
- Stamped `credential_id` on run directly for easier auditing of the history
  interface. Admins can now see which credential was used to run a run.
  [#800](https://github.com/OpenFn/Lightning/issues/800)
- Better errors when using magic functions: "no magic yet" and "check
  credential" [#812](https://github.com/OpenFn/Lightning/issues/812)

### Changed

- The `delete-project` function now delete all associated activities
  [#759](https://github.com/OpenFn/Lightning/issues/759)

### Fixed

## [0.5.1] - 2023-04-12

### Added

- Added ability to create and revoke personal API tokens
  [#147](https://github.com/OpenFn/Lightning/issues/147)
- Add `last-used at` to API tokens
  [#722](https://github.com/OpenFn/Lightning/issues/722)
- Improved "save" for job builder; users can now press `Ctrl + S` or `⌘ + S` to
  save new or updated jobs job panel will _not_ close. (Click elsewhere in the
  canvas or click the "Close" button to close.)
  [#568](https://github.com/OpenFn/Lightning/issues/568)
- Add filtered search params to the history page URL
  [#660](https://github.com/OpenFn/Lightning/issues/660)

### Changed

- The secret scrubber now ignores booleans
  [690](https://github.com/OpenFn/Lightning/issues/690)

### Fixed

- The secret scrubber now properly handles integer secrets from credentials
  [690](https://github.com/OpenFn/Lightning/issues/690)
- Updated describe-package dependency, fixing sparkles in adaptor-docs
  [657](https://github.com/OpenFn/Lightning/issues/657)
- Clicks on the workflow canvas were not lining up with the nodes users clicked
  on; they are now [733](https://github.com/OpenFn/Lightning/issues/733)
- Job panel behaves better when collapsed
  [774](https://github.com/OpenFn/Lightning/issues/774)

## [0.5.0] - 2023-04-03

### Added

- Magic functions that fetch real metadata from connected systems via
  `credentials` and suggest completions in the job builder (e.g., pressing
  `control-space` when setting the `orgUnit` attribute for a DHIS2 create
  operation will pull the _actual_ list of orgUnits with human readable labels
  and fill in their orgUnit codes upon
  enter.)[670](https://github.com/OpenFn/Lightning/issues/670)
- A "metadata explorer" to browse actual system metadata for connected
  instances. [658](https://github.com/OpenFn/Lightning/issues/658)
- Resizable job builder panel for the main canvas/workflow view.
  [681](https://github.com/OpenFn/Lightning/issues/681)

### Changed

- Display timezone for cron schedule—it is always UTC.
  [#716](https://github.com/OpenFn/Lightning/issues/716)
- Instance administrators can now configure the interval between when a project
  owner or user requests deletion and when these records are purged from the
  database. It defaults to 7, but by providing a `PURGE_DELETED_AFTER_DAYS`
  environment variable the grace period can be altered. Note that setting this
  variable to `0` will make automatic purging _never_ occur but will still make
  "deleted" projects and users unavailable. This has been requested by certain
  organizations that must retain audit logs in a Lightning instance.
  [758](https://github.com/OpenFn/Lightning/issues/758)

### Fixed

- Locked CLI version to `@openfn/cli@0.0.35`.
  [#761](https://github.com/OpenFn/Lightning/issues/761)

## [0.4.8] - 2023-03-29

### Added

- Added a test harness for monitoring critical parts of the app using Telemetry
  [#654](https://github.com/OpenFn/Lightning/issues/654)

### Changed

- Set log level to `info` for runs. Most of the `debug` logging is useful for
  the CLI, but not for Lightning. In the future the log level will be
  configurable at instance > project > job level by the `superuser` and any
  project `admin`.
- Renamed license file so that automagic github icon is less confusing

### Fixed

- Broken links in failure alert email
  [#732](https://github.com/OpenFn/Lightning/issues/732)
- Registration Submission on app.openfn.org shows internal server error in
  browser [#686](https://github.com/OpenFn/Lightning/issues/686)
- Run the correct runtime install mix task in `Dockerfile-dev`
  [#541](https://github.com/OpenFn/Lightning/issues/541)
- Users not disabled when scheduled for deletion
  [#719](https://github.com/OpenFn/Lightning/issues/719)

## [0.4.6] - 2023-03-23

### Added

- Implement roles and permissions across entire app
  [#645](https://github.com/OpenFn/Lightning/issues/645)
- Fix webhook URL
  (`https://<<HOST_URL>>/i/cae544ab-03dc-4ccc-a09c-fb4edb255d7a`) for the
  OpenHIE demo workflow [448](https://github.com/OpenFn/Lightning/issues/448)
- Phoenix Storybook for improved component development
- Load test for webhook endpoint performance
  [#645](https://github.com/OpenFn/Lightning/issues/634)
- Notify user via email when they're added to a project
  [#306](https://github.com/OpenFn/Lightning/issues/306)
- Added notify user via email when their account is created
  [#307](https://github.com/OpenFn/Lightning/issues/307)

### Changed

- Improved errors when decoding encryption keys for use with Cloak.
  [#684](https://github.com/OpenFn/Lightning/issues/684)
- Allow users to run ANY job with a custom input.
  [#629](https://github.com/OpenFn/Lightning/issues/629)

### Fixed

- Ensure JSON schema form inputs are in the same order as they are written in
  the schema [#685](https://github.com/OpenFn/Lightning/issues/685)

## [0.4.4] - 2023-03-10

### Added

- Users can receive a digest email reporting on a specified project.
  [#638](https://github.com/OpenFn/Lightning/issues/638)
  [#585](https://github.com/OpenFn/Lightning/issues/585)

## [0.4.3] - 2023-03-06

### Added

- Tooltips on Job Builder panel
  [#650](https://github.com/OpenFn/Lightning/issues/650)

### Changed

- Upgraded to Phoenix 1.7 (3945856)

### Fixed

- Issue with FailureAlerter configuration missing in `prod` mode.

## [0.4.2] - 2023-02-24

### Added

- A user can change their own email
  [#247](https://github.com/OpenFn/Lightning/issues/247)
- Added a `SCHEMAS_PATH` environment variable to override the default folder
  location for credential schemas
  [#604](https://github.com/OpenFn/Lightning/issues/604)
- Added the ability to configure Google Sheets credentials
  [#536](https://github.com/OpenFn/Lightning/issues/536)
- Function to import a project
  [#574](https://github.com/OpenFn/Lightning/issues/574)

### Changed

- Users cannot register if they have not selected the terms and conditions
  [#531](https://github.com/OpenFn/Lightning/issues/531)

### Fixed

- Jobs panel slow for first open after restart
  [#567](https://github.com/OpenFn/Lightning/issues/567)

## [0.4.0] - 2023-02-08

### Added

- Added a Delete job button in Inspector
- Filter workflow runs by text/value in run logs or input body
- Drop "configuration" key from Run output dataclips after completion
- Ability to 'rerun' a run from the Run list
- Attempts and Runs update themselves in the Runs list
- Configure a project and workflow for a new registering user
- Run a job with a custom input
- Added plausible analytics
- Allow user to click on Webhook Trigger Node to copy webhook URL on workflow
  diagram
- Allow any user to delete a credential that they own
- Create any credential through a form except for OAuth
- Refit all diagram nodes on browser and container resize
- Enable distributed Erlang, allowing any number of redundant Lightning nodes to
  communicate with each other.
- Users can set up realtime alerts for a project

### Changed

- Better code-assist and intelliense in the Job Editor
- Updated @openfn/workflow-diagram to 0.4.0
- Make plus button part of job nodes in Workflow Diagram
- Updated @openfn/adaptor-docs to 0.0.5
- Updated @openfn/describe-package to 0.0.10
- Create an follow a manual Run from the Job Inspector
- View all workflows in a project on the workflows index page
- Move @openfn/workflow-diagram into the application, the NPM module is now
  deprecated.
- Remove workflow name from first node
- Move the used parts of `@openfn/engine` into the application.
- [BREAKING CHANGE] Ported `mix openfn.install.runtime` into application, use
  `mix lightning.install_runtime`.
- [BREAKING CHANGE] Introduced `@openfn/cli` as the new runtime for Jobs
- Rename a workflow through the page heading
- Hide the dataclips tab for beta
- Make adaptor default to common@latest
- Remove jobs list page
- Better error handling in the docs panel
- Disable credential ownership transfer in dev and prod environments
- Add project settings page
- Change Work Order filters to apply to the aggregate state of the work order
  and not the run directly
- Enable jobs by default
- Set log level to info
- Add Beta checkbox to register page
- User roles and permissions

### Fixed

- Don't consider disabled jobs when calculating subsequent runs
- Fixed overflow on Job Editor Tooltips
- Fixed auto-scroll when adding a new snippet in the Job Editor
- Fixed common operation typings in Job Editor

## [0.3.1] - 2022-11-22

### Fixed

- Fixed bug that tried to execute HTML scripts in dataclips
- Fixed bug that prevented work orders from displaying in the order of their
  last run, descending.
- Remove alerts after set timeout or close

## [0.3.0] - 2022-11-21

### Added

- Add seed data for demo site
- Create adaptor credentials through a form
- Configure cron expressions through a form
- View runs grouped by work orders and attempts
- Run an existing Job with any dataclip uuid from the Job form

### Changed

- Redirect users to projects list page when they click on Admin Settings menu
- Move job, project, input and output Dataclips to Run table
- Reverse the relationship between Jobs and Triggers. Triggers now can exist on
  their own; setting the stage for branching and merging workflows
- Updated Elixir and frontend dependencies
- [BREAKING CHANGE] Pipeline now uses Work Orders, previous data is not
  compatible.
- Runs, Dataclips and Attempts now all correctly use `usec` resolution
  timestamps.
- Upgraded LiveView to 0.18.0
- Upgraded Elixir to 1.14.1 and OTP 25
- Workflow Job editor now behaves like a panel
- Split JobLive.InspectorFormComponent into different plug-able subcomponents
- Ensure new jobs with cron triggers receive a default frequency
- Webhooks are now referenced by the trigger id instead of job id.
- Filter runs by status
- Filter runs by workflow
- Filter runs by date
- View a job run from the runs history
- View latest matching inputs to run a job with

## [0.2.0] - 2022-09-12

### Changed

- [BREAKING CHANGE] Add `Workflow` model, Jobs now belong to a Workflow This is
  a breaking change to the schema.
- Use Node.js 18, soon to be in LTS.
- Visualize success/fail triggers in workflow diagram.
- Move WorkflowDiagram related actions from DashboardLive into WorkflowLive
- Move WorkflowDiagram component into liveview, so that we can subscribe to
  channels (i.e. updating of the diagram when someone changes something).
- Integrate `@openfn/workflow-diagram@0.0.8` and use the new Store interface for
  updating it.
- Remove `component_mounted` event from WorkflowDiagram hook, using a
  MutationObserver and a Base64 encoded JSON payload.
- Fixed an issue where the compiler component would try and load a 'nothing
  adaptor', added a condition to check an adaptor is actually selected.
- Removed previous Workflow CTE queries, replaced by the introduction of the
  Workflow model, see
  (https://github.com/OpenFn/Lightning/blob/53da6883483e7d8d078783f348da327d1dd72d20/lib/lightning/workflows.ex#L111-L119).

## [0.1.13] - 2022-08-29

### Added

- Allow administrators to configure OIDC providers for authentication (note that
  this is just for authenticating, not yet for creating new accounts via OIDC)
- Add Monaco editor to the step/job panel
- Allow users to delete their own accounts. Schedule their user and credentials
  data for deletion when they do.
- Allow superusers to delete a user account. Schedule the user's credentials and
  user data for deletion when they do.
- If a user is scheduled for deletion, disable their account and prevent them
  from logging in.
- The 'User profile' and 'Credentials' page now have a sidebar menu

### Changed

- Project users now have one of the following roles: viewer, editor, admin,
  owner
- Users only have the following roles: user, superuser

## [0.1.12] - 2022-08-15

### Added

- Transfer credential ownership to another user.
- Create credentials via a form interface\*
- Show "projects with access" in credentials list view.
- Show job in runs list and run view.
- Added roles and permissions to workflows and history page
  [#645](https://github.com/OpenFn/Lightning/issues/645)

\*The form is defined by a JSON schema provided by an adaptor, in most cases:
e.g., `language-dhis2` provides a single schema which defines the required
attributes for `state.configuration`, while `language-common` provides multiple
credential schemas like "oauth" or "basic auth" which define attributes for
`state.configuration` and which might be used by lots of different jobs.)

### Fixed

- User menu (top right) appears on top of all other components.
- User profile screen integrated with the rest of the liveview app.

## [0.1.11] - 2022-08-05

### Fixed

- Fixed logging in Runner when `:debug` log level used; note that this caused
  crashes in Oban

## [0.1.10] - 2022-08-05

### Added

- Credential auditing
- Build/version information display for easier debugging

### Fixed

- Fixed a bug that enqueued cron-triggered jobs even when they were disabled

## [0.1.9] - 2022-07-27

### Added

- Navigate to user profile or credentials page and log out through the user icon
  dropdown
- Create and edit dataclips
- Add a production tag to credentials
- View a dropdown of operations and their description for the language-common
  `v2.0.0-rc2` adaptor (this pattern to be rolled out across adaptors)

### Changed

- Navigate between projects through a project picker on the navbar

### Fixed

- Run Lightning with docker

### Security

- Sensitive credential values are scrubbed from run logs
- All credentials are encrypted at REST

## [0.1.7] - 2022-06-24

### Added

- Run a job with a cron trigger
- Queue jobs via Oban/Postgres
- Edit jobs via the workflow canvas

## [0.1.6] - 2022-06-07

### Added

- Register, log in and log out of an account
- Allow superusers and admin users to create projects
- Allow admin users to create or disable a user's account
- Allow superusers for local deployments to create users and give them access to
  project spaces

- Create and edit a job with a webhook, flow/fail or cron trigger
- Create and edit credentials for a job
- Copy a job's webhook URL
- View all workflows in a project visually
- Deploy lightning locally with Docker

- Enable a job to automatically process incoming requests
- Run a job with a webhook or flow/fail trigger
- View job runs along with their logs, exit code, start and end time
- View data clips that have initiated job runs (http requests for webhooks, run
  results)<|MERGE_RESOLUTION|>--- conflicted
+++ resolved
@@ -19,13 +19,10 @@
 
 - Show server validation errors in the collab editor forms
   [#3783](https://github.com/OpenFn/lightning/issues/3783)
-<<<<<<< HEAD
 - Enforce readonly state in collaborative editor forms for viewers and old
   snapshots [#3948](https://github.com/OpenFn/lightning/pull/3948)
-=======
 - Collab Editor: Add Workflow YAML code viewer panel
   [#3646](https://github.com/OpenFn/lightning/issues/3646)
->>>>>>> c63b6d43
 - Webhook authentication management in the collaborative editor
   [#3887](https://github.com/OpenFn/lightning/issues/3887)
 - Mix task to merge project state files without database access

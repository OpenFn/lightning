# Changelog

All notable changes to this project will be documented in this file.

- `Added` for new features.
- `Changed` for changes in existing functionality.
- `Deprecated` for soon-to-be removed features.
- `Removed` for now removed features.
- `Fixed` for any bug fixes.
- `Security` in case of vulnerabilities.

The format is based on [Keep a Changelog](https://keepachangelog.com/en/1.0.0/),
and this project adheres to
[Semantic Versioning](https://semver.org/spec/v2.0.0.html).

## [Unreleased]

### Added

### Changed

- Update wording of errors on the canvas
  [#4224](https://github.com/OpenFn/lightning/issues/4224)

### Fixed

<<<<<<< HEAD
- Fix AI Assistant having write privileges in readonly mode
  [#4227](https://github.com/OpenFn/lightning/issues/4227)
=======
- Remove template selection URL state persistence to fix race conditions during
  workflow creation [#4221](https://github.com/OpenFn/lightning/issues/4221)
- Alias `AiAssistant.Limiter` to satisfy credo:
  [PR#4223](https://github.com/OpenFn/lightning/pull/4223)
>>>>>>> 6e37294d

## [2.15.0-pre6] - 2025-12-16

### Added

- Enforce github sync, workflow activation and concurrency limits in the collab
  editor [#4104](https://github.com/OpenFn/lightning/pull/4104)
  [#4105](https://github.com/OpenFn/lightning/pull/4105)
  [#4106](https://github.com/OpenFn/lightning/pull/4106)
- Enforce AI assistant limits in the collab editor
  [#4107](https://github.com/OpenFn/lightning/pull/4107)

### Fixed

- Fix unable to open run panel when workflow settings panel is open
  [#4207](https://github.com/OpenFn/lightning/issues/4207)
- Fix workflow settings icon not red for server validation errros
  [#4155](https://github.com/OpenFn/lightning/issues/4155)
- Fix duplicate job name error stuck even when updated
  [#4169](https://github.com/OpenFn/lightning/issues/4169)
- Fix credential errors shown when credentials aren't set
  [#4162](https://github.com/OpenFn/lightning/issues/4162)
- Fix vertical alignment on enable/disable switch
  [#4211](https://github.com/OpenFn/lightning/issues/4211)
- Fix run selection not persisting across page reload in collaborative editor
  [#4188](https://github.com/OpenFn/lightning/issues/4188)
- Fix error propagation on collab editor
  [#4069](https://github.com/OpenFn/lightning/issues/4069)
- "Try the new editor" wasn't persisting properly to user preferences
  [#4199](https://github.com/OpenFn/lightning/issues/4199)
- Make template preview read-only in collaborative editor until workflow is
  created [#4203](https://github.com/OpenFn/lightning/issues/4203)

## [2.15.0-pre5] - 2025-12-13 🎂 ❤️ Happy Birthday, Mom!

### Changed

- Improve version pinning behavior in collaborative editor
  [#4121](https://github.com/OpenFn/lightning/issues/4121)
- Unify disabled button states across collaborative editor for consistent
  styling and behaviour [#4179](https://github.com/OpenFn/lightning/issues/4179)

### Fixed

- Fix IDE crash when viewing jobs that don't exist in workflow version - now
  shows informative message with option to select another job or change versions
  [#4173](https://github.com/OpenFn/lightning/issues/4173)
- Fix issue where selected step wasn't synced with selected workflow job
  [#4189](https://github.com/OpenFn/lightning/issues/4189)
- Fix job updates not persisted after saving
  [#4154](https://github.com/OpenFn/lightning/issues/4154)
- Fix infinite loading when reopening workflow in collaborative editor due to
  delta updates not being merged with persisted state
  [#4164](https://github.com/OpenFn/lightning/issues/4164)
- Fix incorrect field access and version type in checkpoint creation that would
  crash after 500 document updates
  [#4176](https://github.com/OpenFn/lightning/issues/4176)
- Fix issue where users were not able to go to the latest versin of a workflow
  [#4149](https://github.com/OpenFn/lightning/issues/4149)
- Fix AI Assistant disclaimer not persisting after acceptance
  [#4158](https://github.com/OpenFn/lightning/issues/4158)
- Credential form now shows inline validation errors for JSON schema and raw
  body fields after field interaction
  [#4168](https://github.com/OpenFn/lightning/issues/4168)
- Fix saving workflow with same name as deleted workflow
  [#4165](https://github.com/OpenFn/lightning/pull/4165)
- Fix validation error states not changing after undo (Ctrl+Z) on Workflow
  Settings [#4182](https://github.com/OpenFn/lightning/issues/4182))
- Fix credential modal stacking issue in collaborative editor IDE
  [#4171](https://github.com/OpenFn/lightning/issues/4171)
- Fix adaptor picker Escape key returning to configure modal when opened
  directly [#4183](https://github.com/OpenFn/lightning/issues/4183)

## [2.15.0-pre4] - 2025-12-08

### Added

- Display collab editor promotion in the legacy editor
  [#4091](https://github.com/OpenFn/lightning/issues/4091)
- Template search and selection in collaborative workflow editor with AI-powered
  workflow generation for missing templates
  [#4081](https://github.com/OpenFn/lightning/issues/4081)
  [#4052](https://github.com/OpenFn/lightning/issues/4052)
- AI Assistant integration in collaborative workflow editor
  [#4042](https://github.com/OpenFn/lightning/pull/4042)

### Changed

- Standardize run buttons so they all behave predictably
  [#4129](https://github.com/OpenFn/lightning/issues/4129)
- Make collab editor available to everyone (not just experimental feature users)
  [#4091](https://github.com/OpenFn/lightning/issues/4091)

### Fixed

- Fix Run/Retry button flash and improve History button UX in collaborative
  editor [#4108](https://github.com/OpenFn/lightning/issues/4108)
- Fix new jobs are misplaced on the canvas in manual layout
  [#4118](https://github.com/OpenFn/lightning/issues/4118)
- Fix docs not working for latest version of adaptors in IDE
  [#4136](https://github.com/OpenFn/lightning/issues/4136)

## [2.15.0-pre3] - 2025-12-05

### Added

- Collab Editor: Respect limits when creating runs and retries
  [#4102](https://github.com/OpenFn/lightning/issues/4102)

### Fixed

- Selected run sometimes fails to highlight step in the collab editor
  [#4127](https://github.com/OpenFn/lightning/issues/4127)
- Run logs no longer disappear after browser refresh in IDE
  [#4079](https://github.com/OpenFn/lightning/issues/4079)
- Fix version chip [#4120](https://github.com/OpenFn/lightning/issues/4120)
- Fix OAuth credential creation crash in Collaborate view when returning from
  provider authorization
  [#4131](https://github.com/OpenFn/lightning/issues/4131)

## [2.15.0-pre2] - 2025-12-04

### Added

- User preference persistence for collaborative editor - users can now toggle
  between legacy and collaborative editors, and their choice is remembered
  across sessions with automatic redirect
  [#4091](https://github.com/OpenFn/lightning/issues/4091)
- Added mini history to the IDE as a state machine that provides the same
  experience that's available on the canvas
  [#4054](https://github.com/OpenFn/lightning/issues/4054)
  - **If no run chosen?** You can browse from history or create a new one.
  - **If run chosen?** You can view the details or deselect to start over.

### Changed

- Refactor URLStore to use Record with Immer for proper structural sharing,
  reducing unnecessary re-renders when unrelated URL params change
  [#4097](https://github.com/OpenFn/lightning/issues/4097)
- Show "Connect" button when no credential is selected for non-language-common
  steps [#4085](https://github.com/OpenFn/lightning/issues/4085)
- Show credential name (and full name and owner on hover) when a credential is
  selected [#4085](https://github.com/OpenFn/lightning/issues/4085)
- Allow owners to edit credentials from the adaptor picker
  [#4085](https://github.com/OpenFn/lightning/issues/4085)

### Fixed

- Fix version not switching when selecting a run from history panel
  [#4097](https://github.com/OpenFn/lightning/issues/4097)
- User menu dropdown no longer clips or causes horizontal scroll in side
  navigation [#4092](https://github.com/OpenFn/lightning/issues/4092)
- Improved version mismatch banner UX: made compact, dismissible, and
  repositioned to top-center; improved history panel collapse behavior to
  maintain run selection with visual run chip indicator
  [#4044](https://github.com/OpenFn/lightning/issues/4044)
- Settings panel now opens correctly when Run Panel is visible; also improved
  Run Panel to stay open and update context when switching between nodes
  [#4008](https://github.com/OpenFn/lightning/issues/4008)
- Fix collaborative cursors disappearing after switching workflow versions
  [#4066](https://github.com/OpenFn/lightning/issues/4066)
- Throttle cursor awareness updates to reduce server load
  [#4066](https://github.com/OpenFn/lightning/issues/4066)
- Loading workflow screen appears when disconnected from server
  [#3972](https://github.com/OpenFn/lightning/issues/3972)
- IDE shows job expresion of previously selected job
  [#4022](https://github.com/OpenFn/lightning/issues/4022)
- Fix save & run buttons disabled after new workflow save
  [#4084](https://github.com/OpenFn/lightning/issues/4084)
- Fix flickering of canvas and job editor
  [#4095](https://github.com/OpenFn/lightning/issues/4095)
- Run channel crashes when sending `run:updated` event
  [#4093](https://github.com/OpenFn/lightning/issues/4093)
- Fix Version mismatch modal appears on top of IDE
  [#4096](https://github.com/OpenFn/lightning/issues/4096)

## [2.15.0-pre1] - 2025-11-27

### Added

- Add workflow template publishing to collaborative editor
  [#3921](https://github.com/OpenFn/lightning/issues/3921)

### Changed

- Optimize dashboard stats queries with database aggregation
  [#4070](https://github.com/OpenFn/lightning/issues/4070)
- Add composite indexes on steps and runs for dashboard queries
  [#4070](https://github.com/OpenFn/lightning/issues/4070)
- Enable usage limit checks across the whole application
  [#PR4050](https://github.com/OpenFn/lightning/pull/4050)
- Make IDE heading separate from top menu
  [#4077](https://github.com/OpenFn/lightning/issues/4077)
- Update IDE workflow step selector (order by proximity to trigger)
  [#4048](https://github.com/OpenFn/lightning/issues/4048)

### Fixed

- Version dropdown now updates correctly for all users after workflow save
  [#3985](https://github.com/OpenFn/lightning/issues/3985)
  [#4024](https://github.com/OpenFn/lightning/issues/4024)
- Put close button in top right
  [PR#4037](https://github.com/OpenFn/lightning/pull/4037)
- Don't grey out in-progress runs
  [PR#4037](https://github.com/OpenFn/lightning/pull/4037)
- Explain why run panel is grey for edge-case when the workflow step selected
  not in the list of run steps
  [PR#4037](https://github.com/OpenFn/lightning/pull/4037)
- Fix history panel unable to close after selecting/deselecting run
  [#4027](https://github.com/OpenFn/lightning/issues/4027)
- Fix version chip (and sidebar scroll) when line breaks needed
  [PR#4047](https://github.com/OpenFn/lightning/pull/4047)
- Fix error validation for nodes/edges & show better error messages on save
  [PR#4061](https://github.com/OpenFn/lightning/pull/4061)
- Fix custom cron expressions getting overwritten & additional cron support
  [#4011](https://github.com/OpenFn/lightning/issues/4011)
- Fix monaco popups and tooltips getting cut off
  [PR#4072](https://github.com/OpenFn/lightning/pull/4072)
- Fix metadata/docs panel reopening when resizing adjacent panel
  [#4073](https://github.com/OpenFn/lightning/issues/4073)
- Fix logs panel not allowing scroll after being resized to minimum height
  [PR#4067](https://github.com/OpenFn/lightning/pull/4067)

## [2.15.0-pre] - 2025-11-20

### Added

- Show collaborators mouse pointers on the workflow canvas
  [#3810](https://github.com/OpenFn/lightning/issues/3810)

### Changed

- Always keep the Diagram mounted even when the IDE is present
  [#3981](https://github.com/OpenFn/lightning/issues/3981)
- Dropped react-hotkeys-hook for custom priority based key handler hook
  [#3981](https://github.com/OpenFn/lightning/issues/3981)
- Simplified IDE by only letting users see the "Create a New Manual Run Panel"
  when an existing Run isn't already loaded. Cleaned up the Run panel.
  [#4006](https://github.com/OpenFn/lightning/issues/4006)
- Consolidated RunStore functionality into HistoryStore in collaborative editor
  for improved state management and reduced complexity
- Default failure notifications for project users are now disabled to minimize
  email volume [#3517](https://github.com/OpenFn/lightning/issues/3517)
- Simpler "disabled" state for workflows, still show last mod
  [#3962](https://github.com/OpenFn/lightning/issues/3962)
- Move user profile to top left corner
  [#3997](https://github.com/OpenFn/lightning/issues/3997)
- Collapse breadcrumbs when there are more than 2 of them
  [#3997](https://github.com/OpenFn/lightning/issues/3997)

### Fixed

- Fix flickering of active collaborator icons between states(active, inactive,
  unavailable) [#3931](https://github.com/OpenFn/lightning/issues/3931)
- Restored footers to inspectors on the canvas while in read only mode
  [#4018](https://github.com/OpenFn/lightning/issues/4018)
- Fix vertical scrolling in workflow panels
  [#3979](https://github.com/OpenFn/lightning/issues/3979)
- Fix ghost edges blocking saves and breaking autolayout when deleting jobs in
  collaborative editor [#3983](https://github.com/OpenFn/lightning/issues/3983)
- Fix tooltip styling inconsistencies in collaborative editor
  [#3980](https://github.com/OpenFn/lightning/issues/3980)
- Fix beaker icon appearing active in classical editor
  [#3988](https://github.com/OpenFn/lightning/issues/3988)
- Fix ESC key closing IDE when pressed on adaptor modal
  [#3978](https://github.com/OpenFn/lightning/issues/3978)
- Fix run/save-and-run keystroke mapping for canvas & IDE
  [#3902](https://github.com/OpenFn/lightning/issues/3902) &
  [#3903](https://github.com/OpenFn/lightning/issues/3903)
- Monaco tooltips get cut off
  [#3900](https://github.com/OpenFn/lightning/issues/3900)

## [2.14.15-pre] - 2025-11-13

### Added

- Add missing adaptor and credential tooltips to the collab editor
  [#3919](https://github.com/OpenFn/lightning/issues/3919)
- Show server validation errors in the collab editor forms
  [#3783](https://github.com/OpenFn/lightning/issues/3783)
- Add advanced credential type picker in collaborative workflow editor allowing
  users to create OAuth, raw JSON, and keychain credentials directly from the
  workflow canvas [#3906](https://github.com/OpenFn/lightning/issues/3906)
- Enforce readonly state in collaborative editor forms for viewers and old
  snapshots [#3948](https://github.com/OpenFn/lightning/pull/3948)
- Collab Editor: Add Workflow YAML code viewer panel
  [#3646](https://github.com/OpenFn/lightning/issues/3646)
- Webhook authentication management in the collaborative editor
  [#3887](https://github.com/OpenFn/lightning/issues/3887)
- Mix task to merge project state files without database access
  [#3615](https://github.com/OpenFn/lightning/issues/3615)
- Support Undo/Redo commands in the collab editor
  [#3712](https://github.com/OpenFn/lightning/issues/3712)
- Added adaptor docs & metadata panel to IDE
  [#3857](https://github.com/OpenFn/lightning/issues/3857)
- Show Error indication on workflow settings button
  [#3632](https://github.com/OpenFn/lightning/issues/3632)

### Changed

- Merged CollaborateNew and Collaborate LiveViews into a single unified LiveView
  for improved maintainability and consistent modal behavior
  [#3942](https://github.com/OpenFn/lightning/pull/3942)

### Fixed

- 500 error when navigating from collaborative editor to full history page
  [#3941](https://github.com/OpenFn/lightning/pull/3941)
- Duplicate `isReadOnly` declaration in TriggerForm that was blocking asset
  builds [#3976](https://github.com/OpenFn/lightning/issues/3976)
- Run duration and status alignment drift in history view
  [#3945](https://github.com/OpenFn/lightning/pull/3945)
- Shared doc lookup in clustered environments now works across nodes instead of
  only searching locally
  [#3910](https://github.com/OpenFn/lightning/issues/3910)

## [2.14.14] - 2025-11-05

### Added

- Add the ability to search by dataclip name on the history page
  [#3486](https://github.com/OpenFn/lightning/issues/3486)

### Fixed

- Exception when cleaning up old persisted documents
  [#3932](https://github.com/OpenFn/lightning/issues/3932)
- Legacy canvas new job nodes no longer auto-populate with adaptor name
  [#3920](https://github.com/OpenFn/lightning/issues/3920)

## [2.14.14-pre2] - 2025-11-04

### Added

- Run/retry split button in collaborative editor allowing users to retry
  existing runs or create new work orders from both the ManualRunPanel and
  fullscreen IDE header [#3876](https://github.com/OpenFn/lightning/issues/3876)
- Keyboard shortcuts for run/retry actions - `Cmd+Enter` (or `Ctrl+Enter`)
  triggers run/retry, `Cmd+Shift+Enter` create new work order
  [#3861](https://github.com/OpenFn/lightning/issues/3861)

### Changed

- Updated styles on new IDE to match (nay, exceed!) those on the legacy IDE
  [#3894](https://github.com/OpenFn/lightning/issues/3894)
- Add save & sync split button to new canvas & IDE header
  [#3908](https://github.com/OpenFn/lightning/issues/3908)
- Show collaborators in the header of the new canvas & IDE
  [#3845](https://github.com/OpenFn/lightning/issues/3845)

### Fixed

- Channel error handling crash when error responses don't include expected
  structure [#3928](https://github.com/OpenFn/lightning/issues/3928)
- Dataclip body display timing out due to slow credentials query - optimised
  query to leverage indexes better using a self-join
  [#3924](https://github.com/OpenFn/lightning/issues/3924)
- Adaptor picker changes now sync immediately to Y.Doc instead of requiring
  manual save [#3904](https://github.com/OpenFn/lightning/issues/3904)
- Fixed Cmd+Enter creating duplicate work orders in workflow editor - both
  ManualRunPanel and WorkflowEditor keyboard handlers were firing simultaneously
  [#3876](https://github.com/OpenFn/lightning/issues/3876)
- Fixed GenServer crash when retrying from collaborative editor due to Y.Doc
  workflow data structure issues
  [#3876](https://github.com/OpenFn/lightning/issues/3876)
- Fixed run panel blocking node selection and causing screen flashes when
  switching between nodes
  [#3876](https://github.com/OpenFn/lightning/issues/3876)

## [2.14.14-pre1] - 2025-10-30

### Added

- Adaptor and credential configuration in canvas job inspector - users can now
  configure adaptor version and connect credentials directly from the canvas
  [#3834](https://github.com/OpenFn/lightning/issues/3834)
- Press `Control-E` (or `⌘+E`) to open the IDE when a job/step is selected
  [#3890](https://github.com/OpenFn/lightning/issues/3890)
- Drag-to-connect nodes on workflow canvas - users can now drag from the plus
  button on a node and drop it onto another node to create connections
  [#3825](https://github.com/OpenFn/lightning/issues/3825)
- Read-only indicator in collaborative editor header
  [#3627](https://github.com/OpenFn/lightning/issues/3627)
- Sync workflow concurrency and enable_job_logs settings in collaborative
  editor - allows users to configure max concurrency and console.log() usage
  with real-time collaborative editing support
  [#3798](https://github.com/OpenFn/lightning/issues/3798) and
  [#3799](https://github.com/OpenFn/lightning/issues/3799)
- Show validation error message when creating sandbox with duplicate name
  [#3776](https://github.com/OpenFn/lightning/issues/3776)
- Divergence warning when merging sandboxes - displays alert if target branch
  was modified after sandbox creation to prevent data loss
  [#3747](https://github.com/OpenFn/lightning/issues/3747)
- Sandbox indicator banners in workflow editor (inspector) to help indicate when
  working in a sandbox environment
  [#3413](https://github.com/OpenFn/lightning/issues/3413)
- Manual runs from the canvas and the IDE
  [#3827](https://github.com/openfn/lightning/issues/3827) and
  [$3634](https://github.com/openfn/lightning/issues/3634)
- View and switch versions
  [#3819](https://github.com/openfn/lightning/issues/3819)
- Run viewer panel in collaborative IDE with Run, Log, Input, and Output tabs
  [#3844](https://github.com/OpenFn/lightning/issues/3844)

### Changed

- Error messages in collaborative editor now include field names for validation
  errors (e.g., "Name: can't be blank")
  [#3843](https://github.com/OpenFn/lightning/issues/3843)
- Added error notifications when workflow reset fails in collaborative editor
  [#3843](https://github.com/OpenFn/lightning/issues/3843)
- Consolidated toast notification styling in collaborative editor for better
  maintainability [#3843](https://github.com/OpenFn/lightning/issues/3843)

### Fixed

- Prevent manual run panel from opening via keystroke if running isn't possible
  (permissions or snapshot)
- Default Next Input for Cron-Triggered Workflows
  [#3856](https://github.com/OpenFn/lightning/issues/3856)
- Error toasts not appearing when workflow save fails (validation errors,
  permission denied, etc.) in collaborative editor
  [#3843](https://github.com/OpenFn/lightning/issues/3843)
- Toast notification colors not displaying correctly due to CSS specificity
  issues [#3843](https://github.com/OpenFn/lightning/issues/3843)
- Canvas goes blank when adding nodes in collaborative workflow editor
  [#3848](https://github.com/OpenFn/lightning/issues/3848)
- Crash when switching from old to collaborative editor
  [#3865](https://github.com/OpenFn/lightning/issues/3865)
- Position errors when rendering nodes
  [#3866](https://github.com/OpenFn/lightning/issues/3866)
- Layout animation crashes when adding nodes
  [#3867](https://github.com/OpenFn/lightning/issues/3867)
- Fixed sandbox merge failing with StaleEntryError when parent workflow was
  modified after sandbox creation
  [#3765](https://github.com/OpenFn/lightning/issues/3765)
- Workflow is either decapitated or uneditable
  [#3842](https://github.com/OpenFn/lightning/issues/3842)
- User can navigate to React canvas from LiveView version
  [#3847](https://github.com/openfn/lightning/issues/3847)
- Fixed missing cron icon in trigger on new canvas
  [#3849](https://github.com/OpenFn/lightning/issues/3849)

## [2.14.13] - 2025-10-24

## [2.14.13-pre1] - 2025-10-24

### Added

- Ability to run a workflow from the new react canvas
  [#3634](https://github.com/OpenFn/lightning/issues/3634)

## [2.14.13-pre] - 2025-10-24

### Added

- Ability to delay webhook trigger replies until a workflow finishes; ⚠️ note
  that this is an experimental feature (API subject to change, only enabled via
  DB updates) [#PR3785](https://github.com/OpenFn/lightning/pull/3785)
- REST API for runs, work_orders, and log_lines to refresh GovStack compliance
  [#1656](https://github.com/OpenFn/lightning/issues/1656) &
  [PR#3786](https://github.com/OpenFn/lightning/pull/3786)
- Added full-screen IDE for job editing
  [#3708](https://github.com/OpenFn/lightning/issues/3708)
- Show collaborative editor toggle (beaker icon) when creating new workflows
  [#3797](https://github.com/OpenFn/lightning/pull/3797)
- Auto-format code on commit with git hooks
  [#3806](https://github.com/OpenFn/lightning/pull/3806)
- Escape key support for closing inspector panels in collaborative workflow
  editor, using react-hotkeys-hook for scoped keyboard shortcuts with modal
  priority [#3768](https://github.com/OpenFn/lightning/issues/3768)

### Changed

- Removed Cancel button from inspector panel footers (redundant with X button
  and Escape key) [#3768](https://github.com/OpenFn/lightning/issues/3768)
- Refactored inspector component architecture to use composition pattern with
  reusable layout shell and pure form components
  [#3768](https://github.com/OpenFn/lightning/issues/3768)
- Updated breadcrumb navigation to display parent project name before sandbox
  name [#3474](https://github.com/OpenFn/lightning/issues/3474)

### Fixed

- Fixed credential preservation during sandbox workflow merge - credentials are
  now correctly maintained when merging sandboxes back to parent projects
  [#3782](https://github.com/OpenFn/lightning/issues/3782)
- Backfilled `env` field for existing root projects to ensure environment chips
  display correctly in workflow editor and inspector
  [#3839](https://github.com/OpenFn/lightning/issues/3839)

## [2.14.12] - 2025-10-21

## [2.14.12-pre1] - 2025-10-21

### Fixed

- Ensure default positions when using the Workflow Assistant with manual
  positioning enabled [#3795](https://github.com/OpenFn/lightning/issues/3795)

## [2.14.12-pre] - 2025-10-21

### Added

- Editable EdgeInspector form in collaborative workflow editor with TanStack
  Form, enabling users to configure edge properties (label, condition type, JS
  expressions, enabled state) with auto-save and real-time collaborative editing
  [#3701](https://github.com/OpenFn/lightning/issues/3701)
- Delete nodes from Job panel in Collaborative Editor
  [#3702](https://github.com/OpenFn/lightning/issues/3702)
- Reintroduce the impeded project with hopefully better performance
  characteristics [#3542](https://github.com/OpenFn/lightning/issues/3542)

### Changed

- Tweaked the Sandbox color palette
- Detect and clean stale CMake caches in bootstrap script
  [PR#3762](https://github.com/OpenFn/lightning/pull/3762)
- Implement workflow settings form using tanstack form
  [#3643](https://github.com/OpenFn/lightning/issues/3643)
- [#3774](https://github.com/OpenFn/lightning/pull/3774)Adjusted padding of
  labels in the Workflow Diagram.

### Fixed

- Jobs in collaborative editor can now be saved without selecting a credential
  [#3760](https://github.com/OpenFn/lightning/issues/3760)
- Runtime permission checks in WorkflowChannel save/reset operations to prevent
  unauthorized edits when user roles change during active collaboration sessions
  [#3749](https://github.com/OpenFn/lightning/issues/3749)

## [2.14.11] - 2025-10-15

## [2.14.11-pre1] - 2025-10-15

### Added

- Create new workflow via YAML in the collaborative editor
  [#3700](https://github.com/OpenFn/lightning/issues/3700)
- E2E tests for edge validation in collaborative editor
  [#3724](https://github.com/OpenFn/lightning/issues/3724)
- Ensure that TOTP codes cannot be reused.
  [#3758](https://github.com/OpenFn/lightning/issues/3758)

### Changed

- Detect and clean stale CMake caches in bootstrap script
  [PR#3762](https://github.com/OpenFn/lightning/pull/3762)

### Fixed

- Credentials added to parent projects now automatically propagate to all
  descendant sandbox projects, ensuring sandboxes have access to parent
  credentials. Includes migration to backfill existing missing associations.
  [#3756](https://github.com/OpenFn/lightning/issues/3756)

## [2.14.11-pre] - 2025-10-14

### Added

- User interface for merging sandboxes
  [#3436](https://github.com/OpenFn/lightning/issues/3436)
- Credential environments user interface and runtime
  [#3598](https://github.com/OpenFn/lightning/issues/3598)
- Save button with validation and permissions in collaborative workflow editor
  [#3635](https://github.com/OpenFn/lightning/issues/3635)
- Workflow reset functionality in collaborative editor
  [#3635](https://github.com/OpenFn/lightning/issues/3635)
- Toast notifications and Redux DevTools integration for collaborative editor
  [#3635](https://github.com/OpenFn/lightning/issues/3635)
- E2E test infrastructure with Page Object Models for workflow testing
- E2E testing guidelines for Playwright
- Add project merging functionality
  [#3432](https://github.com/OpenFn/lightning/issues/3432)
- SessionContextStore for collaborative workflow editor to provide user,
  project, and config data to React components via Phoenix Channel
- E2E test infrastructure with Page Object Models for workflow editor testing
- E2E test for workflow step creation and configuration
- Force restart and AdaptorRegistry warming on E2E manager script

### Changed

- Delete oauth_tokens tables
  [#3608](https://github.com/OpenFn/lightning/issues/3608)
- Improved state management and store architecture in collaborative editor
  [#3635](https://github.com/OpenFn/lightning/issues/3635)
- Upgraded Tailwind CSS from 4.0.13 to 4.1.14

### Fixed

- Project merge now correctly preserves target project identity (name,
  description, env, color) instead of overwriting with source metadata
  [#3742](https://github.com/OpenFn/lightning/issues/3742)
- New workflows created in sandboxes now properly retain all jobs, triggers, and
  edges when merged into target projects (previously only workflow metadata was
  copied, resulting in empty workflows)
  [#3744](https://github.com/OpenFn/lightning/issues/3744)

### Released

## [2.14.10] - 2025-10-07

## [2.14.10-pre] - 2025-10-07

### Added

- Worker "presence" module to track connected workers (and their capacity)
  across the app. [#3725](https://github.com/OpenFn/lightning/pull/3725)
- SessionContextStore for collaborative workflow editor to provide user,
  project, and config data to React components via Phoenix Channel
  [#3624](https://github.com/OpenFn/lightning/issues/3624)

### Changed

- Limit sandbox creation
  [PR#3655](https://github.com/OpenFn/lightning/pull/3655)

## [v2.14.9] - 2025-10-03

## [v2.14.9-pre] - 2025-10-02

### Added

### Changed

- Removed unused functions for getting dataclip bodies from postgres as
  JSON/maps [#3653](https://github.com/OpenFn/lightning/issues/3653)
- Limit sandbox creation
  [PR#3655](https://github.com/OpenFn/lightning/pull/3655)

### Fixed

- Prevent the janitor trying to mark runs as lost that aren't actually lost
  [PR#3672](https://github.com/OpenFn/lightning/pull/3672)
- Fix canvas "lockup" after AI chat errors, prevent sending empty message to AI
  [3605](https://github.com/OpenFn/lightning/issues/3605)

## [v2.14.8] - 2025-10-01

## [v2.14.8-pre1] - 2025-10-01

### Fixed

- Send back `null` if a requested dataclip has been wiped
  [PR#3652](https://github.com/OpenFn/lightning/pull/3652)

## [v2.14.8-pre] - 2025-10-01

### Fixed

- Reduced
  [high server memory usage on dataclip body retrieval](https://github.com/OpenFn/lightning/issues/3641)
  by 97% [PR#3651](https://github.com/OpenFn/lightning/pull/3651)

## [v2.14.7] - 2025-09-30

### Changed

- Optimized map and join with `Enum.map_join/3`
  [`c112f3d`](https://github.com/OpenFn/lightning/commit/c112f3df29f8ab83b187f3695fdaf32c0837a016)

### Fixed

- Fixed tests for dataclip live viewer
  [#3648](https://github.com/OpenFn/lightning/issues/3648)

## [v2.14.7-pre] - 2025-09-30

### Added

- Add database changes for credentials environments support
  [#3597](https://github.com/OpenFn/lightning/issues/3597)
- REST API for Credential creation, deletion, list
  [#3583](https://github.com/OpenFn/lightning/issues/3583)

### Changed

- Bumped devDeps `ws-worker` version to `1.15.0` to better handle job
  compilation memory issues
  [#3613](https://github.com/OpenFn/lightning/pull/3613)

### Fixed

- Fix memory bloat on dataclip viewer in dataclip detail page
  [#3641](https://github.com/OpenFn/lightning/issues/3641)
- Ameliorate memory usage when scrubbing dataclips for security
  [#3641](https://github.com/OpenFn/lightning/issues/3641)
- Fixed bootstrap script compatibility for Intel Macs and older Bash versions
  (3.1+) [#3623](https://github.com/OpenFn/lightning/pull/3623)
- Fixed GDPR Compliance component
  [#3611](https://github.com/OpenFn/lightning/issues/3611)
- Fixed vertical alignment in breadcrumbs
  [#3612](https://github.com/OpenFn/lightning/issues/3612)
- Updated Project Digest to include count of work orders in an unsuccessful
  state [#3616](https://github.com/OpenFn/lightning/issues/3616)

## [v2.14.6] - 2025-09-30

## [v2.14.6-pre1] - 2025-09-26

### Changed

- Modify `Common.root_name` to display any map with a `:name` key

## [v2.14.6-pre] - 2025-09-25

### Added

- Sandbox Basic CRUD UI [#3412](https://github.com/OpenFn/lightning/issues/3412)
  [#3431](https://github.com/OpenFn/lightning/issues/3431)
- Generate workflow version on save
  [#3452](https://github.com/OpenFn/lightning/issues/3452)
- Add `bin/update-images` script for automated Dockerfile version management

### Changed

- Optimized queue query planner stability to prevent 60s+ spikes
  [#3564](https://github.com/OpenFn/lightning/issues/3564)
- Fix aarch64 (Apple Silicon) Dockerfile-dev build
  [PR#3589](https://github.com/OpenFn/lightning/pull/3589)

### Fixed

- Fix project deletion for projects with webhook auth methods
  [#3619](https://github.com/OpenFn/lightning/issues/3619),
  [#3523](https://github.com/OpenFn/lightning/issues/3523)
- Fix pagination bar rounding to match table corners
  [#3595](https://github.com/OpenFn/lightning/issues/3595)
- Restore export history button
  [#3594](https://github.com/OpenFn/lightning/issues/3594)
- Wrong timestamp information in mini-history for in-progress runs
  [#3579](https://github.com/OpenFn/lightning/pull/3579)

## [v2.14.5] - 2025-09-24

## [v2.14.5-pre1] - 2025-09-11

### Added

- Hide sandboxes from project lists and project picker
  [#3573](https://github.com/OpenFn/lightning/issues/3573)

### Changed

- Update deps

## [v2.14.5-pre] - 2025-09-11

### Added

- Experimental feature - Collaborative Editing
  [#3509](https://github.com/OpenFn/lightning/issues/3509)
- API for provisioning Sandboxes
  [#3430](https://github.com/OpenFn/lightning/issues/3430)
- Added DB support for sandboxes and workflow version provenance.
  [#3422](https://github.com/OpenFn/lightning/issues/3422)
- Retry webhook events on transient database connection errors
  [#3097](https://github.com/OpenFn/lightning/issues/3097)
- Allow users to retry followed runs from the job panel
  [#3502](https://github.com/OpenFn/lightning/issues/3502)

### Changed

- Make `:work_available` broadcast opt-out-able via ENV.
  [#3574](https://github.com/OpenFn/lightning/pull/3574)
- Enable X-Content-Type-Options header for static pages.
  [#3534](https://github.com/OpenFn/lightning/issues/3534)
- Refactor webhook auth methods modals
  [#1588](https://github.com/OpenFn/lightning/issues/1588)

### Fixed

- Tooltip gets stuck when switching pages
  [#3559](https://github.com/OpenFn/lightning/pull/3559)
- Current run dataclip stuck when switching nodes
  [#3560](https://github.com/OpenFn/lightning/pull/3560)

## [v2.14.4] - 2025-09-09

### Fixed

- Fix Workflow AI Assistant apearing above inspector panel
  [#3567](https://github.com/OpenFn/lightning/issues/3567)

## [v2.14.3] - 2025-08-29

## [v2.14.3-pre1] - 2025-08-22

### Fixed

- Clean UI for errors with recovery from the errors
  [#3239](https://github.com/OpenFn/lightning/issues/3239)

## [v2.14.3-pre] - 2025-08-21

### Added

- Visualizing runs on the workflow editor canvas
  [#3387](https://github.com/OpenFn/lightning/issues/3387)
- Add test gauge metric that can be used to set arbitrary values for the
  purposes of triggering behaviour in metric consumers.
  [3510](https://github.com/OpenFn/lightning/issues/3510)
- Add test gauge metric that can be used to set arbitrary values for the
  purposes of triggering behaviour in metric consumers.
  [#3510](https://github.com/OpenFn/lightning/issues/3510)
- Possibly temporary plumbing to allow the use of libcluster_postgres as an
  additional mechanism for discovering Erlang nodes.
  [#3482](https://github.com/OpenFn/lightning/issues/3482)
- Remove redundant 'preconnect' link
  [#3532](https://github.com/OpenFn/lightning/issues/3532)

### Fixed

- Fix cannot read properties of undefined (reading 'x') error on canvas
  [#3530](https://github.com/OpenFn/lightning/issues/3530)
- Hide Mini-History on new template page
  [#3531](https://github.com/OpenFn/lightning/pull/3531)

## [v2.14.2] - 2025-08-15

## [v2.14.2-pre] - 2025-08-15

### Fixed

- Fixed issue where adaptors icons didn't change on the canvas when in
  auto-layout mode [#3526](https://github.com/OpenFn/lightning/issues/3526)

## [v2.14.1] - 2025-08-14

### Changed

- Removed impeded project metric until performance improvements can be made.
  [#3519](https://github.com/OpenFn/lightning/issues/3519)

## [v2.14.1-pre2] - 2025-08-12

### Fixed

- Fix workflow diagram collapsing in on itself to become a neutron star
  [#3506](https://github.com/OpenFn/lightning/issues/3506)
- Fix Oban crash when Apollo times out
  [#3497](https://github.com/OpenFn/lightning/issues/3497)
- Fix PostgreSQL UTF-8 error when inserting log lines with null bytes
  [#3090](https://github.com/OpenFn/lightning/issues/3090)

## [v2.14.1-pre1] - 2025-08-07

### Fixed

- Restored historical migration (⚠️ if you ran migrations on `v2.14.1-pre` by
  editing your DB directly or dropping your DB first, you must undo those
  changes by hand before running this migration) and added a migration to change
  `:workflow_code` to `:code` on the AI Chat Messages table
  [3495](https://github.com/OpenFn/lightning/issues/3495)

## [v2.14.1-pre] - 2025-08-06

### Added

- Extended the AI Assistant to support editing existing workflows
  [#3247](https://github.com/OpenFn/lightning/issues/3247)
- Alert that workflows may break before letting users revoke access to a project
  for their credential [#537](https://github.com/OpenFn/lightning/issues/537)

### Changed

- Upgraded Elixir from 1.17 to 1.18
  [d35a6d1](https://github.com/OpenFn/lightning/commit/d35a6d1)

### Fixed

- Fix CTRL+S saving previously selected template when creating a workflow
  [#3442](https://github.com/OpenFn/lightning/issues/3442)

## [v2.14.0] - 2025-08-05

### Fixed

- Added "interactive" to checkbox disabled tooltip to allow user to click link,
  ensure permissions line up with admin or above.
  [PR-3473](https://github.com/OpenFn/lightning/pull/3473)
- Fixed table action menus
  [#3476](https://github.com/OpenFn/lightning/issues/3476)
- Fixed "⚠️ Production" icon size in credentials table
  [#3483](https://github.com/OpenFn/lightning/issues/3483)
- Fixed test on history page
  [3475](https://github.com/OpenFn/lightning/issues/3475)

## [v2.14.0-pre1] - 2025-08-04

### Added

- Added a retry button to the work order row itself
  [PR-3472](https://github.com/OpenFn/lightning/pull/3472)

### Fixed

- Fixed small table UI regression for history
  [PR-3472](https://github.com/OpenFn/lightning/pull/3472)

## [v2.14.0-pre] - 2025-08-01

### Added

- Allow users to name and preserve existing dataclips
  [#311](https://github.com/OpenFn/lightning/issues/311)

### Changed

- Click to copy all timestamps in UTC across the application
  [#1419](https://github.com/OpenFn/lightning/issues/1419)
- Display relative times and respect browser timezones
  [#1255](https://github.com/OpenFn/lightning/issues/1255)
- Sortable history table
  [PR-3356](https://github.com/OpenFn/lightning/pull/3356)
- Visible run durations on the history table
  [PR-3356](https://github.com/OpenFn/lightning/pull/3356)
- Easier expansion of work orders in the history table
  [PR-3356](https://github.com/OpenFn/lightning/pull/3356)

## [v2.13.7-pre1] 2025-08-01

### Added

- Keychain credentials allow variable authentication/secret selection based on a
  run's input dataclip [#3359](https://github.com/OpenFn/lightning/issues/3359)

## [v2.13.7-pre] 2025-07-31

### Fixed

- Prevent requests to webhook URLs from matching non-webhook triggers
  [#3453](https://github.com/OpenFn/lightning/issues/3453)
- Authorized users unable to change the workflow concurrency setting
  [#3459](https://github.com/OpenFn/lightning/issues/3459)

## [v2.13.6] - 2025-07-24

### Added

- Extended impeded project to take workflow concurrency into account.
  [#3408](https://github.com/OpenFn/lightning/issues/3408)

### Changed

- Upgrade Ecto from v3.11 to v3.13
  [#3448](https://github.com/OpenFn/lightning/pull/3448)

### Fixed

- Fixed bug that prevented HTTP credentials from loading, now allow JSON objects
  to be passed as credential form inputs for complex settings like custom TLS
  options [#3437](https://github.com/OpenFn/lightning/issues/3437)

## [v2.13.6-pre] 2025-07-18

### Changed

- Bump bcrypt_elixir from 3.2.1 to 3.3.2
  [#3264](https://github.com/OpenFn/lightning/issues/3264)
- Bump sobelow from 0.13.0 to 0.14.0
  [#3263](https://github.com/OpenFn/lightning/issues/3263)
- Bump jsonpatch from 1.0.2 to 2.2.2
  [#3262](https://github.com/OpenFn/lightning/issues/3262)
- Bump oban from 2.18.3 to 2.19.4
  [#3159](https://github.com/OpenFn/lightning/issues/3159)
- Bump eqrcode from 0.1.10 to 0.2.1
  [#3116](https://github.com/OpenFn/lightning/issues/3116)
- Remove unused test as well as puppeteer dependency.
  [#3404](https://github.com/OpenFn/lightning/issues/3404)

### Fixed

- Don't render credential modals inside table cells
  [#1588](https://github.com/OpenFn/lightning/issues/1588)
- Handling of CLI error messages when fetching metadata via an adaptor
  [#3367](https://github.com/OpenFn/lightning/issues/3367)
- Error messages in forms not appearing when LastPass enabled
  [#3402](https://github.com/OpenFn/lightning/issues/3402)

## [v2.13.5] 2025-07-11

## [v2.13.5-pre] 2025-07-11

### Added

- Allow users to see & _use_ the "next input" state that would be used by a cron
  trigger when inspecting and running cron-triggered jobs
  [3335](https://github.com/OpenFn/lightning/issues/3335)
- Enable Undo and Redo in the Workflow Editor
  [#3358](https://github.com/OpenFn/lightning/pull/3358)

### Changed

- Bump CLI to 1.13.1 [#3351](https://github.com/OpenFn/lightning/issues/3351)

### Fixed

- Isolate failed to refresh token errors from other oauth errros
  [#3332](https://github.com/OpenFn/lightning/issues/3332)

## [v2.13.4] - 2025-07-05

## [v2.13.4-pre1] - 2025-07-04

### Changed

- Standardize modal footers and paddings
  [#3277](https://github.com/OpenFn/lightning/issues/3277)

### Fixed

- Fix text content overflowing in credential modal
  [#3280](https://github.com/OpenFn/lightning/pull/3280)
- Fix tables UI broken [#3324](https://github.com/OpenFn/lightning/issues/3324)

## [v2.13.4-pre] - 2025-07-04

### Added

- New buttons to run a workflow directly from the canvas, both from the start of
  the workflow [#3290](https://github.com/OpenFn/lightning/issues/3290) and from
  an individual step [#3294](https://github.com/OpenFn/lightning/issues/3294)
- Sorting & filtering superuser interfaces for Projects, Project, and Users
  [#3354](https://github.com/OpenFn/lightning/pull/3354)

### Changed

- Dont send oauth token expiry errors to Sentry
  [#3334](https://github.com/OpenFn/lightning/issues/3334)
- Improve error message when credential fails during runs
  [#3332](https://github.com/OpenFn/lightning/issues/3332)

### Fixed

- Fix OAuth scope validation error caused by `offline_access`
  [#3363](https://github.com/OpenFn/lightning/issues/3363)
- Cannot send message in old ai chat sessions
  [#3347](https://github.com/OpenFn/lightning/issues/3347)
- Fixes brief flash of previously viewed diagram when switching workflows
  [#3352](https://github.com/OpenFn/lightning/pull/3352)
- Fixes import of workflow YML for a manual laid out workflow.
  [#3360](https://github.com/OpenFn/lightning/pull/3360)

## [v2.13.3] 2025-06-26

## [v2.13.3-pre1] 2025-06-26

### Fixed

- ⚠️️ **Security patch for cases when a single user creates multiple Oauth
  credentials for the same Oauth client.** This fix prevents credential token
  sharing for users with _multiple_ Oauth credentials linked to a single OpenFn
  username, a single Oauth Client, and the _same_ set of scopes. Previously,
  these credentials would be considered the unique (`user_id`, `client_id`,
  `scopes`) and only the _last_ issued token would be persisted. This fix binds
  oauth_tokens to credentials 1:1 and provides a number of enhancements for
  debugging and reauthorizing Oauth credentials.
  [#3326](https://github.com/OpenFn/lightning/issues/3326)

## [v2.13.3-pre]

### Added

- Give users the option to attach job code and logs to AI Assistant
  [#2935](https://github.com/OpenFn/lightning/issues/2935)
- Allow users to edit position of nodes in the workflow
  [#3123](https://github.com/OpenFn/lightning/issues/3123)
- Minimap for easier workflow navigation
  [#3125](https://github.com/OpenFn/lightning/issues/3125)
- Added icons to control layout in the workflow
  [PR #3242](https://github.com/OpenFn/lightning/pull/3242)

### Changed

- Update React Flow to version 12
  [PR #3242](https://github.com/OpenFn/lightning/pull/3242)
- Create nodes and edges with the same button in the workflow
  [#2175](https://github.com/OpenFn/lightning/issues/2175)

### Fixed

- AI Assistant fails to send job context in subsequent messages
  [#3329](https://github.com/OpenFn/lightning/issues/3329)
- Fix snapshot cleanup incorrectly deleting runs via cascade deletion
  [#3313](https://github.com/OpenFn/lightning/issues/3313)
- `Lightning.Demo.reset_demo()` was broken by an ordering issue between
  Credentials and Oauth tokens.

## [v2.13.2] - 2025-06-18

⚠️️ Please note that **this version fixes an issue that caused premature run
history deletion** when snapshots were cleaned. Certain additional runs related
to pre-existing work orders were being deleted before their retention period.
This bug was introduced in version `v2.12.3-pre` on May 29th. If you're tracking
`latest` you'd see this bug come out in `v2.13.0` on June 4th.

## [v2.13.2-pre] - 2025-06-18

### Added

- Show who started each run
  [#3309](https://github.com/OpenFn/lightning/issues/3309)

### Changed

### Fixed

- Stop cleanup of snapshots (was causing data loss)
- The application env `queue_result_retention_period` was previously pulling
  from a wrongly named `QUEUE_RESULT_RETENTION_PERIOD_SECONDS`; the calculation
  is actually done in minutes; we now set this env from
  `QUEUE_RESULT_RETENTION_PERIOD_MINUTES`
  [#3316](https://github.com/OpenFn/lightning/issues/3316)

## [v2.13.1] - 2025-06-12

## [v2.13.1-pre] - 2025-06-11

### Changed

- Report AI Assistant errors to Sentry
  [#3010](https://github.com/OpenFn/lightning/issues/3010)
- Do not validate edge js condition expression
  [#3028](https://github.com/OpenFn/lightning/issues/3028)

### Fixed

- Allow scrolling in the template grid
  [#3284](https://github.com/OpenFn/lightning/issues/3284)
- Search input in run history is cleared when you click on the filter buttons
  [#1951](https://github.com/OpenFn/lightning/issues/1951)
- Fix Inspector Input panel not showing current run's dataclip for older
  workflow runs [#3288](https://github.com/OpenFn/lightning/issues/3288)

## [v2.13.0] - 2025-06-04

## [v2.13.0-pre2] - 2025-06-04

### Fixed

- Only show credentials owned by current user in `/credentials` (not those
  shared with them also) [3273](https://github.com/OpenFn/lightning/issues/3273)
- Fix texts not getting wrapped in modals that are inside table rows
  [3274](https://github.com/OpenFn/lightning/issues/3274)

## [v2.13.0-pre1] - 2025-06-03

### Changed

- Removed heavy Arcade videos, replaced with time-aware, friendly greeting.
  [#3267](https://github.com/OpenFn/lightning/issues/3267)

### Fixed

- Don't display hidden secondary buttons
  [#3265](https://github.com/OpenFn/lightning/issues/3265)

## [v2.13.0-pre] - 2025-06-02

### Added

- Set timeout for Apollo client requests.
  [#3009](https://github.com/OpenFn/lightning/issues/3009)
- Generate workflows using AI
  [#3174](https://github.com/OpenFn/lightning/issues/3174)
- Enhance workflows templates UI
  [#3175](https://github.com/OpenFn/lightning/issues/3175)

### Changed

- Standardize sub-tabs (tabs inside tabs on Inspector)
  [#3261](https://github.com/OpenFn/lightning/pull/3261)
- No longer blocking the "Create new workflow" button based on _active_ workflow
  limits [#3251](https://github.com/OpenFn/lightning/pull/3251)

### Fixed

- Fix magic metadata [#3134](https://github.com/OpenFn/lightning/issues/3134)
- Padding Changes on Project Setup Page
  [#3257](https://github.com/OpenFn/lightning/issues/3257)

## [v2.12.3-pre] - 2025-05-29

### Added

- Added a custom metric to track projects that could benefit from additional
  worker pods. [#3189](https://github.com/OpenFn/lightning/issues/3189)
- Add a test metric that can be used to test external infrastructure (e.g.
  alerting) in a deployed Lightning instance.
  [#3229](https://github.com/OpenFn/lightning/issues/3229)
- Broadcast work-available to worker when runs are enqueued
  [#2934](https://github.com/OpenFn/lightning/issues/2934)

### Changed

- Update Elixir to 1.18.3 [#2748](https://github.com/OpenFn/lightning/pull/2748)
- Standardized table components across the application
  [#2905](https://github.com/OpenFn/lightning/issues/2905)
- Standardize buttons [#3093](https://github.com/OpenFn/lightning/issues/3093)
- Make the chunk size for deleting expired activty configurable via ENV
  [#3181](https://github.com/OpenFn/lightning/pull/3181)
- Reduce the cardinality of `lightning_run_lost_count`.
  [#3226](https://github.com/OpenFn/lightning/issues/3226)
- Improve manual run component
  [#3089](https://github.com/OpenFn/lightning/issues/3089)

### Fixed

- Delay purge user having project file(s)
  [#2919](https://github.com/OpenFn/lightning/issues/2919)
- Display all github repositories even if they're more than 30
  [#3206](https://github.com/OpenFn/lightning/issues/3206)
- Github repo names getting truncated
  [#3037](https://github.com/OpenFn/lightning/issues/3037)

## [v2.12.2] - 2025-05-01

### Changed

- Tweak language on webhook auth method modal and list action
  [#3166](https://github.com/OpenFn/lightning/pull/3166)
- Re-order nightly cron jobs to reduce acute stress on db
  [#3179](https://github.com/OpenFn/lightning/pull/3179)

### Fixed

- Fix save and sync not working in the workflow editor
  [#3177](https://github.com/OpenFn/lightning/issues/3177)

## [v2.12.1] - 2025-04-29

### Changed

- Sort logs in failure notification emails by timestamp, ascending
  [#2347](https://github.com/OpenFn/lightning/issues/2347)
- Rename webhook auth method button and title
  [#3165](https://github.com/OpenFn/lightning/issues/3165)

### Fixed

- Importer not updating canvas properly
  [#3156](https://github.com/OpenFn/lightning/issues/3156)
- Template name overwritten by workflow name when updating an existing template
  [#3157](https://github.com/OpenFn/lightning/issues/3157)
- Route not found after pressing Enter to create a workflow
  [#3142](https://github.com/OpenFn/lightning/issues/3142)
- Make Collections delete_all idempotent
  [#3143](https://github.com/OpenFn/lightning/issues/3143)
- Blank modal showing when you click to show webhook auth method password
  [#3154](https://github.com/OpenFn/lightning/issues/3154)

## [v2.12.0] - 2025-04-25

### Added

- Create workflows from base templates
  [#3018](https://github.com/OpenFn/lightning/issues/3018),
  [#3031](https://github.com/OpenFn/lightning/issues/3031)
  [#3080](https://github.com/OpenFn/lightning/issues/3080)
- Custom metrics to track lost runs
  [#3070](https://github.com/OpenFn/lightning/issues/3070)
- AI Assistant: add metadata column to chat sessions
  [#3054](https://github.com/OpenFn/lightning/issues/3054)
- Added a message to explain to the user why they're waiting for a run
  [#3131](https://github.com/OpenFn/lightning/issues/3131)
- Allow users to create workflows from base templates
  [#3110](https://github.com/OpenFn/lightning/issues/3110)
- Simplified adding credentials to projects
  [#3034](https://github.com/OpenFn/lightning/issues/3034)
- Enabled displaying full workflow name when hovering workflow name in the
  workflows list page [#2894](https://github.com/OpenFn/lightning/issues/2894)
- Enabled clickable rows in the workflows list page
  [#3047](https://github.com/OpenFn/lightning/issues/3047)
- Added sorting & filtering workflows
  [#3046](https://github.com/OpenFn/lightning/issues/3046)
- Add helper function to create latest snapshot
  [#3099](https://github.com/OpenFn/lightning/issues/3099)
- Restart the credential setup from selecting the credential type
  [#2284](https://github.com/OpenFn/lightning/issues/2284)
- Enable Support User and adds audit trail for MFA.
  [#3072](https://github.com/OpenFn/lightning/issues/3072)
- Allow users to view and copy their workflow as a code
  [#3016](https://github.com/OpenFn/lightning/issues/3016)
- Allow users to create workflow via YAML import
  [#3013](https://github.com/OpenFn/lightning/issues/3013)
- Make provision for the inclusion of 'external' metrics.
  [#3096](https://github.com/OpenFn/lightning/issues/3096)
- Introduce 'seeding' of PromEx event metrics
  [#3096](https://github.com/OpenFn/lightning/issues/3096)
- When claiming a run, a worker name can optionally be provided to the adaptor
  that is responsible for claiming runs.
  [#3079](https://github.com/OpenFn/lightning/issues/3079)
- Persist worker name provided by worker when claiming a run. NOTE: This
  requires version `1.13.2` of the worker.
  [#3079](https://github.com/OpenFn/lightning/issues/3079)

### Changed

- Add project name to failure email subject
  [#2974](https://github.com/OpenFn/lightning/issues/2974)
- Large refactor of the inspector and React components
  [#3043](https://github.com/OpenFn/lightning/pull/3043)
- The AI Assistant now has access to docs.openfn.org to better inform its
  responses [apollo#209](https://github.com/OpenFn/apollo/pull/209)
- Adjusted flash messages
- Updated dependencies [#3086](https://github.com/OpenFn/lightning/pull/3086):
  - `phoenix` from 1.7.20 to 1.7.21
  - `phoenix_live_view` from 1.0.5 to 1.0.9
  - `petal_components` from 2.9.0 to 3.0.1
- Move new workflow form into the edit page
  [#3083](https://github.com/OpenFn/lightning/issues/3083)
- Added logos & case-insensitive sorting of credential types
  [#3107](https://github.com/OpenFn/lightning/pull/3107)
- Added a "BETA" label to the Kafka trigger type
  [#3098](https://github.com/OpenFn/lightning/pull/3098)

## [v2.11.2] - 2025-04-10

### Added

- Remove Credentials for Collaborators Removed from a Project
  [#2942](https://github.com/OpenFn/lightning/issues/2942)
- Enable Credential Transfer In Projects Credentials Table
  [#2978](https://github.com/OpenFn/lightning/issues/2978)
- Allow possibility to inject components for implementing GDPR compliance
  [PR#3056](https://github.com/OpenFn/lightning/pull/3056)
- Change edge color in the workflow when there is an error
  [#2999](https://github.com/OpenFn/lightning/issues/2999)

### Changed

- Stagger cleanup crons in the hopes that it reduces the imapct on the database.
  [#3061](https://github.com/OpenFn/lightning/issues/3061)
- Default to latest specific version instead of @latest when selecting adaptors
  [#2843](https://github.com/OpenFn/lightning/issues/2843)
- Remove OpenTelemetry suport as it is not currently in use
  [#3081](https://github.com/OpenFn/lightning/issues/3081)

## [v2.11.1] - 2025-04-03

### Added

- Fix putting project credentials on a new credential
  [#2993](https://github.com/OpenFn/lightning/issues/2993)
- Allow users to book for demo sessions
  [PR#3035](https://github.com/OpenFn/lightning/pull/3035)
- Allow workflow and project concurrency progress windows
  [#2995](https://github.com/OpenFn/lightning/issues/2995)

### Changed

- Update flash message to contain link to github actions after save & sync
  [#2989](https://github.com/OpenFn/lightning/issues/2989)
- Added alphabetical sort to credential and Oauth2 client lists.
  [#2994](https://github.com/OpenFn/lightning/issues/2994)
- Update Phoenix LiveView to 1.0.5, Petal Components to 2.9.0 and TailwindCSS to
  v4 [#3033](https://github.com/OpenFn/lightning/pull/3033)

### Fixed

- Fixes to some issues with code-complete in the editor
  [#3052](https://github.com/OpenFn/lightning/pull/3052)

## [v2.11.0] - 2025-03-19

### Added

- Update Collections admin UI storage counter after deleting all
  [#2986](https://github.com/OpenFn/lightning/issues/2986)
- Refactor OAuth credentials to reuse existing refresh tokens for same scopes
  [#2908](https://github.com/OpenFn/lightning/issues/2908) \
  ⚠️️ Please note that you will need to migrate your existing OAuth credentials.
  To do that run the following command:
  `mix run priv/repo/migrate_oauth_credentials.exs` for local setup or
  `docker exec -it <lightning_container_name> /app/bin/lightning eval "Lightning.Credentials.OauthMigration.run()"`
  for production environments.

### Changed

- Changed the way Monaco workers are loaded, using ESM modules instead.
- Do not include `v` param in workflow links when it is latest
  [#2941](https://github.com/OpenFn/lightning/issues/2941)
- Use dropdown instead of modal for the log level filter
  [#2980](https://github.com/OpenFn/lightning/issues/2980)
- Upgrade esbuild to 0.25.0
  [#2962](https://github.com/OpenFn/lightning/issues/2962)

### Fixed

- Fix broken highlighter for selected step in the log viewer
  [#2980](https://github.com/OpenFn/lightning/issues/2980)
- Don't delete latest snapshot when deleting unused snaphots in workorders
  [#2996](https://github.com/OpenFn/lightning/issues/2996)
- Don't allow users to disable edges coming from a trigger
  [#3008](https://github.com/OpenFn/lightning/issues/3008)

## [v2.10.16] - 2025-02-28

### Added

- Disable jobs with non retriable steps
  [#2925](https://github.com/OpenFn/lightning/issues/2925)

### Fixed

- Fix toggle button not visually disabled
  [#2976](https://github.com/OpenFn/lightning/issues/2976)
- Dont clear dataclip input when user saves workflow
  [#2944](https://github.com/OpenFn/lightning/issues/2944)

## [v2.10.16-pre.0] - 2025-02-26

### Added

- Allow the billing app to schedule project deletion
  [#2972](https://github.com/OpenFn/lightning/issues/2972)
- Enable project level concurrency limit
  [#2906](https://github.com/OpenFn/lightning/issues/2906)
- Transfer credentials ownership to a project collaborator
  [#2820](https://github.com/OpenFn/lightning/issues/2820)
- Delete unused snapshots on workorders retention cleanup
  [#1832](https://github.com/OpenFn/lightning/issues/1832)
- Allow users to configure their preferred log levels
  [#2206](https://github.com/OpenFn/lightning/issues/2206)
- Allow project admins and owners to disable `console.log()` in jobs
  [#2205](https://github.com/OpenFn/lightning/issues/2205)

### Changed

- Bumped CI NodeJS and Postgres versions to 22.12.0 and 17.3 respectively
  [#2938](https://github.com/OpenFn/lightning/pull/2938)

### Fixed

- Creating a dataclip fails on indexing when it's too large
  [#2682](https://github.com/OpenFn/lightning/issues/2682)

## [v2.10.15] - 2025-02-14

### Changed

- Allow empty/blank log lines from the worker/jobs
  [#2914](https://github.com/OpenFn/lightning/issues/2914)
- Only allow `owner` and `admin` users to manage collections
  [#2923](https://github.com/OpenFn/lightning/issues/2923)

### Fixed

- Fixed issue where we failed to send failure alerts via email when runs were
  "lost". [#2921](https://github.com/OpenFn/lightning/issues/2921)

## [v2.10.14] - 2025-02-06

### Added

- Extend provisioner to support collections
  [#2830](https://github.com/OpenFn/lightning/issues/2830)
- Add collection limiter in the provisioner
  [PR#2910](https://github.com/OpenFn/lightning/pull/2910)
- Adds project name to failure alert email
  [#2884](https://github.com/OpenFn/lightning/pull/2884)
- Allow project users to manage collections
  [#2838](https://github.com/OpenFn/lightning/issues/2838)
- Allow limiting Collection create, put and put_all
  [#2853](https://github.com/OpenFn/lightning/issues/2853)

### Changed

- Makes the whole project row in the projects table clickable.
  [#2889](https://github.com/OpenFn/lightning/pull/2889)
- Standardizes date formats to YYYY-MM-DD
  [#2884](https://github.com/OpenFn/lightning/pull/2884)

### Fixed

- Allow ordering of Plug Injection
  [#2903](https://github.com/OpenFn/lightning/issues/2903)
- Removed empty first line in job editor helper text
  [#2887](https://github.com/OpenFn/lightning/pull/2887)
- Standardizes sort order arrows (all now show the direction of sort, rather
  than the direction they would sort if toggled)
  [#2423](https://github.com/OpenFn/lightning/issues/2423)
- Project combobox is populated when viewing MFA backup codes.
  [#2870](https://github.com/OpenFn/lightning/issues/2870)
- Allow JobEditor metrics to be tracked when the version of the workflow being
  viewed is not the latest version.
  [#2891](https://github.com/OpenFn/lightning/issues/2891)

## [v2.10.13] - 2025-01-29

### Added

- Add support for local adaptors. This can be enabled via `LOCAL_ADAPTORS=true`
  and path specified via `OPENFN_ADAPTORS_REPO=./path/to/repo/`
  [#905](https://github.com/OpenFn/lightning/issues/905)
- Add component injection for AI responses feedback
  [#2495](https://github.com/OpenFn/lightning/issues/2495)
- Audit the provisioning of projects via the API
  [#2718](https://github.com/OpenFn/lightning/issues/2718)
- Track Collections storage usage based on items key and value sizes
  [#2853](https://github.com/OpenFn/lightning/issues/2853)
- Temporary instrumentation for JobEditor to help identify performance issues.
  [#2617](https://github.com/OpenFn/lightning/issues/2617)
- Indexes to foreign keys on `workflow_edges` and `steps` tables to try and
  alleviate slow loading of the job editor.
  [#2617](https://github.com/OpenFn/lightning/issues/2617)
- Remove `Snapshot.get_or_create_latest_for`.
  [#2703](https://github.com/OpenFn/lightning/issues/2703)
- Add temporary events to allow Lightning to log metrics reported by editors.
  [#2617](https://github.com/OpenFn/lightning/issues/2617)
- Audit when workflow deletion is requested.
  [#2727](https://github.com/OpenFn/lightning/issues/2727)

### Changed

- Remove snapshot creation when performing the Github sync - no longer needed
  post-migration. [#2703](https://github.com/OpenFn/lightning/issues/2703)
- Remove some redundant code related to `WorkOrders.create_for`.
  [#2703](https://github.com/OpenFn/lightning/issues/2703)
- Remove use of Snapshot.get_or_create_latest_for from tests.
  [#2703](https://github.com/OpenFn/lightning/issues/2703)
- Bump PostCSS [#2863](https://github.com/OpenFn/lightning/pull/2863)
- Replaced HTTPoison with Tesla in the AdaptorRegistry.
  [#2861](https://github.com/OpenFn/lightning/pull/2861)
- Remove googlesheets, gmail and collections from credential schemas list
  [#2854](https://github.com/OpenFn/lightning/issues/2854)
- Remove ring on save workflow button
  [#2829](https://github.com/OpenFn/lightning/issues/2829)

### Fixed

- Do not send digest emails for projects with no workflows
  [#2688](https://github.com/OpenFn/lightning/issues/2688)
- Fixed navbar items alignment in the workflow builder
  [#2825](https://github.com/OpenFn/lightning/issues/2825)
- PromEx metrics no longer detaching on error
  [#2875](https://github.com/OpenFn/lightning/issues/2875)

## [v2.10.12] - 2025-01-21

### Changed

- PromEx metrics endpoint returns 401 on unauthorized requests.
  [#2823](https://github.com/OpenFn/lightning/issues/2823)
- Allow non-openfn.org users to access AI Assistant
  [#2845](https://github.com/OpenFn/lightning/issues/2845)

## [v2.10.11] - 2025-01-21

### Added

- Add component injection for AI responses feedback
  [#2495](https://github.com/OpenFn/lightning/issues/2495)

### Fixed

- Fix `z-index` for unsaved workflow dot on workflow edit page
  [#2809](https://github.com/OpenFn/lightning/issues/2809)

## [v2.10.10] - 2025-01-15

### Added

- Add workflows API to create, update, get and list.
  [#1887](https://github.com/OpenFn/lightning/issues/1887)
- Show email address of credential owner on project credentials page
  [#2210](https://github.com/OpenFn/lightning/issues/2210)

### Changed

- Configure Monaco to load files from lightning instead of cdn
  [#2786](https://github.com/OpenFn/lightning/issues/2786)

### Fixed

- Fixed Save and Run to always execute jobs with latest changes
  [#2804](https://github.com/OpenFn/lightning/issues/2804)
- Fixed aggressive CSS rule in app.css that made it hard to style menu items
  [#2807](https://github.com/OpenFn/lightning/pull/2807)
- `z-index` broken on unsaved dot on workflow edit page
  [#2809](https://github.com/OpenFn/lightning/issues/2809)
- Fixed an issue in the editor where the Loading Types message displays forever
  while running offline [#2813](https://github.com/OpenFn/lightning/issues/2813)
- Fixed an a small layout issue in the Docs panel when loading the editor
  offline [#2813](https://github.com/OpenFn/lightning/issues/2813)

## [v2.10.9] - 2025-01-09

### Added

- Audit the creation and removal of Github repo connections.
  [#2668](https://github.com/OpenFn/lightning/issues/2668)
- Add save and sync option in the workflow edit page
  [#2707](https://github.com/OpenFn/lightning/issues/2707)

### Changed

- Git-ignore files from mix assets.deploy
  [#2788](https://github.com/OpenFn/lightning/issues/2788)
- Added Claude integration in job chat
  [#2403](https://github.com/OpenFn/lightning/pull/2403)
- OPENAI_API_KEY renamed to AI_ASSISTANT_API_KEY
  [#2403](https://github.com/OpenFn/lightning/pull/2403)
- Remove snapshot creation from WorkOrders, no longer necessary post-migration.
  [#2703](https://github.com/OpenFn/lightning/issues/2703)

## [v2.10.8] - 2024-12-18

### Added

- Add ability to retry or cancel AI Assistant error responses for user messages
  [#2704](https://github.com/OpenFn/lightning/issues/2704)

### Changed

## [v2.10.7] - 2024-12-13 🎂 ❤️ Happy Birthday, Mom!

### Added

- Clear AI assistant's chat input after a message is sent
  [#2781](https://github.com/OpenFn/lightning/issues/2781)
- Allow different rules and action for delete user.
  [#2500](https://github.com/OpenFn/lightning/issues/2500)
- Handle errors from the AI Assistant more gracefully
  [#2474](https://github.com/OpenFn/lightning/issues/2474)

### Changed

- Make the AdaptorRegistry cache path configurable
  [#2780](https://github.com/OpenFn/lightning/issues/2780)

### Fixed

- Delete user modal no longer uses the same id as the underlying user record.
  [#2751](https://github.com/OpenFn/lightning/issues/2751)
- Use workflow activation limiter on index toggle.
  [#2777](https://github.com/OpenFn/lightning/issues/2777)

## [v2.10.6] - 2024-12-10

### Added

- Handle errors from the AI Assistant more gracefully
  [#2741](https://github.com/OpenFn/lightning/issues/2741)

### Changed

- Updated the About the AI Assistant help text
- Make user email verification optional. Defaults to `false`
  [#2755](https://github.com/OpenFn/lightning/issues/2755)
  > ⚠️ The default was behaviour was to always require email verification. Set
  > `REQUIRE_EMAIL_VERIFICATION` to `true` to revert to the old behaviour.
- Enhance AI assistant panel UI
  [#2497](https://github.com/OpenFn/lightning/issues/2497)
- Allow superusers to be created via the user UI.
  [#2719](https://github.com/OpenFn/lightning/issues/2719)

### Fixed

- Fix Priority and Scope Issues in Inspector Key Bindings
  [#2770](https://github.com/OpenFn/lightning/issues/2770)
- Fixed an issue where sometimes adaptor docs won't load in the Inspector
  [#2749](https://github.com/OpenFn/lightning/pull/2749)
- Return a 422 when a duplicate key is sent to the collections post/put_all API
  [#2752](https://github.com/OpenFn/lightning/issues/2752)
- Do not require the user's password when a superuser updates a user.
  [#2757](https://github.com/OpenFn/lightning/issues/2757)

## [v2.10.5] - 2024-12-04

### Added

- Enable Tab Key for Indenting Text in AI Assistant Input Box
  [#2407](https://github.com/OpenFn/lightning/issues/2407)
- Ctrl/Cmd + Enter to Send a Message to the AI Assistant
  [#2406](https://github.com/OpenFn/lightning/issues/2406)
- Add styles to AI chat messages
  [#2484](https://github.com/OpenFn/lightning/issues/2484)
- Auditing when enabling/disabling a workflow
  [#2697](https://github.com/OpenFn/lightning/issues/2697)
- Ability to enable/disable a workflow from the workflow editor
  [#2698](https://github.com/OpenFn/lightning/issues/2698)

### Changed

- Insert all on a collection with the same timestamp
  [#2711](https://github.com/OpenFn/lightning/issues/2711)
- AI Assistant: Show disclaimer once every day per user
  [#2481](https://github.com/OpenFn/lightning/issues/2481)
- AI Assistant: Scroll to new message when it arrives
  [#2409](https://github.com/OpenFn/lightning/issues/2409)
- AI Assistant: Set vertical scrollbar below the session title
  [#2477](https://github.com/OpenFn/lightning/issues/2477)
- AI Assistant: Increase size of input box for easier handling of large inputs
  [#2408](https://github.com/OpenFn/lightning/issues/2408)
- Bumped dependencies
- Extend display of audit events to cater for deletions.
  [#2701](https://github.com/OpenFn/lightning/issues/2701)
- Kafka documentation housekeeping.
  [#2414](https://github.com/OpenFn/lightning/issues/2414)

### Fixed

- Collections controller sending an invalid response body when a item doesn't
  exist [#2733](https://github.com/OpenFn/lightning/issues/2733)
- AI Assistant: Text in the form gets cleared when you change the editor content
  [#2739](https://github.com/OpenFn/lightning/issues/2739)

## [v2.10.4] - 2024-11-22

### Added

- Support dynamic json schema email format validation.
  [#2664](https://github.com/OpenFn/lightning/issues/2664)
- Audit snapshot creation
  [#2601](https://github.com/OpenFn/lightning/issues/2601)
- Allow filtering collection items by updated_before and updated_after.
  [#2693](https://github.com/OpenFn/lightning/issues/2693)
- Add support for SMTP email configuration
  [#2699](https://github.com/OpenFn/lightning/issues/2699) ⚠️️ Please note that
  `EMAIL_ADMIN` defaults to `lightning@example.com` in production environments

### Fixed

- Fix cursor for small limit on collections request
  [#2683](https://github.com/OpenFn/lightning/issues/2683)
- Disable save and run actions on deleted workflows
  [#2170](https://github.com/OpenFn/lightning/issues/2170)
- Distinguish active and inactive sort arrows in projects overview table
  [#2423](https://github.com/OpenFn/lightning/issues/2423)
- Fix show password toggle icon gets flipped after changing the password value
  [#2611](https://github.com/OpenFn/lightning/issues/2611)

## [v2.10.3] - 2024-11-13

### Added

- Disable monaco command palette in Input and Log viewers
  [#2643](https://github.com/OpenFn/lightning/issues/2643)
- Make provision for non-User actors when creating Audit entries.
  [#2601](https://github.com/OpenFn/lightning/issues/2601)

### Fixed

- Superusers can't update users passwords
  [#2621](https://github.com/OpenFn/lightning/issues/2621)
- Attempt to reduce memory consumption when generating UsageTracking reports.
  [#2636](https://github.com/OpenFn/lightning/issues/2636)

## [v2.10.2] - 2024-11-14

### Added

- Audit history exports events
  [#2637](https://github.com/OpenFn/lightning/issues/2637)

### Changed

- Ignore Plug.Conn.InvalidQueryError in Sentry
  [#2672](https://github.com/OpenFn/lightning/issues/2672)
- Add Index to `dataclip_id` on `runs` and `work_orders` tables to speed up
  deletion [PR#2677](https://github.com/OpenFn/lightning/pull/2677)

### Fixed

- Error when the logger receives a boolean
  [#2666](https://github.com/OpenFn/lightning/issues/2666)

## [v2.10.1] - 2024-11-13

### Fixed

- Fix metadata loading as code-assist in the editor
  [#2669](https://github.com/OpenFn/lightning/pull/2669)
- Fix Broken Input Dataclip UI
  [#2670](https://github.com/OpenFn/lightning/pull/2670)

## [v2.10.0] - 2024-11-13

### Changed

- Increase collection items value limit to 1M characters
  [#2661](https://github.com/OpenFn/lightning/pull/2661)

### Fixed

- Fix issues loading suggestions for code-assist
  [#2662](https://github.com/OpenFn/lightning/pull/2662)

## [v2.10.0-rc.2] - 2024-11-12

### Added

- Bootstrap script to help install and configure the Lightning app for
  development [#2654](https://github.com/OpenFn/lightning/pull/2654)

### Changed

- Upgrade dependencies [#2624](https://github.com/OpenFn/lightning/pull/2624)
- Hide the collections and fhir-jembi adaptors from the available adaptors list
  [#2648](https://github.com/OpenFn/lightning/issues/2648)
- Change column name for "Last Activity" to "Last Modified" on Projects list
  [#2593](https://github.com/OpenFn/lightning/issues/2593)

### Fixed

- Fix LiveView crash when pressing "esc" on inspector
  [#2622](https://github.com/OpenFn/lightning/issues/2622)
- Delete project data in batches to avoid timeouts in the db connection
  [#2632](https://github.com/OpenFn/lightning/issues/2632)
- Fix MetadataService crashing when errors are encountered
  [#2659](https://github.com/OpenFn/lightning/issues/2659)

## [v2.10.0-rc.1] - 2024-11-08

### Changed

- Reduce transaction time when fetching collection items by fetching upfront
  [#2645](https://github.com/OpenFn/lightning/issues/2645)

## [v2.10.0-rc.0] - 2024-11-07

### Added

- Adds a UI for managing collections
  [#2567](https://github.com/OpenFn/lightning/issues/2567)
- Introduces collections, a programatic workflow data sharing resource.
  [#2551](https://github.com/OpenFn/lightning/issues/2551)

## [v2.9.15] - 2024-11-06

### Added

- Added some basic editor usage tips to the docs panel
  [#2629](https://github.com/OpenFn/lightning/pull/2629)
- Create audit events when the retention periods for a project's dataclips and
  history are modified. [#2589](https://github.com/OpenFn/lightning/issues/2589)

### Changed

- The Docs panel in the inspector will now be closed by default
  [#2629](https://github.com/OpenFn/lightning/pull/2629)
- JSDoc annotations are removed from code assist descriptions
  [#2629](https://github.com/OpenFn/lightning/pull/2629)
- Show project name during delete confirmation
  [#2634](https://github.com/OpenFn/lightning/pull/2634)

### Fixed

- Fix misaligned margins on collapsed panels in the inspector
  [#2571](https://github.com/OpenFn/lightning/issues/2571)
- Fix sorting directions icons in projects table in the project dashboard page
  [#2631](https://github.com/OpenFn/lightning/pull/2631)
- Fixed an issue where code-completion prompts don't load properly in the
  inspector [#2629](https://github.com/OpenFn/lightning/pull/2629)
- Fixed an issue where namespaces (like http.) don't appear in code assist
  prompts [#2629](https://github.com/OpenFn/lightning/pull/2629)

## [v2.9.14] - 2024-10-31

### Added

- Additional documentation and notification text relating to the importance of
  alternate storage for Kafka triggers.
  [#2614](https://github.com/OpenFn/lightning/issues/2614)
- Add support for run memory limit option
  [#2623](https://github.com/OpenFn/lightning/pull/2623)

### Changed

- Enforcing MFA for a project can be enforced by the usage limiter
  [#2607](https://github.com/OpenFn/lightning/pull/2607)
- Add extensions for limiting retention period
  [#2618](https://github.com/OpenFn/lightning/pull/2618)

## [v2.9.13] - 2024-10-28

### Changed

- Add responsible ai disclaimer to arcade video
  [#2610](https://github.com/OpenFn/lightning/pull/2610)

## [v2.9.12] - 2024-10-25

### Fixed

- Fix editor panel buttons gets out of shape on smaller screens
  [#2278](https://github.com/OpenFn/lightning/issues/2278)
- Do not send empty strings in credential body to the worker
  [#2585](https://github.com/OpenFn/lightning/issues/2585)
- Refactor projects dashboard page and fix bug on last activity column
  [#2593](https://github.com/OpenFn/lightning/issues/2593)

## [v2.9.11] - 2024-10-23

### Added

- Optionally write Kafka messages that can not be persisted to the file system.
  [#2386](https://github.com/OpenFn/lightning/issues/2386)
- Add `MessageRecovery` utility code to restore Kafka messages that were
  pesisted to the file system.
  [#2386](https://github.com/OpenFn/lightning/issues/2386)
- Projects page welcome section: allow users to learn how to use the app thru
  Arcade videos [#2563](https://github.com/OpenFn/lightning/issues/2563)
- Store user preferences in database
  [#2564](https://github.com/OpenFn/lightning/issues/2564)

### Changed

- Allow users to to preview password fields in credential forms
  [#2584](https://github.com/OpenFn/lightning/issues/2584)
- Remove superuser flag for oauth clients creation
  [#2417](https://github.com/OpenFn/lightning/issues/2417)
- Make URL validator more flexible to support URLs with dashes and other cases
  [#2417](https://github.com/OpenFn/lightning/issues/2417)

### Fixed

- Fix retry many workorders when built for job
  [#2597](https://github.com/OpenFn/lightning/issues/2597)
- Do not count deleted workflows in the projects table
  [#2540](https://github.com/OpenFn/lightning/issues/2540)

## [v2.9.10] - 2024-10-16

### Added

- Notify users when a Kafka trigger can not persist a message to the database.
  [#2386](https://github.com/OpenFn/lightning/issues/2386)
- Support `kafka` trigger type in the provisioner
  [#2506](https://github.com/OpenFn/lightning/issues/2506)

### Fixed

- Fix work order retry sorting and avoids loading dataclips
  [#2581](https://github.com/OpenFn/lightning/issues/2581)
- Fix editor panel overlays output panel when scrolled
  [#2291](https://github.com/OpenFn/lightning/issues/2291)

## [v2.9.9] - 2024-10-09

### Changed

- Make project description multiline in project.yaml
  [#2534](https://github.com/OpenFn/lightning/issues/2534)
- Do not track partition timestamps when ingesting Kafka messages.
  [#2531](https://github.com/OpenFn/lightning/issues/2531)
- Always use the `initial_offset_reset_policy` when enabling a Kafka pipeline.
  [#2531](https://github.com/OpenFn/lightning/issues/2531)
- Add plumbing to simulate a persistence failure in a Kafka trigger pipeline.
  [#2386](https://github.com/OpenFn/lightning/issues/2386)

### Fixed

- Fix Oban errors not getting logged in Sentry
  [#2542](https://github.com/OpenFn/lightning/issues/2542)
- Perform data retention purging in batches to avoid timeouts
  [#2528](https://github.com/OpenFn/lightning/issues/2528)
- Fix editor panel title gets pushed away when collapsed
  [#2545](https://github.com/OpenFn/lightning/issues/2545)
- Mark unfinished steps having finished runs as `lost`
  [#2416](https://github.com/OpenFn/lightning/issues/2416)

## [v2.9.8] - 2024-10-03

### Added

- Ability for users to to retry Runs and create manual Work Orders from the job
  inspector #2496 [#2496](https://github.com/OpenFn/lightning/issues/2496)

### Fixed

- Fix panel icons overlays on top title when collapsed
  [#2537](https://github.com/OpenFn/lightning/issues/2537)

## [v2.9.7] - 2024-10-02

### Added

- Enqueues many work orders retries in the same transaction per Oban job.
  [#2363](https://github.com/OpenFn/lightning/issues/2363)
- Added the ability to retry rejected work orders.
  [#2391](https://github.com/OpenFn/lightning/issues/2391)

### Changed

- Notify other present users when the promoted user saves the workflow
  [#2282](https://github.com/OpenFn/lightning/issues/2282)
- User email change: Add debounce on blur to input forms to avoid validation
  after every keystroke [#2365](https://github.com/OpenFn/lightning/issues/2365)

### Fixed

- Use timestamps sent from worker when starting and completing runs
  [#2434](https://github.com/OpenFn/lightning/issues/2434)
- User email change: Add debounce on blur to input forms to avoid validation
  after every keystroke [#2365](https://github.com/OpenFn/lightning/issues/2365)

### Fixed

- User email change: Send notification of change to the old email address and
  confirmation to the new email address
  [#2365](https://github.com/OpenFn/lightning/issues/2365)
- Fixes filters to properly handle the "rejected" status for work orders.
  [#2391](https://github.com/OpenFn/lightning/issues/2391)
- Fix item selection (project / billing account) in the context switcher
  [#2518](https://github.com/OpenFn/lightning/issues/2518)
- Export edge condition expressions as multiline in project spec
  [#2521](https://github.com/OpenFn/lightning/issues/2521)
- Fix line spacing on AI Assistant
  [#2498](https://github.com/OpenFn/lightning/issues/2498)

## [v2.9.6] - 2024-09-23

### Added

### Changed

- Increase minimum password length to 12 in accordance with ASVS 4.0.3
  recommendation V2.1.2 [#2507](https://github.com/OpenFn/lightning/pull/2507)
- Changed the public sandbox (https://demo.openfn.org) setup script to use
  `welcome12345` passwords to comply with a 12-character minimum

### Fixed

- Dataclip selector always shows that the dataclip is wiped even when the job
  wasn't run [#2303](https://github.com/OpenFn/lightning/issues/2303)
- Send run channel errors to sentry
  [#2515](https://github.com/OpenFn/lightning/issues/2515)

## [v2.9.5] - 2024-09-18

### Changed

- Hide export history button when no workorder is rendered in the table
  [#2440](https://github.com/OpenFn/lightning/issues/2440)
- Improve docs for running lightning locally #2499
  [#2499](https://github.com/OpenFn/lightning/pull/2499)

### Fixed

- Fix empty webhook URL when switching workflow trigger type
  [#2050](https://github.com/OpenFn/lightning/issues/2050)
- Add quotes when special YAML characters are present in the exported project
  [#2446](https://github.com/OpenFn/lightning/issues/2446)
- In the AI Assistant, don't open the help page when clicking the Responsible AI
  Link [#2511](https://github.com/OpenFn/lightning/issues/2511)

## [v2.9.4] - 2024-09-16

### Changed

- Responsible AI review of AI Assistant
  [#2478](https://github.com/OpenFn/lightning/pull/2478)
- Improve history export page UI
  [#2442](https://github.com/OpenFn/lightning/issues/2442)
- When selecting a node in the workflow diagram, connected edges will also be
  highlighted [#2396](https://github.com/OpenFn/lightning/issues/2358)

### Fixed

- Fix AI Assitant crashes on a job that is not saved yet
  [#2479](https://github.com/OpenFn/lightning/issues/2479)
- Fix jumpy combobox for scope switcher
  [#2469](https://github.com/OpenFn/lightning/issues/2469)
- Fix console errors when rending edge labels in the workflow diagram
- Fix tooltip on export workorder button
  [#2430](https://github.com/OpenFn/lightning/issues/2430)

## [v2.9.3] - 2024-09-11

### Added

- Add utility module to seed a DB to support query performance analysis.
  [#2441](https://github.com/OpenFn/lightning/issues/2441)

### Changed

- Enhance user profile page to add a section for updating basic information
  [#2470](https://github.com/OpenFn/lightning/pull/2470)
- Upgraded Heroicons to v2.1.5, from v2.0.18
  [#2483](https://github.com/OpenFn/lightning/pull/2483)
- Standardize `link-uuid` style for uuid chips
- Updated PromEx configuration to align with custom Oban naming.
  [#2488](https://github.com/OpenFn/lightning/issues/2488)

## [v2.9.2] - 2024-09-09

### Changed

- Temporarily limit AI to @openfn emails while testing
  [#2482](https://github.com/OpenFn/lightning/pull/2482)

## [v2.9.1] - 2024-09-09

### Fixed

- Provisioner creates invalid snapshots when doing CLI deploy
  [#2461](https://github.com/OpenFn/lightning/issues/2461)
  [#2460](https://github.com/OpenFn/lightning/issues/2460)

  > This is a fix for future Workflow updates that are deployed by the CLI and
  > Github integrations. Unfortunately, there is a high likelihood that your
  > existing snapshots could be incorrect (e.g. missing steps, missing edges).
  > In order to fix this, you will need to manually create new snapshots for
  > each of your workflows. This can be done either by modifying the workflow in
  > the UI and saving it. Or running a command on the running instance:
  >
  > ```elixir
  > alias Lightning.Repo
  > alias Lightning.Workflows.{Workflow, Snapshot}
  >
  > Repo.transaction(fn ->
  >   snapshots =
  >     Repo.all(Workflow)
  >     |> Enum.map(&Workflow.touch/1)
  >     |> Enum.map(&Repo.update!/1)
  >     |> Enum.map(fn workflow ->
  >       {:ok, snapshot} = Snapshot.create(workflow)
  >       snapshot
  >     end)
  >
  >  {:ok, snapshots}
  > end)
  > ```

## [v2.9.0] - 2024-09-06

### Added

- Limit AI queries and hook the increment of AI queries to allow usage limiting.
  [#2438](https://github.com/OpenFn/lightning/pull/2438)
- Persist AI Assistant conversations and enable it for all users
  [#2296](https://github.com/OpenFn/lightning/issues/2296)

### Changed

- Rename `new_table` component to `table`.
  [#2448](https://github.com/OpenFn/lightning/pull/2448)

### Fixed

- Fix `workflow_id` presence in state.json during Github sync
  [#2445](https://github.com/OpenFn/lightning/issues/2445)

## [v2.8.2] - 2024-09-04

### Added

- Change navbar colors depending on scope.
  [#2449](https://github.com/OpenFn/lightning/pull/2449)
- Add support for configurable idle connection timeouts via the `IDLE_TIMEOUT`
  environment variable. [#2443](https://github.com/OpenFn/lightning/issues/2443)

### Changed

- Allow setup_user command to be execute from outside the container with
  `/app/bin/lightning eval Lightning.Setup.setup_user/3`
- Implement a combo-box to make navigating between projects easier
  [#241](https://github.com/OpenFn/lightning/pull/2424)
- Updated vulnerable version of micromatch.
  [#2454](https://github.com/OpenFn/lightning/issues/2454)

## [v2.8.1] - 2024-08-28

### Changed

- Improve run claim query by removing extraneous sorts
  [#2431](https://github.com/OpenFn/lightning/issues/2431)

## [v2.8.0] - 2024-08-27

### Added

- Users are now able to export work orders, runs, steps, logs, and dataclips
  from the History page.
  [#1698](https://github.com/OpenFn/lightning/issues/1698)

### Changed

- Add index over `run_id` and `step_id` in run_steps to improve worker claim
  speed. [#2428](https://github.com/OpenFn/lightning/issues/2428)
- Show Github Error messages as they are to help troubleshooting
  [#2156](https://github.com/OpenFn/lightning/issues/2156)
- Allow `Setup_utils.setup_user` to be used for the initial superuser creation.
- Update to code assist in the Job Editor to import namespaces from adaptors.
  [#2432](https://github.com/OpenFn/lightning/issues/2432)

### Fixed

- Unable to remove/reconnect github app in lightning after uninstalling directly
  from Github [#2168](https://github.com/OpenFn/lightning/issues/2168)
- Github sync buttons available even when usage limiter returns error
  [PR#2390](https://github.com/OpenFn/lightning/pull/2390)
- Fix issue with the persisting of a Kafka message with headers.
  [#2402](https://github.com/OpenFn/lightning/issues/2402)
- Protect against race conditions when updating partition timestamps for a Kafka
  trigger. [#2378](https://github.com/OpenFn/lightning/issues/2378)

## [v2.7.19] - 2024-08-19

### Added

- Pass the user_id param on check usage limits.
  [#2387](https://github.com/OpenFn/lightning/issues/2387)

## [v2.7.18] - 2024-08-17

### Added

- Ensure that all users in an instance have a confirmed email address within 48
  hours [#2389](https://github.com/OpenFn/lightning/issues/2389)

### Changed

- Ensure that all the demo accounts are confirmed by default
  [#2395](https://github.com/OpenFn/lightning/issues/2395)

### Fixed

- Removed all Kafka trigger code that ensured that message sequence is honoured
  for messages with keys. Functionality to ensure that message sequence is
  honoured will be added in the future, but in an abstraction that is a better
  fit for the current Lightning design.
  [#2362](https://github.com/OpenFn/lightning/issues/2362)
- Dropped the `trigger_kafka_messages` table that formed part of the Kafka
  trigger implementation, but which is now obsolete given the removal of the
  code related to message sequence preservation.
  [#2362](https://github.com/OpenFn/lightning/issues/2362)

## [v2.7.17] - 2024-08-14

### Added

- Added an `iex` command to setup a user, an apiToken, and credentials so that
  it's possible to get a fully running lightning instance via external shell
  script. (This is a tricky requirement for a distributed set of local
  deployments) [#2369](https://github.com/OpenFn/lightning/issues/2369) and
  [#2373](https://github.com/OpenFn/lightning/pull/2373)
- Added support for _very basic_ project-credential management (add, associate
  with job) via provisioning API.
  [#2367](https://github.com/OpenFn/lightning/issues/2367)

### Changed

- Enforced uniqueness on credential names _by user_.
  [#2371](https://github.com/OpenFn/lightning/pull/2371)
- Use Swoosh to format User models into recipients
  [#2374](https://github.com/OpenFn/lightning/pull/2374)
- Bump default CLI to `@openfn/cli@1.8.1`

### Fixed

- When a Workflow is deleted, any associated Kafka trigger pipelines will be
  stopped and deleted. [#2379](https://github.com/OpenFn/lightning/issues/2379)

## [v2.7.16] - 2024-08-07

### Fixed

- @ibrahimwickama fixed issue that prevented users from creating new workflows
  if they are running in an `http` environment (rather than `localhost` or
  `https`). [#2365](https://github.com/OpenFn/lightning/pull/2356)

## [v2.7.15] - 2024-08-07

### Changed

- Kafka messages without keys are synchronously converted into a Workorder,
  Dataclip and Run. Messages with keys are stored as TriggerKafkaMessage
  records, however the code needed to process them has been disabled, pending
  removal. [#2351](https://github.com/OpenFn/lightning/issues/2351)

## [v2.7.14] - 2024-08-05

### Changed

- Use standard styles for link, fix home button in breadcrumbs
  [#2354](https://github.com/OpenFn/lightning/pull/2354)

## [v2.7.13] - 2024-08-05

### Changed

- Don't log 406 Not Acceptable errors to Sentry
  [#2350](https://github.com/OpenFn/lightning/issues/2350)

### Fixed

- Correctly handle floats in LogMessage
  [#2348](https://github.com/OpenFn/lightning/issues/2348)

## [v2.7.12] - 2024-07-31

### Changed

- Make root layout configurable
  [#2310](https://github.com/OpenFn/lightning/pull/2310)
- Use snapshots when initiating Github Sync
  [#1827](https://github.com/OpenFn/lightning/issues/1827)
- Move runtime logic into module
  [#2338](https://github.com/OpenFn/lightning/pull/2338)
- Use `AccountHook Extension` to register new users invited in a project
  [#2341](https://github.com/OpenFn/lightning/pull/2341)
- Standardized top bars across the UI with a navigable breadcrumbs interface
  [#2299](https://github.com/OpenFn/lightning/pull/2299)

### Fixed

- Limit frame size of worker socket connections
  [#2339](https://github.com/OpenFn/lightning/issues/2339)
- Limit number of days to 31 in cron trigger dropdown
  [#2331](https://github.com/OpenFn/lightning/issues/2331)

## [v2.7.11] - 2024-07-26

### Added

- Expose more Kafka configuration at instance-level.
  [#2329](https://github.com/OpenFn/lightning/issues/2329)

### Fixed

- Table action css tweaks
  [#2333](https://github.com/OpenFn/lightning/issues/2333)

## [v2.7.10]

### Added

- A rudimentary optimisation for Kafka messages that do not have a key as the
  sequence of these messages can not be guaranteed.
  [#2323](https://github.com/OpenFn/lightning/issues/2323)

### Fixed

- Fix an intermittent bug when trying to intern Kafka offset reset policy.
  [#2327](https://github.com/OpenFn/lightning/issues/2327)

## [v2.7.9] - 2024-07-24

### Changed

- CSS - standardized some more tailwind components
  [PR#2324](https://github.com/OpenFn/lightning/pull/2324)

## [v2.7.8] - 2024-07-24

### Changed

- Enable End to End Integration tests
  [#2187](https://github.com/OpenFn/lightning/issues/2187)
- Make selected Kafka trigger parameters configurable via ENV vars.
  [#2315](https://github.com/OpenFn/lightning/issues/2315)
- Use the Oauth2 `revocation_endpoint` to revoke token access (1) before
  attempting to reauthorize and (2) when users schedule a credential for
  deletion [#2314](https://github.com/OpenFn/lightning/issues/2314)
- Standardized tailwind alerts
  [#2314](https://github.com/OpenFn/lightning/issues/2314)
- Standardized `link` tailwind style (and provided `link-plain`, `link-info`,
  `link-error`, and `link-warning`)
  [#2314](https://github.com/OpenFn/lightning/issues/2314)

### Fixed

- Fix work order URL in failure alerts
  [#2305](https://github.com/OpenFn/lightning/pull/2305)
- Fix error when handling existing encrypted credentials
  [#2316](https://github.com/OpenFn/lightning/issues/2316)
- Fix job editor switches to the snapshot version when body is changed
  [#2306](https://github.com/OpenFn/lightning/issues/2306)
- Fix misaligned "Retry from here" button on inspector page
  [#2308](https://github.com/OpenFn/lightning/issues/2308)

## [v2.7.7] - 2024-07-18

### Added

- Add experimental support for triggers that consume message from a Kafka
  cluster [#1801](https://github.com/OpenFn/lightning/issues/1801)
- Workflows can now specify concurrency, allowing runs to be executed
  syncronously or to a maximum concurrency level. Note that this applies to the
  default FifoRunQueue only.
  [#2022](https://github.com/OpenFn/lightning/issues/2022)
- Invite Non-Registered Users to a Project
  [#2288](https://github.com/OpenFn/lightning/pull/2288)

### Changed

- Make modal close events configurable
  [#2298](https://github.com/OpenFn/lightning/issues/2298)

### Fixed

- Prevent Oauth credentials from being created if they don't have a
  `refresh_token` [#2289](https://github.com/OpenFn/lightning/pull/2289) and
  send more helpful error data back to the worker during token refresh failure
  [#2135](https://github.com/OpenFn/lightning/issues/2135)
- Fix CLI deploy not creating snapshots for workflows
  [#2271](https://github.com/OpenFn/lightning/issues/2271)

## [v2.7.6] - 2024-07-11

### Fixed

- UsageTracking crons are enabled again (if config is enabled)
  [#2276](https://github.com/OpenFn/lightning/issues/2276)
- UsageTracking metrics absorb the fact that a step's job_id may not currently
  exist when counting unique jobs
  [#2279](https://github.com/OpenFn/lightning/issues/2279)
- Adjusted layout and text displayed when preventing simultaneous edits to
  accommodate more screen sizes
  [#2277](https://github.com/OpenFn/lightning/issues/2277)

## [v2.7.5] - 2024-07-10

### Changed

- Prevent two editors from making changes to the same workflow at the same time
  [#1949](https://github.com/OpenFn/lightning/issues/1949)
- Moved the Edge Condition Label field to the top of the form, so it's always
  visible [#2236](https://github.com/OpenFn/lightning/pull/2236)
- Update edge condition labels in the Workflow Diagram to always show the
  condition type icon and the label
  [#2236](https://github.com/OpenFn/lightning/pull/2236)

### Fixed

- Do Not Require Lock Version In URL Parameters
  [#2267](https://github.com/OpenFn/lightning/pull/2267)
- Trim erroneous spaces on user first and last names
  [#2269](https://github.com/OpenFn/lightning/pull/2269)

## [v2.7.4] - 2024-07-06

### Changed

- When the entire log string is a valid JSON object, pretty print it with a
  standard `JSON.stringify(str, null, 2)` but if it's something else then let
  the user do whatever they want (e.g., if you write
  `console.log('some', 'cool', state.data)` we won't mess with it.)
  [#2260](https://github.com/OpenFn/lightning/pull/2260)

### Fixed

- Fixed sticky toggle button for switching between latest version and a snapshot
  of a workflow [#2264](https://github.com/OpenFn/lightning/pull/2264)

## [v2.7.3] - 2024-07-05

### Changed

- Bumped the ws-worker to v1.3

### Fixed

- Fix issue when selecting different steps in RunViewer and the parent liveview
  not being informed [#2253](https://github.com/OpenFn/lightning/issues/2253)
- Stopped inspector from crashing when looking for a step by a run/job
  combination [#2201](https://github.com/OpenFn/lightning/issues/2201)
- Workflow activation only considers new and changed workflows
  [#2237](https://github.com/OpenFn/lightning/pull/2237)

## [v2.7.2] - 2024-07-03

### Changed

- Allow endpoint plugs to be injected at compile time.
  [#2248](https://github.com/OpenFn/lightning/pull/2248)
- All models to use the `public` schema.
  [#2249](https://github.com/OpenFn/lightning/pull/2249)
- In the workflow diagram, smartly update the view when adding new nodes
  [#2174](https://github.com/OpenFn/lightning/issues/2174)
- In the workflow diagram, remove the "autofit" toggle in the control bar

### Fixed

- Remove prompt parameter from the authorization URL parameters for the Generic
  Oauth Clients [#2250](https://github.com/OpenFn/lightning/issues/2250)
- Fixed react key error [#2233](https://github.com/OpenFn/lightning/issues/2233)
- Show common functions in the Docs panel
  [#1733](https://github.com/OpenFn/lightning/issues/1733)

## [v2.7.1] - 2024-07-01

### Changed

- Update email copies [#2213](https://github.com/OpenFn/lightning/issues/2213)

### Fixed

- Fix jumpy cursor in the Job editor.
  [#2229](https://github.com/OpenFn/lightning/issues/2229)
- Rework syncing behaviour to prevent changes getting thrown out on a socket
  reconnect. [#2007](https://github.com/OpenFn/lightning/issues/2007)

## [v2.7.0] - 2024-06-26

### Added

- Use of snapshots for displaying runs and their associated steps in the History
  page. [#1825](https://github.com/OpenFn/lightning/issues/1825)
- Added view-only mode for rendering workflows and runs in the Workflow Canvas
  and the Inspector page using snapshots, with the option to switch between a
  specific snapshot version and the latest version. Edit mode is available when
  displaying the latest version.
  [#1843](https://github.com/OpenFn/lightning/issues/1843)
- Allow users to delete steps sssociated with runs in the Workflow Canvas
  [#2027](https://github.com/OpenFn/lightning/issues/2027)
- Link to adaptor `/src` from inspector.
- Prototype AI Assistant for working with job code.
  [#2193](https://github.com/OpenFn/lightning/issues/2193)

### Changed

- Reverted behaviour on "Rerun from here" to select the Log tab.
  [#2202](https://github.com/OpenFn/lightning/issues/2202)
- Don't allow connections between an orphaned node and a
  Trigger[#2188](https://github.com/OpenFn/lightning/issues/2188)
- Reduce the minimum zoom in the workflow diagram
  [#2214](https://github.com/OpenFn/lightning/issues/2214)

### Fixed

- Fix some adaptor docs not displaying
  [#2019](https://github.com/OpenFn/lightning/issues/2019)
- Fix broken `mix lightning.install_adaptor_icons` task due to addition of Finch
  http client change.

## [v2.6.3] - 2024-06-19

### Changed

- Added a notice on application start about anonymous public impact reporting
  and its importance for the sustainability of
  [Digital Public Goods](https://digitalpublicgoods.net/) and
  [Digital Public Infrastructure](https://www.codevelop.fund/insights-1/what-is-digital-public-infrastructure).
- Increase default `WORKER_MAX_RUN_DURATION_SECONDS` to 300 to match the
  [ws-worker default](https://github.com/OpenFn/kit/blob/main/packages/ws-worker/src/util/cli.ts#L149-L153)
  so if people don't set their timeout via ENV, at least the two match up.

## [v2.6.2] - 2024-06-13

### Fixed

- Fix vanishing Docs panel when Editor panel is collapsed and opened again
  [#2195](https://github.com/OpenFn/lightning/issues/2195)
- Maintain tab when RunViewer remounts/push state drops tab hash
  [#2199](https://github.com/OpenFn/lightning/issues/2199)

## [v2.6.1] - 2024-06-12

### Changed

- Erlang to 26.2.5
- Update debian bookworm from 20240130 to 20240513.
- Return 403s when Provisioning API fails because of usage limits
  [#2182](https://github.com/OpenFn/lightning/pull/2182)
- Update email notification for changing retention period
  [#2066](https://github.com/OpenFn/lightning/issues/2066)
- Return 415s when Webhooks are sent Content-Types what are not supported.
  [#2180](https://github.com/OpenFn/lightning/issues/2180)
- Updated the default step text

### Fixed

- Rewrite TabSelector (now Tabbed) components fixing a number of navigation
  issues [#2051](https://github.com/OpenFn/lightning/issues/2051)

## [v2.6.0] - 2024-06-05

### Added

- Support multiple edges leading to the same step (a.k.a., "drag & drop")
  [#2008](https://github.com/OpenFn/lightning/issues/2008)

### Changed

### Fixed

## [v2.5.5] - 2024-06-05

### Added

- Replace LiveView Log Viewer component with React Monaco
  [#1863](https://github.com/OpenFn/lightning/issues/1863)

### Changed

- Bump default CLI to `@openfn/cli@1.3.2`
- Don't show deprecated adaptor versions in the adaptor version picklist (to be
  followed by some graceful deprecation handling/warning in
  [later work](https://github.com/OpenFn/lightning/issues/2172))
  [#2169](https://github.com/OpenFn/lightning/issues/2169)
- Refactor count workorders to reuse search code
  [#2121](https://github.com/OpenFn/lightning/issues/2121)
- Updated provisioning error message to include workflow and job names
  [#2140](https://github.com/OpenFn/lightning/issues/2140)

### Fixed

- Don't let two deploy workflows run at the same time to prevent git collisions
  [#2044](https://github.com/OpenFn/lightning/issues/2044)
- Stopped sending emails when creating a starter project
  [#2161](https://github.com/OpenFn/lightning/issues/2161)

## [v2.5.4] - 2024-05-31

### Added

- CORS support [#2157](https://github.com/OpenFn/lightning/issues/2157)
- Track users emails preferences
  [#2163](https://github.com/OpenFn/lightning/issues/2163)

### Changed

- Change Default Text For New Job Nodes
  [#2014](https://github.com/OpenFn/lightning/pull/2014)
- Persisted run options when runs are _created_, not when they are _claimed_.
  This has the benefit of "locking in" the behavior desired by the user at the
  time they demand a run, not whenever the worker picks it up.
  [#2085](https://github.com/OpenFn/lightning/pull/2085)
- Made `RUN_GRACE_PERIOD_SECONDS` a configurable ENV instead of 20% of the
  `WORKER_MAX_RUN_DURATION`
  [#2085](https://github.com/OpenFn/lightning/pull/2085)

### Fixed

- Stopped Janitor from calling runs lost if they have special runtime options
  [#2079](https://github.com/OpenFn/lightning/issues/2079)
- Dataclip Viewer now responds to page resize and internal page layout
  [#2120](https://github.com/OpenFn/lightning/issues/2120)

## [v2.5.3] - 2024-05-27

### Changed

- Stop users from creating deprecated Salesforce and GoogleSheets credentials.
  [#2142](https://github.com/OpenFn/lightning/issues/2142)
- Delegate menu customization and create menu components for reuse.
  [#1988](https://github.com/OpenFn/lightning/issues/1988)

### Fixed

- Disable Credential Save Button Until All Form Fields Are Validated
  [#2099](https://github.com/OpenFn/lightning/issues/2099)
- Fix Credential Modal Closure Error When Workflow Is Unsaved
  [#2101](https://github.com/OpenFn/lightning/pull/2101)
- Fix error when socket reconnects and user is viewing a run via the inspector
  [#2148](https://github.com/OpenFn/lightning/issues/2148)

## [v2.5.2] - 2024-05-23

### Fixed

- Preserve custom values (like `apiVersion`) during token refresh for OAuth2
  credentials [#2131](https://github.com/OpenFn/lightning/issues/2131)

## [v2.5.1] - 2024-05-21

### Fixed

- Don't compile Phoenix Storybook in production and test environments
  [#2119](https://github.com/OpenFn/lightning/pull/2119)
- Improve performance and memory consumption on queries and logic for digest
  mailer [#2121](https://github.com/OpenFn/lightning/issues/2121)

## [v2.5.0] - 2024-05-20

### Fixed

- When a refresh token is updated, save it!
  [#2124](https://github.com/OpenFn/lightning/pull/2124)

## [v2.5.0-pre4] - 2024-05-20

### Fixed

- Fix duplicate credential type bug
  [#2100](https://github.com/OpenFn/lightning/issues/2100)
- Ensure Global OAuth Clients Accessibility for All Users
  [#2114](https://github.com/OpenFn/lightning/issues/2114)

## [v2.5.0-pre3] - 2024-05-20

### Fixed

- Fix credential not added automatically after being created from the canvas.
  [#2105](https://github.com/OpenFn/lightning/issues/2105)
- Replace the "not working?" prompt by "All good, but if your credential stops
  working, you may need to re-authorize here.".
  [#2102](https://github.com/OpenFn/lightning/issues/1872)
- Fix Generic Oauth credentials don't get included in the refresh flow
  [#2106](https://github.com/OpenFn/lightning/pull/2106)

## [v2.5.0-pre2] - 2024-05-17

### Changed

- Replace LiveView Dataclip component with React Monaco bringing large
  performance improvements when viewing large dataclips.
  [#1872](https://github.com/OpenFn/lightning/issues/1872)

## [v2.5.0-pre] - 2024-05-17

### Added

- Allow users to build Oauth clients and associated credentials via the user
  interface. [#1919](https://github.com/OpenFn/lightning/issues/1919)

## [v2.4.14] - 2024-05-16

### Changed

- Refactored image and version info
  [#2097](https://github.com/OpenFn/lightning/pull/2097)

### Fixed

- Fixed issue where updating adaptor name and version of job node in the
  workflow canvas crashes the app when no credential is selected
  [#99](https://github.com/OpenFn/lightning/issues/99)
- Removes stacked viewer after switching tabs and steps.
  [#2064](https://github.com/OpenFn/lightning/issues/2064)

## [v2.4.13] - 2024-05-16

### Fixed

- Fixed issue where updating an existing Salesforce credential to use a
  `sandbox` endpoint would not properly re-authenticate.
  [#1842](https://github.com/OpenFn/lightning/issues/1842)
- Navigate directly to settings from url hash and renders default panel when
  there is no hash. [#1971](https://github.com/OpenFn/lightning/issues/1971)

## [v2.4.12] - 2024-05-15

### Fixed

- Fix render settings default panel on first load
  [#1971](https://github.com/OpenFn/lightning/issues/1971)

## [v2.4.11] - 2024-05-15

### Changed

- Upgraded Sentry to v10 for better error reporting.

## [v2.4.10] - 2024-05-14

### Fixed

- Fix the "reset demo" script by disabling the emailing that was introduced to
  the `create_project` function.
  [#2063](https://github.com/OpenFn/lightning/pull/2063)

## [v2.4.9] - 2024-05-14

### Changed

- Bumped @openfn/ws-worker to 1.1.8

### Fixed

- Correctly pass max allowed run time into the Run token, ensuring it's valid
  for the entirety of the Runs execution time
  [#2072](https://github.com/OpenFn/lightning/issues/2072)

## [v2.4.8] - 2024-05-13

### Added

- Add Github sync to usage limiter
  [#2031](https://github.com/OpenFn/lightning/pull/2031)

### Changed

- Remove illogical cancel buttons on user/pass change screen
  [#2067](https://github.com/OpenFn/lightning/issues/2067)

### Fixed

- Stop users from configuring failure alerts when the limiter returns error
  [#2076](https://github.com/OpenFn/lightning/pull/2076)

## [v2.4.7] - 2024-05-11

### Fixed

- Fixed early worker token expiry bug
  [#2070](https://github.com/OpenFn/lightning/issues/2070)

## [v2.4.6] - 2024-05-08

### Added

- Allow for automatic resubmission of failed usage tracking report submissions.
  [1789](https://github.com/OpenFn/lightning/issues/1789)
- Make signup feature configurable
  [#2049](https://github.com/OpenFn/lightning/issues/2049)
- Apply runtime limits to worker execution
  [#2015](https://github.com/OpenFn/lightning/pull/2015)
- Limit usage for failure alerts
  [#2011](https://github.com/OpenFn/lightning/pull/2011)

## [v2.4.5] - 2024-05-07

### Fixed

- Fix provioning API calls workflow limiter without the project ID
  [#2057](https://github.com/OpenFn/lightning/issues/2057)

## [v2.4.4] - 2024-05-03

### Added

- Benchmarking script that simulates data from a cold chain.
  [#1993](https://github.com/OpenFn/lightning/issues/1993)

### Changed

- Changed Snapshot `get_or_create_latest_for` to accept multis allow controlling
  of which repo it uses.
- Require exactly one owner for each project
  [#1991](https://github.com/OpenFn/lightning/issues/1991)

### Fixed

- Fixed issue preventing credential updates
  [#1861](https://github.com/OpenFn/lightning/issues/1861)

## [v2.4.3] - 2024-05-01

### Added

- Allow menu items customization
  [#1988](https://github.com/OpenFn/lightning/issues/1988)
- Workflow Snapshot support
  [#1822](https://github.com/OpenFn/lightning/issues/1822)
- Fix sample workflow from init_project_for_new_user
  [#2016](https://github.com/OpenFn/lightning/issues/2016)

### Changed

- Bumped @openfn/ws-worker to 1.1.6

### Fixed

- Assure workflow is always passed to Run.enqueue
  [#2032](https://github.com/OpenFn/lightning/issues/2032)
- Fix regression on History page where snapshots were not preloaded correctly
  [#2026](https://github.com/OpenFn/lightning/issues/2026)

## [v2.4.2] - 2024-04-24

### Fixed

- Fix missing credential types when running Lightning using Docker
  [#2010](https://github.com/OpenFn/lightning/issues/2010)
- Fix provisioning API includes deleted workflows in project state
  [#2001](https://github.com/OpenFn/lightning/issues/2001)

## [v2.4.1] - 2024-04-19

### Fixed

- Fix github cli deploy action failing to auto-commit
  [#1995](https://github.com/OpenFn/lightning/issues/1995)

## [v2.4.1-pre] - 2024-04-18

### Added

- Add custom metric to track the number of finalised runs.
  [#1790](https://github.com/OpenFn/lightning/issues/1790)

### Changed

- Set better defaults for the GitHub connection creation screen
  [#1994](https://github.com/OpenFn/lightning/issues/1994)
- Update `submission_status` for any Usagetracking.Report that does not have it
  set. [#1789](https://github.com/OpenFn/lightning/issues/1789)

## [v2.4.0] - 2024-04-12

### Added

- Allow description below the page title
  [#1975](https://github.com/OpenFn/lightning/issues/1975)
- Enable users to connect projects to their Github repos and branches that they
  have access to [#1895](https://github.com/OpenFn/lightning/issues/1895)
- Enable users to connect multiple projects to a single Github repo
  [#1811](https://github.com/OpenFn/lightning/issues/1811)

### Changed

- Change all System.get_env calls in runtime.exs to use dotenvy
  [#1968](https://github.com/OpenFn/lightning/issues/1968)
- Track usage tracking submission status in new field
  [#1789](https://github.com/OpenFn/lightning/issues/1789)
- Send richer version info as part of usage tracking submission.
  [#1819](https://github.com/OpenFn/lightning/issues/1819)

### Fixed

- Fix sync to branch only targetting main branch
  [#1892](https://github.com/OpenFn/lightning/issues/1892)
- Fix enqueue run without the workflow info
  [#1981](https://github.com/OpenFn/lightning/issues/1981)

## [v2.3.1] - 2024-04-03

### Changed

- Run the usage tracking submission job more frequently to reduce the risk of
  Oban unavailability at a particular time.
  [#1778](https://github.com/OpenFn/lightning/issues/1778)
- Remove code supporting V1 usage tracking submissions.
  [#1853](https://github.com/OpenFn/lightning/issues/1853)

### Fixed

- Fix scrolling behaviour on inspector for small screens
  [#1962](https://github.com/OpenFn/lightning/issues/1962)
- Fix project picker for users with many projects
  [#1952](https://github.com/OpenFn/lightning/issues/1952)

## [v2.3.0] - 2024-04-02

### Added

- Support for additional paths on a webhook URL such as `/i/<uuid>/Patient`
  [#1954](https://github.com/OpenFn/lightning/issues/1954)
- Support for a GET endpoint to "check" webhook URL availability
  [#1063](https://github.com/OpenFn/lightning/issues/1063)
- Allow external apps to control the run enqueue db transaction
  [#1958](https://github.com/OpenFn/lightning/issues/1958)

## [v2.2.2] - 2024-04-01

### Changed

- Changed dataclip search from string `LIKE` to tsvector on keys and values.
  While this will limit partial string matching to the beginning of words (not
  the middle or end) it will make searching way more performant
  [#1939](https://github.com/OpenFn/lightning/issues/1939)
- Translate job error messages using errors.po file
  [#1935](https://github.com/OpenFn/lightning/issues/1935)
- Improve the UI/UX of the run panel on the inspector for small screens
  [#1909](https://github.com/OpenFn/lightning/issues/1909)

### Fixed

- Regular database timeouts when searching across dataclip bodies
  [#1794](https://github.com/OpenFn/lightning/issues/1794)

## [v2.2.1] - 2024-03-27

### Added

- Enable users to connect to their Github accounts in preparation for
  streamlined GitHub project sync setup
  [#1894](https://github.com/OpenFn/lightning/issues/1894)

### Fixed

- Apply usage limit to bulk-reruns
  [#1931](https://github.com/OpenFn/lightning/issues/1931)
- Fix edge case that could result in duplicate usage tracking submissions.
  [#1853](https://github.com/OpenFn/lightning/issues/1853)
- Fix query timeout issue on history retention deletion
  [#1937](https://github.com/OpenFn/lightning/issues/1937)

## [v2.2.0] - 2024-03-21

### Added

- Allow admins to set project retention periods
  [#1760](https://github.com/OpenFn/lightning/issues/1760)
- Automatically wipe input/output data after their retention period
  [#1762](https://github.com/OpenFn/lightning/issues/1762)
- Automatically delete work order history after their retention period
  [#1761](https://github.com/OpenFn/lightning/issues/1761)

### Changed

- When automatically creating a project for a newly registered user (via the
  `INIT_PROJECT_FOR_NEW_USER=true` environment variable) that user should be the
  `owner` of the project.
  [#1927](https://github.com/OpenFn/lightning/issues/1927)
- Give priority to manual runs (over webhook requests and cron) so that active
  users on the inspector don't have to wait ages for thier work during high load
  periods [#1918](https://github.com/OpenFn/lightning/issues/1918)

## [v2.1.0] - 2024-03-20

### Added

- TSVector index to log_lines, and gin index to dataclips
  [#1898](https://github.com/OpenFn/lightning/issues/1898)
- Add API Version field to Salesforce OAuth credentials
  [#1838](https://github.com/OpenFn/lightning/issues/1838)

### Changed

- Replace v1 usage tracking with v2 usage tracking.
  [#1853](https://github.com/OpenFn/lightning/issues/1853)

## [v2.0.10]

### Changed

- Updated anonymous usage tracker submissions
  [#1853](https://github.com/OpenFn/lightning/issues/1853)

## [v2.0.9] - 2024-03-19

### Added

- Support for smaller screens on history and inspector.
  [#1908](https://github.com/OpenFn/lightning/issues/1908)
- Polling metric to track number of available runs.
  [#1790](https://github.com/OpenFn/lightning/issues/1790)
- Allows limiting creation of new runs and retries.
  [#1754](https://github.com/OpenFn/Lightning/issues/1754)
- Add specific messages for log, input, and output tabs when a run is lost
  [#1757](https://github.com/OpenFn/lightning/issues/1757)
- Soft and hard limits for runs created by webhook trigger.
  [#1859](https://github.com/OpenFn/Lightning/issues/1859)
- Publish an event when a new user is registered
  [#1873](https://github.com/OpenFn/lightning/issues/1873)
- Adds ability to add project collaborators from existing users
  [#1836](https://github.com/OpenFn/lightning/issues/1836)
- Added ability to remove project collaborators
  [#1837](https://github.com/OpenFn/lightning/issues/1837)
- Added new usage tracking submission code.
  [#1853](https://github.com/OpenFn/lightning/issues/1853)

### Changed

- Upgrade Elixir to 1.16.2
- Remove all values from `.env.example`.
  [#1904](https://github.com/OpenFn/lightning/issues/1904)

### Fixed

- Verify only stale project credentials
  [#1861](https://github.com/OpenFn/lightning/issues/1861)

## [v2.0.8] - 2024-02-29

### Fixed

- Show flash error when editing stale project credentials
  [#1795](https://github.com/OpenFn/lightning/issues/1795)
- Fixed bug with Github sync installation on docker-based deployments
  [#1845](https://github.com/OpenFn/lightning/issues/1845)

## [v2.0.6] - 2024-02-29

### Added

- Automatically create Github workflows in a target repository/branch when users
  set up a Github repo::OpenFn project sync
  [#1046](https://github.com/OpenFn/lightning/issues/1046)
- Allows limiting creation of new runs and retries.
  [#1754](https://github.com/OpenFn/Lightning/issues/1754)

### Changed

- Change bucket size used by the run queue delay custom metric.
  [#1790](https://github.com/OpenFn/lightning/issues/1790)
- Require setting `IS_RESETTABLE_DEMO` to "yes" via ENV before allowing the
  destructive `Demo.reset_demo/0` function from being called.
  [#1720](https://github.com/OpenFn/lightning/issues/1720)
- Remove version display condition that was redundant due to shadowing
  [#1819](https://github.com/OpenFn/lightning/issues/1819)

### Fixed

- Fix series of sentry issues related to OAuth credentials
  [#1799](https://github.com/OpenFn/lightning/issues/1799)

## [v2.0.5] - 2024-02-25

### Fixed

- Fixed error in Credentials without `sanbox` field set; only display `sandbox`
  field for Salesforce oauth credentials.
  [#1798](https://github.com/OpenFn/lightning/issues/1798)

## [v2.0.4] - 2024-02-24

### Added

- Display and edit OAuth credentials
  scopes[#1706](https://github.com/OpenFn/Lightning/issues/1706)

### Changed

- Stop sending `operating_system_detail` to the usage tracker
  [#1785](https://github.com/OpenFn/lightning/issues/1785)

### Fixed

- Make handling of usage tracking errors more robust.
  [#1787](https://github.com/OpenFn/lightning/issues/1787)
- Fix inspector shows selected dataclip as wiped after retying workorder from a
  non-first step [#1780](https://github.com/OpenFn/lightning/issues/1780)

## [v2.0.3] - 2024-02-21

### Added

- Actual metrics will now be submitted by Lightning to the Usage Tracker.
  [#1742](https://github.com/OpenFn/lightning/issues/1742)
- Added a support link to the menu that goes to the instance admin contact
  [#1783](https://github.com/OpenFn/lightning/issues/1783)

### Changed

- Usage Tracking submissions are now opt-out, rather than opt-in. Hashed UUIDs
  to ensure anonymity are default.
  [#1742](https://github.com/OpenFn/lightning/issues/1742)
- Usage Tracking submissions will now run daily rather than hourly.
  [#1742](https://github.com/OpenFn/lightning/issues/1742)

- Bumped @openfn/ws-worker to `v1.0` (this is used in dev mode when starting the
  worker from your mix app: `RTM=true iex -S mix phx.server`)
- Bumped @openfn/cli to `v1.0` (this is used for adaptor docs and magic)

### Fixed

- Non-responsive workflow canvas after web socket disconnection
  [#1750](https://github.com/OpenFn/lightning/issues/1750)

## [v2.0.2] - 2024-02-14

### Fixed

- Fixed a bug with the OAuth2 credential refresh flow that prevented
  GoogleSheets jobs from running after token expiration
  [#1735](https://github.com/OpenFn/Lightning/issues/1735)

## [v2.0.1] - 2024-02-13

### Changed

- Renamed ImpactTracking to UsageTracking
  [#1729](https://github.com/OpenFn/lightning/issues/1729)
- Block github installation if there's a pending installation in another project
  [#1731](https://github.com/OpenFn/Lightning/issues/1731)

### Fixed

- Expand work order button balloons randomly
  [#1737](https://github.com/OpenFn/Lightning/issues/1737)
- Editing credentials doesn't work from project scope
  [#1743](https://github.com/OpenFn/Lightning/issues/1743)

## [v2.0.0] - 2024-02-10

> At the time of writing there are no more big changes planned and testing has
> gone well. Thanks to everyone who's helped to kick the tyres during the "rc"
> phase. There are still a _lot of **new features** coming_, so please:
>
> - watch our [**Public Roadmap**](https://github.com/orgs/OpenFn/projects/3) to
>   stay abreast of our core team's backlog,
> - request a feature in the
>   [**Community Forum**](https://community.openfn.org),
> - raise a
>   [**new issue**](https://github.com/OpenFn/lightning/issues/new/choose) if
>   you spot a bug,
> - and head over to the
>   [**Contributing**](https://github.com/OpenFn/lightning/?tab=readme-ov-file#contribute-to-this-project)
>   section to lend a hand.
>
> Head to [**docs.openfn.org**](https://docs.openfn.org) for product
> documentation and help with v1 to v2 migration.

### Changed

- Bump `@openfn/worker` to `v0.8.1`
- Only show GoogleSheets and Salesforce credential options if Oauth clients are
  registered with the instance via ENV
  [#1734](https://github.com/OpenFn/Lightning/issues/1734)

### Fixed

- Use standard table type for webhook auth methods
  [#1514](https://github.com/OpenFn/Lightning/issues/1514)
- Make disabled button for "Connect to GitHub" clear, add tooltip
  [#1732](https://github.com/OpenFn/Lightning/issues/1715)

## [v2.0.0-rc12] - 2024-02-09

### Added

- Add RunQueue extension to allow claim customization.
  [#1715](https://github.com/OpenFn/Lightning/issues/1715)
- Add support for Salesforce OAuth2 credentials
  [#1633](https://github.com/OpenFn/Lightning/issues/1633)

### Changed

- Use `PAYLOAD_SIZE_KB` in k6 load testing script, set thresholds on wait time,
  set default payload size to `2kb`

### Fixed

- Adds more detail to work order states on dashboard
  [#1677](https://github.com/OpenFn/lightning/issues/1677)
- Fix Output & Logs in inspector fails to show sometimes
  [#1702](https://github.com/OpenFn/lightning/issues/1702)

## [v2.0.0-rc11] - 2024-02-08

### Fixed

- Bumped Phoenix LiveView from `0.20.4` to `0.20.5` to fix canvas selection
  issue [#1724](https://github.com/OpenFn/lightning/issues/1724)

## [v2.0.0-rc10] - 2024-02-08

### Changed

- Implemented safeguards to prevent deletion of jobs with associated run history
  [#1570](https://github.com/OpenFn/Lightning/issues/1570)

### Fixed

- Fixed inspector dataclip body not getting updated after dataclip is wiped
  [#1718](https://github.com/OpenFn/Lightning/issues/1718)
- Fixed work orders getting retried despite having wiped dataclips
  [#1721](https://github.com/OpenFn/Lightning/issues/1721)

## [v2.0.0-rc9] 2024-02-05

### Added

- Persist impact tracking configuration and reports
  [#1684](https://github.com/OpenFn/Lightning/issues/1684)
- Add zero-persistence project setting
  [#1209](https://github.com/OpenFn/Lightning/issues/1209)
- Wipe dataclip after use when zero-persistence is enabled
  [#1212](https://github.com/OpenFn/Lightning/issues/1212)
- Show appropriate message when a wiped dataclip is viewed
  [#1211](https://github.com/OpenFn/Lightning/issues/1211)
- Disable selecting work orders having wiped dataclips in the history page
  [#1210](https://github.com/OpenFn/Lightning/issues/1210)
- Hide rerun button in inspector when the selected step has a wiped dataclip
  [#1639](https://github.com/OpenFn/Lightning/issues/1639)
- Add rate limiter to webhook endpoints and runtime limiter for runs.
  [#639](https://github.com/OpenFn/Lightning/issues/639)

### Fixed

- Prevented secret scrubber from over-eagerly adding \*\*\* between all
  characters if an empty string secret was provided as a credential field value
  (e.g., {"username": "come-on-in", "password": ""})
  [#1585](https://github.com/OpenFn/Lightning/issues/1585)
- Fixed permissions issue that allowed viewer/editor to modify webhook auth
  methods. These permissions only belong to project owners and admins
  [#1692](https://github.com/OpenFn/Lightning/issues/1692)
- Fixed bug that was duplicating inbound http_requests, resulting in unnecessary
  data storage [#1695](https://github.com/OpenFn/Lightning/issues/1695)
- Fixed permissions issue that allowed editors to set up new Github connections
  [#1703](https://github.com/OpenFn/Lightning/issues/1703)
- Fixed permissions issue that allowed viewers to initiate syncs to github
  [#1704](https://github.com/OpenFn/Lightning/issues/1704)
- Fixed inspector view stuck at processing when following a crashed run
  [#1711](https://github.com/OpenFn/Lightning/issues/1711)
- Fixed inspector dataclip selector not getting updated after running manual run
  [#1714](https://github.com/OpenFn/Lightning/issues/1714)

## [v2.0.0-rc8] - 2024-01-30

### Added

- Shim code to interact with the Impact Tracking service
  [#1671](https://github.com/OpenFn/Lightning/issues/1671)

### Changed

- Standardized naming of "attempts" to "runs". This had already been done in the
  front-end, but this change cleans up the backend, the database, and the
  interface with the worker. Make sure to **run migrations** and update your
  ENV/secrets to use `WORKER_RUNS_PRIVATE_KEY` rather than
  `WORKER_ATTEMPTS_PRIVATE_KEY`
  [#1657](https://github.com/OpenFn/Lightning/issues/1657)
- Required `@openfn/ws-worker@0.8.0` or above.

## [v2.0.0-rc7] - 2024-01-26

### Added

- Store webhook request headers in Dataclips for use in jobs.
  [#1638](https://github.com/OpenFn/Lightning/issues/1638)

### Changed

- Display `http_request` dataclips to the user as they will be provided to the
  worker as "input" state to avoid confusion while writing jobs.
  [1664](https://github.com/OpenFn/Lightning/issues/1664)
- Named-spaced all worker environment variables with `WORKER_` and added
  documentation for how to configure them.
  [#1672](https://github.com/OpenFn/Lightning/pull/1672)
- Bumped to `@openfn/ws-worker@0.6.0`
- Bumped to `@openfn/cli@0.4.15`

### Fixed

- Fix Run via Docker [#1653](https://github.com/OpenFn/Lightning/issues/1653)
- Fix remaining warnings, enable "warnings as errors"
  [#1642](https://github.com/OpenFn/Lightning/issues/1642)
- Fix workflow dashboard bug when viewed for newly created workflows with only
  unfinished run steps. [#1674](https://github.com/OpenFn/Lightning/issues/1674)

## [v2.0.0-rc5] - 2024-01-22

### Changed

- Made two significant backend changes that don't impact UI/UX but **require
  migrations** and should make Lightning developer lives easier by updating
  parts of the backend to match terms now used in the frontend:
  - Renamed the `Runs` model and table to `Steps`
    [#1571](https://github.com/OpenFn/Lightning/issues/1571)
  - Renamed the `AttemptRuns` model and table to `AttemptSteps`
    [#1571](https://github.com/OpenFn/Lightning/issues/1571)

## [v2.0.0-rc4] - 2024-01-19

### Added

- Scrub output dataclips in the UI to avoid unintentional secret exposure
  [#1606](https://github.com/OpenFn/Lightning/issues/1606)

### Changed

- Bump to `@openfn/cli@0.4.14`
- Do not persist the active tab setting on the job editor
  [#1504](https://github.com/OpenFn/Lightning/issues/1504)
- Make condition label optional
  [#1648](https://github.com/OpenFn/Lightning/issues/1648)

### Fixed

- Fix credential body getting leaked to sentry incase of errors
  [#1600](https://github.com/OpenFn/Lightning/issues/1600)
- Fixed validation on Javascript edge conditions
  [#1602](https://github.com/OpenFn/Lightning/issues/1602)
- Removed unused code from `run_live` directory
  [#1625](https://github.com/OpenFn/Lightning/issues/1625)
- Edge condition expressions not correctly being handled during provisioning
  [#openfn/kit#560](https://github.com/OpenFn/kit/pull/560)

## [v2.0.0-rc3] 2024-01-12

### Added

- Custom metric to track stalled attempts
  [#1559](https://github.com/OpenFn/Lightning/issues/1559)
- Dashboard with project and workflow stats
  [#755](https://github.com/OpenFn/Lightning/issues/755)
- Add search by ID on the history page
  [#1468](https://github.com/OpenFn/Lightning/issues/1468)
- Custom metric to support autoscaling
  [#1607](https://github.com/OpenFn/Lightning/issues/1607)

### Changed

- Bumped CLI version to `0.4.13`
- Bumped worker version to `0.5.0`
- Give project editors and viewers read only access to project settings instead
  [#1477](https://github.com/OpenFn/Lightning/issues/1477)

### Fixed

- Throw an error when Lightning.MetadataService.get_adaptor_path/1 returns an
  adaptor path that is nil
  [#1601](https://github.com/OpenFn/Lightning/issues/1601)
- Fix failure due to creating work order from a newly created job
  [#1572](https://github.com/OpenFn/Lightning/issues/1572)
- Fixes on the dashboard and links
  [#1610](https://github.com/OpenFn/Lightning/issues/1610) and
  [#1608](https://github.com/OpenFn/Lightning/issues/1608)

## [v2.0.0-rc2] - 2024-01-08

### Fixed

- Restored left-alignment for step list items on run detail and inspector
  [a6e4ada](https://github.com/OpenFn/Lightning/commit/a6e4adafd558269cfd690e7c4fdd8f9fe66c5f62)
- Inspector: fixed attempt/run language for "skipped" tooltip
  [fd7dd0c](https://github.com/OpenFn/Lightning/commit/fd7dd0ca8128dfba2902e5aa6a2259e2073f0f10)
- Inspector: fixed failure to save during "save & run" from inspector
  [#1596](https://github.com/OpenFn/Lightning/issues/1596)
- Inspector: fixed key bindings for save & run (retry vs. new work order)
  getting overridden when user focuses on the Monaco editor
  [#1596](https://github.com/OpenFn/Lightning/issues/1596)

## [v2.0.0-rc1] - 2024-01-05

### Why does this repo go from `v0` to `v2.0`?

Lightning is the _2nd version_ of the OpenFn platform. While much of the core
technology is the same, there are breaking changes between `v1.105` (pre-2024)
and `v2` ("OpenFn Lightning").

For customers using OpenFn `v1`, a migration guide will be provided at
[docs.openfn.org](https://docs.openfn.org)

### Added

- Link to the job inspctor for a selected run from the history interface
  [#1524](https://github.com/OpenFn/Lightning/issues/1524)
- Reprocess an existing work order from the job inspector by default (instead of
  always creating a new work order)
  [#1524](https://github.com/OpenFn/Lightning/issues/1524)
- Bumped worker to support edge conditions between trigger and first job
  `"@openfn/ws-worker": "^0.4.0"`

### Changed

- Updated naming to prepare for v2 release
  [#1248](https://github.com/OpenFn/Lightning/issues/1248); the major change is
  that each time a work order (the typical unit of business value for an
  organization, e.g. "execute workflow ABC for patient 123") is executed, it is
  called a "run". Previously, it was called an "attempt". The hierarchy is now:

  ```
  Build-Time: Projects > Workflows > Steps
  Run-Time: Work Orders > Runs > Steps
  ```

  Note the name changes here are reflected in the UI, but not all tables/models
  will be changed until [1571](https://github.com/OpenFn/Lightning/issues/1571)
  is delivered.

## [v0.12.2] - 2023-12-24

### Changed

- Bumped worker to address occasional git install issue
  `"@openfn/ws-worker": "^0.3.2"`

### Fixed

- Fix RuntimeError: found duplicate ID "google-sheets-inner-form" for
  GoogleSheetsComponent [#1578](https://github.com/OpenFn/Lightning/issues/1578)
- Extend export script to include new JS expression edge type
  [#1540](https://github.com/OpenFn/Lightning/issues/1540)
- Fix regression for attempt viewer log line highlighting
  [#1589](https://github.com/OpenFn/Lightning/issues/1589)

## [v0.12.1] - 2023-12-21

### Changed

- Hide project security setting tab from non-authorized users
  [#1477](https://github.com/OpenFn/Lightning/issues/1477)

### Fixed

- History page crashes if job is removed from workflow after it's been run
  [#1568](https://github.com/OpenFn/Lightning/issues/1568)

## [v0.12.0] - 2023-12-15

### Added

- Add ellipsis for long job names on the canvas
  [#1217](https://github.com/OpenFn/Lightning/issues/1217)
- Fix Credential Creation Page UI
  [#1064](https://github.com/OpenFn/Lightning/issues/1064)
- Custom metric to track Attempt queue delay
  [#1556](https://github.com/OpenFn/Lightning/issues/1556)
- Expand work order row when a `workorder_id` is specified in the filter
  [#1515](https://github.com/OpenFn/Lightning/issues/1515)
- Allow Javascript expressions as conditions for edges
  [#1498](https://github.com/OpenFn/Lightning/issues/1498)

### Changed

- Derive dataclip in inspector from the attempt & step
  [#1551](https://github.com/OpenFn/Lightning/issues/1551)
- Updated CLI to 0.4.10 (fixes logging)
- Changed UserBackupToken model to use UTC timestamps (6563cb77)
- Restore FK relationship between `work_orders` and `attempts` pending a
  decision re: further partitioning.
  [#1254](https://github.com/OpenFn/Lightning/issues/1254)

### Fixed

- New credential doesn't appear in inspector until refresh
  [#1531](https://github.com/OpenFn/Lightning/issues/1531)
- Metadata not refreshing when credential is updated
  [#791](https://github.com/OpenFn/Lightning/issues/791)
- Adjusted z-index for Monaco Editor's sibling element to resolve layout
  conflict [#1329](https://github.com/OpenFn/Lightning/issues/1329)
- Demo script sets up example Runs with their log lines in a consistant order.
  [#1487](https://github.com/OpenFn/Lightning/issues/1487)
- Initial credential creation `changes` show `after` as `null` rather a value
  [#1118](https://github.com/OpenFn/Lightning/issues/1118)
- AttemptViewer flashing/rerendering when Jobs are running
  [#1550](https://github.com/OpenFn/Lightning/issues/1550)
- Not able to create a new Job when clicking the Check icon on the placeholder
  [#1537](https://github.com/OpenFn/Lightning/issues/1537)
- Improve selection logic on WorkflowDiagram
  [#1220](https://github.com/OpenFn/Lightning/issues/1220)

## [v0.11.0] - 2023-12-06

### Added

- Improved UI when manually creating Attempts via the Job Editor
  [#1474](https://github.com/OpenFn/Lightning/issues/1474)
- Increased the maximum inbound webhook request size to 10MB and added
  protection against _very large_ payloads with a 100MB "max_skip_body_length"
  [#1247](https://github.com/OpenFn/Lightning/issues/1247)

### Changed

- Use the internal port of the web container for the worker configuration in
  docker-compose setup. [#1485](https://github.com/OpenFn/Lightning/pull/1485)

## [v0.10.6] - 2023-12-05

### Changed

- Limit entries count on term work orders search
  [#1461](https://github.com/OpenFn/Lightning/issues/1461)
- Scrub log lines using multiple credentials samples
  [#1519](https://github.com/OpenFn/Lightning/issues/1519)
- Remove custom telemetry plumbing.
  [1259](https://github.com/OpenFn/Lightning/issues/1259)
- Enhance UX to prevent modal closure when Monaco/Dataclip editor is focused
  [#1510](https://github.com/OpenFn/Lightning/pull/1510)

### Fixed

- Use checkbox on boolean credential fields rather than a text input field
  [#1430](https://github.com/OpenFn/Lightning/issues/1430)
- Allow users to retry work orders that failed before their first run was
  created [#1417](https://github.com/OpenFn/Lightning/issues/1417)
- Fix to ensure webhook auth modal is closed when cancel or close are selected.
  [#1508](https://github.com/OpenFn/Lightning/issues/1508)
- Enable user to reauthorize and obtain a new refresh token.
  [#1495](https://github.com/OpenFn/Lightning/issues/1495)
- Save credential body with types declared on schema
  [#1518](https://github.com/OpenFn/Lightning/issues/1518)

## [v0.10.5] - 2023-12-03

### Changed

- Only add history page filters when needed for simpler multi-select status
  interface and shorter page URLs
  [#1331](https://github.com/OpenFn/Lightning/issues/1331)
- Use dynamic Endpoint config only on prod
  [#1435](https://github.com/OpenFn/Lightning/issues/1435)
- Validate schema field with any of expected values
  [#1502](https://github.com/OpenFn/Lightning/issues/1502)

### Fixed

- Fix for liveview crash when token expires or gets deleted after mount
  [#1318](https://github.com/OpenFn/Lightning/issues/1318)
- Remove two obsolete methods related to Run: `Lightning.Invocation.delete_run`
  and `Lightning.Invocation.Run.new_from`.
  [#1254](https://github.com/OpenFn/Lightning/issues/1254)
- Remove obsolete field `previous_id` from `runs` table.
  [#1254](https://github.com/OpenFn/Lightning/issues/1254)
- Fix for missing data in 'created' audit trail events for webhook auth methods
  [#1500](https://github.com/OpenFn/Lightning/issues/1500)

## [v0.10.4] - 2023-11-30

### Changed

- Increased History search timeout to 30s
  [#1461](https://github.com/OpenFn/Lightning/issues/1461)

### Fixed

- Tooltip text clears later than the background
  [#1094](https://github.com/OpenFn/Lightning/issues/1094)
- Temporary fix to superuser UI for managing project users
  [#1145](https://github.com/OpenFn/Lightning/issues/1145)
- Fix for adding ellipses on credential info on job editor heading
  [#1428](https://github.com/OpenFn/Lightning/issues/1428)

## [v0.10.3] - 2023-11-28

### Added

- Dimmed/greyed out triggers and edges on the canvas when they are disabled
  [#1464](https://github.com/OpenFn/Lightning/issues/1464)
- Async loading on the history page to improve UX on long DB queries
  [#1279](https://github.com/OpenFn/Lightning/issues/1279)
- Audit trail events for webhook auth (deletion method) change
  [#1165](https://github.com/OpenFn/Lightning/issues/1165)

### Changed

- Sort project collaborators by first name
  [#1326](https://github.com/OpenFn/Lightning/issues/1326)
- Work orders will now be set in a "pending" state when retries are enqueued.
  [#1340](https://github.com/OpenFn/Lightning/issues/1340)
- Avoid printing 2FA codes by default
  [#1322](https://github.com/OpenFn/Lightning/issues/1322)

### Fixed

- Create new workflow button sizing regression
  [#1405](https://github.com/OpenFn/Lightning/issues/1405)
- Google credential creation and automatic closing of oAuth tab
  [#1109](https://github.com/OpenFn/Lightning/issues/1109)
- Exporting project breaks the navigation of the page
  [#1440](https://github.com/OpenFn/Lightning/issues/1440)

## [v0.10.2] - 2023-11-21

### Changed

- Added `max_frame_size` to the Cowboy websockets protocol options in an attempt
  to address [#1421](https://github.com/OpenFn/Lightning/issues/1421)

## [v0.10.1] - 2023-11-21

### Fixed

- Work Order ID was not displayed properly in history page
  [#1423](https://github.com/OpenFn/Lightning/issues/1423)

## [v0.10.0] - 2023-11-21

### 🚨 Breaking change warning! 🚨

This release will contain breaking changes as we've significantly improved both
the workflow building and execution systems.

#### Nodes and edges

Before, workflows were represented as a list of jobs and triggers. For greater
flexibility and control of complex workflows, we've moved towards a more robust
"nodes and edges" approach. Where jobs in a workflow (a node) can be connected
by edges.

Triggers still exist, but live "outside" the directed acyclic graph (DAG) and
are used to automatically create work orders and attempts.

We've provided migrations that bring `v0.9.3` workflows in line with the
`v0.10.0` requirements.

#### Scalable workers

Before, Lightning spawned child processes to execute attempts in sand-boxed
NodeVMs on the same server. This created inefficiencies and security
vulnerabilities. Now, the Lightning web server adds attempts to a queue and
multiple worker applications can pull from that queue to process work.

In dev mode, this all happens automatically and on one machine, but in most
high-availability production environments the workers will be on another server.

Attempts are now handled entirely by the workers, and they report back to
Lightning. Exit reasons, final attempt states, error types and error messages
are either entirely new or handled differently now, but we have provided
migration scripts that will work to bring _most_ `v0.9.3` runs, attempts, and
work orders up to `v0.10.0`, though the granularity of `v0.9.3` states and exits
will be less than `v0.10.0` and the final states are not guaranteed to be
accurate for workflows with multiple branches and leaf nodes with varying exit
reasons.

The migration scripts can be run with a single function call in SetupUtils from
a connect `iex` session:

```
Lightning.SetupUtils.approximate_state_for_attempts_and_workorders()
```

Note that (like lots of _other_ functionality in `SetupUtils`, calling this
function is a destructive action and you should only do it if you've backed up
your data and you know what you're doing.)

As always, we recommend backing up your data before migrating. (And thanks for
bearing with us as we move towards our first stable Lightning release.)

### Added

- Fix flaky job name input behavior on error
  [#1218](https://github.com/OpenFn/Lightning/issues/1218)
- Added a hover effect on copy and add button for adaptors examples
  [#1297](https://github.com/OpenFn/Lightning/issues/1297)
- Migration helper code to move from `v0.9.3` to `v0.10.0` added to SetupUtils
  [#1363](https://github.com/OpenFn/Lightning/issues/1363)
- Option to start with `RTM=false iex -S mix phx.server` for opting out of the
  dev-mode automatic runtime manager.
- Webhook Authentication Methods database and CRUD operations
  [#1152](https://github.com/OpenFn/Lightning/issues/1152)
- Creation and Edit of webhook webhook authentication methods UI
  [#1149](https://github.com/OpenFn/Lightning/issues/1149)
- Add webhook authentication methods overview methods in the canvas
  [#1153](https://github.com/OpenFn/Lightning/issues/1153)
- Add icon on the canvas for triggers that have authentication enabled
  [#1157](https://github.com/OpenFn/Lightning/issues/1157)
- Require password/2FA code before showing password and API Key for webhook auth
  methods [#1200](https://github.com/OpenFn/Lightning/issues/1200)
- Restrict live dashboard access to only superusers, enable DB information and
  OS information [#1170](https://github.com/OpenFn/Lightning/issues/1170) OS
  information [#1170](https://github.com/OpenFn/Lightning/issues/1170)
- Expose additional metrics to LiveDashboard
  [#1171](https://github.com/OpenFn/Lightning/issues/1171)
- Add plumbing to dump Lightning metrics during load testing
  [#1178](https://github.com/OpenFn/Lightning/issues/1178)
- Allow for heavier payloads during load testing
  [#1179](https://github.com/OpenFn/Lightning/issues/1179)
- Add dynamic delay to help mitigate flickering test
  [#1195](https://github.com/OpenFn/Lightning/issues/1195)
- Add a OpenTelemetry trace example
  [#1189](https://github.com/OpenFn/Lightning/issues/1189)
- Add plumbing to support the use of PromEx
  [#1199](https://github.com/OpenFn/Lightning/issues/1199)
- Add warning text to PromEx config
  [#1222](https://github.com/OpenFn/Lightning/issues/1222)
- Track and filter on webhook controller state in :telemetry metrics
  [#1192](https://github.com/OpenFn/Lightning/issues/1192)
- Secure PromEx metrics endpoint by default
  [#1223](https://github.com/OpenFn/Lightning/issues/1223)
- Partition `log_lines` table based on `attempt_id`
  [#1254](https://github.com/OpenFn/Lightning/issues/1254)
- Remove foreign key from `attempts` in preparation for partitioning
  `work_orders` [#1254](https://github.com/OpenFn/Lightning/issues/1254)
- Remove `Workflows.delete_workflow`. It is no longer in use and would require
  modification to not leave orphaned attempts given the removal of the foreign
  key from `attempts`. [#1254](https://github.com/OpenFn/Lightning/issues/1254)
- Show tooltip for cloned runs in history page
  [#1327](https://github.com/OpenFn/Lightning/issues/1327)
- Have user create workflow name before moving to the canvas
  [#1103](https://github.com/OpenFn/Lightning/issues/1103)
- Allow PromEx authorization to be disabled
  [#1483](https://github.com/OpenFn/Lightning/issues/1483)

### Changed

- Updated vulnerable JS libraries, `postcss` and `semver`
  [#1176](https://github.com/OpenFn/Lightning/issues/1176)
- Update "Delete" to "Delete Job" on Job panel and include javascript deletion
  confirmation [#1105](https://github.com/OpenFn/Lightning/issues/1105)
- Move "Enabled" property from "Jobs" to "Edges"
  [#895](https://github.com/OpenFn/Lightning/issues/895)
- Incorrect wording on the "Delete" tooltip
  [#1313](https://github.com/OpenFn/Lightning/issues/1313)

### Fixed

- Fixed janitor lost query calculation
  [#1400](https://github.com/OpenFn/Lightning/issues/1400)
- Adaptor icons load gracefully
  [#1140](https://github.com/OpenFn/Lightning/issues/1140)
- Selected dataclip gets lost when starting a manual work order from the
  inspector interface [#1283](https://github.com/OpenFn/Lightning/issues/1283)
- Ensure that the whole edge when selected is highlighted
  [#1160](https://github.com/OpenFn/Lightning/issues/1160)
- Fix "Reconfigure Github" button in Project Settings
  [#1386](https://github.com/OpenFn/Lightning/issues/1386)
- Make janitor also clean up runs inside an attempt
  [#1348](https://github.com/OpenFn/Lightning/issues/1348)
- Modify CompleteRun to return error changeset when run not found
  [#1393](https://github.com/OpenFn/Lightning/issues/1393)
- Drop invocation reasons from DB
  [#1412](https://github.com/OpenFn/Lightning/issues/1412)
- Fix inconsistency in ordering of child nodes in the workflow diagram
  [#1406](https://github.com/OpenFn/Lightning/issues/1406)

## [v0.9.3] - 2023-09-27

### Added

- Add ellipsis when adaptor name is longer than the container allows
  [#1095](https://github.com/OpenFn/Lightning/issues/1095)
- Webhook Authentication Methods database and CRUD operations
  [#1152](https://github.com/OpenFn/Lightning/issues/1152)

### Changed

- Prevent deletion of first job of a workflow
  [#1097](https://github.com/OpenFn/Lightning/issues/1097)

### Fixed

- Fix long name on workflow cards
  [#1102](https://github.com/OpenFn/Lightning/issues/1102)
- Fix highlighted Edge can get out of sync with selected Edge
  [#1099](https://github.com/OpenFn/Lightning/issues/1099)
- Creating a new user without a password fails and there is no user feedback
  [#731](https://github.com/OpenFn/Lightning/issues/731)
- Crash when setting up version control
  [#1112](https://github.com/OpenFn/Lightning/issues/1112)

## [v0.9.2] - 2023-09-20

### Added

- Add "esc" key binding to close job inspector modal
  [#1069](https://github.com/OpenFn/Lightning/issues/1069)

### Changed

- Save icons from the `adaptors` repo locally and load them in the job editor
  [#943](https://github.com/OpenFn/Lightning/issues/943)

## [v0.9.1] - 2023-09-19

### Changed

- Modified audit trail to handle lots of different kind of audit events
  [#271](https://github.com/OpenFn/Lightning/issues/271)/[#44](https://github.com/OpenFn/Lightning/issues/44)
- Fix randomly unresponsive job panel after job deletion
  [#1113](https://github.com/OpenFn/Lightning/issues/1113)

## [v0.9.0] - 2023-09-15

### Added

- Add favicons [#1079](https://github.com/OpenFn/Lightning/issues/1079)
- Validate job name in placeholder job node
  [#1021](https://github.com/OpenFn/Lightning/issues/1021)
- Bring credential delete in line with new GDPR interpretation
  [#802](https://github.com/OpenFn/Lightning/issues/802)
- Make job names unique per workflow
  [#1053](https://github.com/OpenFn/Lightning/issues/1053)

### Changed

- Enhanced the job editor/inspector interface
  [#1025](https://github.com/OpenFn/Lightning/issues/1025)

### Fixed

- Finished run never appears in inspector when it fails
  [#1084](https://github.com/OpenFn/Lightning/issues/1084)
- Cannot delete some credentials via web UI
  [#1072](https://github.com/OpenFn/Lightning/issues/1072)
- Stopped the History table from jumping when re-running a job
  [#1100](https://github.com/OpenFn/Lightning/issues/1100)
- Fixed the "+" button when adding a job to a workflow
  [#1093](https://github.com/OpenFn/Lightning/issues/1093)

## [v0.8.3] - 2023-09-05

### Added

- Render error when workflow diagram node is invalid
  [#956](https://github.com/OpenFn/Lightning/issues/956)

### Changed

- Restyle history table [#1029](https://github.com/OpenFn/Lightning/issues/1029)
- Moved Filter and Search controls to the top of the history page
  [#1027](https://github.com/OpenFn/Lightning/issues/1027)

### Fixed

- Output incorrectly shows "this run failed" when the run hasn't yet finished
  [#1048](https://github.com/OpenFn/Lightning/issues/1048)
- Wrong label for workflow card timestamp
  [#1022](https://github.com/OpenFn/Lightning/issues/1022)

## [v0.8.2] - 2023-08-31

### Fixed

- Lack of differentiation between top of job editor modal and top menu was
  disorienting. Added shadow.

## [v0.8.1] - 2023-08-31

### Changed

- Moved Save and Run button to bottom of the Job edit modal
  [#1026](https://github.com/OpenFn/Lightning/issues/1026)
- Allow a manual work order to save the workflow before creating the work order
  [#959](https://github.com/OpenFn/Lightning/issues/959)

## [v0.8.0] - 2023-08-31

### Added

- Introduces Github sync feature, users can now setup our github app on their
  instance and sync projects using our latest portability spec
  [#970](https://github.com/OpenFn/Lightning/issues/970)
- Support Backup Codes for Multi-Factor Authentication
  [937](https://github.com/OpenFn/Lightning/issues/937)
- Log a warning in the console when the Editor/docs component is given latest
  [#958](https://github.com/OpenFn/Lightning/issues/958)
- Improve feedback when a Workflow name is invalid
  [#961](https://github.com/OpenFn/Lightning/issues/961)
- Show that the jobs' body is invalid
  [#957](https://github.com/OpenFn/Lightning/issues/957)
- Reimplement skipped CredentialLive tests
  [#962](https://github.com/OpenFn/Lightning/issues/962)
- Reimplement skipped WorkflowLive.IndexTest test
  [#964](https://github.com/OpenFn/Lightning/issues/964)
- Show GitHub installation ID and repo link to help setup/debugging for version
  control [1059](https://github.com/OpenFn/Lightning/issues/1059)

### Fixed

- Fixed issue where job names were being incorrectly hyphenated during
  project.yaml export [#1050](https://github.com/OpenFn/Lightning/issues/1050)
- Allows the demo script to set a project id during creation to help with cli
  deploy/pull/Github integration testing.
- Fixed demo project_repo_connection failing after nightly demo resets
  [1058](https://github.com/OpenFn/Lightning/issues/1058)
- Fixed an issue where the monaco suggestion tooltip was offset from the main
  editor [1030](https://github.com/OpenFn/Lightning/issues/1030)

## [v0.7.3] - 2023-08-15

### Changed

- Version control in project settings is now named Export your project
  [#1015](https://github.com/OpenFn/Lightning/issues/1015)

### Fixed

- Tooltip for credential select in Job Edit form is cut off
  [#972](https://github.com/OpenFn/Lightning/issues/972)
- Dataclip type and state assembly notice for creating new dataclip dropped
  during refactor [#975](https://github.com/OpenFn/Lightning/issues/975)

## [v0.7.2] - 2023-08-10

### Changed

- NodeJs security patch [1009](https://github.com/OpenFn/Lightning/pull/1009)

### Fixed

## [v0.7.1] - 2023-08-04

### Fixed

- Fixed flickery icons on new workflow job creation.

## [v0.7.0] - 2023-08-04

### Added

- Project owners can require MFA for their users
  [892](https://github.com/OpenFn/Lightning/issues/892)

### Changed

- Moved to Elixir 1.15 and Erlang 26.0.2 to sort our an annoying ElixirLS issue
  that was slowing down our engineers.
- Update Debian base to use bookworm (Debian 12) for our Docker images
- Change new credential modal to take up less space on the screen
  [#931](https://github.com/OpenFn/Lightning/issues/931)
- Placeholder nodes are now purely handled client-side

### Fixed

- Fix issue creating a new credential from the Job editor where the new
  credential was not being set on the job.
  [#951](https://github.com/OpenFn/Lightning/issues/951)
- Fix issue where checking a credential type radio button shows as unchecked on
  first click. [#976](https://github.com/OpenFn/Lightning/issues/976)
- Return the pre-filled workflow names
  [#971](https://github.com/OpenFn/Lightning/issues/971)
- Fix version reporting and external reset_demo() call via
  Application.spec()[#1010](https://github.com/OpenFn/Lightning/issues/1010)
- Fixed issue where entering a placeholder name through the form would result an
  in unsaveable workflow
  [#1001](https://github.com/OpenFn/Lightning/issues/1001)
- Ensure the DownloadController checks for authentication and authorisation.

## [v0.7.0-pre5] - 2023-07-28

### Changed

- Unless otherwise specified, only show work orders with activity in last 14
  days [#968](https://github.com/OpenFn/Lightning/issues/968)

## [v0.7.0-pre4] - 2023-07-27

### Changed

- Don't add cast fragments if the search_term is nil
  [#968](https://github.com/OpenFn/Lightning/issues/968)

## [v0.7.0-pre3] - 2023-07-26

### Fixed

- Fixed an issue with newly created edges that prevented downstream jobs
  [977](https://github.com/OpenFn/Lightning/issues/977)

## [v0.7.0-pre2] - 2023-07-26

Note that this is a pre-release with a couple of known bugs that are tracked in
the Nodes and Edges [epic](https://github.com/OpenFn/Lightning/issues/793).

### Added

- Added ability for a user to enable MFA on their account; using 2FA apps like
  Authy, Google Authenticator etc
  [#890](https://github.com/OpenFn/Lightning/issues/890)
- Write/run sql script to convert triggers
  [#875](https://github.com/OpenFn/Lightning/issues/875)
- Export projects as `.yaml` via UI
  [#249](https://github.com/OpenFn/Lightning/issues/249)

### Changed

- In `v0.7.0` we change the underlying workflow building and execution
  infrastructure to align with a standard "nodes and edges" design for directed
  acyclic graphs (DAGs). Make sure to run the migrations!
  [793](https://github.com/OpenFn/Lightning/issues/793)

### Fixed

- Propagate url pushState/changes to Workflow Diagram selection
  [#944](https://github.com/OpenFn/Lightning/issues/944)
- Fix issue when deleting nodes from the workflow editor
  [#830](https://github.com/OpenFn/Lightning/issues/830)
- Fix issue when clicking a trigger on a new/unsaved workflow
  [#954](https://github.com/OpenFn/Lightning/issues/954)

## [0.6.7] - 2023-07-13

### Added

- Add feature to bulk rerun work orders from a specific step in their workflow;
  e.g., "rerun these 50 work orders, starting each at step 4."
  [#906](https://github.com/OpenFn/Lightning/pull/906)

### Fixed

- Oban exception: "value too long" when log lines are longer than 255 chars
  [#929](https://github.com/OpenFn/Lightning/issues/929)

## [0.6.6] - 2023-06-30

### Added

- Add public API token to the demo site setup script
- Check and renew OAuth credentials when running a job
  [#646](https://github.com/OpenFn/Lightning/issues/646)

### Fixed

- Remove google sheets from adaptors list until supporting oauth flow
  [#792](https://github.com/OpenFn/Lightning/issues/792)
- Remove duplicate google sheets adaptor display on credential type picklist
  [#663](https://github.com/OpenFn/Lightning/issues/663)
- Fix demo setup script for calling from outside the app on Kubernetes
  deployments [#917](https://github.com/OpenFn/Lightning/issues/917)

## [0.6.5] - 2023-06-22

### Added

- Ability to rerun work orders from start by selecting one of more of them from
  the History page and clicking the "Rerun" button.
  [#659](https://github.com/OpenFn/Lightning/issues/659)

### Fixed

- Example runs for demo incorrect
  [#856](https://github.com/OpenFn/Lightning/issues/856)

## [0.6.3] - 2023-06-15

### Fixed

- Prevent saving null log lines to the database, fix issue with run display
  [#866](https://github.com/OpenFn/Lightning/issues/866)

## [0.6.2] - 2023-06-09

### Fixed

- Fixed viewer permissions for delete workflow

- Fixed bug with workflow cards
  [#859](https://github.com/OpenFn/Lightning/issues/859)

## [0.6.1] - 2023-06-08

### Fixed

- Fixed bug with run logs [#864](https://github.com/OpenFn/Lightning/issues/864)

- Correctly stagger demo runs to maintain order
  [#856](https://github.com/OpenFn/Lightning/issues/856)
- Remove `Timex` use from `SetupUtils` in favor of `DateTime` to fix issue when
  calling it in escript.

## [0.6.0]- 2023-04-12

### Added

- Create sample runs when generating sample workflow
  [#821](https://github.com/OpenFn/Lightning/issues/821)
- Added a provisioning api for creating and updating projects and their
  workflows See: [PROVISIONING.md](./PROVISIONING.md)
  [#641](https://github.com/OpenFn/Lightning/issues/641)
- Add ability for a `superuser` to schedule deletion, cancel deletion, and
  delete projects [#757](https://github.com/OpenFn/Lightning/issues/757)
- Add ability for a `project owner` to schedule deletion, cancel deletion, and
  delete projects [#746](https://github.com/OpenFn/Lightning/issues/746)

### Changed

- Ability to store run log lines as rows in a separate table
  [#514](https://github.com/OpenFn/Lightning/issues/514)

### Fixed

- Incorrect project digest queries
  [#768](https://github.com/OpenFn/Lightning/issues/768)]
- Fix issue when purging deleted users
  [#747](https://github.com/OpenFn/Lightning/issues/747)
- Generate a random name for Workflows when creating one via the UI.
  [#828](https://github.com/OpenFn/Lightning/issues/828)
- Handle error when deleting a job with runs.
  [#814](https://github.com/OpenFn/Lightning/issues/814)

## [0.5.2]

### Added

- Add `workflow_edges` table in preparation for new workflow editor
  implementation [#794](https://github.com/OpenFn/Lightning/issues/794)
- Stamped `credential_id` on run directly for easier auditing of the history
  interface. Admins can now see which credential was used to run a run.
  [#800](https://github.com/OpenFn/Lightning/issues/800)
- Better errors when using magic functions: "no magic yet" and "check
  credential" [#812](https://github.com/OpenFn/Lightning/issues/812)

### Changed

- The `delete-project` function now delete all associated activities
  [#759](https://github.com/OpenFn/Lightning/issues/759)

### Fixed

## [0.5.1] - 2023-04-12

### Added

- Added ability to create and revoke personal API tokens
  [#147](https://github.com/OpenFn/Lightning/issues/147)
- Add `last-used at` to API tokens
  [#722](https://github.com/OpenFn/Lightning/issues/722)
- Improved "save" for job builder; users can now press `Ctrl + S` or `⌘ + S` to
  save new or updated jobs job panel will _not_ close. (Click elsewhere in the
  canvas or click the "Close" button to close.)
  [#568](https://github.com/OpenFn/Lightning/issues/568)
- Add filtered search params to the history page URL
  [#660](https://github.com/OpenFn/Lightning/issues/660)

### Changed

- The secret scrubber now ignores booleans
  [690](https://github.com/OpenFn/Lightning/issues/690)

### Fixed

- The secret scrubber now properly handles integer secrets from credentials
  [690](https://github.com/OpenFn/Lightning/issues/690)
- Updated describe-package dependency, fixing sparkles in adaptor-docs
  [657](https://github.com/OpenFn/Lightning/issues/657)
- Clicks on the workflow canvas were not lining up with the nodes users clicked
  on; they are now [733](https://github.com/OpenFn/Lightning/issues/733)
- Job panel behaves better when collapsed
  [774](https://github.com/OpenFn/Lightning/issues/774)

## [0.5.0] - 2023-04-03

### Added

- Magic functions that fetch real metadata from connected systems via
  `credentials` and suggest completions in the job builder (e.g., pressing
  `control-space` when setting the `orgUnit` attribute for a DHIS2 create
  operation will pull the _actual_ list of orgUnits with human readable labels
  and fill in their orgUnit codes upon
  enter.)[670](https://github.com/OpenFn/Lightning/issues/670)
- A "metadata explorer" to browse actual system metadata for connected
  instances. [658](https://github.com/OpenFn/Lightning/issues/658)
- Resizable job builder panel for the main canvas/workflow view.
  [681](https://github.com/OpenFn/Lightning/issues/681)

### Changed

- Display timezone for cron schedule—it is always UTC.
  [#716](https://github.com/OpenFn/Lightning/issues/716)
- Instance administrators can now configure the interval between when a project
  owner or user requests deletion and when these records are purged from the
  database. It defaults to 7, but by providing a `PURGE_DELETED_AFTER_DAYS`
  environment variable the grace period can be altered. Note that setting this
  variable to `0` will make automatic purging _never_ occur but will still make
  "deleted" projects and users unavailable. This has been requested by certain
  organizations that must retain audit logs in a Lightning instance.
  [758](https://github.com/OpenFn/Lightning/issues/758)

### Fixed

- Locked CLI version to `@openfn/cli@0.0.35`.
  [#761](https://github.com/OpenFn/Lightning/issues/761)

## [0.4.8] - 2023-03-29

### Added

- Added a test harness for monitoring critical parts of the app using Telemetry
  [#654](https://github.com/OpenFn/Lightning/issues/654)

### Changed

- Set log level to `info` for runs. Most of the `debug` logging is useful for
  the CLI, but not for Lightning. In the future the log level will be
  configurable at instance > project > job level by the `superuser` and any
  project `admin`.
- Renamed license file so that automagic github icon is less confusing

### Fixed

- Broken links in failure alert email
  [#732](https://github.com/OpenFn/Lightning/issues/732)
- Registration Submission on app.openfn.org shows internal server error in
  browser [#686](https://github.com/OpenFn/Lightning/issues/686)
- Run the correct runtime install mix task in `Dockerfile-dev`
  [#541](https://github.com/OpenFn/Lightning/issues/541)
- Users not disabled when scheduled for deletion
  [#719](https://github.com/OpenFn/Lightning/issues/719)

## [0.4.6] - 2023-03-23

### Added

- Implement roles and permissions across entire app
  [#645](https://github.com/OpenFn/Lightning/issues/645)
- Fix webhook URL
  (`https://<<HOST_URL>>/i/cae544ab-03dc-4ccc-a09c-fb4edb255d7a`) for the
  OpenHIE demo workflow [448](https://github.com/OpenFn/Lightning/issues/448)
- Phoenix Storybook for improved component development
- Load test for webhook endpoint performance
  [#645](https://github.com/OpenFn/Lightning/issues/634)
- Notify user via email when they're added to a project
  [#306](https://github.com/OpenFn/Lightning/issues/306)
- Added notify user via email when their account is created
  [#307](https://github.com/OpenFn/Lightning/issues/307)

### Changed

- Improved errors when decoding encryption keys for use with Cloak.
  [#684](https://github.com/OpenFn/Lightning/issues/684)
- Allow users to run ANY job with a custom input.
  [#629](https://github.com/OpenFn/Lightning/issues/629)

### Fixed

- Ensure JSON schema form inputs are in the same order as they are written in
  the schema [#685](https://github.com/OpenFn/Lightning/issues/685)

## [0.4.4] - 2023-03-10

### Added

- Users can receive a digest email reporting on a specified project.
  [#638](https://github.com/OpenFn/Lightning/issues/638)
  [#585](https://github.com/OpenFn/Lightning/issues/585)

## [0.4.3] - 2023-03-06

### Added

- Tooltips on Job Builder panel
  [#650](https://github.com/OpenFn/Lightning/issues/650)

### Changed

- Upgraded to Phoenix 1.7 (3945856)

### Fixed

- Issue with FailureAlerter configuration missing in `prod` mode.

## [0.4.2] - 2023-02-24

### Added

- A user can change their own email
  [#247](https://github.com/OpenFn/Lightning/issues/247)
- Added a `SCHEMAS_PATH` environment variable to override the default folder
  location for credential schemas
  [#604](https://github.com/OpenFn/Lightning/issues/604)
- Added the ability to configure Google Sheets credentials
  [#536](https://github.com/OpenFn/Lightning/issues/536)
- Function to import a project
  [#574](https://github.com/OpenFn/Lightning/issues/574)

### Changed

- Users cannot register if they have not selected the terms and conditions
  [#531](https://github.com/OpenFn/Lightning/issues/531)

### Fixed

- Jobs panel slow for first open after restart
  [#567](https://github.com/OpenFn/Lightning/issues/567)

## [0.4.0] - 2023-02-08

### Added

- Added a Delete job button in Inspector
- Filter workflow runs by text/value in run logs or input body
- Drop "configuration" key from Run output dataclips after completion
- Ability to 'rerun' a run from the Run list
- Attempts and Runs update themselves in the Runs list
- Configure a project and workflow for a new registering user
- Run a job with a custom input
- Added plausible analytics
- Allow user to click on Webhook Trigger Node to copy webhook URL on workflow
  diagram
- Allow any user to delete a credential that they own
- Create any credential through a form except for OAuth
- Refit all diagram nodes on browser and container resize
- Enable distributed Erlang, allowing any number of redundant Lightning nodes to
  communicate with each other.
- Users can set up realtime alerts for a project

### Changed

- Better code-assist and intelliense in the Job Editor
- Updated @openfn/workflow-diagram to 0.4.0
- Make plus button part of job nodes in Workflow Diagram
- Updated @openfn/adaptor-docs to 0.0.5
- Updated @openfn/describe-package to 0.0.10
- Create an follow a manual Run from the Job Inspector
- View all workflows in a project on the workflows index page
- Move @openfn/workflow-diagram into the application, the NPM module is now
  deprecated.
- Remove workflow name from first node
- Move the used parts of `@openfn/engine` into the application.
- [BREAKING CHANGE] Ported `mix openfn.install.runtime` into application, use
  `mix lightning.install_runtime`.
- [BREAKING CHANGE] Introduced `@openfn/cli` as the new runtime for Jobs
- Rename a workflow through the page heading
- Hide the dataclips tab for beta
- Make adaptor default to common@latest
- Remove jobs list page
- Better error handling in the docs panel
- Disable credential ownership transfer in dev and prod environments
- Add project settings page
- Change Work Order filters to apply to the aggregate state of the work order
  and not the run directly
- Enable jobs by default
- Set log level to info
- Add Beta checkbox to register page
- User roles and permissions

### Fixed

- Don't consider disabled jobs when calculating subsequent runs
- Fixed overflow on Job Editor Tooltips
- Fixed auto-scroll when adding a new snippet in the Job Editor
- Fixed common operation typings in Job Editor

## [0.3.1] - 2022-11-22

### Fixed

- Fixed bug that tried to execute HTML scripts in dataclips
- Fixed bug that prevented work orders from displaying in the order of their
  last run, descending.
- Remove alerts after set timeout or close

## [0.3.0] - 2022-11-21

### Added

- Add seed data for demo site
- Create adaptor credentials through a form
- Configure cron expressions through a form
- View runs grouped by work orders and attempts
- Run an existing Job with any dataclip uuid from the Job form

### Changed

- Redirect users to projects list page when they click on Admin Settings menu
- Move job, project, input and output Dataclips to Run table
- Reverse the relationship between Jobs and Triggers. Triggers now can exist on
  their own; setting the stage for branching and merging workflows
- Updated Elixir and frontend dependencies
- [BREAKING CHANGE] Pipeline now uses Work Orders, previous data is not
  compatible.
- Runs, Dataclips and Attempts now all correctly use `usec` resolution
  timestamps.
- Upgraded LiveView to 0.18.0
- Upgraded Elixir to 1.14.1 and OTP 25
- Workflow Job editor now behaves like a panel
- Split JobLive.InspectorFormComponent into different plug-able subcomponents
- Ensure new jobs with cron triggers receive a default frequency
- Webhooks are now referenced by the trigger id instead of job id.
- Filter runs by status
- Filter runs by workflow
- Filter runs by date
- View a job run from the runs history
- View latest matching inputs to run a job with

## [0.2.0] - 2022-09-12

### Changed

- [BREAKING CHANGE] Add `Workflow` model, Jobs now belong to a Workflow This is
  a breaking change to the schema.
- Use Node.js 18, soon to be in LTS.
- Visualize success/fail triggers in workflow diagram.
- Move WorkflowDiagram related actions from DashboardLive into WorkflowLive
- Move WorkflowDiagram component into liveview, so that we can subscribe to
  channels (i.e. updating of the diagram when someone changes something).
- Integrate `@openfn/workflow-diagram@0.0.8` and use the new Store interface for
  updating it.
- Remove `component_mounted` event from WorkflowDiagram hook, using a
  MutationObserver and a Base64 encoded JSON payload.
- Fixed an issue where the compiler component would try and load a 'nothing
  adaptor', added a condition to check an adaptor is actually selected.
- Removed previous Workflow CTE queries, replaced by the introduction of the
  Workflow model, see
  (https://github.com/OpenFn/Lightning/blob/53da6883483e7d8d078783f348da327d1dd72d20/lib/lightning/workflows.ex#L111-L119).

## [0.1.13] - 2022-08-29

### Added

- Allow administrators to configure OIDC providers for authentication (note that
  this is just for authenticating, not yet for creating new accounts via OIDC)
- Add Monaco editor to the step/job panel
- Allow users to delete their own accounts. Schedule their user and credentials
  data for deletion when they do.
- Allow superusers to delete a user account. Schedule the user's credentials and
  user data for deletion when they do.
- If a user is scheduled for deletion, disable their account and prevent them
  from logging in.
- The 'User profile' and 'Credentials' page now have a sidebar menu

### Changed

- Project users now have one of the following roles: viewer, editor, admin,
  owner
- Users only have the following roles: user, superuser

## [0.1.12] - 2022-08-15

### Added

- Transfer credential ownership to another user.
- Create credentials via a form interface\*
- Show "projects with access" in credentials list view.
- Show job in runs list and run view.
- Added roles and permissions to workflows and history page
  [#645](https://github.com/OpenFn/Lightning/issues/645)

\*The form is defined by a JSON schema provided by an adaptor, in most cases:
e.g., `language-dhis2` provides a single schema which defines the required
attributes for `state.configuration`, while `language-common` provides multiple
credential schemas like "oauth" or "basic auth" which define attributes for
`state.configuration` and which might be used by lots of different jobs.)

### Fixed

- User menu (top right) appears on top of all other components.
- User profile screen integrated with the rest of the liveview app.

## [0.1.11] - 2022-08-05

### Fixed

- Fixed logging in Runner when `:debug` log level used; note that this caused
  crashes in Oban

## [0.1.10] - 2022-08-05

### Added

- Credential auditing
- Build/version information display for easier debugging

### Fixed

- Fixed a bug that enqueued cron-triggered jobs even when they were disabled

## [0.1.9] - 2022-07-27

### Added

- Navigate to user profile or credentials page and log out through the user icon
  dropdown
- Create and edit dataclips
- Add a production tag to credentials
- View a dropdown of operations and their description for the language-common
  `v2.0.0-rc2` adaptor (this pattern to be rolled out across adaptors)

### Changed

- Navigate between projects through a project picker on the navbar

### Fixed

- Run Lightning with docker

### Security

- Sensitive credential values are scrubbed from run logs
- All credentials are encrypted at REST

## [0.1.7] - 2022-06-24

### Added

- Run a job with a cron trigger
- Queue jobs via Oban/Postgres
- Edit jobs via the workflow canvas

## [0.1.6] - 2022-06-07

### Added

- Register, log in and log out of an account
- Allow superusers and admin users to create projects
- Allow admin users to create or disable a user's account
- Allow superusers for local deployments to create users and give them access to
  project spaces

- Create and edit a job with a webhook, flow/fail or cron trigger
- Create and edit credentials for a job
- Copy a job's webhook URL
- View all workflows in a project visually
- Deploy lightning locally with Docker

- Enable a job to automatically process incoming requests
- Run a job with a webhook or flow/fail trigger
- View job runs along with their logs, exit code, start and end time
- View data clips that have initiated job runs (http requests for webhooks, run
  results)<|MERGE_RESOLUTION|>--- conflicted
+++ resolved
@@ -24,15 +24,12 @@
 
 ### Fixed
 
-<<<<<<< HEAD
 - Fix AI Assistant having write privileges in readonly mode
   [#4227](https://github.com/OpenFn/lightning/issues/4227)
-=======
 - Remove template selection URL state persistence to fix race conditions during
   workflow creation [#4221](https://github.com/OpenFn/lightning/issues/4221)
 - Alias `AiAssistant.Limiter` to satisfy credo:
   [PR#4223](https://github.com/OpenFn/lightning/pull/4223)
->>>>>>> 6e37294d
 
 ## [2.15.0-pre6] - 2025-12-16
 

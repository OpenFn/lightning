--- conflicted
+++ resolved
@@ -21,14 +21,11 @@
 
 ### Fixed
 
-<<<<<<< HEAD
 - Fixed issue where updating adaptor name and version of job node in the
   workflow canvas crashes the app when no credential is selected
   [#99](https://github.com/OpenFn/lightning/issues/99)
-=======
 - Removes stacked viewer after switching tabs and steps.
   [#2064](https://github.com/OpenFn/lightning/issues/2064)
->>>>>>> abd3c378
 
 ## [v2.4.13] - 2024-05-16
 

# Changelog

All notable changes to this project will be documented in this file.

- `Added` for new features.
- `Changed` for changes in existing functionality.
- `Deprecated` for soon-to-be removed features.
- `Removed` for now removed features.
- `Fixed` for any bug fixes.
- `Security` in case of vulnerabilities.

The format is based on [Keep a Changelog](https://keepachangelog.com/en/1.0.0/),
and this project adheres to
[Semantic Versioning](https://semver.org/spec/v2.0.0.html).

## [Unreleased]

### Added

<<<<<<< HEAD
- Add API Version field to Salesforce OAuth credentials
  [#1838](https://github.com/OpenFn/lightning/issues/1838)
=======
- Allows limiting creation of new runs and retries.
  [#1754](https://github.com/OpenFn/Lightning/issues/1754)
>>>>>>> 09b8f51f

### Changed

### Fixed

## [v2.0.8] - 2024-02-29

### Fixed

- Show flash error when editing stale project credentials
  [#1795](https://github.com/OpenFn/lightning/issues/1795)
- Fixed bug with Github sync installation on docker-based deployments
  [#1845](https://github.com/OpenFn/lightning/issues/1845)

## [v2.0.6] - 2024-02-29

### Added

- Automatically create Github workflows in a target repository/branch when users
  set up a Github repo::OpenFn project sync
  [#1046](https://github.com/OpenFn/lightning/issues/1046)
- Allows limiting creation of new runs and retries.
  [#1754](https://github.com/OpenFn/Lightning/issues/1754)

### Changed

- Change bucket size used by the run queue delay custom metric.
  [#1790](https://github.com/OpenFn/lightning/issues/1790)
- Require setting `IS_RESETTABLE_DEMO` to "yes" via ENV before allowing the
  destructive `Demo.reset_demo/0` function from being called.
  [#1720](https://github.com/OpenFn/lightning/issues/1720)
- Remove version display condition that was redundant due to shadowing
  [#1819](https://github.com/OpenFn/lightning/issues/1819)

### Fixed

- Fix series of sentry issues related to OAuth credentials
  [#1799](https://github.com/OpenFn/lightning/issues/1799)

## [v2.0.5] - 2024-02-25

### Fixed

- Fixed error in Credentials without `sanbox` field set; only display `sandbox`
  field for Salesforce oauth credentials.
  [#1798](https://github.com/OpenFn/lightning/issues/1798)

## [v2.0.4] - 2024-02-24

### Added

- Display and edit OAuth credentials
  scopes[#1706](https://github.com/OpenFn/Lightning/issues/1706)

### Changed

- Stop sending `operating_system_detail` to the usage tracker
  [#1785](https://github.com/OpenFn/lightning/issues/1785)

### Fixed

- Make handling of usage tracking errors more robust.
  [#1787](https://github.com/OpenFn/lightning/issues/1787)
- Fix inspector shows selected dataclip as wiped after retying workorder from a
  non-first step [#1780](https://github.com/OpenFn/lightning/issues/1780)

## [v2.0.3] - 2024-02-21

### Added

- Actual metrics will now be submitted by Lightning to the Usage Tracker.
  [#1742](https://github.com/OpenFn/lightning/issues/1742)
- Added a support link to the menu that goes to the instance admin contact
  [#1783](https://github.com/OpenFn/lightning/issues/1783)

### Changed

- Usage Tracking submissions are now opt-out, rather than opt-in. Hashed UUIDs
  to ensure anonymity are default.
  [#1742](https://github.com/OpenFn/lightning/issues/1742)
- Usage Tracking submissions will now run daily rather than hourly.
  [#1742](https://github.com/OpenFn/lightning/issues/1742)

- Bumped @openfn/ws-worker to `v1.0` (this is used in dev mode when starting the
  worker from your mix app: `RTM=true iex -S mix phx.server`)
- Bumped @openfn/cli to `v1.0` (this is used for adaptor docs and magic)

### Fixed

- Non-responsive workflow canvas after web socket disconnection
  [#1750](https://github.com/OpenFn/lightning/issues/1750)

## [v2.0.2] - 2024-02-14

### Fixed

- Fixed a bug with the OAuth2 credential refresh flow that prevented
  GoogleSheets jobs from running after token expiration
  [#1735](https://github.com/OpenFn/Lightning/issues/1735)

## [v2.0.1] - 2024-02-13

### Changed

- Renamed ImpactTracking to UsageTracking
  [#1729](https://github.com/OpenFn/lightning/issues/1729)
- Block github installation if there's a pending installation in another project
  [#1731](https://github.com/OpenFn/Lightning/issues/1731)

### Fixed

- Expand work order button balloons randomly
  [#1737](https://github.com/OpenFn/Lightning/issues/1737)
- Editing credentials doesn't work from project scope
  [#1743](https://github.com/OpenFn/Lightning/issues/1743)

## [v2.0.0] - 2024-02-10

> At the time of writing there are no more big changes planned and testing has
> gone well. Thanks to everyone who's helped to kick the tyres during the "rc"
> phase. There are still a _lot of **new features** coming_, so please:
>
> - watch our [**Public Roadmap**](https://github.com/orgs/OpenFn/projects/3) to
>   stay abreast of our core team's backlog,
> - request a feature in the
>   [**Community Forum**](https://community.openfn.org),
> - raise a
>   [**new issue**](https://github.com/OpenFn/lightning/issues/new/choose) if
>   you spot a bug,
> - and head over to the
>   [**Contributing**](https://github.com/OpenFn/lightning/?tab=readme-ov-file#contribute-to-this-project)
>   section to lend a hand.
>
> Head to [**docs.openfn.org**](https://docs.openfn.org) for product
> documentation and help with v1 to v2 migration.

### Changed

- Bump `@openfn/worker` to `v0.8.1`
- Only show GoogleSheets and Salesforce credential options if Oauth clients are
  registered with the instance via ENV
  [#1734](https://github.com/OpenFn/Lightning/issues/1734)

### Fixed

- Use standard table type for webhook auth methods
  [#1514](https://github.com/OpenFn/Lightning/issues/1514)
- Make disabled button for "Connect to GitHub" clear, add tooltip
  [#1732](https://github.com/OpenFn/Lightning/issues/1715)

## [v2.0.0-rc12] - 2024-02-09

### Added

- Add RunQueue extension to allow claim customization.
  [#1715](https://github.com/OpenFn/Lightning/issues/1715)
- Add support for Salesforce OAuth2 credentials
  [#1633](https://github.com/OpenFn/Lightning/issues/1633)

### Changed

- Use `PAYLOAD_SIZE_KB` in k6 load testing script, set thresholds on wait time,
  set default payload size to `2kb`

### Fixed

- Adds more detail to work order states on dashboard
  [#1677](https://github.com/OpenFn/lightning/issues/1677)
- Fix Output & Logs in inspector fails to show sometimes
  [#1702](https://github.com/OpenFn/lightning/issues/1702)

## [v2.0.0-rc11] - 2024-02-08

### Fixed

- Bumped Phoenix LiveView from `0.20.4` to `0.20.5` to fix canvas selection
  issue [#1724](https://github.com/OpenFn/lightning/issues/1724)

## [v2.0.0-rc10] - 2024-02-08

### Changed

- Implemented safeguards to prevent deletion of jobs with associated run history
  [#1570](https://github.com/OpenFn/Lightning/issues/1570)

### Fixed

- Fixed inspector dataclip body not getting updated after dataclip is wiped
  [#1718](https://github.com/OpenFn/Lightning/issues/1718)
- Fixed work orders getting retried despite having wiped dataclips
  [#1721](https://github.com/OpenFn/Lightning/issues/1721)

## [v2.0.0-rc9] 2024-02-05

### Added

- Persist impact tracking configuration and reports
  [#1684](https://github.com/OpenFn/Lightning/issues/1684)
- Add zero-persistence project setting
  [#1209](https://github.com/OpenFn/Lightning/issues/1209)
- Wipe dataclip after use when zero-persistence is enabled
  [#1212](https://github.com/OpenFn/Lightning/issues/1212)
- Show appropriate message when a wiped dataclip is viewed
  [#1211](https://github.com/OpenFn/Lightning/issues/1211)
- Disable selecting work orders having wiped dataclips in the history page
  [#1210](https://github.com/OpenFn/Lightning/issues/1210)
- Hide rerun button in inspector when the selected step has a wiped dataclip
  [#1639](https://github.com/OpenFn/Lightning/issues/1639)
- Add rate limiter to webhook endpoints and runtime limiter for runs.
  [#639](https://github.com/OpenFn/Lightning/issues/639)

### Fixed

- Prevented secret scrubber from over-eagerly adding \*\*\* between all
  characters if an empty string secret was provided as a credential field value
  (e.g., {"username": "come-on-in", "password": ""})
  [#1585](https://github.com/OpenFn/Lightning/issues/1585)
- Fixed permissions issue that allowed viewer/editor to modify webhook auth
  methods. These permissions only belong to project owners and admins
  [#1692](https://github.com/OpenFn/Lightning/issues/1692)
- Fixed bug that was duplicating inbound http_requests, resulting in unnecessary
  data storage [#1695](https://github.com/OpenFn/Lightning/issues/1695)
- Fixed permissions issue that allowed editors to set up new Github connections
  [#1703](https://github.com/OpenFn/Lightning/issues/1703)
- Fixed permissions issue that allowed viewers to initiate syncs to github
  [#1704](https://github.com/OpenFn/Lightning/issues/1704)
- Fixed inspector view stuck at processing when following a crashed run
  [#1711](https://github.com/OpenFn/Lightning/issues/1711)
- Fixed inspector dataclip selector not getting updated after running manual run
  [#1714](https://github.com/OpenFn/Lightning/issues/1714)

## [v2.0.0-rc8] - 2024-01-30

### Added

- Shim code to interact with the Impact Tracking service
  [#1671](https://github.com/OpenFn/Lightning/issues/1671)

### Changed

- Standardized naming of "attempts" to "runs". This had already been done in the
  front-end, but this change cleans up the backend, the database, and the
  interface with the worker. Make sure to **run migrations** and update your
  ENV/secrets to use `WORKER_RUNS_PRIVATE_KEY` rather than
  `WORKER_ATTEMPTS_PRIVATE_KEY`
  [#1657](https://github.com/OpenFn/Lightning/issues/1657)
- Required `@openfn/ws-worker@0.8.0` or above.

## [v2.0.0-rc7] - 2024-01-26

### Added

- Store webhook request headers in Dataclips for use in jobs.
  [#1638](https://github.com/OpenFn/Lightning/issues/1638)

### Changed

- Display `http_request` dataclips to the user as they will be provided to the
  worker as "input" state to avoid confusion while writing jobs.
  [1664](https://github.com/OpenFn/Lightning/issues/1664)
- Named-spaced all worker environment variables with `WORKER_` and added
  documentation for how to configure them.
  [#1672](https://github.com/OpenFn/Lightning/pull/1672)
- Bumped to `@openfn/ws-worker@0.6.0`
- Bumped to `@openfn/cli@0.4.15`

### Fixed

- Fix Run via Docker [#1653](https://github.com/OpenFn/Lightning/issues/1653)
- Fix remaining warnings, enable "warnings as errors"
  [#1642](https://github.com/OpenFn/Lightning/issues/1642)
- Fix workflow dashboard bug when viewed for newly created workflows with only
  unfinished run steps. [#1674](https://github.com/OpenFn/Lightning/issues/1674)

## [v2.0.0-rc5] - 2024-01-22

### Changed

- Made two significant backend changes that don't impact UI/UX but **require
  migrations** and should make Lightning developer lives easier by updating
  parts of the backend to match terms now used in the frontend:
  - Renamed the `Runs` model and table to `Steps`
    [#1571](https://github.com/OpenFn/Lightning/issues/1571)
  - Renamed the `AttemptRuns` model and table to `AttemptSteps`
    [#1571](https://github.com/OpenFn/Lightning/issues/1571)

## [v2.0.0-rc4] - 2024-01-19

### Added

- Scrub output dataclips in the UI to avoid unintentional secret exposure
  [#1606](https://github.com/OpenFn/Lightning/issues/1606)

### Changed

- Bump to `@openfn/cli@0.4.14`
- Do not persist the active tab setting on the job editor
  [#1504](https://github.com/OpenFn/Lightning/issues/1504)
- Make condition label optional
  [#1648](https://github.com/OpenFn/Lightning/issues/1648)

### Fixed

- Fix credential body getting leaked to sentry incase of errors
  [#1600](https://github.com/OpenFn/Lightning/issues/1600)
- Fixed validation on Javascript edge conditions
  [#1602](https://github.com/OpenFn/Lightning/issues/1602)
- Removed unused code from `run_live` directory
  [#1625](https://github.com/OpenFn/Lightning/issues/1625)
- Edge condition expressions not correctly being handled during provisioning
  [#openfn/kit#560](https://github.com/OpenFn/kit/pull/560)

## [v2.0.0-rc3] 2024-01-12

### Added

- Custom metric to track stalled attempts
  [#1559](https://github.com/OpenFn/Lightning/issues/1559)
- Dashboard with project and workflow stats
  [#755](https://github.com/OpenFn/Lightning/issues/755)
- Add search by ID on the history page
  [#1468](https://github.com/OpenFn/Lightning/issues/1468)
- Custom metric to support autoscaling
  [#1607](https://github.com/OpenFn/Lightning/issues/1607)

### Changed

- Bumped CLI version to `0.4.13`
- Bumped worker version to `0.5.0`
- Give project editors and viewers read only access to project settings instead
  [#1477](https://github.com/OpenFn/Lightning/issues/1477)

### Fixed

- Throw an error when Lightning.MetadataService.get_adaptor_path/1 returns an
  adaptor path that is nil
  [#1601](https://github.com/OpenFn/Lightning/issues/1601)
- Fix failure due to creating work order from a newly created job
  [#1572](https://github.com/OpenFn/Lightning/issues/1572)
- Fixes on the dashboard and links
  [#1610](https://github.com/OpenFn/Lightning/issues/1610) and
  [#1608](https://github.com/OpenFn/Lightning/issues/1608)

## [2.0.0-rc2] - 2024-01-08

### Fixed

- Restored left-alignment for step list items on run detail and inspector
  [a6e4ada](https://github.com/OpenFn/Lightning/commit/a6e4adafd558269cfd690e7c4fdd8f9fe66c5f62)
- Inspector: fixed attempt/run language for "skipped" tooltip
  [fd7dd0c](https://github.com/OpenFn/Lightning/commit/fd7dd0ca8128dfba2902e5aa6a2259e2073f0f10)
- Inspector: fixed failure to save during "save & run" from inspector
  [#1596](https://github.com/OpenFn/Lightning/issues/1596)
- Inspector: fixed key bindings for save & run (retry vs. new work order)
  getting overridden when user focuses on the Monaco editor
  [#1596](https://github.com/OpenFn/Lightning/issues/1596)

## [2.0.0-rc1] - 2024-01-05

### Why does this repo go from `v0` to `v2.0`?

Lightning is the _2nd version_ of the OpenFn platform. While much of the core
technology is the same, there are breaking changes between `v1.105` (pre-2024)
and `v2` ("OpenFn Lightning").

For customers using OpenFn `v1`, a migration guide will be provided at
[docs.openfn.org](https://docs.openfn.org)

### Added

- Link to the job inspctor for a selected run from the history interface
  [#1524](https://github.com/OpenFn/Lightning/issues/1524)
- Reprocess an existing work order from the job inspector by default (instead of
  always creating a new work order)
  [#1524](https://github.com/OpenFn/Lightning/issues/1524)
- Bumped worker to support edge conditions between trigger and first job
  `"@openfn/ws-worker": "^0.4.0"`

### Changed

- Updated naming to prepare for v2 release
  [#1248](https://github.com/OpenFn/Lightning/issues/1248); the major change is
  that each time a work order (the typical unit of business value for an
  organization, e.g. "execute workflow ABC for patient 123") is executed, it is
  called a "run". Previously, it was called an "attempt". The hierarchy is now:

  ```
  Build-Time: Projects > Workflows > Steps
  Run-Time: Work Orders > Runs > Steps
  ```

  Note the name changes here are reflected in the UI, but not all tables/models
  will be changed until [1571](https://github.com/OpenFn/Lightning/issues/1571)
  is delivered.

## [v0.12.2] - 2023-12-24

### Changed

- Bumped worker to address occasional git install issue
  `"@openfn/ws-worker": "^0.3.2"`

### Fixed

- Fix RuntimeError: found duplicate ID "google-sheets-inner-form" for
  GoogleSheetsComponent [#1578](https://github.com/OpenFn/Lightning/issues/1578)
- Extend export script to include new JS expression edge type
  [#1540](https://github.com/OpenFn/Lightning/issues/1540)
- Fix regression for attempt viewer log line highlighting
  [#1589](https://github.com/OpenFn/Lightning/issues/1589)

## [v0.12.1] - 2023-12-21

### Changed

- Hide project security setting tab from non-authorized users
  [#1477](https://github.com/OpenFn/Lightning/issues/1477)

### Fixed

- History page crashes if job is removed from workflow after it's been run
  [#1568](https://github.com/OpenFn/Lightning/issues/1568)

## [v0.12.0] - 2023-12-15

### Added

- Add ellipsis for long job names on the canvas
  [#1217](https://github.com/OpenFn/Lightning/issues/1217)
- Fix Credential Creation Page UI
  [#1064](https://github.com/OpenFn/Lightning/issues/1064)
- Custom metric to track Attempt queue delay
  [#1556](https://github.com/OpenFn/Lightning/issues/1556)
- Expand work order row when a `workorder_id` is specified in the filter
  [#1515](https://github.com/OpenFn/Lightning/issues/1515)
- Allow Javascript expressions as conditions for edges
  [#1498](https://github.com/OpenFn/Lightning/issues/1498)

### Changed

- Derive dataclip in inspector from the attempt & step
  [#1551](https://github.com/OpenFn/Lightning/issues/1551)
- Updated CLI to 0.4.10 (fixes logging)
- Changed UserBackupToken model to use UTC timestamps (6563cb77)
- Restore FK relationship between `work_orders` and `attempts` pending a
  decision re: further partitioning.
  [#1254](https://github.com/OpenFn/Lightning/issues/1254)

### Fixed

- New credential doesn't appear in inspector until refresh
  [#1531](https://github.com/OpenFn/Lightning/issues/1531)
- Metadata not refreshing when credential is updated
  [#791](https://github.com/OpenFn/Lightning/issues/791)
- Adjusted z-index for Monaco Editor's sibling element to resolve layout
  conflict [#1329](https://github.com/OpenFn/Lightning/issues/1329)
- Demo script sets up example Runs with their log lines in a consistant order.
  [#1487](https://github.com/OpenFn/Lightning/issues/1487)
- Initial credential creation `changes` show `after` as `null` rather a value
  [#1118](https://github.com/OpenFn/Lightning/issues/1118)
- AttemptViewer flashing/rerendering when Jobs are running
  [#1550](https://github.com/OpenFn/Lightning/issues/1550)
- Not able to create a new Job when clicking the Check icon on the placeholder
  [#1537](https://github.com/OpenFn/Lightning/issues/1537)
- Improve selection logic on WorkflowDiagram
  [#1220](https://github.com/OpenFn/Lightning/issues/1220)

## [v0.11.0] - 2023-12-06

### Added

- Improved UI when manually creating Attempts via the Job Editor
  [#1474](https://github.com/OpenFn/Lightning/issues/1474)
- Increased the maximum inbound webhook request size to 10MB and added
  protection against _very large_ payloads with a 100MB "max_skip_body_length"
  [#1247](https://github.com/OpenFn/Lightning/issues/1247)

### Changed

- Use the internal port of the web container for the worker configuration in
  docker-compose setup. [#1485](https://github.com/OpenFn/Lightning/pull/1485)

## [v0.10.6] - 2023-12-05

### Changed

- Limit entries count on term work orders search
  [#1461](https://github.com/OpenFn/Lightning/issues/1461)
- Scrub log lines using multiple credentials samples
  [#1519](https://github.com/OpenFn/Lightning/issues/1519)
- Remove custom telemetry plumbing.
  [1259](https://github.com/OpenFn/Lightning/issues/1259)
- Enhance UX to prevent modal closure when Monaco/Dataclip editor is focused
  [#1510](https://github.com/OpenFn/Lightning/pull/1510)

### Fixed

- Use checkbox on boolean credential fields rather than a text input field
  [#1430](https://github.com/OpenFn/Lightning/issues/1430)
- Allow users to retry work orders that failed before their first run was
  created [#1417](https://github.com/OpenFn/Lightning/issues/1417)
- Fix to ensure webhook auth modal is closed when cancel or close are selected.
  [#1508](https://github.com/OpenFn/Lightning/issues/1508)
- Enable user to reauthorize and obtain a new refresh token.
  [#1495](https://github.com/OpenFn/Lightning/issues/1495)
- Save credential body with types declared on schema
  [#1518](https://github.com/OpenFn/Lightning/issues/1518)

## [v0.10.5] - 2023-12-03

### Changed

- Only add history page filters when needed for simpler multi-select status
  interface and shorter page URLs
  [#1331](https://github.com/OpenFn/Lightning/issues/1331)
- Use dynamic Endpoint config only on prod
  [#1435](https://github.com/OpenFn/Lightning/issues/1435)
- Validate schema field with any of expected values
  [#1502](https://github.com/OpenFn/Lightning/issues/1502)

### Fixed

- Fix for liveview crash when token expires or gets deleted after mount
  [#1318](https://github.com/OpenFn/Lightning/issues/1318)
- Remove two obsolete methods related to Run: `Lightning.Invocation.delete_run`
  and `Lightning.Invocation.Run.new_from`.
  [#1254](https://github.com/OpenFn/Lightning/issues/1254)
- Remove obsolete field `previous_id` from `runs` table.
  [#1254](https://github.com/OpenFn/Lightning/issues/1254)
- Fix for missing data in 'created' audit trail events for webhook auth methods
  [#1500](https://github.com/OpenFn/Lightning/issues/1500)

## [v0.10.4] - 2023-11-30

### Changed

- Increased History search timeout to 30s
  [#1461](https://github.com/OpenFn/Lightning/issues/1461)

### Fixed

- Tooltip text clears later than the background
  [#1094](https://github.com/OpenFn/Lightning/issues/1094)
- Temporary fix to superuser UI for managing project users
  [#1145](https://github.com/OpenFn/Lightning/issues/1145)
- Fix for adding ellipses on credential info on job editor heading
  [#1428](https://github.com/OpenFn/Lightning/issues/1428)

## [v0.10.3] - 2023-11-28

### Added

- Dimmed/greyed out triggers and edges on the canvas when they are disabled
  [#1464](https://github.com/OpenFn/Lightning/issues/1464)
- Async loading on the history page to improve UX on long DB queries
  [#1279](https://github.com/OpenFn/Lightning/issues/1279)
- Audit trail events for webhook auth (deletion method) change
  [#1165](https://github.com/OpenFn/Lightning/issues/1165)

### Changed

- Sort project collaborators by first name
  [#1326](https://github.com/OpenFn/Lightning/issues/1326)
- Work orders will now be set in a "pending" state when retries are enqueued.
  [#1340](https://github.com/OpenFn/Lightning/issues/1340)
- Avoid printing 2FA codes by default
  [#1322](https://github.com/OpenFn/Lightning/issues/1322)

### Fixed

- Create new workflow button sizing regression
  [#1405](https://github.com/OpenFn/Lightning/issues/1405)
- Google credential creation and automatic closing of oAuth tab
  [#1109](https://github.com/OpenFn/Lightning/issues/1109)
- Exporting project breaks the navigation of the page
  [#1440](https://github.com/OpenFn/Lightning/issues/1440)

## [v0.10.2] - 2023-11-21

### Changed

- Added `max_frame_size` to the Cowboy websockets protocol options in an attempt
  to address [#1421](https://github.com/OpenFn/Lightning/issues/1421)

## [v0.10.1] - 2023-11-21

### Fixed

- Work Order ID was not displayed properly in history page
  [#1423](https://github.com/OpenFn/Lightning/issues/1423)

## [v0.10.0] - 2023-11-21

### 🚨 Breaking change warning! 🚨

This release will contain breaking changes as we've significantly improved both
the workflow building and execution systems.

#### Nodes and edges

Before, workflows were represented as a list of jobs and triggers. For greater
flexibility and control of complex workflows, we've moved towards a more robust
"nodes and edges" approach. Where jobs in a workflow (a node) can be connected
by edges.

Triggers still exist, but live "outside" the directed acyclic graph (DAG) and
are used to automatically create work orders and attempts.

We've provided migrations that bring `v0.9.3` workflows in line with the
`v0.10.0` requirements.

#### Scalable workers

Before, Lightning spawned child processes to execute attempts in sand-boxed
NodeVMs on the same server. This created inefficiencies and security
vulnerabilities. Now, the Lightning web server adds attempts to a queue and
multiple worker applications can pull from that queue to process work.

In dev mode, this all happens automatically and on one machine, but in most
high-availability production environments the workers will be on another server.

Attempts are now handled entirely by the workers, and they report back to
Lightning. Exit reasons, final attempt states, error types and error messages
are either entirely new or handled differently now, but we have provided
migration scripts that will work to bring _most_ `v0.9.3` runs, attempts, and
work orders up to `v0.10.0`, though the granularity of `v0.9.3` states and exits
will be less than `v0.10.0` and the final states are not guaranteed to be
accurate for workflows with multiple branches and leaf nodes with varying exit
reasons.

The migration scripts can be run with a single function call in SetupUtils from
a connect `iex` session:

```
Lightning.SetupUtils.approximate_state_for_attempts_and_workorders()
```

Note that (like lots of _other_ functionality in `SetupUtils`, calling this
function is a destructive action and you should only do it if you've backed up
your data and you know what you're doing.)

As always, we recommend backing up your data before migrating. (And thanks for
bearing with us as we move towards our first stable Lightning release.)

### Added

- Fix flaky job name input behavior on error
  [#1218](https://github.com/OpenFn/Lightning/issues/1218)
- Added a hover effect on copy and add button for adaptors examples
  [#1297](https://github.com/OpenFn/Lightning/issues/1297)
- Migration helper code to move from `v0.9.3` to `v0.10.0` added to SetupUtils
  [#1363](https://github.com/OpenFn/Lightning/issues/1363)
- Option to start with `RTM=false iex -S mix phx.server` for opting out of the
  dev-mode automatic runtime manager.
- Webhook Authentication Methods database and CRUD operations
  [#1152](https://github.com/OpenFn/Lightning/issues/1152)
- Creation and Edit of webhook webhook authentication methods UI
  [#1149](https://github.com/OpenFn/Lightning/issues/1149)
- Add webhook authentication methods overview methods in the canvas
  [#1153](https://github.com/OpenFn/Lightning/issues/1153)
- Add icon on the canvas for triggers that have authentication enabled
  [#1157](https://github.com/OpenFn/Lightning/issues/1157)
- Require password/2FA code before showing password and API Key for webhook auth
  methods [#1200](https://github.com/OpenFn/Lightning/issues/1200)
- Restrict live dashboard access to only superusers, enable DB information and
  OS information [#1170](https://github.com/OpenFn/Lightning/issues/1170) OS
  information [#1170](https://github.com/OpenFn/Lightning/issues/1170)
- Expose additional metrics to LiveDashboard
  [#1171](https://github.com/OpenFn/Lightning/issues/1171)
- Add plumbing to dump Lightning metrics during load testing
  [#1178](https://github.com/OpenFn/Lightning/issues/1178)
- Allow for heavier payloads during load testing
  [#1179](https://github.com/OpenFn/Lightning/issues/1179)
- Add dynamic delay to help mitigate flickering test
  [#1195](https://github.com/OpenFn/Lightning/issues/1195)
- Add a OpenTelemetry trace example
  [#1189](https://github.com/OpenFn/Lightning/issues/1189)
- Add plumbing to support the use of PromEx
  [#1199](https://github.com/OpenFn/Lightning/issues/1199)
- Add warning text to PromEx config
  [#1222](https://github.com/OpenFn/Lightning/issues/1222)
- Track and filter on webhook controller state in :telemetry metrics
  [#1192](https://github.com/OpenFn/Lightning/issues/1192)
- Secure PromEx metrics endpoint by default
  [#1223](https://github.com/OpenFn/Lightning/issues/1223)
- Partition `log_lines` table based on `attempt_id`
  [#1254](https://github.com/OpenFn/Lightning/issues/1254)
- Remove foreign key from `attempts` in preparation for partitioning
  `work_orders` [#1254](https://github.com/OpenFn/Lightning/issues/1254)
- Remove `Workflows.delete_workflow`. It is no longer in use and would require
  modification to not leave orphaned attempts given the removal of the foreign
  key from `attempts`. [#1254](https://github.com/OpenFn/Lightning/issues/1254)
- Show tooltip for cloned runs in history page
  [#1327](https://github.com/OpenFn/Lightning/issues/1327)
- Have user create workflow name before moving to the canvas
  [#1103](https://github.com/OpenFn/Lightning/issues/1103)
- Allow PromEx authorization to be disabled
  [#1483](https://github.com/OpenFn/Lightning/issues/1483)

### Changed

- Updated vulnerable JS libraries, `postcss` and `semver`
  [#1176](https://github.com/OpenFn/Lightning/issues/1176)
- Update "Delete" to "Delete Job" on Job panel and include javascript deletion
  confirmation [#1105](https://github.com/OpenFn/Lightning/issues/1105)
- Move "Enabled" property from "Jobs" to "Edges"
  [#895](https://github.com/OpenFn/Lightning/issues/895)
- Incorrect wording on the "Delete" tooltip
  [#1313](https://github.com/OpenFn/Lightning/issues/1313)

### Fixed

- Fixed janitor lost query calculation
  [#1400](https://github.com/OpenFn/Lightning/issues/1400)
- Adaptor icons load gracefully
  [#1140](https://github.com/OpenFn/Lightning/issues/1140)
- Selected dataclip gets lost when starting a manual work order from the
  inspector interface [#1283](https://github.com/OpenFn/Lightning/issues/1283)
- Ensure that the whole edge when selected is highlighted
  [#1160](https://github.com/OpenFn/Lightning/issues/1160)
- Fix "Reconfigure Github" button in Project Settings
  [#1386](https://github.com/OpenFn/Lightning/issues/1386)
- Make janitor also clean up runs inside an attempt
  [#1348](https://github.com/OpenFn/Lightning/issues/1348)
- Modify CompleteRun to return error changeset when run not found
  [#1393](https://github.com/OpenFn/Lightning/issues/1393)
- Drop invocation reasons from DB
  [#1412](https://github.com/OpenFn/Lightning/issues/1412)
- Fix inconsistency in ordering of child nodes in the workflow diagram
  [#1406](https://github.com/OpenFn/Lightning/issues/1406)

## [v0.9.3] - 2023-09-27

### Added

- Add ellipsis when adaptor name is longer than the container allows
  [#1095](https://github.com/OpenFn/Lightning/issues/1095)
- Webhook Authentication Methods database and CRUD operations
  [#1152](https://github.com/OpenFn/Lightning/issues/1152)

### Changed

- Prevent deletion of first job of a workflow
  [#1097](https://github.com/OpenFn/Lightning/issues/1097)

### Fixed

- Fix long name on workflow cards
  [#1102](https://github.com/OpenFn/Lightning/issues/1102)
- Fix highlighted Edge can get out of sync with selected Edge
  [#1099](https://github.com/OpenFn/Lightning/issues/1099)
- Creating a new user without a password fails and there is no user feedback
  [#731](https://github.com/OpenFn/Lightning/issues/731)
- Crash when setting up version control
  [#1112](https://github.com/OpenFn/Lightning/issues/1112)

## [v0.9.2] - 2023-09-20

### Added

- Add "esc" key binding to close job inspector modal
  [#1069](https://github.com/OpenFn/Lightning/issues/1069)

### Changed

- Save icons from the `adaptors` repo locally and load them in the job editor
  [#943](https://github.com/OpenFn/Lightning/issues/943)

## [v0.9.1] - 2023-09-19

### Changed

- Modified audit trail to handle lots of different kind of audit events
  [#271](https://github.com/OpenFn/Lightning/issues/271)/[#44](https://github.com/OpenFn/Lightning/issues/44)
- Fix randomly unresponsive job panel after job deletion
  [#1113](https://github.com/OpenFn/Lightning/issues/1113)

## [v0.9.0] - 2023-09-15

### Added

- Add favicons [#1079](https://github.com/OpenFn/Lightning/issues/1079)
- Validate job name in placeholder job node
  [#1021](https://github.com/OpenFn/Lightning/issues/1021)
- Bring credential delete in line with new GDPR interpretation
  [#802](https://github.com/OpenFn/Lightning/issues/802)
- Make job names unique per workflow
  [#1053](https://github.com/OpenFn/Lightning/issues/1053)

### Changed

- Enhanced the job editor/inspector interface
  [#1025](https://github.com/OpenFn/Lightning/issues/1025)

### Fixed

- Finished run never appears in inspector when it fails
  [#1084](https://github.com/OpenFn/Lightning/issues/1084)
- Cannot delete some credentials via web UI
  [#1072](https://github.com/OpenFn/Lightning/issues/1072)
- Stopped the History table from jumping when re-running a job
  [#1100](https://github.com/OpenFn/Lightning/issues/1100)
- Fixed the "+" button when adding a job to a workflow
  [#1093](https://github.com/OpenFn/Lightning/issues/1093)

## [v0.8.3] - 2023-09-05

### Added

- Render error when workflow diagram node is invalid
  [#956](https://github.com/OpenFn/Lightning/issues/956)

### Changed

- Restyle history table [#1029](https://github.com/OpenFn/Lightning/issues/1029)
- Moved Filter and Search controls to the top of the history page
  [#1027](https://github.com/OpenFn/Lightning/issues/1027)

### Fixed

- Output incorrectly shows "this run failed" when the run hasn't yet finished
  [#1048](https://github.com/OpenFn/Lightning/issues/1048)
- Wrong label for workflow card timestamp
  [#1022](https://github.com/OpenFn/Lightning/issues/1022)

## [v0.8.2] - 2023-08-31

### Fixed

- Lack of differentiation between top of job editor modal and top menu was
  disorienting. Added shadow.

## [v0.8.1] - 2023-08-31

### Changed

- Moved Save and Run button to bottom of the Job edit modal
  [#1026](https://github.com/OpenFn/Lightning/issues/1026)
- Allow a manual work order to save the workflow before creating the work order
  [#959](https://github.com/OpenFn/Lightning/issues/959)

## [v0.8.0] - 2023-08-31

### Added

- Introduces Github sync feature, users can now setup our github app on their
  instance and sync projects using our latest portability spec
  [#970](https://github.com/OpenFn/Lightning/issues/970)
- Support Backup Codes for Multi-Factor Authentication
  [937](https://github.com/OpenFn/Lightning/issues/937)
- Log a warning in the console when the Editor/docs component is given latest
  [#958](https://github.com/OpenFn/Lightning/issues/958)
- Improve feedback when a Workflow name is invalid
  [#961](https://github.com/OpenFn/Lightning/issues/961)
- Show that the jobs' body is invalid
  [#957](https://github.com/OpenFn/Lightning/issues/957)
- Reimplement skipped CredentialLive tests
  [#962](https://github.com/OpenFn/Lightning/issues/962)
- Reimplement skipped WorkflowLive.IndexTest test
  [#964](https://github.com/OpenFn/Lightning/issues/964)
- Show GitHub installation ID and repo link to help setup/debugging for version
  control [1059](https://github.com/OpenFn/Lightning/issues/1059)

### Fixed

- Fixed issue where job names were being incorrectly hyphenated during
  project.yaml export [#1050](https://github.com/OpenFn/Lightning/issues/1050)
- Allows the demo script to set a project id during creation to help with cli
  deploy/pull/Github integration testing.
- Fixed demo project_repo_connection failing after nightly demo resets
  [1058](https://github.com/OpenFn/Lightning/issues/1058)
- Fixed an issue where the monaco suggestion tooltip was offset from the main
  editor [1030](https://github.com/OpenFn/Lightning/issues/1030)

## [v0.7.3] - 2023-08-15

### Changed

- Version control in project settings is now named Export your project
  [#1015](https://github.com/OpenFn/Lightning/issues/1015)

### Fixed

- Tooltip for credential select in Job Edit form is cut off
  [#972](https://github.com/OpenFn/Lightning/issues/972)
- Dataclip type and state assembly notice for creating new dataclip dropped
  during refactor [#975](https://github.com/OpenFn/Lightning/issues/975)

## [v0.7.2] - 2023-08-10

### Changed

- NodeJs security patch [1009](https://github.com/OpenFn/Lightning/pull/1009)

### Fixed

## [v0.7.1] - 2023-08-04

### Fixed

- Fixed flickery icons on new workflow job creation.

## [v0.7.0] - 2023-08-04

### Added

- Project owners can require MFA for their users
  [892](https://github.com/OpenFn/Lightning/issues/892)

### Changed

- Moved to Elixir 1.15 and Erlang 26.0.2 to sort our an annoying ElixirLS issue
  that was slowing down our engineers.
- Update Debian base to use bookworm (Debian 12) for our Docker images
- Change new credential modal to take up less space on the screen
  [#931](https://github.com/OpenFn/Lightning/issues/931)
- Placeholder nodes are now purely handled client-side

### Fixed

- Fix issue creating a new credential from the Job editor where the new
  credential was not being set on the job.
  [#951](https://github.com/OpenFn/Lightning/issues/951)
- Fix issue where checking a credential type radio button shows as unchecked on
  first click. [#976](https://github.com/OpenFn/Lightning/issues/976)
- Return the pre-filled workflow names
  [#971](https://github.com/OpenFn/Lightning/issues/971)
- Fix version reporting and external reset_demo() call via
  Application.spec()[#1010](https://github.com/OpenFn/Lightning/issues/1010)
- Fixed issue where entering a placeholder name through the form would result an
  in unsaveable workflow
  [#1001](https://github.com/OpenFn/Lightning/issues/1001)
- Ensure the DownloadController checks for authentication and authorisation.

## [v0.7.0-pre5] - 2023-07-28

### Changed

- Unless otherwise specified, only show work orders with activity in last 14
  days [#968](https://github.com/OpenFn/Lightning/issues/968)

## [v0.7.0-pre4] - 2023-07-27

### Changed

- Don't add cast fragments if the search_term is nil
  [#968](https://github.com/OpenFn/Lightning/issues/968)

## [v0.7.0-pre3] - 2023-07-26

### Fixed

- Fixed an issue with newly created edges that prevented downstream jobs
  [977](https://github.com/OpenFn/Lightning/issues/977)

## [v0.7.0-pre2] - 2023-07-26

Note that this is a pre-release with a couple of known bugs that are tracked in
the Nodes and Edges [epic](https://github.com/OpenFn/Lightning/issues/793).

### Added

- Added ability for a user to enable MFA on their account; using 2FA apps like
  Authy, Google Authenticator etc
  [#890](https://github.com/OpenFn/Lightning/issues/890)
- Write/run sql script to convert triggers
  [#875](https://github.com/OpenFn/Lightning/issues/875)
- Export projects as `.yaml` via UI
  [#249](https://github.com/OpenFn/Lightning/issues/249)

### Changed

- In `v0.7.0` we change the underlying workflow building and execution
  infrastructure to align with a standard "nodes and edges" design for directed
  acyclic graphs (DAGs). Make sure to run the migrations!
  [793](https://github.com/OpenFn/Lightning/issues/793)

### Fixed

- Propagate url pushState/changes to Workflow Diagram selection
  [#944](https://github.com/OpenFn/Lightning/issues/944)
- Fix issue when deleting nodes from the workflow editor
  [#830](https://github.com/OpenFn/Lightning/issues/830)
- Fix issue when clicking a trigger on a new/unsaved workflow
  [#954](https://github.com/OpenFn/Lightning/issues/954)

## [0.6.7] - 2023-07-13

### Added

- Add feature to bulk rerun work orders from a specific step in their workflow;
  e.g., "rerun these 50 work orders, starting each at step 4."
  [#906](https://github.com/OpenFn/Lightning/pull/906)

### Fixed

- Oban exception: "value too long" when log lines are longer than 255 chars
  [#929](https://github.com/OpenFn/Lightning/issues/929)

## [0.6.6] - 2023-06-30

### Added

- Add public API token to the demo site setup script
- Check and renew OAuth credentials when running a job
  [#646](https://github.com/OpenFn/Lightning/issues/646)

### Fixed

- Remove google sheets from adaptors list until supporting oauth flow
  [#792](https://github.com/OpenFn/Lightning/issues/792)
- Remove duplicate google sheets adaptor display on credential type picklist
  [#663](https://github.com/OpenFn/Lightning/issues/663)
- Fix demo setup script for calling from outside the app on Kubernetes
  deployments [#917](https://github.com/OpenFn/Lightning/issues/917)

## [0.6.5] - 2023-06-22

### Added

- Ability to rerun work orders from start by selecting one of more of them from
  the History page and clicking the "Rerun" button.
  [#659](https://github.com/OpenFn/Lightning/issues/659)

### Fixed

- Example runs for demo incorrect
  [#856](https://github.com/OpenFn/Lightning/issues/856)

## [0.6.3] - 2023-06-15

### Fixed

- Prevent saving null log lines to the database, fix issue with run display
  [#866](https://github.com/OpenFn/Lightning/issues/866)

## [0.6.2] - 2023-06-09

### Fixed

- Fixed viewer permissions for delete workflow

- Fixed bug with workflow cards
  [#859](https://github.com/OpenFn/Lightning/issues/859)

## [0.6.1] - 2023-06-08

### Fixed

- Fixed bug with run logs [#864](https://github.com/OpenFn/Lightning/issues/864)

- Correctly stagger demo runs to maintain order
  [#856](https://github.com/OpenFn/Lightning/issues/856)
- Remove `Timex` use from `SetupUtils` in favor of `DateTime` to fix issue when
  calling it in escript.

## [0.6.0]- 2023-04-12

### Added

- Create sample runs when generating sample workflow
  [#821](https://github.com/OpenFn/Lightning/issues/821)
- Added a provisioning api for creating and updating projects and their
  workflows See: [PROVISIONING.md](./PROVISIONING.md)
  [#641](https://github.com/OpenFn/Lightning/issues/641)
- Add ability for a `superuser` to schedule deletion, cancel deletion, and
  delete projects [#757](https://github.com/OpenFn/Lightning/issues/757)
- Add ability for a `project owner` to schedule deletion, cancel deletion, and
  delete projects [#746](https://github.com/OpenFn/Lightning/issues/746)

### Changed

- Ability to store run log lines as rows in a separate table
  [#514](https://github.com/OpenFn/Lightning/issues/514)

### Fixed

- Incorrect project digest queries
  [#768](https://github.com/OpenFn/Lightning/issues/768)]
- Fix issue when purging deleted users
  [#747](https://github.com/OpenFn/Lightning/issues/747)
- Generate a random name for Workflows when creating one via the UI.
  [#828](https://github.com/OpenFn/Lightning/issues/828)
- Handle error when deleting a job with runs.
  [#814](https://github.com/OpenFn/Lightning/issues/814)

## [0.5.2]

### Added

- Add `workflow_edges` table in preparation for new workflow editor
  implementation [#794](https://github.com/OpenFn/Lightning/issues/794)
- Stamped `credential_id` on run directly for easier auditing of the history
  interface. Admins can now see which credential was used to run a run.
  [#800](https://github.com/OpenFn/Lightning/issues/800)
- Better errors when using magic functions: "no magic yet" and "check
  credential" [#812](https://github.com/OpenFn/Lightning/issues/812)

### Changed

- The `delete-project` function now delete all associated activities
  [#759](https://github.com/OpenFn/Lightning/issues/759)

### Fixed

## [0.5.1] - 2023-04-12

### Added

- Added ability to create and revoke personal API tokens
  [#147](https://github.com/OpenFn/Lightning/issues/147)
- Add `last-used at` to API tokens
  [#722](https://github.com/OpenFn/Lightning/issues/722)
- Improved "save" for job builder; users can now press `Ctrl + S` or `⌘ + S` to
  save new or updated jobs job panel will _not_ close. (Click elsewhere in the
  canvas or click the "Close" button to close.)
  [#568](https://github.com/OpenFn/Lightning/issues/568)
- Add filtered search params to the history page URL
  [#660](https://github.com/OpenFn/Lightning/issues/660)

### Changed

- The secret scrubber now ignores booleans
  [690](https://github.com/OpenFn/Lightning/issues/690)

### Fixed

- The secret scrubber now properly handles integer secrets from credentials
  [690](https://github.com/OpenFn/Lightning/issues/690)
- Updated describe-package dependency, fixing sparkles in adaptor-docs
  [657](https://github.com/OpenFn/Lightning/issues/657)
- Clicks on the workflow canvas were not lining up with the nodes users clicked
  on; they are now [733](https://github.com/OpenFn/Lightning/issues/733)
- Job panel behaves better when collapsed
  [774](https://github.com/OpenFn/Lightning/issues/774)

## [0.5.0] - 2023-04-03

### Added

- Magic functions that fetch real metadata from connected systems via
  `credentials` and suggest completions in the job builder (e.g., pressing
  `control-space` when setting the `orgUnit` attribute for a DHIS2 create
  operation will pull the _actual_ list of orgUnits with human readable labels
  and fill in their orgUnit codes upon
  enter.)[670](https://github.com/OpenFn/Lightning/issues/670)
- A "metadata explorer" to browse actual system metadata for connected
  instances. [658](https://github.com/OpenFn/Lightning/issues/658)
- Resizable job builder panel for the main canvas/workflow view.
  [681](https://github.com/OpenFn/Lightning/issues/681)

### Changed

- Display timezone for cron schedule—it is always UTC.
  [#716](https://github.com/OpenFn/Lightning/issues/716)
- Instance administrators can now configure the interval between when a project
  owner or user requests deletion and when these records are purged from the
  database. It defaults to 7, but by providing a `PURGE_DELETED_AFTER_DAYS`
  environment variable the grace period can be altered. Note that setting this
  variable to `0` will make automatic purging _never_ occur but will still make
  "deleted" projects and users unavailable. This has been requested by certain
  organizations that must retain audit logs in a Lightning instance.
  [758](https://github.com/OpenFn/Lightning/issues/758)

### Fixed

- Locked CLI version to `@openfn/cli@0.0.35`.
  [#761](https://github.com/OpenFn/Lightning/issues/761)

## [0.4.8] - 2023-03-29

### Added

- Added a test harness for monitoring critical parts of the app using Telemetry
  [#654](https://github.com/OpenFn/Lightning/issues/654)

### Changed

- Set log level to `info` for runs. Most of the `debug` logging is useful for
  the CLI, but not for Lightning. In the future the log level will be
  configurable at instance > project > job level by the `superuser` and any
  project `admin`.
- Renamed license file so that automagic github icon is less confusing

### Fixed

- Broken links in failure alert email
  [#732](https://github.com/OpenFn/Lightning/issues/732)
- Registration Submission on app.openfn.org shows internal server error in
  browser [#686](https://github.com/OpenFn/Lightning/issues/686)
- Run the correct runtime install mix task in `Dockerfile-dev`
  [#541](https://github.com/OpenFn/Lightning/issues/541)
- Users not disabled when scheduled for deletion
  [#719](https://github.com/OpenFn/Lightning/issues/719)

## [0.4.6] - 2023-03-23

### Added

- Implement roles and permissions across entire app
  [#645](https://github.com/OpenFn/Lightning/issues/645)
- Fix webhook URL
  (`https://<<HOST_URL>>/i/cae544ab-03dc-4ccc-a09c-fb4edb255d7a`) for the
  OpenHIE demo workflow [448](https://github.com/OpenFn/Lightning/issues/448)
- Phoenix Storybook for improved component development
- Load test for webhook endpoint performance
  [#645](https://github.com/OpenFn/Lightning/issues/634)
- Notify user via email when they're added to a project
  [#306](https://github.com/OpenFn/Lightning/issues/306)
- Added notify user via email when their account is created
  [#307](https://github.com/OpenFn/Lightning/issues/307)

### Changed

- Improved errors when decoding encryption keys for use with Cloak.
  [#684](https://github.com/OpenFn/Lightning/issues/684)
- Allow users to run ANY job with a custom input.
  [#629](https://github.com/OpenFn/Lightning/issues/629)

### Fixed

- Ensure JSON schema form inputs are in the same order as they are written in
  the schema [#685](https://github.com/OpenFn/Lightning/issues/685)

## [0.4.4] - 2023-03-10

### Added

- Users can receive a digest email reporting on a specified project.
  [#638](https://github.com/OpenFn/Lightning/issues/638)
  [#585](https://github.com/OpenFn/Lightning/issues/585)

## [0.4.3] - 2023-03-06

### Added

- Tooltips on Job Builder panel
  [#650](https://github.com/OpenFn/Lightning/issues/650)

### Changed

- Upgraded to Phoenix 1.7 (3945856)

### Fixed

- Issue with FailureAlerter configuration missing in `prod` mode.

## [0.4.2] - 2023-02-24

### Added

- A user can change their own email
  [#247](https://github.com/OpenFn/Lightning/issues/247)
- Added a `SCHEMAS_PATH` environment variable to override the default folder
  location for credential schemas
  [#604](https://github.com/OpenFn/Lightning/issues/604)
- Added the ability to configure Google Sheets credentials
  [#536](https://github.com/OpenFn/Lightning/issues/536)
- Function to import a project
  [#574](https://github.com/OpenFn/Lightning/issues/574)

### Changed

- Users cannot register if they have not selected the terms and conditions
  [#531](https://github.com/OpenFn/Lightning/issues/531)

### Fixed

- Jobs panel slow for first open after restart
  [#567](https://github.com/OpenFn/Lightning/issues/567)

## [0.4.0] - 2023-02-08

### Added

- Added a Delete job button in Inspector
- Filter workflow runs by text/value in run logs or input body
- Drop "configuration" key from Run output dataclips after completion
- Ability to 'rerun' a run from the Run list
- Attempts and Runs update themselves in the Runs list
- Configure a project and workflow for a new registering user
- Run a job with a custom input
- Added plausible analytics
- Allow user to click on Webhook Trigger Node to copy webhook URL on workflow
  diagram
- Allow any user to delete a credential that they own
- Create any credential through a form except for OAuth
- Refit all diagram nodes on browser and container resize
- Enable distributed Erlang, allowing any number of redundant Lightning nodes to
  communicate with each other.
- Users can set up realtime alerts for a project

### Changed

- Better code-assist and intelliense in the Job Editor
- Updated @openfn/workflow-diagram to 0.4.0
- Make plus button part of job nodes in Workflow Diagram
- Updated @openfn/adaptor-docs to 0.0.5
- Updated @openfn/describe-package to 0.0.10
- Create an follow a manual Run from the Job Inspector
- View all workflows in a project on the workflows index page
- Move @openfn/workflow-diagram into the application, the NPM module is now
  deprecated.
- Remove workflow name from first node
- Move the used parts of `@openfn/engine` into the application.
- [BREAKING CHANGE] Ported `mix openfn.install.runtime` into application, use
  `mix lightning.install_runtime`.
- [BREAKING CHANGE] Introduced `@openfn/cli` as the new runtime for Jobs
- Rename a workflow through the page heading
- Hide the dataclips tab for beta
- Make adaptor default to common@latest
- Remove jobs list page
- Better error handling in the docs panel
- Disable credential ownership transfer in dev and prod environments
- Add project settings page
- Change Work Order filters to apply to the aggregate state of the work order
  and not the run directly
- Enable jobs by default
- Set log level to info
- Add Beta checkbox to register page
- User roles and permissions

### Fixed

- Don't consider disabled jobs when calculating subsequent runs
- Fixed overflow on Job Editor Tooltips
- Fixed auto-scroll when adding a new snippet in the Job Editor
- Fixed common operation typings in Job Editor

## [0.3.1] - 2022-11-22

### Fixed

- Fixed bug that tried to execute HTML scripts in dataclips
- Fixed bug that prevented work orders from displaying in the order of their
  last run, descending.
- Remove alerts after set timeout or close

## [0.3.0] - 2022-11-21

### Added

- Add seed data for demo site
- Create adaptor credentials through a form
- Configure cron expressions through a form
- View runs grouped by work orders and attempts
- Run an existing Job with any dataclip uuid from the Job form

### Changed

- Redirect users to projects list page when they click on Admin Settings menu
- Move job, project, input and output Dataclips to Run table
- Reverse the relationship between Jobs and Triggers. Triggers now can exist on
  their own; setting the stage for branching and merging workflows
- Updated Elixir and frontend dependencies
- [BREAKING CHANGE] Pipeline now uses Work Orders, previous data is not
  compatible.
- Runs, Dataclips and Attempts now all correctly use `usec` resolution
  timestamps.
- Upgraded LiveView to 0.18.0
- Upgraded Elixir to 1.14.1 and OTP 25
- Workflow Job editor now behaves like a panel
- Split JobLive.InspectorFormComponent into different plug-able subcomponents
- Ensure new jobs with cron triggers receive a default frequency
- Webhooks are now referenced by the trigger id instead of job id.
- Filter runs by status
- Filter runs by workflow
- Filter runs by date
- View a job run from the runs history
- View latest matching inputs to run a job with

## [0.2.0] - 2022-09-12

### Changed

- [BREAKING CHANGE] Add `Workflow` model, Jobs now belong to a Workflow This is
  a breaking change to the schema.
- Use Node.js 18, soon to be in LTS.
- Visualize success/fail triggers in workflow diagram.
- Move WorkflowDiagram related actions from DashboardLive into WorkflowLive
- Move WorkflowDiagram component into liveview, so that we can subscribe to
  channels (i.e. updating of the diagram when someone changes something).
- Integrate `@openfn/workflow-diagram@0.0.8` and use the new Store interface for
  updating it.
- Remove `component_mounted` event from WorkflowDiagram hook, using a
  MutationObserver and a Base64 encoded JSON payload.
- Fixed an issue where the compiler component would try and load a 'nothing
  adaptor', added a condition to check an adaptor is actually selected.
- Removed previous Workflow CTE queries, replaced by the introduction of the
  Workflow model, see
  (https://github.com/OpenFn/Lightning/blob/53da6883483e7d8d078783f348da327d1dd72d20/lib/lightning/workflows.ex#L111-L119).

## [0.1.13] - 2022-08-29

### Added

- Allow administrators to configure OIDC providers for authentication (note that
  this is just for authenticating, not yet for creating new accounts via OIDC)
- Add Monaco editor to the step/job panel
- Allow users to delete their own accounts. Schedule their user and credentials
  data for deletion when they do.
- Allow superusers to delete a user account. Schedule the user's credentials and
  user data for deletion when they do.
- If a user is scheduled for deletion, disable their account and prevent them
  from logging in.
- The 'User profile' and 'Credentials' page now have a sidebar menu

### Changed

- Project users now have one of the following roles: viewer, editor, admin,
  owner
- Users only have the following roles: user, superuser

## [0.1.12] - 2022-08-15

### Added

- Transfer credential ownership to another user.
- Create credentials via a form interface\*
- Show "projects with access" in credentials list view.
- Show job in runs list and run view.
- Added roles and permissions to workflows and history page
  [#645](https://github.com/OpenFn/Lightning/issues/645)

\*The form is defined by a JSON schema provided by an adaptor, in most cases:
e.g., `language-dhis2` provides a single schema which defines the required
attributes for `state.configuration`, while `language-common` provides multiple
credential schemas like "oauth" or "basic auth" which define attributes for
`state.configuration` and which might be used by lots of different jobs.)

### Fixed

- User menu (top right) appears on top of all other components.
- User profile screen integrated with the rest of the liveview app.

## [0.1.11] - 2022-08-05

### Fixed

- Fixed logging in Runner when `:debug` log level used; note that this caused
  crashes in Oban

## [0.1.10] - 2022-08-05

### Added

- Credential auditing
- Build/version information display for easier debugging

### Fixed

- Fixed a bug that enqueued cron-triggered jobs even when they were disabled

## [0.1.9] - 2022-07-27

### Added

- Navigate to user profile or credentials page and log out through the user icon
  dropdown
- Create and edit dataclips
- Add a production tag to credentials
- View a dropdown of operations and their description for the language-common
  `v2.0.0-rc2` adaptor (this pattern to be rolled out across adaptors)

### Changed

- Navigate between projects through a project picker on the navbar

### Fixed

- Run Lightning with docker

### Security

- Sensitive credential values are scrubbed from run logs
- All credentials are encrypted at REST

## [0.1.7] - 2022-06-24

### Added

- Run a job with a cron trigger
- Queue jobs via Oban/Postgres
- Edit jobs via the workflow canvas

## [0.1.6] - 2022-06-07

### Added

- Register, log in and log out of an account
- Allow superusers and admin users to create projects
- Allow admin users to create or disable a user’s account
- Allow superusers for local deployments to create users and give them access to
  project spaces

- Create and edit a job with a webhook, flow/fail or cron trigger
- Create and edit credentials for a job
- Copy a job's webhook URL
- View all workflows in a project visually
- Deploy lightning locally with Docker

- Enable a job to automatically process incoming requests
- Run a job with a webhook or flow/fail trigger
- View job runs along with their logs, exit code, start and end time
- View data clips that have initiated job runs (http requests for webhooks, run
  results)<|MERGE_RESOLUTION|>--- conflicted
+++ resolved
@@ -17,13 +17,10 @@
 
 ### Added
 
-<<<<<<< HEAD
 - Add API Version field to Salesforce OAuth credentials
   [#1838](https://github.com/OpenFn/lightning/issues/1838)
-=======
 - Allows limiting creation of new runs and retries.
   [#1754](https://github.com/OpenFn/Lightning/issues/1754)
->>>>>>> 09b8f51f
 
 ### Changed
 

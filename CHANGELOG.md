# Changelog

All notable changes to this project will be documented in this file.

- `Added` for new features.
- `Changed` for changes in existing functionality.
- `Deprecated` for soon-to-be removed features.
- `Removed` for now removed features.
- `Fixed` for any bug fixes.
- `Security` in case of vulnerabilities.

The format is based on [Keep a Changelog](https://keepachangelog.com/en/1.0.0/),
and this project adheres to
[Semantic Versioning](https://semver.org/spec/v2.0.0.html).

## [Unreleased]

### Added

<<<<<<< HEAD
- Template search and selection in collaborative workflow editor with AI-powered
  workflow generation for missing templates
  [#4081](https://github.com/OpenFn/lightning/issues/4081)
  [#4052](https://github.com/OpenFn/lightning/issues/4052)
- AI Assistant integration in collaborative workflow editor
  [#4042](https://github.com/OpenFn/lightning/pull/4042)
=======
- Collab Editor: Respect limits when creating runs and retries
  [#4102](https://github.com/OpenFn/lightning/issues/4102)
>>>>>>> a40a980e

### Changed

### Fixed

- Selected run sometimes fails to highlight step in the collab editor
  [#4127](https://github.com/OpenFn/lightning/issues/4127)
- Run logs no longer disappear after browser refresh in IDE
  [#4079](https://github.com/OpenFn/lightning/issues/4079)
- Fix version chip [#4120](https://github.com/OpenFn/lightning/issues/4120)
- Fix OAuth credential creation crash in Collaborate view when returning from
  provider authorization
  [#4131](https://github.com/OpenFn/lightning/issues/4131)

## [2.15.0-pre2] - 2025-12-04

### Added

- User preference persistence for collaborative editor - users can now toggle
  between legacy and collaborative editors, and their choice is remembered
  across sessions with automatic redirect
  [#4091](https://github.com/OpenFn/lightning/issues/4091)
- Added mini history to the IDE as a state machine that provides the same
  experience that's available on the canvas
  [#4054](https://github.com/OpenFn/lightning/issues/4054)
  - **If no run chosen?** You can browse from history or create a new one.
  - **If run chosen?** You can view the details or deselect to start over.

### Changed

- Refactor URLStore to use Record with Immer for proper structural sharing,
  reducing unnecessary re-renders when unrelated URL params change
  [#4097](https://github.com/OpenFn/lightning/issues/4097)
- Show "Connect" button when no credential is selected for non-language-common
  steps [#4085](https://github.com/OpenFn/lightning/issues/4085)
- Show credential name (and full name and owner on hover) when a credential is
  selected [#4085](https://github.com/OpenFn/lightning/issues/4085)
- Allow owners to edit credentials from the adaptor picker
  [#4085](https://github.com/OpenFn/lightning/issues/4085)

### Fixed

- Fix version not switching when selecting a run from history panel
  [#4097](https://github.com/OpenFn/lightning/issues/4097)
- User menu dropdown no longer clips or causes horizontal scroll in side
  navigation [#4092](https://github.com/OpenFn/lightning/issues/4092)
- Improved version mismatch banner UX: made compact, dismissible, and
  repositioned to top-center; improved history panel collapse behavior to
  maintain run selection with visual run chip indicator
  [#4044](https://github.com/OpenFn/lightning/issues/4044)
- Settings panel now opens correctly when Run Panel is visible; also improved
  Run Panel to stay open and update context when switching between nodes
  [#4008](https://github.com/OpenFn/lightning/issues/4008)
- Fix collaborative cursors disappearing after switching workflow versions
  [#4066](https://github.com/OpenFn/lightning/issues/4066)
- Throttle cursor awareness updates to reduce server load
  [#4066](https://github.com/OpenFn/lightning/issues/4066)
- Loading workflow screen appears when disconnected from server
  [#3972](https://github.com/OpenFn/lightning/issues/3972)
- IDE shows job expresion of previously selected job
  [#4022](https://github.com/OpenFn/lightning/issues/4022)
- Fix save & run buttons disabled after new workflow save
  [#4084](https://github.com/OpenFn/lightning/issues/4084)
- Fix flickering of canvas and job editor
  [#4095](https://github.com/OpenFn/lightning/issues/4095)
- Run channel crashes when sending `run:updated` event
  [#4093](https://github.com/OpenFn/lightning/issues/4093)
- Fix Version mismatch modal appears on top of IDE
  [#4096](https://github.com/OpenFn/lightning/issues/4096)

## [2.15.0-pre1] - 2025-11-27

### Added

- Add workflow template publishing to collaborative editor
  [#3921](https://github.com/OpenFn/lightning/issues/3921)

### Changed

- Optimize dashboard stats queries with database aggregation
  [#4070](https://github.com/OpenFn/lightning/issues/4070)
- Add composite indexes on steps and runs for dashboard queries
  [#4070](https://github.com/OpenFn/lightning/issues/4070)
- Enable usage limit checks across the whole application
  [#PR4050](https://github.com/OpenFn/lightning/pull/4050)
- Make IDE heading separate from top menu
  [#4077](https://github.com/OpenFn/lightning/issues/4077)
- Update IDE workflow step selector (order by proximity to trigger)
  [#4048](https://github.com/OpenFn/lightning/issues/4048)

### Fixed

- Version dropdown now updates correctly for all users after workflow save
  [#3985](https://github.com/OpenFn/lightning/issues/3985)
  [#4024](https://github.com/OpenFn/lightning/issues/4024)
- Put close button in top right
  [PR#4037](https://github.com/OpenFn/lightning/pull/4037)
- Don't grey out in-progress runs
  [PR#4037](https://github.com/OpenFn/lightning/pull/4037)
- Explain why run panel is grey for edge-case when the workflow step selected
  not in the list of run steps
  [PR#4037](https://github.com/OpenFn/lightning/pull/4037)
- Fix history panel unable to close after selecting/deselecting run
  [#4027](https://github.com/OpenFn/lightning/issues/4027)
- Fix version chip (and sidebar scroll) when line breaks needed
  [PR#4047](https://github.com/OpenFn/lightning/pull/4047)
- Fix error validation for nodes/edges & show better error messages on save
  [PR#4061](https://github.com/OpenFn/lightning/pull/4061)
- Fix custom cron expressions getting overwritten & additional cron support
  [#4011](https://github.com/OpenFn/lightning/issues/4011)
- Fix monaco popups and tooltips getting cut off
  [PR#4072](https://github.com/OpenFn/lightning/pull/4072)
- Fix metadata/docs panel reopening when resizing adjacent panel
  [#4073](https://github.com/OpenFn/lightning/issues/4073)
- Fix logs panel not allowing scroll after being resized to minimum height
  [PR#4067](https://github.com/OpenFn/lightning/pull/4067)

## [2.15.0-pre] - 2025-11-20

### Added

- Show collaborators mouse pointers on the workflow canvas
  [#3810](https://github.com/OpenFn/lightning/issues/3810)

### Changed

- Always keep the Diagram mounted even when the IDE is present
  [#3981](https://github.com/OpenFn/lightning/issues/3981)
- Dropped react-hotkeys-hook for custom priority based key handler hook
  [#3981](https://github.com/OpenFn/lightning/issues/3981)
- Simplified IDE by only letting users see the "Create a New Manual Run Panel"
  when an existing Run isn't already loaded. Cleaned up the Run panel.
  [#4006](https://github.com/OpenFn/lightning/issues/4006)
- Consolidated RunStore functionality into HistoryStore in collaborative editor
  for improved state management and reduced complexity
- Default failure notifications for project users are now disabled to minimize
  email volume [#3517](https://github.com/OpenFn/lightning/issues/3517)
- Simpler "disabled" state for workflows, still show last mod
  [#3962](https://github.com/OpenFn/lightning/issues/3962)
- Move user profile to top left corner
  [#3997](https://github.com/OpenFn/lightning/issues/3997)
- Collapse breadcrumbs when there are more than 2 of them
  [#3997](https://github.com/OpenFn/lightning/issues/3997)

### Fixed

- Fix flickering of active collaborator icons between states(active, inactive,
  unavailable) [#3931](https://github.com/OpenFn/lightning/issues/3931)
- Restored footers to inspectors on the canvas while in read only mode
  [#4018](https://github.com/OpenFn/lightning/issues/4018)
- Fix vertical scrolling in workflow panels
  [#3979](https://github.com/OpenFn/lightning/issues/3979)
- Fix ghost edges blocking saves and breaking autolayout when deleting jobs in
  collaborative editor [#3983](https://github.com/OpenFn/lightning/issues/3983)
- Fix tooltip styling inconsistencies in collaborative editor
  [#3980](https://github.com/OpenFn/lightning/issues/3980)
- Fix beaker icon appearing active in classical editor
  [#3988](https://github.com/OpenFn/lightning/issues/3988)
- Fix ESC key closing IDE when pressed on adaptor modal
  [#3978](https://github.com/OpenFn/lightning/issues/3978)
- Fix run/save-and-run keystroke mapping for canvas & IDE
  [#3902](https://github.com/OpenFn/lightning/issues/3902) &
  [#3903](https://github.com/OpenFn/lightning/issues/3903)
- Monaco tooltips get cut off
  [#3900](https://github.com/OpenFn/lightning/issues/3900)

## [2.14.15-pre] - 2025-11-13

### Added

- Add missing adaptor and credential tooltips to the collab editor
  [#3919](https://github.com/OpenFn/lightning/issues/3919)
- Show server validation errors in the collab editor forms
  [#3783](https://github.com/OpenFn/lightning/issues/3783)
- Add advanced credential type picker in collaborative workflow editor allowing
  users to create OAuth, raw JSON, and keychain credentials directly from the
  workflow canvas [#3906](https://github.com/OpenFn/lightning/issues/3906)
- Enforce readonly state in collaborative editor forms for viewers and old
  snapshots [#3948](https://github.com/OpenFn/lightning/pull/3948)
- Collab Editor: Add Workflow YAML code viewer panel
  [#3646](https://github.com/OpenFn/lightning/issues/3646)
- Webhook authentication management in the collaborative editor
  [#3887](https://github.com/OpenFn/lightning/issues/3887)
- Mix task to merge project state files without database access
  [#3615](https://github.com/OpenFn/lightning/issues/3615)
- Support Undo/Redo commands in the collab editor
  [#3712](https://github.com/OpenFn/lightning/issues/3712)
- Added adaptor docs & metadata panel to IDE
  [#3857](https://github.com/OpenFn/lightning/issues/3857)
- Show Error indication on workflow settings button
  [#3632](https://github.com/OpenFn/lightning/issues/3632)

### Changed

- Merged CollaborateNew and Collaborate LiveViews into a single unified LiveView
  for improved maintainability and consistent modal behavior
  [#3942](https://github.com/OpenFn/lightning/pull/3942)

### Fixed

- 500 error when navigating from collaborative editor to full history page
  [#3941](https://github.com/OpenFn/lightning/pull/3941)
- Duplicate `isReadOnly` declaration in TriggerForm that was blocking asset
  builds [#3976](https://github.com/OpenFn/lightning/issues/3976)
- Run duration and status alignment drift in history view
  [#3945](https://github.com/OpenFn/lightning/pull/3945)
- Shared doc lookup in clustered environments now works across nodes instead of
  only searching locally
  [#3910](https://github.com/OpenFn/lightning/issues/3910)

## [2.14.14] - 2025-11-05

### Added

- Add the ability to search by dataclip name on the history page
  [#3486](https://github.com/OpenFn/lightning/issues/3486)

### Fixed

- Exception when cleaning up old persisted documents
  [#3932](https://github.com/OpenFn/lightning/issues/3932)
- Legacy canvas new job nodes no longer auto-populate with adaptor name
  [#3920](https://github.com/OpenFn/lightning/issues/3920)

## [2.14.14-pre2] - 2025-11-04

### Added

- Run/retry split button in collaborative editor allowing users to retry
  existing runs or create new work orders from both the ManualRunPanel and
  fullscreen IDE header [#3876](https://github.com/OpenFn/lightning/issues/3876)
- Keyboard shortcuts for run/retry actions - `Cmd+Enter` (or `Ctrl+Enter`)
  triggers run/retry, `Cmd+Shift+Enter` create new work order
  [#3861](https://github.com/OpenFn/lightning/issues/3861)

### Changed

- Updated styles on new IDE to match (nay, exceed!) those on the legacy IDE
  [#3894](https://github.com/OpenFn/lightning/issues/3894)
- Add save & sync split button to new canvas & IDE header
  [#3908](https://github.com/OpenFn/lightning/issues/3908)
- Show collaborators in the header of the new canvas & IDE
  [#3845](https://github.com/OpenFn/lightning/issues/3845)

### Fixed

- Channel error handling crash when error responses don't include expected
  structure [#3928](https://github.com/OpenFn/lightning/issues/3928)
- Dataclip body display timing out due to slow credentials query - optimised
  query to leverage indexes better using a self-join
  [#3924](https://github.com/OpenFn/lightning/issues/3924)
- Adaptor picker changes now sync immediately to Y.Doc instead of requiring
  manual save [#3904](https://github.com/OpenFn/lightning/issues/3904)
- Fixed Cmd+Enter creating duplicate work orders in workflow editor - both
  ManualRunPanel and WorkflowEditor keyboard handlers were firing simultaneously
  [#3876](https://github.com/OpenFn/lightning/issues/3876)
- Fixed GenServer crash when retrying from collaborative editor due to Y.Doc
  workflow data structure issues
  [#3876](https://github.com/OpenFn/lightning/issues/3876)
- Fixed run panel blocking node selection and causing screen flashes when
  switching between nodes
  [#3876](https://github.com/OpenFn/lightning/issues/3876)

## [2.14.14-pre1] - 2025-10-30

### Added

- Adaptor and credential configuration in canvas job inspector - users can now
  configure adaptor version and connect credentials directly from the canvas
  [#3834](https://github.com/OpenFn/lightning/issues/3834)
- Press `Control-E` (or `⌘+E`) to open the IDE when a job/step is selected
  [#3890](https://github.com/OpenFn/lightning/issues/3890)
- Drag-to-connect nodes on workflow canvas - users can now drag from the plus
  button on a node and drop it onto another node to create connections
  [#3825](https://github.com/OpenFn/lightning/issues/3825)
- Read-only indicator in collaborative editor header
  [#3627](https://github.com/OpenFn/lightning/issues/3627)
- Sync workflow concurrency and enable_job_logs settings in collaborative
  editor - allows users to configure max concurrency and console.log() usage
  with real-time collaborative editing support
  [#3798](https://github.com/OpenFn/lightning/issues/3798) and
  [#3799](https://github.com/OpenFn/lightning/issues/3799)
- Show validation error message when creating sandbox with duplicate name
  [#3776](https://github.com/OpenFn/lightning/issues/3776)
- Divergence warning when merging sandboxes - displays alert if target branch
  was modified after sandbox creation to prevent data loss
  [#3747](https://github.com/OpenFn/lightning/issues/3747)
- Sandbox indicator banners in workflow editor (inspector) to help indicate when
  working in a sandbox environment
  [#3413](https://github.com/OpenFn/lightning/issues/3413)
- Manual runs from the canvas and the IDE
  [#3827](https://github.com/openfn/lightning/issues/3827) and
  [$3634](https://github.com/openfn/lightning/issues/3634)
- View and switch versions
  [#3819](https://github.com/openfn/lightning/issues/3819)
- Run viewer panel in collaborative IDE with Run, Log, Input, and Output tabs
  [#3844](https://github.com/OpenFn/lightning/issues/3844)

### Changed

- Error messages in collaborative editor now include field names for validation
  errors (e.g., "Name: can't be blank")
  [#3843](https://github.com/OpenFn/lightning/issues/3843)
- Added error notifications when workflow reset fails in collaborative editor
  [#3843](https://github.com/OpenFn/lightning/issues/3843)
- Consolidated toast notification styling in collaborative editor for better
  maintainability [#3843](https://github.com/OpenFn/lightning/issues/3843)

### Fixed

- Prevent manual run panel from opening via keystroke if running isn't possible
  (permissions or snapshot)
- Default Next Input for Cron-Triggered Workflows
  [#3856](https://github.com/OpenFn/lightning/issues/3856)
- Error toasts not appearing when workflow save fails (validation errors,
  permission denied, etc.) in collaborative editor
  [#3843](https://github.com/OpenFn/lightning/issues/3843)
- Toast notification colors not displaying correctly due to CSS specificity
  issues [#3843](https://github.com/OpenFn/lightning/issues/3843)
- Canvas goes blank when adding nodes in collaborative workflow editor
  [#3848](https://github.com/OpenFn/lightning/issues/3848)
- Crash when switching from old to collaborative editor
  [#3865](https://github.com/OpenFn/lightning/issues/3865)
- Position errors when rendering nodes
  [#3866](https://github.com/OpenFn/lightning/issues/3866)
- Layout animation crashes when adding nodes
  [#3867](https://github.com/OpenFn/lightning/issues/3867)
- Fixed sandbox merge failing with StaleEntryError when parent workflow was
  modified after sandbox creation
  [#3765](https://github.com/OpenFn/lightning/issues/3765)
- Workflow is either decapitated or uneditable
  [#3842](https://github.com/OpenFn/lightning/issues/3842)
- User can navigate to React canvas from LiveView version
  [#3847](https://github.com/openfn/lightning/issues/3847)
- Fixed missing cron icon in trigger on new canvas
  [#3849](https://github.com/OpenFn/lightning/issues/3849)

## [2.14.13] - 2025-10-24

## [2.14.13-pre1] - 2025-10-24

### Added

- Ability to run a workflow from the new react canvas
  [#3634](https://github.com/OpenFn/lightning/issues/3634)

## [2.14.13-pre] - 2025-10-24

### Added

- Ability to delay webhook trigger replies until a workflow finishes; ⚠️ note
  that this is an experimental feature (API subject to change, only enabled via
  DB updates) [#PR3785](https://github.com/OpenFn/lightning/pull/3785)
- REST API for runs, work_orders, and log_lines to refresh GovStack compliance
  [#1656](https://github.com/OpenFn/lightning/issues/1656) &
  [PR#3786](https://github.com/OpenFn/lightning/pull/3786)
- Added full-screen IDE for job editing
  [#3708](https://github.com/OpenFn/lightning/issues/3708)
- Show collaborative editor toggle (beaker icon) when creating new workflows
  [#3797](https://github.com/OpenFn/lightning/pull/3797)
- Auto-format code on commit with git hooks
  [#3806](https://github.com/OpenFn/lightning/pull/3806)
- Escape key support for closing inspector panels in collaborative workflow
  editor, using react-hotkeys-hook for scoped keyboard shortcuts with modal
  priority [#3768](https://github.com/OpenFn/lightning/issues/3768)

### Changed

- Removed Cancel button from inspector panel footers (redundant with X button
  and Escape key) [#3768](https://github.com/OpenFn/lightning/issues/3768)
- Refactored inspector component architecture to use composition pattern with
  reusable layout shell and pure form components
  [#3768](https://github.com/OpenFn/lightning/issues/3768)
- Updated breadcrumb navigation to display parent project name before sandbox
  name [#3474](https://github.com/OpenFn/lightning/issues/3474)

### Fixed

- Fixed credential preservation during sandbox workflow merge - credentials are
  now correctly maintained when merging sandboxes back to parent projects
  [#3782](https://github.com/OpenFn/lightning/issues/3782)
- Backfilled `env` field for existing root projects to ensure environment chips
  display correctly in workflow editor and inspector
  [#3839](https://github.com/OpenFn/lightning/issues/3839)

## [2.14.12] - 2025-10-21

## [2.14.12-pre1] - 2025-10-21

### Fixed

- Ensure default positions when using the Workflow Assistant with manual
  positioning enabled [#3795](https://github.com/OpenFn/lightning/issues/3795)

## [2.14.12-pre] - 2025-10-21

### Added

- Editable EdgeInspector form in collaborative workflow editor with TanStack
  Form, enabling users to configure edge properties (label, condition type, JS
  expressions, enabled state) with auto-save and real-time collaborative editing
  [#3701](https://github.com/OpenFn/lightning/issues/3701)
- Delete nodes from Job panel in Collaborative Editor
  [#3702](https://github.com/OpenFn/lightning/issues/3702)
- Reintroduce the impeded project with hopefully better performance
  characteristics [#3542](https://github.com/OpenFn/lightning/issues/3542)

### Changed

- Tweaked the Sandbox color palette
- Detect and clean stale CMake caches in bootstrap script
  [PR#3762](https://github.com/OpenFn/lightning/pull/3762)
- Implement workflow settings form using tanstack form
  [#3643](https://github.com/OpenFn/lightning/issues/3643)
- [#3774](https://github.com/OpenFn/lightning/pull/3774)Adjusted padding of
  labels in the Workflow Diagram.

### Fixed

- Jobs in collaborative editor can now be saved without selecting a credential
  [#3760](https://github.com/OpenFn/lightning/issues/3760)
- Runtime permission checks in WorkflowChannel save/reset operations to prevent
  unauthorized edits when user roles change during active collaboration sessions
  [#3749](https://github.com/OpenFn/lightning/issues/3749)

## [2.14.11] - 2025-10-15

## [2.14.11-pre1] - 2025-10-15

### Added

- Create new workflow via YAML in the collaborative editor
  [#3700](https://github.com/OpenFn/lightning/issues/3700)
- E2E tests for edge validation in collaborative editor
  [#3724](https://github.com/OpenFn/lightning/issues/3724)
- Ensure that TOTP codes cannot be reused.
  [#3758](https://github.com/OpenFn/lightning/issues/3758)

### Changed

- Detect and clean stale CMake caches in bootstrap script
  [PR#3762](https://github.com/OpenFn/lightning/pull/3762)

### Fixed

- Credentials added to parent projects now automatically propagate to all
  descendant sandbox projects, ensuring sandboxes have access to parent
  credentials. Includes migration to backfill existing missing associations.
  [#3756](https://github.com/OpenFn/lightning/issues/3756)

## [2.14.11-pre] - 2025-10-14

### Added

- User interface for merging sandboxes
  [#3436](https://github.com/OpenFn/lightning/issues/3436)
- Credential environments user interface and runtime
  [#3598](https://github.com/OpenFn/lightning/issues/3598)
- Save button with validation and permissions in collaborative workflow editor
  [#3635](https://github.com/OpenFn/lightning/issues/3635)
- Workflow reset functionality in collaborative editor
  [#3635](https://github.com/OpenFn/lightning/issues/3635)
- Toast notifications and Redux DevTools integration for collaborative editor
  [#3635](https://github.com/OpenFn/lightning/issues/3635)
- E2E test infrastructure with Page Object Models for workflow testing
- E2E testing guidelines for Playwright
- Add project merging functionality
  [#3432](https://github.com/OpenFn/lightning/issues/3432)
- SessionContextStore for collaborative workflow editor to provide user,
  project, and config data to React components via Phoenix Channel
- E2E test infrastructure with Page Object Models for workflow editor testing
- E2E test for workflow step creation and configuration
- Force restart and AdaptorRegistry warming on E2E manager script

### Changed

- Delete oauth_tokens tables
  [#3608](https://github.com/OpenFn/lightning/issues/3608)
- Improved state management and store architecture in collaborative editor
  [#3635](https://github.com/OpenFn/lightning/issues/3635)
- Upgraded Tailwind CSS from 4.0.13 to 4.1.14

### Fixed

- Project merge now correctly preserves target project identity (name,
  description, env, color) instead of overwriting with source metadata
  [#3742](https://github.com/OpenFn/lightning/issues/3742)
- New workflows created in sandboxes now properly retain all jobs, triggers, and
  edges when merged into target projects (previously only workflow metadata was
  copied, resulting in empty workflows)
  [#3744](https://github.com/OpenFn/lightning/issues/3744)

### Released

## [2.14.10] - 2025-10-07

## [2.14.10-pre] - 2025-10-07

### Added

- Worker "presence" module to track connected workers (and their capacity)
  across the app. [#3725](https://github.com/OpenFn/lightning/pull/3725)
- SessionContextStore for collaborative workflow editor to provide user,
  project, and config data to React components via Phoenix Channel
  [#3624](https://github.com/OpenFn/lightning/issues/3624)

### Changed

- Limit sandbox creation
  [PR#3655](https://github.com/OpenFn/lightning/pull/3655)

## [v2.14.9] - 2025-10-03

## [v2.14.9-pre] - 2025-10-02

### Added

### Changed

- Removed unused functions for getting dataclip bodies from postgres as
  JSON/maps [#3653](https://github.com/OpenFn/lightning/issues/3653)
- Limit sandbox creation
  [PR#3655](https://github.com/OpenFn/lightning/pull/3655)

### Fixed

- Prevent the janitor trying to mark runs as lost that aren't actually lost
  [PR#3672](https://github.com/OpenFn/lightning/pull/3672)
- Fix canvas "lockup" after AI chat errors, prevent sending empty message to AI
  [3605](https://github.com/OpenFn/lightning/issues/3605)

## [v2.14.8] - 2025-10-01

## [v2.14.8-pre1] - 2025-10-01

### Fixed

- Send back `null` if a requested dataclip has been wiped
  [PR#3652](https://github.com/OpenFn/lightning/pull/3652)

## [v2.14.8-pre] - 2025-10-01

### Fixed

- Reduced
  [high server memory usage on dataclip body retrieval](https://github.com/OpenFn/lightning/issues/3641)
  by 97% [PR#3651](https://github.com/OpenFn/lightning/pull/3651)

## [v2.14.7] - 2025-09-30

### Changed

- Optimized map and join with `Enum.map_join/3`
  [`c112f3d`](https://github.com/OpenFn/lightning/commit/c112f3df29f8ab83b187f3695fdaf32c0837a016)

### Fixed

- Fixed tests for dataclip live viewer
  [#3648](https://github.com/OpenFn/lightning/issues/3648)

## [v2.14.7-pre] - 2025-09-30

### Added

- Add database changes for credentials environments support
  [#3597](https://github.com/OpenFn/lightning/issues/3597)
- REST API for Credential creation, deletion, list
  [#3583](https://github.com/OpenFn/lightning/issues/3583)

### Changed

- Bumped devDeps `ws-worker` version to `1.15.0` to better handle job
  compilation memory issues
  [#3613](https://github.com/OpenFn/lightning/pull/3613)

### Fixed

- Fix memory bloat on dataclip viewer in dataclip detail page
  [#3641](https://github.com/OpenFn/lightning/issues/3641)
- Ameliorate memory usage when scrubbing dataclips for security
  [#3641](https://github.com/OpenFn/lightning/issues/3641)
- Fixed bootstrap script compatibility for Intel Macs and older Bash versions
  (3.1+) [#3623](https://github.com/OpenFn/lightning/pull/3623)
- Fixed GDPR Compliance component
  [#3611](https://github.com/OpenFn/lightning/issues/3611)
- Fixed vertical alignment in breadcrumbs
  [#3612](https://github.com/OpenFn/lightning/issues/3612)
- Updated Project Digest to include count of work orders in an unsuccessful
  state [#3616](https://github.com/OpenFn/lightning/issues/3616)

## [v2.14.6] - 2025-09-30

## [v2.14.6-pre1] - 2025-09-26

### Changed

- Modify `Common.root_name` to display any map with a `:name` key

## [v2.14.6-pre] - 2025-09-25

### Added

- Sandbox Basic CRUD UI [#3412](https://github.com/OpenFn/lightning/issues/3412)
  [#3431](https://github.com/OpenFn/lightning/issues/3431)
- Generate workflow version on save
  [#3452](https://github.com/OpenFn/lightning/issues/3452)
- Add `bin/update-images` script for automated Dockerfile version management

### Changed

- Optimized queue query planner stability to prevent 60s+ spikes
  [#3564](https://github.com/OpenFn/lightning/issues/3564)
- Fix aarch64 (Apple Silicon) Dockerfile-dev build
  [PR#3589](https://github.com/OpenFn/lightning/pull/3589)

### Fixed

- Fix project deletion for projects with webhook auth methods
  [#3619](https://github.com/OpenFn/lightning/issues/3619),
  [#3523](https://github.com/OpenFn/lightning/issues/3523)
- Fix pagination bar rounding to match table corners
  [#3595](https://github.com/OpenFn/lightning/issues/3595)
- Restore export history button
  [#3594](https://github.com/OpenFn/lightning/issues/3594)
- Wrong timestamp information in mini-history for in-progress runs
  [#3579](https://github.com/OpenFn/lightning/pull/3579)

## [v2.14.5] - 2025-09-24

## [v2.14.5-pre1] - 2025-09-11

### Added

- Hide sandboxes from project lists and project picker
  [#3573](https://github.com/OpenFn/lightning/issues/3573)

### Changed

- Update deps

## [v2.14.5-pre] - 2025-09-11

### Added

- Experimental feature - Collaborative Editing
  [#3509](https://github.com/OpenFn/lightning/issues/3509)
- API for provisioning Sandboxes
  [#3430](https://github.com/OpenFn/lightning/issues/3430)
- Added DB support for sandboxes and workflow version provenance.
  [#3422](https://github.com/OpenFn/lightning/issues/3422)
- Retry webhook events on transient database connection errors
  [#3097](https://github.com/OpenFn/lightning/issues/3097)
- Allow users to retry followed runs from the job panel
  [#3502](https://github.com/OpenFn/lightning/issues/3502)

### Changed

- Make `:work_available` broadcast opt-out-able via ENV.
  [#3574](https://github.com/OpenFn/lightning/pull/3574)
- Enable X-Content-Type-Options header for static pages.
  [#3534](https://github.com/OpenFn/lightning/issues/3534)
- Refactor webhook auth methods modals
  [#1588](https://github.com/OpenFn/lightning/issues/1588)

### Fixed

- Tooltip gets stuck when switching pages
  [#3559](https://github.com/OpenFn/lightning/pull/3559)
- Current run dataclip stuck when switching nodes
  [#3560](https://github.com/OpenFn/lightning/pull/3560)

## [v2.14.4] - 2025-09-09

### Fixed

- Fix Workflow AI Assistant apearing above inspector panel
  [#3567](https://github.com/OpenFn/lightning/issues/3567)

## [v2.14.3] - 2025-08-29

## [v2.14.3-pre1] - 2025-08-22

### Fixed

- Clean UI for errors with recovery from the errors
  [#3239](https://github.com/OpenFn/lightning/issues/3239)

## [v2.14.3-pre] - 2025-08-21

### Added

- Visualizing runs on the workflow editor canvas
  [#3387](https://github.com/OpenFn/lightning/issues/3387)
- Add test gauge metric that can be used to set arbitrary values for the
  purposes of triggering behaviour in metric consumers.
  [3510](https://github.com/OpenFn/lightning/issues/3510)
- Add test gauge metric that can be used to set arbitrary values for the
  purposes of triggering behaviour in metric consumers.
  [#3510](https://github.com/OpenFn/lightning/issues/3510)
- Possibly temporary plumbing to allow the use of libcluster_postgres as an
  additional mechanism for discovering Erlang nodes.
  [#3482](https://github.com/OpenFn/lightning/issues/3482)
- Remove redundant 'preconnect' link
  [#3532](https://github.com/OpenFn/lightning/issues/3532)

### Fixed

- Fix cannot read properties of undefined (reading 'x') error on canvas
  [#3530](https://github.com/OpenFn/lightning/issues/3530)
- Hide Mini-History on new template page
  [#3531](https://github.com/OpenFn/lightning/pull/3531)

## [v2.14.2] - 2025-08-15

## [v2.14.2-pre] - 2025-08-15

### Fixed

- Fixed issue where adaptors icons didn't change on the canvas when in
  auto-layout mode [#3526](https://github.com/OpenFn/lightning/issues/3526)

## [v2.14.1] - 2025-08-14

### Changed

- Removed impeded project metric until performance improvements can be made.
  [#3519](https://github.com/OpenFn/lightning/issues/3519)

## [v2.14.1-pre2] - 2025-08-12

### Fixed

- Fix workflow diagram collapsing in on itself to become a neutron star
  [#3506](https://github.com/OpenFn/lightning/issues/3506)
- Fix Oban crash when Apollo times out
  [#3497](https://github.com/OpenFn/lightning/issues/3497)
- Fix PostgreSQL UTF-8 error when inserting log lines with null bytes
  [#3090](https://github.com/OpenFn/lightning/issues/3090)

## [v2.14.1-pre1] - 2025-08-07

### Fixed

- Restored historical migration (⚠️ if you ran migrations on `v2.14.1-pre` by
  editing your DB directly or dropping your DB first, you must undo those
  changes by hand before running this migration) and added a migration to change
  `:workflow_code` to `:code` on the AI Chat Messages table
  [3495](https://github.com/OpenFn/lightning/issues/3495)

## [v2.14.1-pre] - 2025-08-06

### Added

- Extended the AI Assistant to support editing existing workflows
  [#3247](https://github.com/OpenFn/lightning/issues/3247)
- Alert that workflows may break before letting users revoke access to a project
  for their credential [#537](https://github.com/OpenFn/lightning/issues/537)

### Changed

- Upgraded Elixir from 1.17 to 1.18
  [d35a6d1](https://github.com/OpenFn/lightning/commit/d35a6d1)

### Fixed

- Fix CTRL+S saving previously selected template when creating a workflow
  [#3442](https://github.com/OpenFn/lightning/issues/3442)

## [v2.14.0] - 2025-08-05

### Fixed

- Added "interactive" to checkbox disabled tooltip to allow user to click link,
  ensure permissions line up with admin or above.
  [PR-3473](https://github.com/OpenFn/lightning/pull/3473)
- Fixed table action menus
  [#3476](https://github.com/OpenFn/lightning/issues/3476)
- Fixed "⚠️ Production" icon size in credentials table
  [#3483](https://github.com/OpenFn/lightning/issues/3483)
- Fixed test on history page
  [3475](https://github.com/OpenFn/lightning/issues/3475)

## [v2.14.0-pre1] - 2025-08-04

### Added

- Added a retry button to the work order row itself
  [PR-3472](https://github.com/OpenFn/lightning/pull/3472)

### Fixed

- Fixed small table UI regression for history
  [PR-3472](https://github.com/OpenFn/lightning/pull/3472)

## [v2.14.0-pre] - 2025-08-01

### Added

- Allow users to name and preserve existing dataclips
  [#311](https://github.com/OpenFn/lightning/issues/311)

### Changed

- Click to copy all timestamps in UTC across the application
  [#1419](https://github.com/OpenFn/lightning/issues/1419)
- Display relative times and respect browser timezones
  [#1255](https://github.com/OpenFn/lightning/issues/1255)
- Sortable history table
  [PR-3356](https://github.com/OpenFn/lightning/pull/3356)
- Visible run durations on the history table
  [PR-3356](https://github.com/OpenFn/lightning/pull/3356)
- Easier expansion of work orders in the history table
  [PR-3356](https://github.com/OpenFn/lightning/pull/3356)

## [v2.13.7-pre1] 2025-08-01

### Added

- Keychain credentials allow variable authentication/secret selection based on a
  run's input dataclip [#3359](https://github.com/OpenFn/lightning/issues/3359)

## [v2.13.7-pre] 2025-07-31

### Fixed

- Prevent requests to webhook URLs from matching non-webhook triggers
  [#3453](https://github.com/OpenFn/lightning/issues/3453)
- Authorized users unable to change the workflow concurrency setting
  [#3459](https://github.com/OpenFn/lightning/issues/3459)

## [v2.13.6] - 2025-07-24

### Added

- Extended impeded project to take workflow concurrency into account.
  [#3408](https://github.com/OpenFn/lightning/issues/3408)

### Changed

- Upgrade Ecto from v3.11 to v3.13
  [#3448](https://github.com/OpenFn/lightning/pull/3448)

### Fixed

- Fixed bug that prevented HTTP credentials from loading, now allow JSON objects
  to be passed as credential form inputs for complex settings like custom TLS
  options [#3437](https://github.com/OpenFn/lightning/issues/3437)

## [v2.13.6-pre] 2025-07-18

### Changed

- Bump bcrypt_elixir from 3.2.1 to 3.3.2
  [#3264](https://github.com/OpenFn/lightning/issues/3264)
- Bump sobelow from 0.13.0 to 0.14.0
  [#3263](https://github.com/OpenFn/lightning/issues/3263)
- Bump jsonpatch from 1.0.2 to 2.2.2
  [#3262](https://github.com/OpenFn/lightning/issues/3262)
- Bump oban from 2.18.3 to 2.19.4
  [#3159](https://github.com/OpenFn/lightning/issues/3159)
- Bump eqrcode from 0.1.10 to 0.2.1
  [#3116](https://github.com/OpenFn/lightning/issues/3116)
- Remove unused test as well as puppeteer dependency.
  [#3404](https://github.com/OpenFn/lightning/issues/3404)

### Fixed

- Don't render credential modals inside table cells
  [#1588](https://github.com/OpenFn/lightning/issues/1588)
- Handling of CLI error messages when fetching metadata via an adaptor
  [#3367](https://github.com/OpenFn/lightning/issues/3367)
- Error messages in forms not appearing when LastPass enabled
  [#3402](https://github.com/OpenFn/lightning/issues/3402)

## [v2.13.5] 2025-07-11

## [v2.13.5-pre] 2025-07-11

### Added

- Allow users to see & _use_ the "next input" state that would be used by a cron
  trigger when inspecting and running cron-triggered jobs
  [3335](https://github.com/OpenFn/lightning/issues/3335)
- Enable Undo and Redo in the Workflow Editor
  [#3358](https://github.com/OpenFn/lightning/pull/3358)

### Changed

- Bump CLI to 1.13.1 [#3351](https://github.com/OpenFn/lightning/issues/3351)

### Fixed

- Isolate failed to refresh token errors from other oauth errros
  [#3332](https://github.com/OpenFn/lightning/issues/3332)

## [v2.13.4] - 2025-07-05

## [v2.13.4-pre1] - 2025-07-04

### Changed

- Standardize modal footers and paddings
  [#3277](https://github.com/OpenFn/lightning/issues/3277)

### Fixed

- Fix text content overflowing in credential modal
  [#3280](https://github.com/OpenFn/lightning/pull/3280)
- Fix tables UI broken [#3324](https://github.com/OpenFn/lightning/issues/3324)

## [v2.13.4-pre] - 2025-07-04

### Added

- New buttons to run a workflow directly from the canvas, both from the start of
  the workflow [#3290](https://github.com/OpenFn/lightning/issues/3290) and from
  an individual step [#3294](https://github.com/OpenFn/lightning/issues/3294)
- Sorting & filtering superuser interfaces for Projects, Project, and Users
  [#3354](https://github.com/OpenFn/lightning/pull/3354)

### Changed

- Dont send oauth token expiry errors to Sentry
  [#3334](https://github.com/OpenFn/lightning/issues/3334)
- Improve error message when credential fails during runs
  [#3332](https://github.com/OpenFn/lightning/issues/3332)

### Fixed

- Fix OAuth scope validation error caused by `offline_access`
  [#3363](https://github.com/OpenFn/lightning/issues/3363)
- Cannot send message in old ai chat sessions
  [#3347](https://github.com/OpenFn/lightning/issues/3347)
- Fixes brief flash of previously viewed diagram when switching workflows
  [#3352](https://github.com/OpenFn/lightning/pull/3352)
- Fixes import of workflow YML for a manual laid out workflow.
  [#3360](https://github.com/OpenFn/lightning/pull/3360)

## [v2.13.3] 2025-06-26

## [v2.13.3-pre1] 2025-06-26

### Fixed

- ⚠️️ **Security patch for cases when a single user creates multiple Oauth
  credentials for the same Oauth client.** This fix prevents credential token
  sharing for users with _multiple_ Oauth credentials linked to a single OpenFn
  username, a single Oauth Client, and the _same_ set of scopes. Previously,
  these credentials would be considered the unique (`user_id`, `client_id`,
  `scopes`) and only the _last_ issued token would be persisted. This fix binds
  oauth_tokens to credentials 1:1 and provides a number of enhancements for
  debugging and reauthorizing Oauth credentials.
  [#3326](https://github.com/OpenFn/lightning/issues/3326)

## [v2.13.3-pre]

### Added

- Give users the option to attach job code and logs to AI Assistant
  [#2935](https://github.com/OpenFn/lightning/issues/2935)
- Allow users to edit position of nodes in the workflow
  [#3123](https://github.com/OpenFn/lightning/issues/3123)
- Minimap for easier workflow navigation
  [#3125](https://github.com/OpenFn/lightning/issues/3125)
- Added icons to control layout in the workflow
  [PR #3242](https://github.com/OpenFn/lightning/pull/3242)

### Changed

- Update React Flow to version 12
  [PR #3242](https://github.com/OpenFn/lightning/pull/3242)
- Create nodes and edges with the same button in the workflow
  [#2175](https://github.com/OpenFn/lightning/issues/2175)

### Fixed

- AI Assistant fails to send job context in subsequent messages
  [#3329](https://github.com/OpenFn/lightning/issues/3329)
- Fix snapshot cleanup incorrectly deleting runs via cascade deletion
  [#3313](https://github.com/OpenFn/lightning/issues/3313)
- `Lightning.Demo.reset_demo()` was broken by an ordering issue between
  Credentials and Oauth tokens.

## [v2.13.2] - 2025-06-18

⚠️️ Please note that **this version fixes an issue that caused premature run
history deletion** when snapshots were cleaned. Certain additional runs related
to pre-existing work orders were being deleted before their retention period.
This bug was introduced in version `v2.12.3-pre` on May 29th. If you're tracking
`latest` you'd see this bug come out in `v2.13.0` on June 4th.

## [v2.13.2-pre] - 2025-06-18

### Added

- Show who started each run
  [#3309](https://github.com/OpenFn/lightning/issues/3309)

### Changed

### Fixed

- Stop cleanup of snapshots (was causing data loss)
- The application env `queue_result_retention_period` was previously pulling
  from a wrongly named `QUEUE_RESULT_RETENTION_PERIOD_SECONDS`; the calculation
  is actually done in minutes; we now set this env from
  `QUEUE_RESULT_RETENTION_PERIOD_MINUTES`
  [#3316](https://github.com/OpenFn/lightning/issues/3316)

## [v2.13.1] - 2025-06-12

## [v2.13.1-pre] - 2025-06-11

### Changed

- Report AI Assistant errors to Sentry
  [#3010](https://github.com/OpenFn/lightning/issues/3010)
- Do not validate edge js condition expression
  [#3028](https://github.com/OpenFn/lightning/issues/3028)

### Fixed

- Allow scrolling in the template grid
  [#3284](https://github.com/OpenFn/lightning/issues/3284)
- Search input in run history is cleared when you click on the filter buttons
  [#1951](https://github.com/OpenFn/lightning/issues/1951)
- Fix Inspector Input panel not showing current run's dataclip for older
  workflow runs [#3288](https://github.com/OpenFn/lightning/issues/3288)

## [v2.13.0] - 2025-06-04

## [v2.13.0-pre2] - 2025-06-04

### Fixed

- Only show credentials owned by current user in `/credentials` (not those
  shared with them also) [3273](https://github.com/OpenFn/lightning/issues/3273)
- Fix texts not getting wrapped in modals that are inside table rows
  [3274](https://github.com/OpenFn/lightning/issues/3274)

## [v2.13.0-pre1] - 2025-06-03

### Changed

- Removed heavy Arcade videos, replaced with time-aware, friendly greeting.
  [#3267](https://github.com/OpenFn/lightning/issues/3267)

### Fixed

- Don't display hidden secondary buttons
  [#3265](https://github.com/OpenFn/lightning/issues/3265)

## [v2.13.0-pre] - 2025-06-02

### Added

- Set timeout for Apollo client requests.
  [#3009](https://github.com/OpenFn/lightning/issues/3009)
- Generate workflows using AI
  [#3174](https://github.com/OpenFn/lightning/issues/3174)
- Enhance workflows templates UI
  [#3175](https://github.com/OpenFn/lightning/issues/3175)

### Changed

- Standardize sub-tabs (tabs inside tabs on Inspector)
  [#3261](https://github.com/OpenFn/lightning/pull/3261)
- No longer blocking the "Create new workflow" button based on _active_ workflow
  limits [#3251](https://github.com/OpenFn/lightning/pull/3251)

### Fixed

- Fix magic metadata [#3134](https://github.com/OpenFn/lightning/issues/3134)
- Padding Changes on Project Setup Page
  [#3257](https://github.com/OpenFn/lightning/issues/3257)

## [v2.12.3-pre] - 2025-05-29

### Added

- Added a custom metric to track projects that could benefit from additional
  worker pods. [#3189](https://github.com/OpenFn/lightning/issues/3189)
- Add a test metric that can be used to test external infrastructure (e.g.
  alerting) in a deployed Lightning instance.
  [#3229](https://github.com/OpenFn/lightning/issues/3229)
- Broadcast work-available to worker when runs are enqueued
  [#2934](https://github.com/OpenFn/lightning/issues/2934)

### Changed

- Update Elixir to 1.18.3 [#2748](https://github.com/OpenFn/lightning/pull/2748)
- Standardized table components across the application
  [#2905](https://github.com/OpenFn/lightning/issues/2905)
- Standardize buttons [#3093](https://github.com/OpenFn/lightning/issues/3093)
- Make the chunk size for deleting expired activty configurable via ENV
  [#3181](https://github.com/OpenFn/lightning/pull/3181)
- Reduce the cardinality of `lightning_run_lost_count`.
  [#3226](https://github.com/OpenFn/lightning/issues/3226)
- Improve manual run component
  [#3089](https://github.com/OpenFn/lightning/issues/3089)

### Fixed

- Delay purge user having project file(s)
  [#2919](https://github.com/OpenFn/lightning/issues/2919)
- Display all github repositories even if they're more than 30
  [#3206](https://github.com/OpenFn/lightning/issues/3206)
- Github repo names getting truncated
  [#3037](https://github.com/OpenFn/lightning/issues/3037)

## [v2.12.2] - 2025-05-01

### Changed

- Tweak language on webhook auth method modal and list action
  [#3166](https://github.com/OpenFn/lightning/pull/3166)
- Re-order nightly cron jobs to reduce acute stress on db
  [#3179](https://github.com/OpenFn/lightning/pull/3179)

### Fixed

- Fix save and sync not working in the workflow editor
  [#3177](https://github.com/OpenFn/lightning/issues/3177)

## [v2.12.1] - 2025-04-29

### Changed

- Sort logs in failure notification emails by timestamp, ascending
  [#2347](https://github.com/OpenFn/lightning/issues/2347)
- Rename webhook auth method button and title
  [#3165](https://github.com/OpenFn/lightning/issues/3165)

### Fixed

- Importer not updating canvas properly
  [#3156](https://github.com/OpenFn/lightning/issues/3156)
- Template name overwritten by workflow name when updating an existing template
  [#3157](https://github.com/OpenFn/lightning/issues/3157)
- Route not found after pressing Enter to create a workflow
  [#3142](https://github.com/OpenFn/lightning/issues/3142)
- Make Collections delete_all idempotent
  [#3143](https://github.com/OpenFn/lightning/issues/3143)
- Blank modal showing when you click to show webhook auth method password
  [#3154](https://github.com/OpenFn/lightning/issues/3154)

## [v2.12.0] - 2025-04-25

### Added

- Create workflows from base templates
  [#3018](https://github.com/OpenFn/lightning/issues/3018),
  [#3031](https://github.com/OpenFn/lightning/issues/3031)
  [#3080](https://github.com/OpenFn/lightning/issues/3080)
- Custom metrics to track lost runs
  [#3070](https://github.com/OpenFn/lightning/issues/3070)
- AI Assistant: add metadata column to chat sessions
  [#3054](https://github.com/OpenFn/lightning/issues/3054)
- Added a message to explain to the user why they're waiting for a run
  [#3131](https://github.com/OpenFn/lightning/issues/3131)
- Allow users to create workflows from base templates
  [#3110](https://github.com/OpenFn/lightning/issues/3110)
- Simplified adding credentials to projects
  [#3034](https://github.com/OpenFn/lightning/issues/3034)
- Enabled displaying full workflow name when hovering workflow name in the
  workflows list page [#2894](https://github.com/OpenFn/lightning/issues/2894)
- Enabled clickable rows in the workflows list page
  [#3047](https://github.com/OpenFn/lightning/issues/3047)
- Added sorting & filtering workflows
  [#3046](https://github.com/OpenFn/lightning/issues/3046)
- Add helper function to create latest snapshot
  [#3099](https://github.com/OpenFn/lightning/issues/3099)
- Restart the credential setup from selecting the credential type
  [#2284](https://github.com/OpenFn/lightning/issues/2284)
- Enable Support User and adds audit trail for MFA.
  [#3072](https://github.com/OpenFn/lightning/issues/3072)
- Allow users to view and copy their workflow as a code
  [#3016](https://github.com/OpenFn/lightning/issues/3016)
- Allow users to create workflow via YAML import
  [#3013](https://github.com/OpenFn/lightning/issues/3013)
- Make provision for the inclusion of 'external' metrics.
  [#3096](https://github.com/OpenFn/lightning/issues/3096)
- Introduce 'seeding' of PromEx event metrics
  [#3096](https://github.com/OpenFn/lightning/issues/3096)
- When claiming a run, a worker name can optionally be provided to the adaptor
  that is responsible for claiming runs.
  [#3079](https://github.com/OpenFn/lightning/issues/3079)
- Persist worker name provided by worker when claiming a run. NOTE: This
  requires version `1.13.2` of the worker.
  [#3079](https://github.com/OpenFn/lightning/issues/3079)

### Changed

- Add project name to failure email subject
  [#2974](https://github.com/OpenFn/lightning/issues/2974)
- Large refactor of the inspector and React components
  [#3043](https://github.com/OpenFn/lightning/pull/3043)
- The AI Assistant now has access to docs.openfn.org to better inform its
  responses [apollo#209](https://github.com/OpenFn/apollo/pull/209)
- Adjusted flash messages
- Updated dependencies [#3086](https://github.com/OpenFn/lightning/pull/3086):
  - `phoenix` from 1.7.20 to 1.7.21
  - `phoenix_live_view` from 1.0.5 to 1.0.9
  - `petal_components` from 2.9.0 to 3.0.1
- Move new workflow form into the edit page
  [#3083](https://github.com/OpenFn/lightning/issues/3083)
- Added logos & case-insensitive sorting of credential types
  [#3107](https://github.com/OpenFn/lightning/pull/3107)
- Added a "BETA" label to the Kafka trigger type
  [#3098](https://github.com/OpenFn/lightning/pull/3098)

## [v2.11.2] - 2025-04-10

### Added

- Remove Credentials for Collaborators Removed from a Project
  [#2942](https://github.com/OpenFn/lightning/issues/2942)
- Enable Credential Transfer In Projects Credentials Table
  [#2978](https://github.com/OpenFn/lightning/issues/2978)
- Allow possibility to inject components for implementing GDPR compliance
  [PR#3056](https://github.com/OpenFn/lightning/pull/3056)
- Change edge color in the workflow when there is an error
  [#2999](https://github.com/OpenFn/lightning/issues/2999)

### Changed

- Stagger cleanup crons in the hopes that it reduces the imapct on the database.
  [#3061](https://github.com/OpenFn/lightning/issues/3061)
- Default to latest specific version instead of @latest when selecting adaptors
  [#2843](https://github.com/OpenFn/lightning/issues/2843)
- Remove OpenTelemetry suport as it is not currently in use
  [#3081](https://github.com/OpenFn/lightning/issues/3081)

## [v2.11.1] - 2025-04-03

### Added

- Fix putting project credentials on a new credential
  [#2993](https://github.com/OpenFn/lightning/issues/2993)
- Allow users to book for demo sessions
  [PR#3035](https://github.com/OpenFn/lightning/pull/3035)
- Allow workflow and project concurrency progress windows
  [#2995](https://github.com/OpenFn/lightning/issues/2995)

### Changed

- Update flash message to contain link to github actions after save & sync
  [#2989](https://github.com/OpenFn/lightning/issues/2989)
- Added alphabetical sort to credential and Oauth2 client lists.
  [#2994](https://github.com/OpenFn/lightning/issues/2994)
- Update Phoenix LiveView to 1.0.5, Petal Components to 2.9.0 and TailwindCSS to
  v4 [#3033](https://github.com/OpenFn/lightning/pull/3033)

### Fixed

- Fixes to some issues with code-complete in the editor
  [#3052](https://github.com/OpenFn/lightning/pull/3052)

## [v2.11.0] - 2025-03-19

### Added

- Update Collections admin UI storage counter after deleting all
  [#2986](https://github.com/OpenFn/lightning/issues/2986)
- Refactor OAuth credentials to reuse existing refresh tokens for same scopes
  [#2908](https://github.com/OpenFn/lightning/issues/2908) \
  ⚠️️ Please note that you will need to migrate your existing OAuth credentials.
  To do that run the following command:
  `mix run priv/repo/migrate_oauth_credentials.exs` for local setup or
  `docker exec -it <lightning_container_name> /app/bin/lightning eval "Lightning.Credentials.OauthMigration.run()"`
  for production environments.

### Changed

- Changed the way Monaco workers are loaded, using ESM modules instead.
- Do not include `v` param in workflow links when it is latest
  [#2941](https://github.com/OpenFn/lightning/issues/2941)
- Use dropdown instead of modal for the log level filter
  [#2980](https://github.com/OpenFn/lightning/issues/2980)
- Upgrade esbuild to 0.25.0
  [#2962](https://github.com/OpenFn/lightning/issues/2962)

### Fixed

- Fix broken highlighter for selected step in the log viewer
  [#2980](https://github.com/OpenFn/lightning/issues/2980)
- Don't delete latest snapshot when deleting unused snaphots in workorders
  [#2996](https://github.com/OpenFn/lightning/issues/2996)
- Don't allow users to disable edges coming from a trigger
  [#3008](https://github.com/OpenFn/lightning/issues/3008)

## [v2.10.16] - 2025-02-28

### Added

- Disable jobs with non retriable steps
  [#2925](https://github.com/OpenFn/lightning/issues/2925)

### Fixed

- Fix toggle button not visually disabled
  [#2976](https://github.com/OpenFn/lightning/issues/2976)
- Dont clear dataclip input when user saves workflow
  [#2944](https://github.com/OpenFn/lightning/issues/2944)

## [v2.10.16-pre.0] - 2025-02-26

### Added

- Allow the billing app to schedule project deletion
  [#2972](https://github.com/OpenFn/lightning/issues/2972)
- Enable project level concurrency limit
  [#2906](https://github.com/OpenFn/lightning/issues/2906)
- Transfer credentials ownership to a project collaborator
  [#2820](https://github.com/OpenFn/lightning/issues/2820)
- Delete unused snapshots on workorders retention cleanup
  [#1832](https://github.com/OpenFn/lightning/issues/1832)
- Allow users to configure their preferred log levels
  [#2206](https://github.com/OpenFn/lightning/issues/2206)
- Allow project admins and owners to disable `console.log()` in jobs
  [#2205](https://github.com/OpenFn/lightning/issues/2205)

### Changed

- Bumped CI NodeJS and Postgres versions to 22.12.0 and 17.3 respectively
  [#2938](https://github.com/OpenFn/lightning/pull/2938)

### Fixed

- Creating a dataclip fails on indexing when it's too large
  [#2682](https://github.com/OpenFn/lightning/issues/2682)

## [v2.10.15] - 2025-02-14

### Changed

- Allow empty/blank log lines from the worker/jobs
  [#2914](https://github.com/OpenFn/lightning/issues/2914)
- Only allow `owner` and `admin` users to manage collections
  [#2923](https://github.com/OpenFn/lightning/issues/2923)

### Fixed

- Fixed issue where we failed to send failure alerts via email when runs were
  "lost". [#2921](https://github.com/OpenFn/lightning/issues/2921)

## [v2.10.14] - 2025-02-06

### Added

- Extend provisioner to support collections
  [#2830](https://github.com/OpenFn/lightning/issues/2830)
- Add collection limiter in the provisioner
  [PR#2910](https://github.com/OpenFn/lightning/pull/2910)
- Adds project name to failure alert email
  [#2884](https://github.com/OpenFn/lightning/pull/2884)
- Allow project users to manage collections
  [#2838](https://github.com/OpenFn/lightning/issues/2838)
- Allow limiting Collection create, put and put_all
  [#2853](https://github.com/OpenFn/lightning/issues/2853)

### Changed

- Makes the whole project row in the projects table clickable.
  [#2889](https://github.com/OpenFn/lightning/pull/2889)
- Standardizes date formats to YYYY-MM-DD
  [#2884](https://github.com/OpenFn/lightning/pull/2884)

### Fixed

- Allow ordering of Plug Injection
  [#2903](https://github.com/OpenFn/lightning/issues/2903)
- Removed empty first line in job editor helper text
  [#2887](https://github.com/OpenFn/lightning/pull/2887)
- Standardizes sort order arrows (all now show the direction of sort, rather
  than the direction they would sort if toggled)
  [#2423](https://github.com/OpenFn/lightning/issues/2423)
- Project combobox is populated when viewing MFA backup codes.
  [#2870](https://github.com/OpenFn/lightning/issues/2870)
- Allow JobEditor metrics to be tracked when the version of the workflow being
  viewed is not the latest version.
  [#2891](https://github.com/OpenFn/lightning/issues/2891)

## [v2.10.13] - 2025-01-29

### Added

- Add support for local adaptors. This can be enabled via `LOCAL_ADAPTORS=true`
  and path specified via `OPENFN_ADAPTORS_REPO=./path/to/repo/`
  [#905](https://github.com/OpenFn/lightning/issues/905)
- Add component injection for AI responses feedback
  [#2495](https://github.com/OpenFn/lightning/issues/2495)
- Audit the provisioning of projects via the API
  [#2718](https://github.com/OpenFn/lightning/issues/2718)
- Track Collections storage usage based on items key and value sizes
  [#2853](https://github.com/OpenFn/lightning/issues/2853)
- Temporary instrumentation for JobEditor to help identify performance issues.
  [#2617](https://github.com/OpenFn/lightning/issues/2617)
- Indexes to foreign keys on `workflow_edges` and `steps` tables to try and
  alleviate slow loading of the job editor.
  [#2617](https://github.com/OpenFn/lightning/issues/2617)
- Remove `Snapshot.get_or_create_latest_for`.
  [#2703](https://github.com/OpenFn/lightning/issues/2703)
- Add temporary events to allow Lightning to log metrics reported by editors.
  [#2617](https://github.com/OpenFn/lightning/issues/2617)
- Audit when workflow deletion is requested.
  [#2727](https://github.com/OpenFn/lightning/issues/2727)

### Changed

- Remove snapshot creation when performing the Github sync - no longer needed
  post-migration. [#2703](https://github.com/OpenFn/lightning/issues/2703)
- Remove some redundant code related to `WorkOrders.create_for`.
  [#2703](https://github.com/OpenFn/lightning/issues/2703)
- Remove use of Snapshot.get_or_create_latest_for from tests.
  [#2703](https://github.com/OpenFn/lightning/issues/2703)
- Bump PostCSS [#2863](https://github.com/OpenFn/lightning/pull/2863)
- Replaced HTTPoison with Tesla in the AdaptorRegistry.
  [#2861](https://github.com/OpenFn/lightning/pull/2861)
- Remove googlesheets, gmail and collections from credential schemas list
  [#2854](https://github.com/OpenFn/lightning/issues/2854)
- Remove ring on save workflow button
  [#2829](https://github.com/OpenFn/lightning/issues/2829)

### Fixed

- Do not send digest emails for projects with no workflows
  [#2688](https://github.com/OpenFn/lightning/issues/2688)
- Fixed navbar items alignment in the workflow builder
  [#2825](https://github.com/OpenFn/lightning/issues/2825)
- PromEx metrics no longer detaching on error
  [#2875](https://github.com/OpenFn/lightning/issues/2875)

## [v2.10.12] - 2025-01-21

### Changed

- PromEx metrics endpoint returns 401 on unauthorized requests.
  [#2823](https://github.com/OpenFn/lightning/issues/2823)
- Allow non-openfn.org users to access AI Assistant
  [#2845](https://github.com/OpenFn/lightning/issues/2845)

## [v2.10.11] - 2025-01-21

### Added

- Add component injection for AI responses feedback
  [#2495](https://github.com/OpenFn/lightning/issues/2495)

### Fixed

- Fix `z-index` for unsaved workflow dot on workflow edit page
  [#2809](https://github.com/OpenFn/lightning/issues/2809)

## [v2.10.10] - 2025-01-15

### Added

- Add workflows API to create, update, get and list.
  [#1887](https://github.com/OpenFn/lightning/issues/1887)
- Show email address of credential owner on project credentials page
  [#2210](https://github.com/OpenFn/lightning/issues/2210)

### Changed

- Configure Monaco to load files from lightning instead of cdn
  [#2786](https://github.com/OpenFn/lightning/issues/2786)

### Fixed

- Fixed Save and Run to always execute jobs with latest changes
  [#2804](https://github.com/OpenFn/lightning/issues/2804)
- Fixed aggressive CSS rule in app.css that made it hard to style menu items
  [#2807](https://github.com/OpenFn/lightning/pull/2807)
- `z-index` broken on unsaved dot on workflow edit page
  [#2809](https://github.com/OpenFn/lightning/issues/2809)
- Fixed an issue in the editor where the Loading Types message displays forever
  while running offline [#2813](https://github.com/OpenFn/lightning/issues/2813)
- Fixed an a small layout issue in the Docs panel when loading the editor
  offline [#2813](https://github.com/OpenFn/lightning/issues/2813)

## [v2.10.9] - 2025-01-09

### Added

- Audit the creation and removal of Github repo connections.
  [#2668](https://github.com/OpenFn/lightning/issues/2668)
- Add save and sync option in the workflow edit page
  [#2707](https://github.com/OpenFn/lightning/issues/2707)

### Changed

- Git-ignore files from mix assets.deploy
  [#2788](https://github.com/OpenFn/lightning/issues/2788)
- Added Claude integration in job chat
  [#2403](https://github.com/OpenFn/lightning/pull/2403)
- OPENAI_API_KEY renamed to AI_ASSISTANT_API_KEY
  [#2403](https://github.com/OpenFn/lightning/pull/2403)
- Remove snapshot creation from WorkOrders, no longer necessary post-migration.
  [#2703](https://github.com/OpenFn/lightning/issues/2703)

## [v2.10.8] - 2024-12-18

### Added

- Add ability to retry or cancel AI Assistant error responses for user messages
  [#2704](https://github.com/OpenFn/lightning/issues/2704)

### Changed

## [v2.10.7] - 2024-12-13 🎂 ❤️ Happy Birthday, Mom!

### Added

- Clear AI assistant's chat input after a message is sent
  [#2781](https://github.com/OpenFn/lightning/issues/2781)
- Allow different rules and action for delete user.
  [#2500](https://github.com/OpenFn/lightning/issues/2500)
- Handle errors from the AI Assistant more gracefully
  [#2474](https://github.com/OpenFn/lightning/issues/2474)

### Changed

- Make the AdaptorRegistry cache path configurable
  [#2780](https://github.com/OpenFn/lightning/issues/2780)

### Fixed

- Delete user modal no longer uses the same id as the underlying user record.
  [#2751](https://github.com/OpenFn/lightning/issues/2751)
- Use workflow activation limiter on index toggle.
  [#2777](https://github.com/OpenFn/lightning/issues/2777)

## [v2.10.6] - 2024-12-10

### Added

- Handle errors from the AI Assistant more gracefully
  [#2741](https://github.com/OpenFn/lightning/issues/2741)

### Changed

- Updated the About the AI Assistant help text
- Make user email verification optional. Defaults to `false`
  [#2755](https://github.com/OpenFn/lightning/issues/2755)
  > ⚠️ The default was behaviour was to always require email verification. Set
  > `REQUIRE_EMAIL_VERIFICATION` to `true` to revert to the old behaviour.
- Enhance AI assistant panel UI
  [#2497](https://github.com/OpenFn/lightning/issues/2497)
- Allow superusers to be created via the user UI.
  [#2719](https://github.com/OpenFn/lightning/issues/2719)

### Fixed

- Fix Priority and Scope Issues in Inspector Key Bindings
  [#2770](https://github.com/OpenFn/lightning/issues/2770)
- Fixed an issue where sometimes adaptor docs won't load in the Inspector
  [#2749](https://github.com/OpenFn/lightning/pull/2749)
- Return a 422 when a duplicate key is sent to the collections post/put_all API
  [#2752](https://github.com/OpenFn/lightning/issues/2752)
- Do not require the user's password when a superuser updates a user.
  [#2757](https://github.com/OpenFn/lightning/issues/2757)

## [v2.10.5] - 2024-12-04

### Added

- Enable Tab Key for Indenting Text in AI Assistant Input Box
  [#2407](https://github.com/OpenFn/lightning/issues/2407)
- Ctrl/Cmd + Enter to Send a Message to the AI Assistant
  [#2406](https://github.com/OpenFn/lightning/issues/2406)
- Add styles to AI chat messages
  [#2484](https://github.com/OpenFn/lightning/issues/2484)
- Auditing when enabling/disabling a workflow
  [#2697](https://github.com/OpenFn/lightning/issues/2697)
- Ability to enable/disable a workflow from the workflow editor
  [#2698](https://github.com/OpenFn/lightning/issues/2698)

### Changed

- Insert all on a collection with the same timestamp
  [#2711](https://github.com/OpenFn/lightning/issues/2711)
- AI Assistant: Show disclaimer once every day per user
  [#2481](https://github.com/OpenFn/lightning/issues/2481)
- AI Assistant: Scroll to new message when it arrives
  [#2409](https://github.com/OpenFn/lightning/issues/2409)
- AI Assistant: Set vertical scrollbar below the session title
  [#2477](https://github.com/OpenFn/lightning/issues/2477)
- AI Assistant: Increase size of input box for easier handling of large inputs
  [#2408](https://github.com/OpenFn/lightning/issues/2408)
- Bumped dependencies
- Extend display of audit events to cater for deletions.
  [#2701](https://github.com/OpenFn/lightning/issues/2701)
- Kafka documentation housekeeping.
  [#2414](https://github.com/OpenFn/lightning/issues/2414)

### Fixed

- Collections controller sending an invalid response body when a item doesn't
  exist [#2733](https://github.com/OpenFn/lightning/issues/2733)
- AI Assistant: Text in the form gets cleared when you change the editor content
  [#2739](https://github.com/OpenFn/lightning/issues/2739)

## [v2.10.4] - 2024-11-22

### Added

- Support dynamic json schema email format validation.
  [#2664](https://github.com/OpenFn/lightning/issues/2664)
- Audit snapshot creation
  [#2601](https://github.com/OpenFn/lightning/issues/2601)
- Allow filtering collection items by updated_before and updated_after.
  [#2693](https://github.com/OpenFn/lightning/issues/2693)
- Add support for SMTP email configuration
  [#2699](https://github.com/OpenFn/lightning/issues/2699) ⚠️️ Please note that
  `EMAIL_ADMIN` defaults to `lightning@example.com` in production environments

### Fixed

- Fix cursor for small limit on collections request
  [#2683](https://github.com/OpenFn/lightning/issues/2683)
- Disable save and run actions on deleted workflows
  [#2170](https://github.com/OpenFn/lightning/issues/2170)
- Distinguish active and inactive sort arrows in projects overview table
  [#2423](https://github.com/OpenFn/lightning/issues/2423)
- Fix show password toggle icon gets flipped after changing the password value
  [#2611](https://github.com/OpenFn/lightning/issues/2611)

## [v2.10.3] - 2024-11-13

### Added

- Disable monaco command palette in Input and Log viewers
  [#2643](https://github.com/OpenFn/lightning/issues/2643)
- Make provision for non-User actors when creating Audit entries.
  [#2601](https://github.com/OpenFn/lightning/issues/2601)

### Fixed

- Superusers can't update users passwords
  [#2621](https://github.com/OpenFn/lightning/issues/2621)
- Attempt to reduce memory consumption when generating UsageTracking reports.
  [#2636](https://github.com/OpenFn/lightning/issues/2636)

## [v2.10.2] - 2024-11-14

### Added

- Audit history exports events
  [#2637](https://github.com/OpenFn/lightning/issues/2637)

### Changed

- Ignore Plug.Conn.InvalidQueryError in Sentry
  [#2672](https://github.com/OpenFn/lightning/issues/2672)
- Add Index to `dataclip_id` on `runs` and `work_orders` tables to speed up
  deletion [PR#2677](https://github.com/OpenFn/lightning/pull/2677)

### Fixed

- Error when the logger receives a boolean
  [#2666](https://github.com/OpenFn/lightning/issues/2666)

## [v2.10.1] - 2024-11-13

### Fixed

- Fix metadata loading as code-assist in the editor
  [#2669](https://github.com/OpenFn/lightning/pull/2669)
- Fix Broken Input Dataclip UI
  [#2670](https://github.com/OpenFn/lightning/pull/2670)

## [v2.10.0] - 2024-11-13

### Changed

- Increase collection items value limit to 1M characters
  [#2661](https://github.com/OpenFn/lightning/pull/2661)

### Fixed

- Fix issues loading suggestions for code-assist
  [#2662](https://github.com/OpenFn/lightning/pull/2662)

## [v2.10.0-rc.2] - 2024-11-12

### Added

- Bootstrap script to help install and configure the Lightning app for
  development [#2654](https://github.com/OpenFn/lightning/pull/2654)

### Changed

- Upgrade dependencies [#2624](https://github.com/OpenFn/lightning/pull/2624)
- Hide the collections and fhir-jembi adaptors from the available adaptors list
  [#2648](https://github.com/OpenFn/lightning/issues/2648)
- Change column name for "Last Activity" to "Last Modified" on Projects list
  [#2593](https://github.com/OpenFn/lightning/issues/2593)

### Fixed

- Fix LiveView crash when pressing "esc" on inspector
  [#2622](https://github.com/OpenFn/lightning/issues/2622)
- Delete project data in batches to avoid timeouts in the db connection
  [#2632](https://github.com/OpenFn/lightning/issues/2632)
- Fix MetadataService crashing when errors are encountered
  [#2659](https://github.com/OpenFn/lightning/issues/2659)

## [v2.10.0-rc.1] - 2024-11-08

### Changed

- Reduce transaction time when fetching collection items by fetching upfront
  [#2645](https://github.com/OpenFn/lightning/issues/2645)

## [v2.10.0-rc.0] - 2024-11-07

### Added

- Adds a UI for managing collections
  [#2567](https://github.com/OpenFn/lightning/issues/2567)
- Introduces collections, a programatic workflow data sharing resource.
  [#2551](https://github.com/OpenFn/lightning/issues/2551)

## [v2.9.15] - 2024-11-06

### Added

- Added some basic editor usage tips to the docs panel
  [#2629](https://github.com/OpenFn/lightning/pull/2629)
- Create audit events when the retention periods for a project's dataclips and
  history are modified. [#2589](https://github.com/OpenFn/lightning/issues/2589)

### Changed

- The Docs panel in the inspector will now be closed by default
  [#2629](https://github.com/OpenFn/lightning/pull/2629)
- JSDoc annotations are removed from code assist descriptions
  [#2629](https://github.com/OpenFn/lightning/pull/2629)
- Show project name during delete confirmation
  [#2634](https://github.com/OpenFn/lightning/pull/2634)

### Fixed

- Fix misaligned margins on collapsed panels in the inspector
  [#2571](https://github.com/OpenFn/lightning/issues/2571)
- Fix sorting directions icons in projects table in the project dashboard page
  [#2631](https://github.com/OpenFn/lightning/pull/2631)
- Fixed an issue where code-completion prompts don't load properly in the
  inspector [#2629](https://github.com/OpenFn/lightning/pull/2629)
- Fixed an issue where namespaces (like http.) don't appear in code assist
  prompts [#2629](https://github.com/OpenFn/lightning/pull/2629)

## [v2.9.14] - 2024-10-31

### Added

- Additional documentation and notification text relating to the importance of
  alternate storage for Kafka triggers.
  [#2614](https://github.com/OpenFn/lightning/issues/2614)
- Add support for run memory limit option
  [#2623](https://github.com/OpenFn/lightning/pull/2623)

### Changed

- Enforcing MFA for a project can be enforced by the usage limiter
  [#2607](https://github.com/OpenFn/lightning/pull/2607)
- Add extensions for limiting retention period
  [#2618](https://github.com/OpenFn/lightning/pull/2618)

## [v2.9.13] - 2024-10-28

### Changed

- Add responsible ai disclaimer to arcade video
  [#2610](https://github.com/OpenFn/lightning/pull/2610)

## [v2.9.12] - 2024-10-25

### Fixed

- Fix editor panel buttons gets out of shape on smaller screens
  [#2278](https://github.com/OpenFn/lightning/issues/2278)
- Do not send empty strings in credential body to the worker
  [#2585](https://github.com/OpenFn/lightning/issues/2585)
- Refactor projects dashboard page and fix bug on last activity column
  [#2593](https://github.com/OpenFn/lightning/issues/2593)

## [v2.9.11] - 2024-10-23

### Added

- Optionally write Kafka messages that can not be persisted to the file system.
  [#2386](https://github.com/OpenFn/lightning/issues/2386)
- Add `MessageRecovery` utility code to restore Kafka messages that were
  pesisted to the file system.
  [#2386](https://github.com/OpenFn/lightning/issues/2386)
- Projects page welcome section: allow users to learn how to use the app thru
  Arcade videos [#2563](https://github.com/OpenFn/lightning/issues/2563)
- Store user preferences in database
  [#2564](https://github.com/OpenFn/lightning/issues/2564)

### Changed

- Allow users to to preview password fields in credential forms
  [#2584](https://github.com/OpenFn/lightning/issues/2584)
- Remove superuser flag for oauth clients creation
  [#2417](https://github.com/OpenFn/lightning/issues/2417)
- Make URL validator more flexible to support URLs with dashes and other cases
  [#2417](https://github.com/OpenFn/lightning/issues/2417)

### Fixed

- Fix retry many workorders when built for job
  [#2597](https://github.com/OpenFn/lightning/issues/2597)
- Do not count deleted workflows in the projects table
  [#2540](https://github.com/OpenFn/lightning/issues/2540)

## [v2.9.10] - 2024-10-16

### Added

- Notify users when a Kafka trigger can not persist a message to the database.
  [#2386](https://github.com/OpenFn/lightning/issues/2386)
- Support `kafka` trigger type in the provisioner
  [#2506](https://github.com/OpenFn/lightning/issues/2506)

### Fixed

- Fix work order retry sorting and avoids loading dataclips
  [#2581](https://github.com/OpenFn/lightning/issues/2581)
- Fix editor panel overlays output panel when scrolled
  [#2291](https://github.com/OpenFn/lightning/issues/2291)

## [v2.9.9] - 2024-10-09

### Changed

- Make project description multiline in project.yaml
  [#2534](https://github.com/OpenFn/lightning/issues/2534)
- Do not track partition timestamps when ingesting Kafka messages.
  [#2531](https://github.com/OpenFn/lightning/issues/2531)
- Always use the `initial_offset_reset_policy` when enabling a Kafka pipeline.
  [#2531](https://github.com/OpenFn/lightning/issues/2531)
- Add plumbing to simulate a persistence failure in a Kafka trigger pipeline.
  [#2386](https://github.com/OpenFn/lightning/issues/2386)

### Fixed

- Fix Oban errors not getting logged in Sentry
  [#2542](https://github.com/OpenFn/lightning/issues/2542)
- Perform data retention purging in batches to avoid timeouts
  [#2528](https://github.com/OpenFn/lightning/issues/2528)
- Fix editor panel title gets pushed away when collapsed
  [#2545](https://github.com/OpenFn/lightning/issues/2545)
- Mark unfinished steps having finished runs as `lost`
  [#2416](https://github.com/OpenFn/lightning/issues/2416)

## [v2.9.8] - 2024-10-03

### Added

- Ability for users to to retry Runs and create manual Work Orders from the job
  inspector #2496 [#2496](https://github.com/OpenFn/lightning/issues/2496)

### Fixed

- Fix panel icons overlays on top title when collapsed
  [#2537](https://github.com/OpenFn/lightning/issues/2537)

## [v2.9.7] - 2024-10-02

### Added

- Enqueues many work orders retries in the same transaction per Oban job.
  [#2363](https://github.com/OpenFn/lightning/issues/2363)
- Added the ability to retry rejected work orders.
  [#2391](https://github.com/OpenFn/lightning/issues/2391)

### Changed

- Notify other present users when the promoted user saves the workflow
  [#2282](https://github.com/OpenFn/lightning/issues/2282)
- User email change: Add debounce on blur to input forms to avoid validation
  after every keystroke [#2365](https://github.com/OpenFn/lightning/issues/2365)

### Fixed

- Use timestamps sent from worker when starting and completing runs
  [#2434](https://github.com/OpenFn/lightning/issues/2434)
- User email change: Add debounce on blur to input forms to avoid validation
  after every keystroke [#2365](https://github.com/OpenFn/lightning/issues/2365)

### Fixed

- User email change: Send notification of change to the old email address and
  confirmation to the new email address
  [#2365](https://github.com/OpenFn/lightning/issues/2365)
- Fixes filters to properly handle the "rejected" status for work orders.
  [#2391](https://github.com/OpenFn/lightning/issues/2391)
- Fix item selection (project / billing account) in the context switcher
  [#2518](https://github.com/OpenFn/lightning/issues/2518)
- Export edge condition expressions as multiline in project spec
  [#2521](https://github.com/OpenFn/lightning/issues/2521)
- Fix line spacing on AI Assistant
  [#2498](https://github.com/OpenFn/lightning/issues/2498)

## [v2.9.6] - 2024-09-23

### Added

### Changed

- Increase minimum password length to 12 in accordance with ASVS 4.0.3
  recommendation V2.1.2 [#2507](https://github.com/OpenFn/lightning/pull/2507)
- Changed the public sandbox (https://demo.openfn.org) setup script to use
  `welcome12345` passwords to comply with a 12-character minimum

### Fixed

- Dataclip selector always shows that the dataclip is wiped even when the job
  wasn't run [#2303](https://github.com/OpenFn/lightning/issues/2303)
- Send run channel errors to sentry
  [#2515](https://github.com/OpenFn/lightning/issues/2515)

## [v2.9.5] - 2024-09-18

### Changed

- Hide export history button when no workorder is rendered in the table
  [#2440](https://github.com/OpenFn/lightning/issues/2440)
- Improve docs for running lightning locally #2499
  [#2499](https://github.com/OpenFn/lightning/pull/2499)

### Fixed

- Fix empty webhook URL when switching workflow trigger type
  [#2050](https://github.com/OpenFn/lightning/issues/2050)
- Add quotes when special YAML characters are present in the exported project
  [#2446](https://github.com/OpenFn/lightning/issues/2446)
- In the AI Assistant, don't open the help page when clicking the Responsible AI
  Link [#2511](https://github.com/OpenFn/lightning/issues/2511)

## [v2.9.4] - 2024-09-16

### Changed

- Responsible AI review of AI Assistant
  [#2478](https://github.com/OpenFn/lightning/pull/2478)
- Improve history export page UI
  [#2442](https://github.com/OpenFn/lightning/issues/2442)
- When selecting a node in the workflow diagram, connected edges will also be
  highlighted [#2396](https://github.com/OpenFn/lightning/issues/2358)

### Fixed

- Fix AI Assitant crashes on a job that is not saved yet
  [#2479](https://github.com/OpenFn/lightning/issues/2479)
- Fix jumpy combobox for scope switcher
  [#2469](https://github.com/OpenFn/lightning/issues/2469)
- Fix console errors when rending edge labels in the workflow diagram
- Fix tooltip on export workorder button
  [#2430](https://github.com/OpenFn/lightning/issues/2430)

## [v2.9.3] - 2024-09-11

### Added

- Add utility module to seed a DB to support query performance analysis.
  [#2441](https://github.com/OpenFn/lightning/issues/2441)

### Changed

- Enhance user profile page to add a section for updating basic information
  [#2470](https://github.com/OpenFn/lightning/pull/2470)
- Upgraded Heroicons to v2.1.5, from v2.0.18
  [#2483](https://github.com/OpenFn/lightning/pull/2483)
- Standardize `link-uuid` style for uuid chips
- Updated PromEx configuration to align with custom Oban naming.
  [#2488](https://github.com/OpenFn/lightning/issues/2488)

## [v2.9.2] - 2024-09-09

### Changed

- Temporarily limit AI to @openfn emails while testing
  [#2482](https://github.com/OpenFn/lightning/pull/2482)

## [v2.9.1] - 2024-09-09

### Fixed

- Provisioner creates invalid snapshots when doing CLI deploy
  [#2461](https://github.com/OpenFn/lightning/issues/2461)
  [#2460](https://github.com/OpenFn/lightning/issues/2460)

  > This is a fix for future Workflow updates that are deployed by the CLI and
  > Github integrations. Unfortunately, there is a high likelihood that your
  > existing snapshots could be incorrect (e.g. missing steps, missing edges).
  > In order to fix this, you will need to manually create new snapshots for
  > each of your workflows. This can be done either by modifying the workflow in
  > the UI and saving it. Or running a command on the running instance:
  >
  > ```elixir
  > alias Lightning.Repo
  > alias Lightning.Workflows.{Workflow, Snapshot}
  >
  > Repo.transaction(fn ->
  >   snapshots =
  >     Repo.all(Workflow)
  >     |> Enum.map(&Workflow.touch/1)
  >     |> Enum.map(&Repo.update!/1)
  >     |> Enum.map(fn workflow ->
  >       {:ok, snapshot} = Snapshot.create(workflow)
  >       snapshot
  >     end)
  >
  >  {:ok, snapshots}
  > end)
  > ```

## [v2.9.0] - 2024-09-06

### Added

- Limit AI queries and hook the increment of AI queries to allow usage limiting.
  [#2438](https://github.com/OpenFn/lightning/pull/2438)
- Persist AI Assistant conversations and enable it for all users
  [#2296](https://github.com/OpenFn/lightning/issues/2296)

### Changed

- Rename `new_table` component to `table`.
  [#2448](https://github.com/OpenFn/lightning/pull/2448)

### Fixed

- Fix `workflow_id` presence in state.json during Github sync
  [#2445](https://github.com/OpenFn/lightning/issues/2445)

## [v2.8.2] - 2024-09-04

### Added

- Change navbar colors depending on scope.
  [#2449](https://github.com/OpenFn/lightning/pull/2449)
- Add support for configurable idle connection timeouts via the `IDLE_TIMEOUT`
  environment variable. [#2443](https://github.com/OpenFn/lightning/issues/2443)

### Changed

- Allow setup_user command to be execute from outside the container with
  `/app/bin/lightning eval Lightning.Setup.setup_user/3`
- Implement a combo-box to make navigating between projects easier
  [#241](https://github.com/OpenFn/lightning/pull/2424)
- Updated vulnerable version of micromatch.
  [#2454](https://github.com/OpenFn/lightning/issues/2454)

## [v2.8.1] - 2024-08-28

### Changed

- Improve run claim query by removing extraneous sorts
  [#2431](https://github.com/OpenFn/lightning/issues/2431)

## [v2.8.0] - 2024-08-27

### Added

- Users are now able to export work orders, runs, steps, logs, and dataclips
  from the History page.
  [#1698](https://github.com/OpenFn/lightning/issues/1698)

### Changed

- Add index over `run_id` and `step_id` in run_steps to improve worker claim
  speed. [#2428](https://github.com/OpenFn/lightning/issues/2428)
- Show Github Error messages as they are to help troubleshooting
  [#2156](https://github.com/OpenFn/lightning/issues/2156)
- Allow `Setup_utils.setup_user` to be used for the initial superuser creation.
- Update to code assist in the Job Editor to import namespaces from adaptors.
  [#2432](https://github.com/OpenFn/lightning/issues/2432)

### Fixed

- Unable to remove/reconnect github app in lightning after uninstalling directly
  from Github [#2168](https://github.com/OpenFn/lightning/issues/2168)
- Github sync buttons available even when usage limiter returns error
  [PR#2390](https://github.com/OpenFn/lightning/pull/2390)
- Fix issue with the persisting of a Kafka message with headers.
  [#2402](https://github.com/OpenFn/lightning/issues/2402)
- Protect against race conditions when updating partition timestamps for a Kafka
  trigger. [#2378](https://github.com/OpenFn/lightning/issues/2378)

## [v2.7.19] - 2024-08-19

### Added

- Pass the user_id param on check usage limits.
  [#2387](https://github.com/OpenFn/lightning/issues/2387)

## [v2.7.18] - 2024-08-17

### Added

- Ensure that all users in an instance have a confirmed email address within 48
  hours [#2389](https://github.com/OpenFn/lightning/issues/2389)

### Changed

- Ensure that all the demo accounts are confirmed by default
  [#2395](https://github.com/OpenFn/lightning/issues/2395)

### Fixed

- Removed all Kafka trigger code that ensured that message sequence is honoured
  for messages with keys. Functionality to ensure that message sequence is
  honoured will be added in the future, but in an abstraction that is a better
  fit for the current Lightning design.
  [#2362](https://github.com/OpenFn/lightning/issues/2362)
- Dropped the `trigger_kafka_messages` table that formed part of the Kafka
  trigger implementation, but which is now obsolete given the removal of the
  code related to message sequence preservation.
  [#2362](https://github.com/OpenFn/lightning/issues/2362)

## [v2.7.17] - 2024-08-14

### Added

- Added an `iex` command to setup a user, an apiToken, and credentials so that
  it's possible to get a fully running lightning instance via external shell
  script. (This is a tricky requirement for a distributed set of local
  deployments) [#2369](https://github.com/OpenFn/lightning/issues/2369) and
  [#2373](https://github.com/OpenFn/lightning/pull/2373)
- Added support for _very basic_ project-credential management (add, associate
  with job) via provisioning API.
  [#2367](https://github.com/OpenFn/lightning/issues/2367)

### Changed

- Enforced uniqueness on credential names _by user_.
  [#2371](https://github.com/OpenFn/lightning/pull/2371)
- Use Swoosh to format User models into recipients
  [#2374](https://github.com/OpenFn/lightning/pull/2374)
- Bump default CLI to `@openfn/cli@1.8.1`

### Fixed

- When a Workflow is deleted, any associated Kafka trigger pipelines will be
  stopped and deleted. [#2379](https://github.com/OpenFn/lightning/issues/2379)

## [v2.7.16] - 2024-08-07

### Fixed

- @ibrahimwickama fixed issue that prevented users from creating new workflows
  if they are running in an `http` environment (rather than `localhost` or
  `https`). [#2365](https://github.com/OpenFn/lightning/pull/2356)

## [v2.7.15] - 2024-08-07

### Changed

- Kafka messages without keys are synchronously converted into a Workorder,
  Dataclip and Run. Messages with keys are stored as TriggerKafkaMessage
  records, however the code needed to process them has been disabled, pending
  removal. [#2351](https://github.com/OpenFn/lightning/issues/2351)

## [v2.7.14] - 2024-08-05

### Changed

- Use standard styles for link, fix home button in breadcrumbs
  [#2354](https://github.com/OpenFn/lightning/pull/2354)

## [v2.7.13] - 2024-08-05

### Changed

- Don't log 406 Not Acceptable errors to Sentry
  [#2350](https://github.com/OpenFn/lightning/issues/2350)

### Fixed

- Correctly handle floats in LogMessage
  [#2348](https://github.com/OpenFn/lightning/issues/2348)

## [v2.7.12] - 2024-07-31

### Changed

- Make root layout configurable
  [#2310](https://github.com/OpenFn/lightning/pull/2310)
- Use snapshots when initiating Github Sync
  [#1827](https://github.com/OpenFn/lightning/issues/1827)
- Move runtime logic into module
  [#2338](https://github.com/OpenFn/lightning/pull/2338)
- Use `AccountHook Extension` to register new users invited in a project
  [#2341](https://github.com/OpenFn/lightning/pull/2341)
- Standardized top bars across the UI with a navigable breadcrumbs interface
  [#2299](https://github.com/OpenFn/lightning/pull/2299)

### Fixed

- Limit frame size of worker socket connections
  [#2339](https://github.com/OpenFn/lightning/issues/2339)
- Limit number of days to 31 in cron trigger dropdown
  [#2331](https://github.com/OpenFn/lightning/issues/2331)

## [v2.7.11] - 2024-07-26

### Added

- Expose more Kafka configuration at instance-level.
  [#2329](https://github.com/OpenFn/lightning/issues/2329)

### Fixed

- Table action css tweaks
  [#2333](https://github.com/OpenFn/lightning/issues/2333)

## [v2.7.10]

### Added

- A rudimentary optimisation for Kafka messages that do not have a key as the
  sequence of these messages can not be guaranteed.
  [#2323](https://github.com/OpenFn/lightning/issues/2323)

### Fixed

- Fix an intermittent bug when trying to intern Kafka offset reset policy.
  [#2327](https://github.com/OpenFn/lightning/issues/2327)

## [v2.7.9] - 2024-07-24

### Changed

- CSS - standardized some more tailwind components
  [PR#2324](https://github.com/OpenFn/lightning/pull/2324)

## [v2.7.8] - 2024-07-24

### Changed

- Enable End to End Integration tests
  [#2187](https://github.com/OpenFn/lightning/issues/2187)
- Make selected Kafka trigger parameters configurable via ENV vars.
  [#2315](https://github.com/OpenFn/lightning/issues/2315)
- Use the Oauth2 `revocation_endpoint` to revoke token access (1) before
  attempting to reauthorize and (2) when users schedule a credential for
  deletion [#2314](https://github.com/OpenFn/lightning/issues/2314)
- Standardized tailwind alerts
  [#2314](https://github.com/OpenFn/lightning/issues/2314)
- Standardized `link` tailwind style (and provided `link-plain`, `link-info`,
  `link-error`, and `link-warning`)
  [#2314](https://github.com/OpenFn/lightning/issues/2314)

### Fixed

- Fix work order URL in failure alerts
  [#2305](https://github.com/OpenFn/lightning/pull/2305)
- Fix error when handling existing encrypted credentials
  [#2316](https://github.com/OpenFn/lightning/issues/2316)
- Fix job editor switches to the snapshot version when body is changed
  [#2306](https://github.com/OpenFn/lightning/issues/2306)
- Fix misaligned "Retry from here" button on inspector page
  [#2308](https://github.com/OpenFn/lightning/issues/2308)

## [v2.7.7] - 2024-07-18

### Added

- Add experimental support for triggers that consume message from a Kafka
  cluster [#1801](https://github.com/OpenFn/lightning/issues/1801)
- Workflows can now specify concurrency, allowing runs to be executed
  syncronously or to a maximum concurrency level. Note that this applies to the
  default FifoRunQueue only.
  [#2022](https://github.com/OpenFn/lightning/issues/2022)
- Invite Non-Registered Users to a Project
  [#2288](https://github.com/OpenFn/lightning/pull/2288)

### Changed

- Make modal close events configurable
  [#2298](https://github.com/OpenFn/lightning/issues/2298)

### Fixed

- Prevent Oauth credentials from being created if they don't have a
  `refresh_token` [#2289](https://github.com/OpenFn/lightning/pull/2289) and
  send more helpful error data back to the worker during token refresh failure
  [#2135](https://github.com/OpenFn/lightning/issues/2135)
- Fix CLI deploy not creating snapshots for workflows
  [#2271](https://github.com/OpenFn/lightning/issues/2271)

## [v2.7.6] - 2024-07-11

### Fixed

- UsageTracking crons are enabled again (if config is enabled)
  [#2276](https://github.com/OpenFn/lightning/issues/2276)
- UsageTracking metrics absorb the fact that a step's job_id may not currently
  exist when counting unique jobs
  [#2279](https://github.com/OpenFn/lightning/issues/2279)
- Adjusted layout and text displayed when preventing simultaneous edits to
  accommodate more screen sizes
  [#2277](https://github.com/OpenFn/lightning/issues/2277)

## [v2.7.5] - 2024-07-10

### Changed

- Prevent two editors from making changes to the same workflow at the same time
  [#1949](https://github.com/OpenFn/lightning/issues/1949)
- Moved the Edge Condition Label field to the top of the form, so it's always
  visible [#2236](https://github.com/OpenFn/lightning/pull/2236)
- Update edge condition labels in the Workflow Diagram to always show the
  condition type icon and the label
  [#2236](https://github.com/OpenFn/lightning/pull/2236)

### Fixed

- Do Not Require Lock Version In URL Parameters
  [#2267](https://github.com/OpenFn/lightning/pull/2267)
- Trim erroneous spaces on user first and last names
  [#2269](https://github.com/OpenFn/lightning/pull/2269)

## [v2.7.4] - 2024-07-06

### Changed

- When the entire log string is a valid JSON object, pretty print it with a
  standard `JSON.stringify(str, null, 2)` but if it's something else then let
  the user do whatever they want (e.g., if you write
  `console.log('some', 'cool', state.data)` we won't mess with it.)
  [#2260](https://github.com/OpenFn/lightning/pull/2260)

### Fixed

- Fixed sticky toggle button for switching between latest version and a snapshot
  of a workflow [#2264](https://github.com/OpenFn/lightning/pull/2264)

## [v2.7.3] - 2024-07-05

### Changed

- Bumped the ws-worker to v1.3

### Fixed

- Fix issue when selecting different steps in RunViewer and the parent liveview
  not being informed [#2253](https://github.com/OpenFn/lightning/issues/2253)
- Stopped inspector from crashing when looking for a step by a run/job
  combination [#2201](https://github.com/OpenFn/lightning/issues/2201)
- Workflow activation only considers new and changed workflows
  [#2237](https://github.com/OpenFn/lightning/pull/2237)

## [v2.7.2] - 2024-07-03

### Changed

- Allow endpoint plugs to be injected at compile time.
  [#2248](https://github.com/OpenFn/lightning/pull/2248)
- All models to use the `public` schema.
  [#2249](https://github.com/OpenFn/lightning/pull/2249)
- In the workflow diagram, smartly update the view when adding new nodes
  [#2174](https://github.com/OpenFn/lightning/issues/2174)
- In the workflow diagram, remove the "autofit" toggle in the control bar

### Fixed

- Remove prompt parameter from the authorization URL parameters for the Generic
  Oauth Clients [#2250](https://github.com/OpenFn/lightning/issues/2250)
- Fixed react key error [#2233](https://github.com/OpenFn/lightning/issues/2233)
- Show common functions in the Docs panel
  [#1733](https://github.com/OpenFn/lightning/issues/1733)

## [v2.7.1] - 2024-07-01

### Changed

- Update email copies [#2213](https://github.com/OpenFn/lightning/issues/2213)

### Fixed

- Fix jumpy cursor in the Job editor.
  [#2229](https://github.com/OpenFn/lightning/issues/2229)
- Rework syncing behaviour to prevent changes getting thrown out on a socket
  reconnect. [#2007](https://github.com/OpenFn/lightning/issues/2007)

## [v2.7.0] - 2024-06-26

### Added

- Use of snapshots for displaying runs and their associated steps in the History
  page. [#1825](https://github.com/OpenFn/lightning/issues/1825)
- Added view-only mode for rendering workflows and runs in the Workflow Canvas
  and the Inspector page using snapshots, with the option to switch between a
  specific snapshot version and the latest version. Edit mode is available when
  displaying the latest version.
  [#1843](https://github.com/OpenFn/lightning/issues/1843)
- Allow users to delete steps sssociated with runs in the Workflow Canvas
  [#2027](https://github.com/OpenFn/lightning/issues/2027)
- Link to adaptor `/src` from inspector.
- Prototype AI Assistant for working with job code.
  [#2193](https://github.com/OpenFn/lightning/issues/2193)

### Changed

- Reverted behaviour on "Rerun from here" to select the Log tab.
  [#2202](https://github.com/OpenFn/lightning/issues/2202)
- Don't allow connections between an orphaned node and a
  Trigger[#2188](https://github.com/OpenFn/lightning/issues/2188)
- Reduce the minimum zoom in the workflow diagram
  [#2214](https://github.com/OpenFn/lightning/issues/2214)

### Fixed

- Fix some adaptor docs not displaying
  [#2019](https://github.com/OpenFn/lightning/issues/2019)
- Fix broken `mix lightning.install_adaptor_icons` task due to addition of Finch
  http client change.

## [v2.6.3] - 2024-06-19

### Changed

- Added a notice on application start about anonymous public impact reporting
  and its importance for the sustainability of
  [Digital Public Goods](https://digitalpublicgoods.net/) and
  [Digital Public Infrastructure](https://www.codevelop.fund/insights-1/what-is-digital-public-infrastructure).
- Increase default `WORKER_MAX_RUN_DURATION_SECONDS` to 300 to match the
  [ws-worker default](https://github.com/OpenFn/kit/blob/main/packages/ws-worker/src/util/cli.ts#L149-L153)
  so if people don't set their timeout via ENV, at least the two match up.

## [v2.6.2] - 2024-06-13

### Fixed

- Fix vanishing Docs panel when Editor panel is collapsed and opened again
  [#2195](https://github.com/OpenFn/lightning/issues/2195)
- Maintain tab when RunViewer remounts/push state drops tab hash
  [#2199](https://github.com/OpenFn/lightning/issues/2199)

## [v2.6.1] - 2024-06-12

### Changed

- Erlang to 26.2.5
- Update debian bookworm from 20240130 to 20240513.
- Return 403s when Provisioning API fails because of usage limits
  [#2182](https://github.com/OpenFn/lightning/pull/2182)
- Update email notification for changing retention period
  [#2066](https://github.com/OpenFn/lightning/issues/2066)
- Return 415s when Webhooks are sent Content-Types what are not supported.
  [#2180](https://github.com/OpenFn/lightning/issues/2180)
- Updated the default step text

### Fixed

- Rewrite TabSelector (now Tabbed) components fixing a number of navigation
  issues [#2051](https://github.com/OpenFn/lightning/issues/2051)

## [v2.6.0] - 2024-06-05

### Added

- Support multiple edges leading to the same step (a.k.a., "drag & drop")
  [#2008](https://github.com/OpenFn/lightning/issues/2008)

### Changed

### Fixed

## [v2.5.5] - 2024-06-05

### Added

- Replace LiveView Log Viewer component with React Monaco
  [#1863](https://github.com/OpenFn/lightning/issues/1863)

### Changed

- Bump default CLI to `@openfn/cli@1.3.2`
- Don't show deprecated adaptor versions in the adaptor version picklist (to be
  followed by some graceful deprecation handling/warning in
  [later work](https://github.com/OpenFn/lightning/issues/2172))
  [#2169](https://github.com/OpenFn/lightning/issues/2169)
- Refactor count workorders to reuse search code
  [#2121](https://github.com/OpenFn/lightning/issues/2121)
- Updated provisioning error message to include workflow and job names
  [#2140](https://github.com/OpenFn/lightning/issues/2140)

### Fixed

- Don't let two deploy workflows run at the same time to prevent git collisions
  [#2044](https://github.com/OpenFn/lightning/issues/2044)
- Stopped sending emails when creating a starter project
  [#2161](https://github.com/OpenFn/lightning/issues/2161)

## [v2.5.4] - 2024-05-31

### Added

- CORS support [#2157](https://github.com/OpenFn/lightning/issues/2157)
- Track users emails preferences
  [#2163](https://github.com/OpenFn/lightning/issues/2163)

### Changed

- Change Default Text For New Job Nodes
  [#2014](https://github.com/OpenFn/lightning/pull/2014)
- Persisted run options when runs are _created_, not when they are _claimed_.
  This has the benefit of "locking in" the behavior desired by the user at the
  time they demand a run, not whenever the worker picks it up.
  [#2085](https://github.com/OpenFn/lightning/pull/2085)
- Made `RUN_GRACE_PERIOD_SECONDS` a configurable ENV instead of 20% of the
  `WORKER_MAX_RUN_DURATION`
  [#2085](https://github.com/OpenFn/lightning/pull/2085)

### Fixed

- Stopped Janitor from calling runs lost if they have special runtime options
  [#2079](https://github.com/OpenFn/lightning/issues/2079)
- Dataclip Viewer now responds to page resize and internal page layout
  [#2120](https://github.com/OpenFn/lightning/issues/2120)

## [v2.5.3] - 2024-05-27

### Changed

- Stop users from creating deprecated Salesforce and GoogleSheets credentials.
  [#2142](https://github.com/OpenFn/lightning/issues/2142)
- Delegate menu customization and create menu components for reuse.
  [#1988](https://github.com/OpenFn/lightning/issues/1988)

### Fixed

- Disable Credential Save Button Until All Form Fields Are Validated
  [#2099](https://github.com/OpenFn/lightning/issues/2099)
- Fix Credential Modal Closure Error When Workflow Is Unsaved
  [#2101](https://github.com/OpenFn/lightning/pull/2101)
- Fix error when socket reconnects and user is viewing a run via the inspector
  [#2148](https://github.com/OpenFn/lightning/issues/2148)

## [v2.5.2] - 2024-05-23

### Fixed

- Preserve custom values (like `apiVersion`) during token refresh for OAuth2
  credentials [#2131](https://github.com/OpenFn/lightning/issues/2131)

## [v2.5.1] - 2024-05-21

### Fixed

- Don't compile Phoenix Storybook in production and test environments
  [#2119](https://github.com/OpenFn/lightning/pull/2119)
- Improve performance and memory consumption on queries and logic for digest
  mailer [#2121](https://github.com/OpenFn/lightning/issues/2121)

## [v2.5.0] - 2024-05-20

### Fixed

- When a refresh token is updated, save it!
  [#2124](https://github.com/OpenFn/lightning/pull/2124)

## [v2.5.0-pre4] - 2024-05-20

### Fixed

- Fix duplicate credential type bug
  [#2100](https://github.com/OpenFn/lightning/issues/2100)
- Ensure Global OAuth Clients Accessibility for All Users
  [#2114](https://github.com/OpenFn/lightning/issues/2114)

## [v2.5.0-pre3] - 2024-05-20

### Fixed

- Fix credential not added automatically after being created from the canvas.
  [#2105](https://github.com/OpenFn/lightning/issues/2105)
- Replace the "not working?" prompt by "All good, but if your credential stops
  working, you may need to re-authorize here.".
  [#2102](https://github.com/OpenFn/lightning/issues/1872)
- Fix Generic Oauth credentials don't get included in the refresh flow
  [#2106](https://github.com/OpenFn/lightning/pull/2106)

## [v2.5.0-pre2] - 2024-05-17

### Changed

- Replace LiveView Dataclip component with React Monaco bringing large
  performance improvements when viewing large dataclips.
  [#1872](https://github.com/OpenFn/lightning/issues/1872)

## [v2.5.0-pre] - 2024-05-17

### Added

- Allow users to build Oauth clients and associated credentials via the user
  interface. [#1919](https://github.com/OpenFn/lightning/issues/1919)

## [v2.4.14] - 2024-05-16

### Changed

- Refactored image and version info
  [#2097](https://github.com/OpenFn/lightning/pull/2097)

### Fixed

- Fixed issue where updating adaptor name and version of job node in the
  workflow canvas crashes the app when no credential is selected
  [#99](https://github.com/OpenFn/lightning/issues/99)
- Removes stacked viewer after switching tabs and steps.
  [#2064](https://github.com/OpenFn/lightning/issues/2064)

## [v2.4.13] - 2024-05-16

### Fixed

- Fixed issue where updating an existing Salesforce credential to use a
  `sandbox` endpoint would not properly re-authenticate.
  [#1842](https://github.com/OpenFn/lightning/issues/1842)
- Navigate directly to settings from url hash and renders default panel when
  there is no hash. [#1971](https://github.com/OpenFn/lightning/issues/1971)

## [v2.4.12] - 2024-05-15

### Fixed

- Fix render settings default panel on first load
  [#1971](https://github.com/OpenFn/lightning/issues/1971)

## [v2.4.11] - 2024-05-15

### Changed

- Upgraded Sentry to v10 for better error reporting.

## [v2.4.10] - 2024-05-14

### Fixed

- Fix the "reset demo" script by disabling the emailing that was introduced to
  the `create_project` function.
  [#2063](https://github.com/OpenFn/lightning/pull/2063)

## [v2.4.9] - 2024-05-14

### Changed

- Bumped @openfn/ws-worker to 1.1.8

### Fixed

- Correctly pass max allowed run time into the Run token, ensuring it's valid
  for the entirety of the Runs execution time
  [#2072](https://github.com/OpenFn/lightning/issues/2072)

## [v2.4.8] - 2024-05-13

### Added

- Add Github sync to usage limiter
  [#2031](https://github.com/OpenFn/lightning/pull/2031)

### Changed

- Remove illogical cancel buttons on user/pass change screen
  [#2067](https://github.com/OpenFn/lightning/issues/2067)

### Fixed

- Stop users from configuring failure alerts when the limiter returns error
  [#2076](https://github.com/OpenFn/lightning/pull/2076)

## [v2.4.7] - 2024-05-11

### Fixed

- Fixed early worker token expiry bug
  [#2070](https://github.com/OpenFn/lightning/issues/2070)

## [v2.4.6] - 2024-05-08

### Added

- Allow for automatic resubmission of failed usage tracking report submissions.
  [1789](https://github.com/OpenFn/lightning/issues/1789)
- Make signup feature configurable
  [#2049](https://github.com/OpenFn/lightning/issues/2049)
- Apply runtime limits to worker execution
  [#2015](https://github.com/OpenFn/lightning/pull/2015)
- Limit usage for failure alerts
  [#2011](https://github.com/OpenFn/lightning/pull/2011)

## [v2.4.5] - 2024-05-07

### Fixed

- Fix provioning API calls workflow limiter without the project ID
  [#2057](https://github.com/OpenFn/lightning/issues/2057)

## [v2.4.4] - 2024-05-03

### Added

- Benchmarking script that simulates data from a cold chain.
  [#1993](https://github.com/OpenFn/lightning/issues/1993)

### Changed

- Changed Snapshot `get_or_create_latest_for` to accept multis allow controlling
  of which repo it uses.
- Require exactly one owner for each project
  [#1991](https://github.com/OpenFn/lightning/issues/1991)

### Fixed

- Fixed issue preventing credential updates
  [#1861](https://github.com/OpenFn/lightning/issues/1861)

## [v2.4.3] - 2024-05-01

### Added

- Allow menu items customization
  [#1988](https://github.com/OpenFn/lightning/issues/1988)
- Workflow Snapshot support
  [#1822](https://github.com/OpenFn/lightning/issues/1822)
- Fix sample workflow from init_project_for_new_user
  [#2016](https://github.com/OpenFn/lightning/issues/2016)

### Changed

- Bumped @openfn/ws-worker to 1.1.6

### Fixed

- Assure workflow is always passed to Run.enqueue
  [#2032](https://github.com/OpenFn/lightning/issues/2032)
- Fix regression on History page where snapshots were not preloaded correctly
  [#2026](https://github.com/OpenFn/lightning/issues/2026)

## [v2.4.2] - 2024-04-24

### Fixed

- Fix missing credential types when running Lightning using Docker
  [#2010](https://github.com/OpenFn/lightning/issues/2010)
- Fix provisioning API includes deleted workflows in project state
  [#2001](https://github.com/OpenFn/lightning/issues/2001)

## [v2.4.1] - 2024-04-19

### Fixed

- Fix github cli deploy action failing to auto-commit
  [#1995](https://github.com/OpenFn/lightning/issues/1995)

## [v2.4.1-pre] - 2024-04-18

### Added

- Add custom metric to track the number of finalised runs.
  [#1790](https://github.com/OpenFn/lightning/issues/1790)

### Changed

- Set better defaults for the GitHub connection creation screen
  [#1994](https://github.com/OpenFn/lightning/issues/1994)
- Update `submission_status` for any Usagetracking.Report that does not have it
  set. [#1789](https://github.com/OpenFn/lightning/issues/1789)

## [v2.4.0] - 2024-04-12

### Added

- Allow description below the page title
  [#1975](https://github.com/OpenFn/lightning/issues/1975)
- Enable users to connect projects to their Github repos and branches that they
  have access to [#1895](https://github.com/OpenFn/lightning/issues/1895)
- Enable users to connect multiple projects to a single Github repo
  [#1811](https://github.com/OpenFn/lightning/issues/1811)

### Changed

- Change all System.get_env calls in runtime.exs to use dotenvy
  [#1968](https://github.com/OpenFn/lightning/issues/1968)
- Track usage tracking submission status in new field
  [#1789](https://github.com/OpenFn/lightning/issues/1789)
- Send richer version info as part of usage tracking submission.
  [#1819](https://github.com/OpenFn/lightning/issues/1819)

### Fixed

- Fix sync to branch only targetting main branch
  [#1892](https://github.com/OpenFn/lightning/issues/1892)
- Fix enqueue run without the workflow info
  [#1981](https://github.com/OpenFn/lightning/issues/1981)

## [v2.3.1] - 2024-04-03

### Changed

- Run the usage tracking submission job more frequently to reduce the risk of
  Oban unavailability at a particular time.
  [#1778](https://github.com/OpenFn/lightning/issues/1778)
- Remove code supporting V1 usage tracking submissions.
  [#1853](https://github.com/OpenFn/lightning/issues/1853)

### Fixed

- Fix scrolling behaviour on inspector for small screens
  [#1962](https://github.com/OpenFn/lightning/issues/1962)
- Fix project picker for users with many projects
  [#1952](https://github.com/OpenFn/lightning/issues/1952)

## [v2.3.0] - 2024-04-02

### Added

- Support for additional paths on a webhook URL such as `/i/<uuid>/Patient`
  [#1954](https://github.com/OpenFn/lightning/issues/1954)
- Support for a GET endpoint to "check" webhook URL availability
  [#1063](https://github.com/OpenFn/lightning/issues/1063)
- Allow external apps to control the run enqueue db transaction
  [#1958](https://github.com/OpenFn/lightning/issues/1958)

## [v2.2.2] - 2024-04-01

### Changed

- Changed dataclip search from string `LIKE` to tsvector on keys and values.
  While this will limit partial string matching to the beginning of words (not
  the middle or end) it will make searching way more performant
  [#1939](https://github.com/OpenFn/lightning/issues/1939)
- Translate job error messages using errors.po file
  [#1935](https://github.com/OpenFn/lightning/issues/1935)
- Improve the UI/UX of the run panel on the inspector for small screens
  [#1909](https://github.com/OpenFn/lightning/issues/1909)

### Fixed

- Regular database timeouts when searching across dataclip bodies
  [#1794](https://github.com/OpenFn/lightning/issues/1794)

## [v2.2.1] - 2024-03-27

### Added

- Enable users to connect to their Github accounts in preparation for
  streamlined GitHub project sync setup
  [#1894](https://github.com/OpenFn/lightning/issues/1894)

### Fixed

- Apply usage limit to bulk-reruns
  [#1931](https://github.com/OpenFn/lightning/issues/1931)
- Fix edge case that could result in duplicate usage tracking submissions.
  [#1853](https://github.com/OpenFn/lightning/issues/1853)
- Fix query timeout issue on history retention deletion
  [#1937](https://github.com/OpenFn/lightning/issues/1937)

## [v2.2.0] - 2024-03-21

### Added

- Allow admins to set project retention periods
  [#1760](https://github.com/OpenFn/lightning/issues/1760)
- Automatically wipe input/output data after their retention period
  [#1762](https://github.com/OpenFn/lightning/issues/1762)
- Automatically delete work order history after their retention period
  [#1761](https://github.com/OpenFn/lightning/issues/1761)

### Changed

- When automatically creating a project for a newly registered user (via the
  `INIT_PROJECT_FOR_NEW_USER=true` environment variable) that user should be the
  `owner` of the project.
  [#1927](https://github.com/OpenFn/lightning/issues/1927)
- Give priority to manual runs (over webhook requests and cron) so that active
  users on the inspector don't have to wait ages for thier work during high load
  periods [#1918](https://github.com/OpenFn/lightning/issues/1918)

## [v2.1.0] - 2024-03-20

### Added

- TSVector index to log_lines, and gin index to dataclips
  [#1898](https://github.com/OpenFn/lightning/issues/1898)
- Add API Version field to Salesforce OAuth credentials
  [#1838](https://github.com/OpenFn/lightning/issues/1838)

### Changed

- Replace v1 usage tracking with v2 usage tracking.
  [#1853](https://github.com/OpenFn/lightning/issues/1853)

## [v2.0.10]

### Changed

- Updated anonymous usage tracker submissions
  [#1853](https://github.com/OpenFn/lightning/issues/1853)

## [v2.0.9] - 2024-03-19

### Added

- Support for smaller screens on history and inspector.
  [#1908](https://github.com/OpenFn/lightning/issues/1908)
- Polling metric to track number of available runs.
  [#1790](https://github.com/OpenFn/lightning/issues/1790)
- Allows limiting creation of new runs and retries.
  [#1754](https://github.com/OpenFn/Lightning/issues/1754)
- Add specific messages for log, input, and output tabs when a run is lost
  [#1757](https://github.com/OpenFn/lightning/issues/1757)
- Soft and hard limits for runs created by webhook trigger.
  [#1859](https://github.com/OpenFn/Lightning/issues/1859)
- Publish an event when a new user is registered
  [#1873](https://github.com/OpenFn/lightning/issues/1873)
- Adds ability to add project collaborators from existing users
  [#1836](https://github.com/OpenFn/lightning/issues/1836)
- Added ability to remove project collaborators
  [#1837](https://github.com/OpenFn/lightning/issues/1837)
- Added new usage tracking submission code.
  [#1853](https://github.com/OpenFn/lightning/issues/1853)

### Changed

- Upgrade Elixir to 1.16.2
- Remove all values from `.env.example`.
  [#1904](https://github.com/OpenFn/lightning/issues/1904)

### Fixed

- Verify only stale project credentials
  [#1861](https://github.com/OpenFn/lightning/issues/1861)

## [v2.0.8] - 2024-02-29

### Fixed

- Show flash error when editing stale project credentials
  [#1795](https://github.com/OpenFn/lightning/issues/1795)
- Fixed bug with Github sync installation on docker-based deployments
  [#1845](https://github.com/OpenFn/lightning/issues/1845)

## [v2.0.6] - 2024-02-29

### Added

- Automatically create Github workflows in a target repository/branch when users
  set up a Github repo::OpenFn project sync
  [#1046](https://github.com/OpenFn/lightning/issues/1046)
- Allows limiting creation of new runs and retries.
  [#1754](https://github.com/OpenFn/Lightning/issues/1754)

### Changed

- Change bucket size used by the run queue delay custom metric.
  [#1790](https://github.com/OpenFn/lightning/issues/1790)
- Require setting `IS_RESETTABLE_DEMO` to "yes" via ENV before allowing the
  destructive `Demo.reset_demo/0` function from being called.
  [#1720](https://github.com/OpenFn/lightning/issues/1720)
- Remove version display condition that was redundant due to shadowing
  [#1819](https://github.com/OpenFn/lightning/issues/1819)

### Fixed

- Fix series of sentry issues related to OAuth credentials
  [#1799](https://github.com/OpenFn/lightning/issues/1799)

## [v2.0.5] - 2024-02-25

### Fixed

- Fixed error in Credentials without `sanbox` field set; only display `sandbox`
  field for Salesforce oauth credentials.
  [#1798](https://github.com/OpenFn/lightning/issues/1798)

## [v2.0.4] - 2024-02-24

### Added

- Display and edit OAuth credentials
  scopes[#1706](https://github.com/OpenFn/Lightning/issues/1706)

### Changed

- Stop sending `operating_system_detail` to the usage tracker
  [#1785](https://github.com/OpenFn/lightning/issues/1785)

### Fixed

- Make handling of usage tracking errors more robust.
  [#1787](https://github.com/OpenFn/lightning/issues/1787)
- Fix inspector shows selected dataclip as wiped after retying workorder from a
  non-first step [#1780](https://github.com/OpenFn/lightning/issues/1780)

## [v2.0.3] - 2024-02-21

### Added

- Actual metrics will now be submitted by Lightning to the Usage Tracker.
  [#1742](https://github.com/OpenFn/lightning/issues/1742)
- Added a support link to the menu that goes to the instance admin contact
  [#1783](https://github.com/OpenFn/lightning/issues/1783)

### Changed

- Usage Tracking submissions are now opt-out, rather than opt-in. Hashed UUIDs
  to ensure anonymity are default.
  [#1742](https://github.com/OpenFn/lightning/issues/1742)
- Usage Tracking submissions will now run daily rather than hourly.
  [#1742](https://github.com/OpenFn/lightning/issues/1742)

- Bumped @openfn/ws-worker to `v1.0` (this is used in dev mode when starting the
  worker from your mix app: `RTM=true iex -S mix phx.server`)
- Bumped @openfn/cli to `v1.0` (this is used for adaptor docs and magic)

### Fixed

- Non-responsive workflow canvas after web socket disconnection
  [#1750](https://github.com/OpenFn/lightning/issues/1750)

## [v2.0.2] - 2024-02-14

### Fixed

- Fixed a bug with the OAuth2 credential refresh flow that prevented
  GoogleSheets jobs from running after token expiration
  [#1735](https://github.com/OpenFn/Lightning/issues/1735)

## [v2.0.1] - 2024-02-13

### Changed

- Renamed ImpactTracking to UsageTracking
  [#1729](https://github.com/OpenFn/lightning/issues/1729)
- Block github installation if there's a pending installation in another project
  [#1731](https://github.com/OpenFn/Lightning/issues/1731)

### Fixed

- Expand work order button balloons randomly
  [#1737](https://github.com/OpenFn/Lightning/issues/1737)
- Editing credentials doesn't work from project scope
  [#1743](https://github.com/OpenFn/Lightning/issues/1743)

## [v2.0.0] - 2024-02-10

> At the time of writing there are no more big changes planned and testing has
> gone well. Thanks to everyone who's helped to kick the tyres during the "rc"
> phase. There are still a _lot of **new features** coming_, so please:
>
> - watch our [**Public Roadmap**](https://github.com/orgs/OpenFn/projects/3) to
>   stay abreast of our core team's backlog,
> - request a feature in the
>   [**Community Forum**](https://community.openfn.org),
> - raise a
>   [**new issue**](https://github.com/OpenFn/lightning/issues/new/choose) if
>   you spot a bug,
> - and head over to the
>   [**Contributing**](https://github.com/OpenFn/lightning/?tab=readme-ov-file#contribute-to-this-project)
>   section to lend a hand.
>
> Head to [**docs.openfn.org**](https://docs.openfn.org) for product
> documentation and help with v1 to v2 migration.

### Changed

- Bump `@openfn/worker` to `v0.8.1`
- Only show GoogleSheets and Salesforce credential options if Oauth clients are
  registered with the instance via ENV
  [#1734](https://github.com/OpenFn/Lightning/issues/1734)

### Fixed

- Use standard table type for webhook auth methods
  [#1514](https://github.com/OpenFn/Lightning/issues/1514)
- Make disabled button for "Connect to GitHub" clear, add tooltip
  [#1732](https://github.com/OpenFn/Lightning/issues/1715)

## [v2.0.0-rc12] - 2024-02-09

### Added

- Add RunQueue extension to allow claim customization.
  [#1715](https://github.com/OpenFn/Lightning/issues/1715)
- Add support for Salesforce OAuth2 credentials
  [#1633](https://github.com/OpenFn/Lightning/issues/1633)

### Changed

- Use `PAYLOAD_SIZE_KB` in k6 load testing script, set thresholds on wait time,
  set default payload size to `2kb`

### Fixed

- Adds more detail to work order states on dashboard
  [#1677](https://github.com/OpenFn/lightning/issues/1677)
- Fix Output & Logs in inspector fails to show sometimes
  [#1702](https://github.com/OpenFn/lightning/issues/1702)

## [v2.0.0-rc11] - 2024-02-08

### Fixed

- Bumped Phoenix LiveView from `0.20.4` to `0.20.5` to fix canvas selection
  issue [#1724](https://github.com/OpenFn/lightning/issues/1724)

## [v2.0.0-rc10] - 2024-02-08

### Changed

- Implemented safeguards to prevent deletion of jobs with associated run history
  [#1570](https://github.com/OpenFn/Lightning/issues/1570)

### Fixed

- Fixed inspector dataclip body not getting updated after dataclip is wiped
  [#1718](https://github.com/OpenFn/Lightning/issues/1718)
- Fixed work orders getting retried despite having wiped dataclips
  [#1721](https://github.com/OpenFn/Lightning/issues/1721)

## [v2.0.0-rc9] 2024-02-05

### Added

- Persist impact tracking configuration and reports
  [#1684](https://github.com/OpenFn/Lightning/issues/1684)
- Add zero-persistence project setting
  [#1209](https://github.com/OpenFn/Lightning/issues/1209)
- Wipe dataclip after use when zero-persistence is enabled
  [#1212](https://github.com/OpenFn/Lightning/issues/1212)
- Show appropriate message when a wiped dataclip is viewed
  [#1211](https://github.com/OpenFn/Lightning/issues/1211)
- Disable selecting work orders having wiped dataclips in the history page
  [#1210](https://github.com/OpenFn/Lightning/issues/1210)
- Hide rerun button in inspector when the selected step has a wiped dataclip
  [#1639](https://github.com/OpenFn/Lightning/issues/1639)
- Add rate limiter to webhook endpoints and runtime limiter for runs.
  [#639](https://github.com/OpenFn/Lightning/issues/639)

### Fixed

- Prevented secret scrubber from over-eagerly adding \*\*\* between all
  characters if an empty string secret was provided as a credential field value
  (e.g., {"username": "come-on-in", "password": ""})
  [#1585](https://github.com/OpenFn/Lightning/issues/1585)
- Fixed permissions issue that allowed viewer/editor to modify webhook auth
  methods. These permissions only belong to project owners and admins
  [#1692](https://github.com/OpenFn/Lightning/issues/1692)
- Fixed bug that was duplicating inbound http_requests, resulting in unnecessary
  data storage [#1695](https://github.com/OpenFn/Lightning/issues/1695)
- Fixed permissions issue that allowed editors to set up new Github connections
  [#1703](https://github.com/OpenFn/Lightning/issues/1703)
- Fixed permissions issue that allowed viewers to initiate syncs to github
  [#1704](https://github.com/OpenFn/Lightning/issues/1704)
- Fixed inspector view stuck at processing when following a crashed run
  [#1711](https://github.com/OpenFn/Lightning/issues/1711)
- Fixed inspector dataclip selector not getting updated after running manual run
  [#1714](https://github.com/OpenFn/Lightning/issues/1714)

## [v2.0.0-rc8] - 2024-01-30

### Added

- Shim code to interact with the Impact Tracking service
  [#1671](https://github.com/OpenFn/Lightning/issues/1671)

### Changed

- Standardized naming of "attempts" to "runs". This had already been done in the
  front-end, but this change cleans up the backend, the database, and the
  interface with the worker. Make sure to **run migrations** and update your
  ENV/secrets to use `WORKER_RUNS_PRIVATE_KEY` rather than
  `WORKER_ATTEMPTS_PRIVATE_KEY`
  [#1657](https://github.com/OpenFn/Lightning/issues/1657)
- Required `@openfn/ws-worker@0.8.0` or above.

## [v2.0.0-rc7] - 2024-01-26

### Added

- Store webhook request headers in Dataclips for use in jobs.
  [#1638](https://github.com/OpenFn/Lightning/issues/1638)

### Changed

- Display `http_request` dataclips to the user as they will be provided to the
  worker as "input" state to avoid confusion while writing jobs.
  [1664](https://github.com/OpenFn/Lightning/issues/1664)
- Named-spaced all worker environment variables with `WORKER_` and added
  documentation for how to configure them.
  [#1672](https://github.com/OpenFn/Lightning/pull/1672)
- Bumped to `@openfn/ws-worker@0.6.0`
- Bumped to `@openfn/cli@0.4.15`

### Fixed

- Fix Run via Docker [#1653](https://github.com/OpenFn/Lightning/issues/1653)
- Fix remaining warnings, enable "warnings as errors"
  [#1642](https://github.com/OpenFn/Lightning/issues/1642)
- Fix workflow dashboard bug when viewed for newly created workflows with only
  unfinished run steps. [#1674](https://github.com/OpenFn/Lightning/issues/1674)

## [v2.0.0-rc5] - 2024-01-22

### Changed

- Made two significant backend changes that don't impact UI/UX but **require
  migrations** and should make Lightning developer lives easier by updating
  parts of the backend to match terms now used in the frontend:
  - Renamed the `Runs` model and table to `Steps`
    [#1571](https://github.com/OpenFn/Lightning/issues/1571)
  - Renamed the `AttemptRuns` model and table to `AttemptSteps`
    [#1571](https://github.com/OpenFn/Lightning/issues/1571)

## [v2.0.0-rc4] - 2024-01-19

### Added

- Scrub output dataclips in the UI to avoid unintentional secret exposure
  [#1606](https://github.com/OpenFn/Lightning/issues/1606)

### Changed

- Bump to `@openfn/cli@0.4.14`
- Do not persist the active tab setting on the job editor
  [#1504](https://github.com/OpenFn/Lightning/issues/1504)
- Make condition label optional
  [#1648](https://github.com/OpenFn/Lightning/issues/1648)

### Fixed

- Fix credential body getting leaked to sentry incase of errors
  [#1600](https://github.com/OpenFn/Lightning/issues/1600)
- Fixed validation on Javascript edge conditions
  [#1602](https://github.com/OpenFn/Lightning/issues/1602)
- Removed unused code from `run_live` directory
  [#1625](https://github.com/OpenFn/Lightning/issues/1625)
- Edge condition expressions not correctly being handled during provisioning
  [#openfn/kit#560](https://github.com/OpenFn/kit/pull/560)

## [v2.0.0-rc3] 2024-01-12

### Added

- Custom metric to track stalled attempts
  [#1559](https://github.com/OpenFn/Lightning/issues/1559)
- Dashboard with project and workflow stats
  [#755](https://github.com/OpenFn/Lightning/issues/755)
- Add search by ID on the history page
  [#1468](https://github.com/OpenFn/Lightning/issues/1468)
- Custom metric to support autoscaling
  [#1607](https://github.com/OpenFn/Lightning/issues/1607)

### Changed

- Bumped CLI version to `0.4.13`
- Bumped worker version to `0.5.0`
- Give project editors and viewers read only access to project settings instead
  [#1477](https://github.com/OpenFn/Lightning/issues/1477)

### Fixed

- Throw an error when Lightning.MetadataService.get_adaptor_path/1 returns an
  adaptor path that is nil
  [#1601](https://github.com/OpenFn/Lightning/issues/1601)
- Fix failure due to creating work order from a newly created job
  [#1572](https://github.com/OpenFn/Lightning/issues/1572)
- Fixes on the dashboard and links
  [#1610](https://github.com/OpenFn/Lightning/issues/1610) and
  [#1608](https://github.com/OpenFn/Lightning/issues/1608)

## [v2.0.0-rc2] - 2024-01-08

### Fixed

- Restored left-alignment for step list items on run detail and inspector
  [a6e4ada](https://github.com/OpenFn/Lightning/commit/a6e4adafd558269cfd690e7c4fdd8f9fe66c5f62)
- Inspector: fixed attempt/run language for "skipped" tooltip
  [fd7dd0c](https://github.com/OpenFn/Lightning/commit/fd7dd0ca8128dfba2902e5aa6a2259e2073f0f10)
- Inspector: fixed failure to save during "save & run" from inspector
  [#1596](https://github.com/OpenFn/Lightning/issues/1596)
- Inspector: fixed key bindings for save & run (retry vs. new work order)
  getting overridden when user focuses on the Monaco editor
  [#1596](https://github.com/OpenFn/Lightning/issues/1596)

## [v2.0.0-rc1] - 2024-01-05

### Why does this repo go from `v0` to `v2.0`?

Lightning is the _2nd version_ of the OpenFn platform. While much of the core
technology is the same, there are breaking changes between `v1.105` (pre-2024)
and `v2` ("OpenFn Lightning").

For customers using OpenFn `v1`, a migration guide will be provided at
[docs.openfn.org](https://docs.openfn.org)

### Added

- Link to the job inspctor for a selected run from the history interface
  [#1524](https://github.com/OpenFn/Lightning/issues/1524)
- Reprocess an existing work order from the job inspector by default (instead of
  always creating a new work order)
  [#1524](https://github.com/OpenFn/Lightning/issues/1524)
- Bumped worker to support edge conditions between trigger and first job
  `"@openfn/ws-worker": "^0.4.0"`

### Changed

- Updated naming to prepare for v2 release
  [#1248](https://github.com/OpenFn/Lightning/issues/1248); the major change is
  that each time a work order (the typical unit of business value for an
  organization, e.g. "execute workflow ABC for patient 123") is executed, it is
  called a "run". Previously, it was called an "attempt". The hierarchy is now:

  ```
  Build-Time: Projects > Workflows > Steps
  Run-Time: Work Orders > Runs > Steps
  ```

  Note the name changes here are reflected in the UI, but not all tables/models
  will be changed until [1571](https://github.com/OpenFn/Lightning/issues/1571)
  is delivered.

## [v0.12.2] - 2023-12-24

### Changed

- Bumped worker to address occasional git install issue
  `"@openfn/ws-worker": "^0.3.2"`

### Fixed

- Fix RuntimeError: found duplicate ID "google-sheets-inner-form" for
  GoogleSheetsComponent [#1578](https://github.com/OpenFn/Lightning/issues/1578)
- Extend export script to include new JS expression edge type
  [#1540](https://github.com/OpenFn/Lightning/issues/1540)
- Fix regression for attempt viewer log line highlighting
  [#1589](https://github.com/OpenFn/Lightning/issues/1589)

## [v0.12.1] - 2023-12-21

### Changed

- Hide project security setting tab from non-authorized users
  [#1477](https://github.com/OpenFn/Lightning/issues/1477)

### Fixed

- History page crashes if job is removed from workflow after it's been run
  [#1568](https://github.com/OpenFn/Lightning/issues/1568)

## [v0.12.0] - 2023-12-15

### Added

- Add ellipsis for long job names on the canvas
  [#1217](https://github.com/OpenFn/Lightning/issues/1217)
- Fix Credential Creation Page UI
  [#1064](https://github.com/OpenFn/Lightning/issues/1064)
- Custom metric to track Attempt queue delay
  [#1556](https://github.com/OpenFn/Lightning/issues/1556)
- Expand work order row when a `workorder_id` is specified in the filter
  [#1515](https://github.com/OpenFn/Lightning/issues/1515)
- Allow Javascript expressions as conditions for edges
  [#1498](https://github.com/OpenFn/Lightning/issues/1498)

### Changed

- Derive dataclip in inspector from the attempt & step
  [#1551](https://github.com/OpenFn/Lightning/issues/1551)
- Updated CLI to 0.4.10 (fixes logging)
- Changed UserBackupToken model to use UTC timestamps (6563cb77)
- Restore FK relationship between `work_orders` and `attempts` pending a
  decision re: further partitioning.
  [#1254](https://github.com/OpenFn/Lightning/issues/1254)

### Fixed

- New credential doesn't appear in inspector until refresh
  [#1531](https://github.com/OpenFn/Lightning/issues/1531)
- Metadata not refreshing when credential is updated
  [#791](https://github.com/OpenFn/Lightning/issues/791)
- Adjusted z-index for Monaco Editor's sibling element to resolve layout
  conflict [#1329](https://github.com/OpenFn/Lightning/issues/1329)
- Demo script sets up example Runs with their log lines in a consistant order.
  [#1487](https://github.com/OpenFn/Lightning/issues/1487)
- Initial credential creation `changes` show `after` as `null` rather a value
  [#1118](https://github.com/OpenFn/Lightning/issues/1118)
- AttemptViewer flashing/rerendering when Jobs are running
  [#1550](https://github.com/OpenFn/Lightning/issues/1550)
- Not able to create a new Job when clicking the Check icon on the placeholder
  [#1537](https://github.com/OpenFn/Lightning/issues/1537)
- Improve selection logic on WorkflowDiagram
  [#1220](https://github.com/OpenFn/Lightning/issues/1220)

## [v0.11.0] - 2023-12-06

### Added

- Improved UI when manually creating Attempts via the Job Editor
  [#1474](https://github.com/OpenFn/Lightning/issues/1474)
- Increased the maximum inbound webhook request size to 10MB and added
  protection against _very large_ payloads with a 100MB "max_skip_body_length"
  [#1247](https://github.com/OpenFn/Lightning/issues/1247)

### Changed

- Use the internal port of the web container for the worker configuration in
  docker-compose setup. [#1485](https://github.com/OpenFn/Lightning/pull/1485)

## [v0.10.6] - 2023-12-05

### Changed

- Limit entries count on term work orders search
  [#1461](https://github.com/OpenFn/Lightning/issues/1461)
- Scrub log lines using multiple credentials samples
  [#1519](https://github.com/OpenFn/Lightning/issues/1519)
- Remove custom telemetry plumbing.
  [1259](https://github.com/OpenFn/Lightning/issues/1259)
- Enhance UX to prevent modal closure when Monaco/Dataclip editor is focused
  [#1510](https://github.com/OpenFn/Lightning/pull/1510)

### Fixed

- Use checkbox on boolean credential fields rather than a text input field
  [#1430](https://github.com/OpenFn/Lightning/issues/1430)
- Allow users to retry work orders that failed before their first run was
  created [#1417](https://github.com/OpenFn/Lightning/issues/1417)
- Fix to ensure webhook auth modal is closed when cancel or close are selected.
  [#1508](https://github.com/OpenFn/Lightning/issues/1508)
- Enable user to reauthorize and obtain a new refresh token.
  [#1495](https://github.com/OpenFn/Lightning/issues/1495)
- Save credential body with types declared on schema
  [#1518](https://github.com/OpenFn/Lightning/issues/1518)

## [v0.10.5] - 2023-12-03

### Changed

- Only add history page filters when needed for simpler multi-select status
  interface and shorter page URLs
  [#1331](https://github.com/OpenFn/Lightning/issues/1331)
- Use dynamic Endpoint config only on prod
  [#1435](https://github.com/OpenFn/Lightning/issues/1435)
- Validate schema field with any of expected values
  [#1502](https://github.com/OpenFn/Lightning/issues/1502)

### Fixed

- Fix for liveview crash when token expires or gets deleted after mount
  [#1318](https://github.com/OpenFn/Lightning/issues/1318)
- Remove two obsolete methods related to Run: `Lightning.Invocation.delete_run`
  and `Lightning.Invocation.Run.new_from`.
  [#1254](https://github.com/OpenFn/Lightning/issues/1254)
- Remove obsolete field `previous_id` from `runs` table.
  [#1254](https://github.com/OpenFn/Lightning/issues/1254)
- Fix for missing data in 'created' audit trail events for webhook auth methods
  [#1500](https://github.com/OpenFn/Lightning/issues/1500)

## [v0.10.4] - 2023-11-30

### Changed

- Increased History search timeout to 30s
  [#1461](https://github.com/OpenFn/Lightning/issues/1461)

### Fixed

- Tooltip text clears later than the background
  [#1094](https://github.com/OpenFn/Lightning/issues/1094)
- Temporary fix to superuser UI for managing project users
  [#1145](https://github.com/OpenFn/Lightning/issues/1145)
- Fix for adding ellipses on credential info on job editor heading
  [#1428](https://github.com/OpenFn/Lightning/issues/1428)

## [v0.10.3] - 2023-11-28

### Added

- Dimmed/greyed out triggers and edges on the canvas when they are disabled
  [#1464](https://github.com/OpenFn/Lightning/issues/1464)
- Async loading on the history page to improve UX on long DB queries
  [#1279](https://github.com/OpenFn/Lightning/issues/1279)
- Audit trail events for webhook auth (deletion method) change
  [#1165](https://github.com/OpenFn/Lightning/issues/1165)

### Changed

- Sort project collaborators by first name
  [#1326](https://github.com/OpenFn/Lightning/issues/1326)
- Work orders will now be set in a "pending" state when retries are enqueued.
  [#1340](https://github.com/OpenFn/Lightning/issues/1340)
- Avoid printing 2FA codes by default
  [#1322](https://github.com/OpenFn/Lightning/issues/1322)

### Fixed

- Create new workflow button sizing regression
  [#1405](https://github.com/OpenFn/Lightning/issues/1405)
- Google credential creation and automatic closing of oAuth tab
  [#1109](https://github.com/OpenFn/Lightning/issues/1109)
- Exporting project breaks the navigation of the page
  [#1440](https://github.com/OpenFn/Lightning/issues/1440)

## [v0.10.2] - 2023-11-21

### Changed

- Added `max_frame_size` to the Cowboy websockets protocol options in an attempt
  to address [#1421](https://github.com/OpenFn/Lightning/issues/1421)

## [v0.10.1] - 2023-11-21

### Fixed

- Work Order ID was not displayed properly in history page
  [#1423](https://github.com/OpenFn/Lightning/issues/1423)

## [v0.10.0] - 2023-11-21

### 🚨 Breaking change warning! 🚨

This release will contain breaking changes as we've significantly improved both
the workflow building and execution systems.

#### Nodes and edges

Before, workflows were represented as a list of jobs and triggers. For greater
flexibility and control of complex workflows, we've moved towards a more robust
"nodes and edges" approach. Where jobs in a workflow (a node) can be connected
by edges.

Triggers still exist, but live "outside" the directed acyclic graph (DAG) and
are used to automatically create work orders and attempts.

We've provided migrations that bring `v0.9.3` workflows in line with the
`v0.10.0` requirements.

#### Scalable workers

Before, Lightning spawned child processes to execute attempts in sand-boxed
NodeVMs on the same server. This created inefficiencies and security
vulnerabilities. Now, the Lightning web server adds attempts to a queue and
multiple worker applications can pull from that queue to process work.

In dev mode, this all happens automatically and on one machine, but in most
high-availability production environments the workers will be on another server.

Attempts are now handled entirely by the workers, and they report back to
Lightning. Exit reasons, final attempt states, error types and error messages
are either entirely new or handled differently now, but we have provided
migration scripts that will work to bring _most_ `v0.9.3` runs, attempts, and
work orders up to `v0.10.0`, though the granularity of `v0.9.3` states and exits
will be less than `v0.10.0` and the final states are not guaranteed to be
accurate for workflows with multiple branches and leaf nodes with varying exit
reasons.

The migration scripts can be run with a single function call in SetupUtils from
a connect `iex` session:

```
Lightning.SetupUtils.approximate_state_for_attempts_and_workorders()
```

Note that (like lots of _other_ functionality in `SetupUtils`, calling this
function is a destructive action and you should only do it if you've backed up
your data and you know what you're doing.)

As always, we recommend backing up your data before migrating. (And thanks for
bearing with us as we move towards our first stable Lightning release.)

### Added

- Fix flaky job name input behavior on error
  [#1218](https://github.com/OpenFn/Lightning/issues/1218)
- Added a hover effect on copy and add button for adaptors examples
  [#1297](https://github.com/OpenFn/Lightning/issues/1297)
- Migration helper code to move from `v0.9.3` to `v0.10.0` added to SetupUtils
  [#1363](https://github.com/OpenFn/Lightning/issues/1363)
- Option to start with `RTM=false iex -S mix phx.server` for opting out of the
  dev-mode automatic runtime manager.
- Webhook Authentication Methods database and CRUD operations
  [#1152](https://github.com/OpenFn/Lightning/issues/1152)
- Creation and Edit of webhook webhook authentication methods UI
  [#1149](https://github.com/OpenFn/Lightning/issues/1149)
- Add webhook authentication methods overview methods in the canvas
  [#1153](https://github.com/OpenFn/Lightning/issues/1153)
- Add icon on the canvas for triggers that have authentication enabled
  [#1157](https://github.com/OpenFn/Lightning/issues/1157)
- Require password/2FA code before showing password and API Key for webhook auth
  methods [#1200](https://github.com/OpenFn/Lightning/issues/1200)
- Restrict live dashboard access to only superusers, enable DB information and
  OS information [#1170](https://github.com/OpenFn/Lightning/issues/1170) OS
  information [#1170](https://github.com/OpenFn/Lightning/issues/1170)
- Expose additional metrics to LiveDashboard
  [#1171](https://github.com/OpenFn/Lightning/issues/1171)
- Add plumbing to dump Lightning metrics during load testing
  [#1178](https://github.com/OpenFn/Lightning/issues/1178)
- Allow for heavier payloads during load testing
  [#1179](https://github.com/OpenFn/Lightning/issues/1179)
- Add dynamic delay to help mitigate flickering test
  [#1195](https://github.com/OpenFn/Lightning/issues/1195)
- Add a OpenTelemetry trace example
  [#1189](https://github.com/OpenFn/Lightning/issues/1189)
- Add plumbing to support the use of PromEx
  [#1199](https://github.com/OpenFn/Lightning/issues/1199)
- Add warning text to PromEx config
  [#1222](https://github.com/OpenFn/Lightning/issues/1222)
- Track and filter on webhook controller state in :telemetry metrics
  [#1192](https://github.com/OpenFn/Lightning/issues/1192)
- Secure PromEx metrics endpoint by default
  [#1223](https://github.com/OpenFn/Lightning/issues/1223)
- Partition `log_lines` table based on `attempt_id`
  [#1254](https://github.com/OpenFn/Lightning/issues/1254)
- Remove foreign key from `attempts` in preparation for partitioning
  `work_orders` [#1254](https://github.com/OpenFn/Lightning/issues/1254)
- Remove `Workflows.delete_workflow`. It is no longer in use and would require
  modification to not leave orphaned attempts given the removal of the foreign
  key from `attempts`. [#1254](https://github.com/OpenFn/Lightning/issues/1254)
- Show tooltip for cloned runs in history page
  [#1327](https://github.com/OpenFn/Lightning/issues/1327)
- Have user create workflow name before moving to the canvas
  [#1103](https://github.com/OpenFn/Lightning/issues/1103)
- Allow PromEx authorization to be disabled
  [#1483](https://github.com/OpenFn/Lightning/issues/1483)

### Changed

- Updated vulnerable JS libraries, `postcss` and `semver`
  [#1176](https://github.com/OpenFn/Lightning/issues/1176)
- Update "Delete" to "Delete Job" on Job panel and include javascript deletion
  confirmation [#1105](https://github.com/OpenFn/Lightning/issues/1105)
- Move "Enabled" property from "Jobs" to "Edges"
  [#895](https://github.com/OpenFn/Lightning/issues/895)
- Incorrect wording on the "Delete" tooltip
  [#1313](https://github.com/OpenFn/Lightning/issues/1313)

### Fixed

- Fixed janitor lost query calculation
  [#1400](https://github.com/OpenFn/Lightning/issues/1400)
- Adaptor icons load gracefully
  [#1140](https://github.com/OpenFn/Lightning/issues/1140)
- Selected dataclip gets lost when starting a manual work order from the
  inspector interface [#1283](https://github.com/OpenFn/Lightning/issues/1283)
- Ensure that the whole edge when selected is highlighted
  [#1160](https://github.com/OpenFn/Lightning/issues/1160)
- Fix "Reconfigure Github" button in Project Settings
  [#1386](https://github.com/OpenFn/Lightning/issues/1386)
- Make janitor also clean up runs inside an attempt
  [#1348](https://github.com/OpenFn/Lightning/issues/1348)
- Modify CompleteRun to return error changeset when run not found
  [#1393](https://github.com/OpenFn/Lightning/issues/1393)
- Drop invocation reasons from DB
  [#1412](https://github.com/OpenFn/Lightning/issues/1412)
- Fix inconsistency in ordering of child nodes in the workflow diagram
  [#1406](https://github.com/OpenFn/Lightning/issues/1406)

## [v0.9.3] - 2023-09-27

### Added

- Add ellipsis when adaptor name is longer than the container allows
  [#1095](https://github.com/OpenFn/Lightning/issues/1095)
- Webhook Authentication Methods database and CRUD operations
  [#1152](https://github.com/OpenFn/Lightning/issues/1152)

### Changed

- Prevent deletion of first job of a workflow
  [#1097](https://github.com/OpenFn/Lightning/issues/1097)

### Fixed

- Fix long name on workflow cards
  [#1102](https://github.com/OpenFn/Lightning/issues/1102)
- Fix highlighted Edge can get out of sync with selected Edge
  [#1099](https://github.com/OpenFn/Lightning/issues/1099)
- Creating a new user without a password fails and there is no user feedback
  [#731](https://github.com/OpenFn/Lightning/issues/731)
- Crash when setting up version control
  [#1112](https://github.com/OpenFn/Lightning/issues/1112)

## [v0.9.2] - 2023-09-20

### Added

- Add "esc" key binding to close job inspector modal
  [#1069](https://github.com/OpenFn/Lightning/issues/1069)

### Changed

- Save icons from the `adaptors` repo locally and load them in the job editor
  [#943](https://github.com/OpenFn/Lightning/issues/943)

## [v0.9.1] - 2023-09-19

### Changed

- Modified audit trail to handle lots of different kind of audit events
  [#271](https://github.com/OpenFn/Lightning/issues/271)/[#44](https://github.com/OpenFn/Lightning/issues/44)
- Fix randomly unresponsive job panel after job deletion
  [#1113](https://github.com/OpenFn/Lightning/issues/1113)

## [v0.9.0] - 2023-09-15

### Added

- Add favicons [#1079](https://github.com/OpenFn/Lightning/issues/1079)
- Validate job name in placeholder job node
  [#1021](https://github.com/OpenFn/Lightning/issues/1021)
- Bring credential delete in line with new GDPR interpretation
  [#802](https://github.com/OpenFn/Lightning/issues/802)
- Make job names unique per workflow
  [#1053](https://github.com/OpenFn/Lightning/issues/1053)

### Changed

- Enhanced the job editor/inspector interface
  [#1025](https://github.com/OpenFn/Lightning/issues/1025)

### Fixed

- Finished run never appears in inspector when it fails
  [#1084](https://github.com/OpenFn/Lightning/issues/1084)
- Cannot delete some credentials via web UI
  [#1072](https://github.com/OpenFn/Lightning/issues/1072)
- Stopped the History table from jumping when re-running a job
  [#1100](https://github.com/OpenFn/Lightning/issues/1100)
- Fixed the "+" button when adding a job to a workflow
  [#1093](https://github.com/OpenFn/Lightning/issues/1093)

## [v0.8.3] - 2023-09-05

### Added

- Render error when workflow diagram node is invalid
  [#956](https://github.com/OpenFn/Lightning/issues/956)

### Changed

- Restyle history table [#1029](https://github.com/OpenFn/Lightning/issues/1029)
- Moved Filter and Search controls to the top of the history page
  [#1027](https://github.com/OpenFn/Lightning/issues/1027)

### Fixed

- Output incorrectly shows "this run failed" when the run hasn't yet finished
  [#1048](https://github.com/OpenFn/Lightning/issues/1048)
- Wrong label for workflow card timestamp
  [#1022](https://github.com/OpenFn/Lightning/issues/1022)

## [v0.8.2] - 2023-08-31

### Fixed

- Lack of differentiation between top of job editor modal and top menu was
  disorienting. Added shadow.

## [v0.8.1] - 2023-08-31

### Changed

- Moved Save and Run button to bottom of the Job edit modal
  [#1026](https://github.com/OpenFn/Lightning/issues/1026)
- Allow a manual work order to save the workflow before creating the work order
  [#959](https://github.com/OpenFn/Lightning/issues/959)

## [v0.8.0] - 2023-08-31

### Added

- Introduces Github sync feature, users can now setup our github app on their
  instance and sync projects using our latest portability spec
  [#970](https://github.com/OpenFn/Lightning/issues/970)
- Support Backup Codes for Multi-Factor Authentication
  [937](https://github.com/OpenFn/Lightning/issues/937)
- Log a warning in the console when the Editor/docs component is given latest
  [#958](https://github.com/OpenFn/Lightning/issues/958)
- Improve feedback when a Workflow name is invalid
  [#961](https://github.com/OpenFn/Lightning/issues/961)
- Show that the jobs' body is invalid
  [#957](https://github.com/OpenFn/Lightning/issues/957)
- Reimplement skipped CredentialLive tests
  [#962](https://github.com/OpenFn/Lightning/issues/962)
- Reimplement skipped WorkflowLive.IndexTest test
  [#964](https://github.com/OpenFn/Lightning/issues/964)
- Show GitHub installation ID and repo link to help setup/debugging for version
  control [1059](https://github.com/OpenFn/Lightning/issues/1059)

### Fixed

- Fixed issue where job names were being incorrectly hyphenated during
  project.yaml export [#1050](https://github.com/OpenFn/Lightning/issues/1050)
- Allows the demo script to set a project id during creation to help with cli
  deploy/pull/Github integration testing.
- Fixed demo project_repo_connection failing after nightly demo resets
  [1058](https://github.com/OpenFn/Lightning/issues/1058)
- Fixed an issue where the monaco suggestion tooltip was offset from the main
  editor [1030](https://github.com/OpenFn/Lightning/issues/1030)

## [v0.7.3] - 2023-08-15

### Changed

- Version control in project settings is now named Export your project
  [#1015](https://github.com/OpenFn/Lightning/issues/1015)

### Fixed

- Tooltip for credential select in Job Edit form is cut off
  [#972](https://github.com/OpenFn/Lightning/issues/972)
- Dataclip type and state assembly notice for creating new dataclip dropped
  during refactor [#975](https://github.com/OpenFn/Lightning/issues/975)

## [v0.7.2] - 2023-08-10

### Changed

- NodeJs security patch [1009](https://github.com/OpenFn/Lightning/pull/1009)

### Fixed

## [v0.7.1] - 2023-08-04

### Fixed

- Fixed flickery icons on new workflow job creation.

## [v0.7.0] - 2023-08-04

### Added

- Project owners can require MFA for their users
  [892](https://github.com/OpenFn/Lightning/issues/892)

### Changed

- Moved to Elixir 1.15 and Erlang 26.0.2 to sort our an annoying ElixirLS issue
  that was slowing down our engineers.
- Update Debian base to use bookworm (Debian 12) for our Docker images
- Change new credential modal to take up less space on the screen
  [#931](https://github.com/OpenFn/Lightning/issues/931)
- Placeholder nodes are now purely handled client-side

### Fixed

- Fix issue creating a new credential from the Job editor where the new
  credential was not being set on the job.
  [#951](https://github.com/OpenFn/Lightning/issues/951)
- Fix issue where checking a credential type radio button shows as unchecked on
  first click. [#976](https://github.com/OpenFn/Lightning/issues/976)
- Return the pre-filled workflow names
  [#971](https://github.com/OpenFn/Lightning/issues/971)
- Fix version reporting and external reset_demo() call via
  Application.spec()[#1010](https://github.com/OpenFn/Lightning/issues/1010)
- Fixed issue where entering a placeholder name through the form would result an
  in unsaveable workflow
  [#1001](https://github.com/OpenFn/Lightning/issues/1001)
- Ensure the DownloadController checks for authentication and authorisation.

## [v0.7.0-pre5] - 2023-07-28

### Changed

- Unless otherwise specified, only show work orders with activity in last 14
  days [#968](https://github.com/OpenFn/Lightning/issues/968)

## [v0.7.0-pre4] - 2023-07-27

### Changed

- Don't add cast fragments if the search_term is nil
  [#968](https://github.com/OpenFn/Lightning/issues/968)

## [v0.7.0-pre3] - 2023-07-26

### Fixed

- Fixed an issue with newly created edges that prevented downstream jobs
  [977](https://github.com/OpenFn/Lightning/issues/977)

## [v0.7.0-pre2] - 2023-07-26

Note that this is a pre-release with a couple of known bugs that are tracked in
the Nodes and Edges [epic](https://github.com/OpenFn/Lightning/issues/793).

### Added

- Added ability for a user to enable MFA on their account; using 2FA apps like
  Authy, Google Authenticator etc
  [#890](https://github.com/OpenFn/Lightning/issues/890)
- Write/run sql script to convert triggers
  [#875](https://github.com/OpenFn/Lightning/issues/875)
- Export projects as `.yaml` via UI
  [#249](https://github.com/OpenFn/Lightning/issues/249)

### Changed

- In `v0.7.0` we change the underlying workflow building and execution
  infrastructure to align with a standard "nodes and edges" design for directed
  acyclic graphs (DAGs). Make sure to run the migrations!
  [793](https://github.com/OpenFn/Lightning/issues/793)

### Fixed

- Propagate url pushState/changes to Workflow Diagram selection
  [#944](https://github.com/OpenFn/Lightning/issues/944)
- Fix issue when deleting nodes from the workflow editor
  [#830](https://github.com/OpenFn/Lightning/issues/830)
- Fix issue when clicking a trigger on a new/unsaved workflow
  [#954](https://github.com/OpenFn/Lightning/issues/954)

## [0.6.7] - 2023-07-13

### Added

- Add feature to bulk rerun work orders from a specific step in their workflow;
  e.g., "rerun these 50 work orders, starting each at step 4."
  [#906](https://github.com/OpenFn/Lightning/pull/906)

### Fixed

- Oban exception: "value too long" when log lines are longer than 255 chars
  [#929](https://github.com/OpenFn/Lightning/issues/929)

## [0.6.6] - 2023-06-30

### Added

- Add public API token to the demo site setup script
- Check and renew OAuth credentials when running a job
  [#646](https://github.com/OpenFn/Lightning/issues/646)

### Fixed

- Remove google sheets from adaptors list until supporting oauth flow
  [#792](https://github.com/OpenFn/Lightning/issues/792)
- Remove duplicate google sheets adaptor display on credential type picklist
  [#663](https://github.com/OpenFn/Lightning/issues/663)
- Fix demo setup script for calling from outside the app on Kubernetes
  deployments [#917](https://github.com/OpenFn/Lightning/issues/917)

## [0.6.5] - 2023-06-22

### Added

- Ability to rerun work orders from start by selecting one of more of them from
  the History page and clicking the "Rerun" button.
  [#659](https://github.com/OpenFn/Lightning/issues/659)

### Fixed

- Example runs for demo incorrect
  [#856](https://github.com/OpenFn/Lightning/issues/856)

## [0.6.3] - 2023-06-15

### Fixed

- Prevent saving null log lines to the database, fix issue with run display
  [#866](https://github.com/OpenFn/Lightning/issues/866)

## [0.6.2] - 2023-06-09

### Fixed

- Fixed viewer permissions for delete workflow

- Fixed bug with workflow cards
  [#859](https://github.com/OpenFn/Lightning/issues/859)

## [0.6.1] - 2023-06-08

### Fixed

- Fixed bug with run logs [#864](https://github.com/OpenFn/Lightning/issues/864)

- Correctly stagger demo runs to maintain order
  [#856](https://github.com/OpenFn/Lightning/issues/856)
- Remove `Timex` use from `SetupUtils` in favor of `DateTime` to fix issue when
  calling it in escript.

## [0.6.0]- 2023-04-12

### Added

- Create sample runs when generating sample workflow
  [#821](https://github.com/OpenFn/Lightning/issues/821)
- Added a provisioning api for creating and updating projects and their
  workflows See: [PROVISIONING.md](./PROVISIONING.md)
  [#641](https://github.com/OpenFn/Lightning/issues/641)
- Add ability for a `superuser` to schedule deletion, cancel deletion, and
  delete projects [#757](https://github.com/OpenFn/Lightning/issues/757)
- Add ability for a `project owner` to schedule deletion, cancel deletion, and
  delete projects [#746](https://github.com/OpenFn/Lightning/issues/746)

### Changed

- Ability to store run log lines as rows in a separate table
  [#514](https://github.com/OpenFn/Lightning/issues/514)

### Fixed

- Incorrect project digest queries
  [#768](https://github.com/OpenFn/Lightning/issues/768)]
- Fix issue when purging deleted users
  [#747](https://github.com/OpenFn/Lightning/issues/747)
- Generate a random name for Workflows when creating one via the UI.
  [#828](https://github.com/OpenFn/Lightning/issues/828)
- Handle error when deleting a job with runs.
  [#814](https://github.com/OpenFn/Lightning/issues/814)

## [0.5.2]

### Added

- Add `workflow_edges` table in preparation for new workflow editor
  implementation [#794](https://github.com/OpenFn/Lightning/issues/794)
- Stamped `credential_id` on run directly for easier auditing of the history
  interface. Admins can now see which credential was used to run a run.
  [#800](https://github.com/OpenFn/Lightning/issues/800)
- Better errors when using magic functions: "no magic yet" and "check
  credential" [#812](https://github.com/OpenFn/Lightning/issues/812)

### Changed

- The `delete-project` function now delete all associated activities
  [#759](https://github.com/OpenFn/Lightning/issues/759)

### Fixed

## [0.5.1] - 2023-04-12

### Added

- Added ability to create and revoke personal API tokens
  [#147](https://github.com/OpenFn/Lightning/issues/147)
- Add `last-used at` to API tokens
  [#722](https://github.com/OpenFn/Lightning/issues/722)
- Improved "save" for job builder; users can now press `Ctrl + S` or `⌘ + S` to
  save new or updated jobs job panel will _not_ close. (Click elsewhere in the
  canvas or click the "Close" button to close.)
  [#568](https://github.com/OpenFn/Lightning/issues/568)
- Add filtered search params to the history page URL
  [#660](https://github.com/OpenFn/Lightning/issues/660)

### Changed

- The secret scrubber now ignores booleans
  [690](https://github.com/OpenFn/Lightning/issues/690)

### Fixed

- The secret scrubber now properly handles integer secrets from credentials
  [690](https://github.com/OpenFn/Lightning/issues/690)
- Updated describe-package dependency, fixing sparkles in adaptor-docs
  [657](https://github.com/OpenFn/Lightning/issues/657)
- Clicks on the workflow canvas were not lining up with the nodes users clicked
  on; they are now [733](https://github.com/OpenFn/Lightning/issues/733)
- Job panel behaves better when collapsed
  [774](https://github.com/OpenFn/Lightning/issues/774)

## [0.5.0] - 2023-04-03

### Added

- Magic functions that fetch real metadata from connected systems via
  `credentials` and suggest completions in the job builder (e.g., pressing
  `control-space` when setting the `orgUnit` attribute for a DHIS2 create
  operation will pull the _actual_ list of orgUnits with human readable labels
  and fill in their orgUnit codes upon
  enter.)[670](https://github.com/OpenFn/Lightning/issues/670)
- A "metadata explorer" to browse actual system metadata for connected
  instances. [658](https://github.com/OpenFn/Lightning/issues/658)
- Resizable job builder panel for the main canvas/workflow view.
  [681](https://github.com/OpenFn/Lightning/issues/681)

### Changed

- Display timezone for cron schedule—it is always UTC.
  [#716](https://github.com/OpenFn/Lightning/issues/716)
- Instance administrators can now configure the interval between when a project
  owner or user requests deletion and when these records are purged from the
  database. It defaults to 7, but by providing a `PURGE_DELETED_AFTER_DAYS`
  environment variable the grace period can be altered. Note that setting this
  variable to `0` will make automatic purging _never_ occur but will still make
  "deleted" projects and users unavailable. This has been requested by certain
  organizations that must retain audit logs in a Lightning instance.
  [758](https://github.com/OpenFn/Lightning/issues/758)

### Fixed

- Locked CLI version to `@openfn/cli@0.0.35`.
  [#761](https://github.com/OpenFn/Lightning/issues/761)

## [0.4.8] - 2023-03-29

### Added

- Added a test harness for monitoring critical parts of the app using Telemetry
  [#654](https://github.com/OpenFn/Lightning/issues/654)

### Changed

- Set log level to `info` for runs. Most of the `debug` logging is useful for
  the CLI, but not for Lightning. In the future the log level will be
  configurable at instance > project > job level by the `superuser` and any
  project `admin`.
- Renamed license file so that automagic github icon is less confusing

### Fixed

- Broken links in failure alert email
  [#732](https://github.com/OpenFn/Lightning/issues/732)
- Registration Submission on app.openfn.org shows internal server error in
  browser [#686](https://github.com/OpenFn/Lightning/issues/686)
- Run the correct runtime install mix task in `Dockerfile-dev`
  [#541](https://github.com/OpenFn/Lightning/issues/541)
- Users not disabled when scheduled for deletion
  [#719](https://github.com/OpenFn/Lightning/issues/719)

## [0.4.6] - 2023-03-23

### Added

- Implement roles and permissions across entire app
  [#645](https://github.com/OpenFn/Lightning/issues/645)
- Fix webhook URL
  (`https://<<HOST_URL>>/i/cae544ab-03dc-4ccc-a09c-fb4edb255d7a`) for the
  OpenHIE demo workflow [448](https://github.com/OpenFn/Lightning/issues/448)
- Phoenix Storybook for improved component development
- Load test for webhook endpoint performance
  [#645](https://github.com/OpenFn/Lightning/issues/634)
- Notify user via email when they're added to a project
  [#306](https://github.com/OpenFn/Lightning/issues/306)
- Added notify user via email when their account is created
  [#307](https://github.com/OpenFn/Lightning/issues/307)

### Changed

- Improved errors when decoding encryption keys for use with Cloak.
  [#684](https://github.com/OpenFn/Lightning/issues/684)
- Allow users to run ANY job with a custom input.
  [#629](https://github.com/OpenFn/Lightning/issues/629)

### Fixed

- Ensure JSON schema form inputs are in the same order as they are written in
  the schema [#685](https://github.com/OpenFn/Lightning/issues/685)

## [0.4.4] - 2023-03-10

### Added

- Users can receive a digest email reporting on a specified project.
  [#638](https://github.com/OpenFn/Lightning/issues/638)
  [#585](https://github.com/OpenFn/Lightning/issues/585)

## [0.4.3] - 2023-03-06

### Added

- Tooltips on Job Builder panel
  [#650](https://github.com/OpenFn/Lightning/issues/650)

### Changed

- Upgraded to Phoenix 1.7 (3945856)

### Fixed

- Issue with FailureAlerter configuration missing in `prod` mode.

## [0.4.2] - 2023-02-24

### Added

- A user can change their own email
  [#247](https://github.com/OpenFn/Lightning/issues/247)
- Added a `SCHEMAS_PATH` environment variable to override the default folder
  location for credential schemas
  [#604](https://github.com/OpenFn/Lightning/issues/604)
- Added the ability to configure Google Sheets credentials
  [#536](https://github.com/OpenFn/Lightning/issues/536)
- Function to import a project
  [#574](https://github.com/OpenFn/Lightning/issues/574)

### Changed

- Users cannot register if they have not selected the terms and conditions
  [#531](https://github.com/OpenFn/Lightning/issues/531)

### Fixed

- Jobs panel slow for first open after restart
  [#567](https://github.com/OpenFn/Lightning/issues/567)

## [0.4.0] - 2023-02-08

### Added

- Added a Delete job button in Inspector
- Filter workflow runs by text/value in run logs or input body
- Drop "configuration" key from Run output dataclips after completion
- Ability to 'rerun' a run from the Run list
- Attempts and Runs update themselves in the Runs list
- Configure a project and workflow for a new registering user
- Run a job with a custom input
- Added plausible analytics
- Allow user to click on Webhook Trigger Node to copy webhook URL on workflow
  diagram
- Allow any user to delete a credential that they own
- Create any credential through a form except for OAuth
- Refit all diagram nodes on browser and container resize
- Enable distributed Erlang, allowing any number of redundant Lightning nodes to
  communicate with each other.
- Users can set up realtime alerts for a project

### Changed

- Better code-assist and intelliense in the Job Editor
- Updated @openfn/workflow-diagram to 0.4.0
- Make plus button part of job nodes in Workflow Diagram
- Updated @openfn/adaptor-docs to 0.0.5
- Updated @openfn/describe-package to 0.0.10
- Create an follow a manual Run from the Job Inspector
- View all workflows in a project on the workflows index page
- Move @openfn/workflow-diagram into the application, the NPM module is now
  deprecated.
- Remove workflow name from first node
- Move the used parts of `@openfn/engine` into the application.
- [BREAKING CHANGE] Ported `mix openfn.install.runtime` into application, use
  `mix lightning.install_runtime`.
- [BREAKING CHANGE] Introduced `@openfn/cli` as the new runtime for Jobs
- Rename a workflow through the page heading
- Hide the dataclips tab for beta
- Make adaptor default to common@latest
- Remove jobs list page
- Better error handling in the docs panel
- Disable credential ownership transfer in dev and prod environments
- Add project settings page
- Change Work Order filters to apply to the aggregate state of the work order
  and not the run directly
- Enable jobs by default
- Set log level to info
- Add Beta checkbox to register page
- User roles and permissions

### Fixed

- Don't consider disabled jobs when calculating subsequent runs
- Fixed overflow on Job Editor Tooltips
- Fixed auto-scroll when adding a new snippet in the Job Editor
- Fixed common operation typings in Job Editor

## [0.3.1] - 2022-11-22

### Fixed

- Fixed bug that tried to execute HTML scripts in dataclips
- Fixed bug that prevented work orders from displaying in the order of their
  last run, descending.
- Remove alerts after set timeout or close

## [0.3.0] - 2022-11-21

### Added

- Add seed data for demo site
- Create adaptor credentials through a form
- Configure cron expressions through a form
- View runs grouped by work orders and attempts
- Run an existing Job with any dataclip uuid from the Job form

### Changed

- Redirect users to projects list page when they click on Admin Settings menu
- Move job, project, input and output Dataclips to Run table
- Reverse the relationship between Jobs and Triggers. Triggers now can exist on
  their own; setting the stage for branching and merging workflows
- Updated Elixir and frontend dependencies
- [BREAKING CHANGE] Pipeline now uses Work Orders, previous data is not
  compatible.
- Runs, Dataclips and Attempts now all correctly use `usec` resolution
  timestamps.
- Upgraded LiveView to 0.18.0
- Upgraded Elixir to 1.14.1 and OTP 25
- Workflow Job editor now behaves like a panel
- Split JobLive.InspectorFormComponent into different plug-able subcomponents
- Ensure new jobs with cron triggers receive a default frequency
- Webhooks are now referenced by the trigger id instead of job id.
- Filter runs by status
- Filter runs by workflow
- Filter runs by date
- View a job run from the runs history
- View latest matching inputs to run a job with

## [0.2.0] - 2022-09-12

### Changed

- [BREAKING CHANGE] Add `Workflow` model, Jobs now belong to a Workflow This is
  a breaking change to the schema.
- Use Node.js 18, soon to be in LTS.
- Visualize success/fail triggers in workflow diagram.
- Move WorkflowDiagram related actions from DashboardLive into WorkflowLive
- Move WorkflowDiagram component into liveview, so that we can subscribe to
  channels (i.e. updating of the diagram when someone changes something).
- Integrate `@openfn/workflow-diagram@0.0.8` and use the new Store interface for
  updating it.
- Remove `component_mounted` event from WorkflowDiagram hook, using a
  MutationObserver and a Base64 encoded JSON payload.
- Fixed an issue where the compiler component would try and load a 'nothing
  adaptor', added a condition to check an adaptor is actually selected.
- Removed previous Workflow CTE queries, replaced by the introduction of the
  Workflow model, see
  (https://github.com/OpenFn/Lightning/blob/53da6883483e7d8d078783f348da327d1dd72d20/lib/lightning/workflows.ex#L111-L119).

## [0.1.13] - 2022-08-29

### Added

- Allow administrators to configure OIDC providers for authentication (note that
  this is just for authenticating, not yet for creating new accounts via OIDC)
- Add Monaco editor to the step/job panel
- Allow users to delete their own accounts. Schedule their user and credentials
  data for deletion when they do.
- Allow superusers to delete a user account. Schedule the user's credentials and
  user data for deletion when they do.
- If a user is scheduled for deletion, disable their account and prevent them
  from logging in.
- The 'User profile' and 'Credentials' page now have a sidebar menu

### Changed

- Project users now have one of the following roles: viewer, editor, admin,
  owner
- Users only have the following roles: user, superuser

## [0.1.12] - 2022-08-15

### Added

- Transfer credential ownership to another user.
- Create credentials via a form interface\*
- Show "projects with access" in credentials list view.
- Show job in runs list and run view.
- Added roles and permissions to workflows and history page
  [#645](https://github.com/OpenFn/Lightning/issues/645)

\*The form is defined by a JSON schema provided by an adaptor, in most cases:
e.g., `language-dhis2` provides a single schema which defines the required
attributes for `state.configuration`, while `language-common` provides multiple
credential schemas like "oauth" or "basic auth" which define attributes for
`state.configuration` and which might be used by lots of different jobs.)

### Fixed

- User menu (top right) appears on top of all other components.
- User profile screen integrated with the rest of the liveview app.

## [0.1.11] - 2022-08-05

### Fixed

- Fixed logging in Runner when `:debug` log level used; note that this caused
  crashes in Oban

## [0.1.10] - 2022-08-05

### Added

- Credential auditing
- Build/version information display for easier debugging

### Fixed

- Fixed a bug that enqueued cron-triggered jobs even when they were disabled

## [0.1.9] - 2022-07-27

### Added

- Navigate to user profile or credentials page and log out through the user icon
  dropdown
- Create and edit dataclips
- Add a production tag to credentials
- View a dropdown of operations and their description for the language-common
  `v2.0.0-rc2` adaptor (this pattern to be rolled out across adaptors)

### Changed

- Navigate between projects through a project picker on the navbar

### Fixed

- Run Lightning with docker

### Security

- Sensitive credential values are scrubbed from run logs
- All credentials are encrypted at REST

## [0.1.7] - 2022-06-24

### Added

- Run a job with a cron trigger
- Queue jobs via Oban/Postgres
- Edit jobs via the workflow canvas

## [0.1.6] - 2022-06-07

### Added

- Register, log in and log out of an account
- Allow superusers and admin users to create projects
- Allow admin users to create or disable a user's account
- Allow superusers for local deployments to create users and give them access to
  project spaces

- Create and edit a job with a webhook, flow/fail or cron trigger
- Create and edit credentials for a job
- Copy a job's webhook URL
- View all workflows in a project visually
- Deploy lightning locally with Docker

- Enable a job to automatically process incoming requests
- Run a job with a webhook or flow/fail trigger
- View job runs along with their logs, exit code, start and end time
- View data clips that have initiated job runs (http requests for webhooks, run
  results)<|MERGE_RESOLUTION|>--- conflicted
+++ resolved
@@ -17,17 +17,14 @@
 
 ### Added
 
-<<<<<<< HEAD
 - Template search and selection in collaborative workflow editor with AI-powered
   workflow generation for missing templates
   [#4081](https://github.com/OpenFn/lightning/issues/4081)
   [#4052](https://github.com/OpenFn/lightning/issues/4052)
 - AI Assistant integration in collaborative workflow editor
   [#4042](https://github.com/OpenFn/lightning/pull/4042)
-=======
 - Collab Editor: Respect limits when creating runs and retries
   [#4102](https://github.com/OpenFn/lightning/issues/4102)
->>>>>>> a40a980e
 
 ### Changed
 

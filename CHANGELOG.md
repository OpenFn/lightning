# Changelog

All notable changes to this project will be documented in this file.

The format is based on [Keep a Changelog](https://keepachangelog.com/en/1.0.0/),
and this project adheres to
[Semantic Versioning](https://semver.org/spec/v2.0.0.html).

## [Unreleased]

<<<<<<< HEAD
- Add seed data for demo site
=======
- create adaptor credentials through a form
- Redirect users to projects list page when they click on Admin Settings menu
>>>>>>> 8551e04e

## [0.2.0] - 2022-09-12

### Changed

- [BREAKING CHANGE] Add `Workflow` model, Jobs now belong to a Workflow This is
  a breaking change to the schema.
- Use Node.js 18, soon to be in LTS.
- Visualize success/fail triggers in workflow diagram.
- Move WorkflowDiagram related actions from DashboardLive into WorkflowLive
- Move WorkflowDiagram component into liveview, so that we can subscribe to
  channels (i.e. updating of the diagram when someone changes something).
- Integrate `@openfn/workflow-diagram@0.0.8` and use the new Store interface for
  updating it.
- Remove `component_mounted` event from WorkflowDiagram hook, using a
  MutationObserver and a Base64 encoded JSON payload.
- Fixed an issue where the compiler component would try and load a 'nothing
  adaptor', added a condition to check an adaptor is actually selected.
- Removed previous Workflow CTE queries, replaced by the introduction of the
  Workflow model, see
  (https://github.com/OpenFn/Lightning/blob/53da6883483e7d8d078783f348da327d1dd72d20/lib/lightning/workflows.ex#L111-L119).

## [0.1.13] - 2022-08-29

### Added

- Allow administrators to configure OIDC providers for authentication (note that
  this is just for authenticating, not yet for creating new accounts via OIDC)
- Add Monaco editor to the step/job panel
- Allow users to delete their own accounts. Schedule their user and credentials
  data for deletion when they do.
- Allow superusers to delete a user account. Schedule the user's credentials and
  user data for deletion when they do.
- If a user is scheduled for deletion, disable their account and prevent them
  from logging in.
- The 'User profile' and 'Credentials' page now have a sidebar menu

### Changed

- Project users now have one of the following roles: viewer, editor, admin,
  owner
- Users only have the following roles: user, superuser

## [0.1.12] - 2022-08-15

### Added

- Transfer credential ownership to another user.
- Create credentials via a form interface\*
- Show "projects with access" in credentials list view.
- Show job in runs list and run view.

\*The form is defined by a JSON schema provided by an adaptor, in most cases:
e.g., `language-dhis2` provides a single schema which defines the required
attributes for `state.configuration`, while `language-common` provides multiple
credential schemas like "oauth" or "basic auth" which define attributes for
`state.configuration` and which might be used by lots of different jobs.)

### Fixed

- User menu (top right) appears on top of all other components.
- User profile screen integrated with the rest of the liveview app.

## [0.1.11] - 2022-08-05

### Fixed

- Fixed logging in Runner when `:debug` log level used; note that this caused
  crashes in Oban

## [0.1.10] - 2022-08-05

### Added

- Credential auditing
- Build/version information display for easier debugging

### Fixed

- Fixed a bug that enqueued cron-triggered jobs even when they were disabled

## [0.1.9] - 2022-07-27

### Added

- Navigate to user profile or credentials page and log out through the user icon
  dropdown
- Create and edit dataclips
- Add a production tag to credentials
- View a dropdown of operations and their description for the language-common
  `v2.0.0-rc2` adaptor (this pattern to be rolled out across adaptors)

### Changed

- Navigate between projects through a project picker on the navbar

### Fixed

- Run Lightning with docker

### Security

- Sensitive credential values are scrubbed from run logs
- All credentials are encrypted at REST

## [0.1.7] - 2022-06-24

### Added

- Run a job with a cron trigger
- Queue jobs via Oban/Postgres
- Edit jobs via the workflow canvas

## [0.1.6] - 2022-06-07

### Added

- Register, log in and log out of an account
- Allow superusers and admin users to create projects
- Allow admin users to create or disable a user’s account
- Allow superusers for local deployments to create users and give them access to
  project spaces

- Create and edit a job with a webhook, flow/fail or cron trigger
- Create and edit credentials for a job
- Copy a job's webhook URL
- View all workflows in a project visually
- Deploy lightning locally with Docker

- Enable a job to automatically process incoming requests
- Run a job with a webhook or flow/fail trigger
- View job runs along with their logs, exit code, start and end time
- View data clips that have initiated job runs (http requests for webhooks, run
  results)

### Changed

-

### Removed

-<|MERGE_RESOLUTION|>--- conflicted
+++ resolved
@@ -8,12 +8,9 @@
 
 ## [Unreleased]
 
-<<<<<<< HEAD
 - Add seed data for demo site
-=======
 - create adaptor credentials through a form
 - Redirect users to projects list page when they click on Admin Settings menu
->>>>>>> 8551e04e
 
 ## [0.2.0] - 2022-09-12
 

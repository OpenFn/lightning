# Changelog

All notable changes to this project will be documented in this file.

- `Added` for new features.
- `Changed` for changes in existing functionality.
- `Deprecated` for soon-to-be removed features.
- `Removed` for now removed features.
- `Fixed` for any bug fixes.
- `Security` in case of vulnerabilities.

The format is based on [Keep a Changelog](https://keepachangelog.com/en/1.0.0/),
and this project adheres to
[Semantic Versioning](https://semver.org/spec/v2.0.0.html).

## [Unreleased]

### Added

### Changed

- Give priority to manual runs (over webhook requests and cron) so that active
  users on the inspector don't have to wait ages for thier work during high load
  periods [#1918](https://github.com/OpenFn/lightning/issues/1918)

### Fixed

## [v2.1.0] - 2024-03-20

### Added

- TSVector index to log_lines, and gin index to dataclips
  [#1898](https://github.com/OpenFn/lightning/issues/1898)
- Add API Version field to Salesforce OAuth credentials
  [#1838](https://github.com/OpenFn/lightning/issues/1838)

### Changed

- Replace v1 usage tracking with v2 usage tracking.
  [#1853](https://github.com/OpenFn/lightning/issues/1853)

## [v2.0.10]

### Changed

- Updated anonymous usage tracker submissions
  [#1853](https://github.com/OpenFn/lightning/issues/1853)

## [v2.0.9] - 2024-03-19

### Added

- Support for smaller screens on history and inspector.
  [#1908](https://github.com/OpenFn/lightning/issues/1908)
- Polling metric to track number of available runs.
  [#1790](https://github.com/OpenFn/lightning/issues/1790)
- Allows limiting creation of new runs and retries.
  [#1754](https://github.com/OpenFn/Lightning/issues/1754)
- Add specific messages for log, input, and output tabs when a run is lost
  [#1757](https://github.com/OpenFn/lightning/issues/1757)
- Soft and hard limits for runs created by webhook trigger.
  [#1859](https://github.com/OpenFn/Lightning/issues/1859)
<<<<<<< HEAD
- Allow admins to set project retention periods
  [#1760](https://github.com/OpenFn/lightning/issues/1760)
- Automatically wipe input/output data after their retention period
  [#1762](https://github.com/OpenFn/lightning/issues/1762)
- Automatically delete work order history after their retention period
  [#1761](https://github.com/OpenFn/lightning/issues/1761)
=======
- Publish an event when a new user is registered
  [#1873](https://github.com/OpenFn/lightning/issues/1873)
- Adds ability to add project collaborators from existing users
  [#1836](https://github.com/OpenFn/lightning/issues/1836)
- Added ability to remove project collaborators
  [#1837](https://github.com/OpenFn/lightning/issues/1837)
- Added new usage tracking submission code.
  [#1853](https://github.com/OpenFn/lightning/issues/1853)
>>>>>>> dab80278

### Changed

- Upgrade Elixir to 1.16.2
- Remove all values from `.env.example`.
  [#1904](https://github.com/OpenFn/lightning/issues/1904)

### Fixed

- Verify only stale project credentials
  [#1861](https://github.com/OpenFn/lightning/issues/1861)

## [v2.0.8] - 2024-02-29

### Fixed

- Show flash error when editing stale project credentials
  [#1795](https://github.com/OpenFn/lightning/issues/1795)
- Fixed bug with Github sync installation on docker-based deployments
  [#1845](https://github.com/OpenFn/lightning/issues/1845)

## [v2.0.6] - 2024-02-29

### Added

- Automatically create Github workflows in a target repository/branch when users
  set up a Github repo::OpenFn project sync
  [#1046](https://github.com/OpenFn/lightning/issues/1046)
- Allows limiting creation of new runs and retries.
  [#1754](https://github.com/OpenFn/Lightning/issues/1754)

### Changed

- Change bucket size used by the run queue delay custom metric.
  [#1790](https://github.com/OpenFn/lightning/issues/1790)
- Require setting `IS_RESETTABLE_DEMO` to "yes" via ENV before allowing the
  destructive `Demo.reset_demo/0` function from being called.
  [#1720](https://github.com/OpenFn/lightning/issues/1720)
- Remove version display condition that was redundant due to shadowing
  [#1819](https://github.com/OpenFn/lightning/issues/1819)

### Fixed

- Fix series of sentry issues related to OAuth credentials
  [#1799](https://github.com/OpenFn/lightning/issues/1799)

## [v2.0.5] - 2024-02-25

### Fixed

- Fixed error in Credentials without `sanbox` field set; only display `sandbox`
  field for Salesforce oauth credentials.
  [#1798](https://github.com/OpenFn/lightning/issues/1798)

## [v2.0.4] - 2024-02-24

### Added

- Display and edit OAuth credentials
  scopes[#1706](https://github.com/OpenFn/Lightning/issues/1706)

### Changed

- Stop sending `operating_system_detail` to the usage tracker
  [#1785](https://github.com/OpenFn/lightning/issues/1785)

### Fixed

- Make handling of usage tracking errors more robust.
  [#1787](https://github.com/OpenFn/lightning/issues/1787)
- Fix inspector shows selected dataclip as wiped after retying workorder from a
  non-first step [#1780](https://github.com/OpenFn/lightning/issues/1780)

## [v2.0.3] - 2024-02-21

### Added

- Actual metrics will now be submitted by Lightning to the Usage Tracker.
  [#1742](https://github.com/OpenFn/lightning/issues/1742)
- Added a support link to the menu that goes to the instance admin contact
  [#1783](https://github.com/OpenFn/lightning/issues/1783)

### Changed

- Usage Tracking submissions are now opt-out, rather than opt-in. Hashed UUIDs
  to ensure anonymity are default.
  [#1742](https://github.com/OpenFn/lightning/issues/1742)
- Usage Tracking submissions will now run daily rather than hourly.
  [#1742](https://github.com/OpenFn/lightning/issues/1742)

- Bumped @openfn/ws-worker to `v1.0` (this is used in dev mode when starting the
  worker from your mix app: `RTM=true iex -S mix phx.server`)
- Bumped @openfn/cli to `v1.0` (this is used for adaptor docs and magic)

### Fixed

- Non-responsive workflow canvas after web socket disconnection
  [#1750](https://github.com/OpenFn/lightning/issues/1750)

## [v2.0.2] - 2024-02-14

### Fixed

- Fixed a bug with the OAuth2 credential refresh flow that prevented
  GoogleSheets jobs from running after token expiration
  [#1735](https://github.com/OpenFn/Lightning/issues/1735)

## [v2.0.1] - 2024-02-13

### Changed

- Renamed ImpactTracking to UsageTracking
  [#1729](https://github.com/OpenFn/lightning/issues/1729)
- Block github installation if there's a pending installation in another project
  [#1731](https://github.com/OpenFn/Lightning/issues/1731)

### Fixed

- Expand work order button balloons randomly
  [#1737](https://github.com/OpenFn/Lightning/issues/1737)
- Editing credentials doesn't work from project scope
  [#1743](https://github.com/OpenFn/Lightning/issues/1743)

## [v2.0.0] - 2024-02-10

> At the time of writing there are no more big changes planned and testing has
> gone well. Thanks to everyone who's helped to kick the tyres during the "rc"
> phase. There are still a _lot of **new features** coming_, so please:
>
> - watch our [**Public Roadmap**](https://github.com/orgs/OpenFn/projects/3) to
>   stay abreast of our core team's backlog,
> - request a feature in the
>   [**Community Forum**](https://community.openfn.org),
> - raise a
>   [**new issue**](https://github.com/OpenFn/lightning/issues/new/choose) if
>   you spot a bug,
> - and head over to the
>   [**Contributing**](https://github.com/OpenFn/lightning/?tab=readme-ov-file#contribute-to-this-project)
>   section to lend a hand.
>
> Head to [**docs.openfn.org**](https://docs.openfn.org) for product
> documentation and help with v1 to v2 migration.

### Changed

- Bump `@openfn/worker` to `v0.8.1`
- Only show GoogleSheets and Salesforce credential options if Oauth clients are
  registered with the instance via ENV
  [#1734](https://github.com/OpenFn/Lightning/issues/1734)

### Fixed

- Use standard table type for webhook auth methods
  [#1514](https://github.com/OpenFn/Lightning/issues/1514)
- Make disabled button for "Connect to GitHub" clear, add tooltip
  [#1732](https://github.com/OpenFn/Lightning/issues/1715)

## [v2.0.0-rc12] - 2024-02-09

### Added

- Add RunQueue extension to allow claim customization.
  [#1715](https://github.com/OpenFn/Lightning/issues/1715)
- Add support for Salesforce OAuth2 credentials
  [#1633](https://github.com/OpenFn/Lightning/issues/1633)

### Changed

- Use `PAYLOAD_SIZE_KB` in k6 load testing script, set thresholds on wait time,
  set default payload size to `2kb`

### Fixed

- Adds more detail to work order states on dashboard
  [#1677](https://github.com/OpenFn/lightning/issues/1677)
- Fix Output & Logs in inspector fails to show sometimes
  [#1702](https://github.com/OpenFn/lightning/issues/1702)

## [v2.0.0-rc11] - 2024-02-08

### Fixed

- Bumped Phoenix LiveView from `0.20.4` to `0.20.5` to fix canvas selection
  issue [#1724](https://github.com/OpenFn/lightning/issues/1724)

## [v2.0.0-rc10] - 2024-02-08

### Changed

- Implemented safeguards to prevent deletion of jobs with associated run history
  [#1570](https://github.com/OpenFn/Lightning/issues/1570)

### Fixed

- Fixed inspector dataclip body not getting updated after dataclip is wiped
  [#1718](https://github.com/OpenFn/Lightning/issues/1718)
- Fixed work orders getting retried despite having wiped dataclips
  [#1721](https://github.com/OpenFn/Lightning/issues/1721)

## [v2.0.0-rc9] 2024-02-05

### Added

- Persist impact tracking configuration and reports
  [#1684](https://github.com/OpenFn/Lightning/issues/1684)
- Add zero-persistence project setting
  [#1209](https://github.com/OpenFn/Lightning/issues/1209)
- Wipe dataclip after use when zero-persistence is enabled
  [#1212](https://github.com/OpenFn/Lightning/issues/1212)
- Show appropriate message when a wiped dataclip is viewed
  [#1211](https://github.com/OpenFn/Lightning/issues/1211)
- Disable selecting work orders having wiped dataclips in the history page
  [#1210](https://github.com/OpenFn/Lightning/issues/1210)
- Hide rerun button in inspector when the selected step has a wiped dataclip
  [#1639](https://github.com/OpenFn/Lightning/issues/1639)
- Add rate limiter to webhook endpoints and runtime limiter for runs.
  [#639](https://github.com/OpenFn/Lightning/issues/639)

### Fixed

- Prevented secret scrubber from over-eagerly adding \*\*\* between all
  characters if an empty string secret was provided as a credential field value
  (e.g., {"username": "come-on-in", "password": ""})
  [#1585](https://github.com/OpenFn/Lightning/issues/1585)
- Fixed permissions issue that allowed viewer/editor to modify webhook auth
  methods. These permissions only belong to project owners and admins
  [#1692](https://github.com/OpenFn/Lightning/issues/1692)
- Fixed bug that was duplicating inbound http_requests, resulting in unnecessary
  data storage [#1695](https://github.com/OpenFn/Lightning/issues/1695)
- Fixed permissions issue that allowed editors to set up new Github connections
  [#1703](https://github.com/OpenFn/Lightning/issues/1703)
- Fixed permissions issue that allowed viewers to initiate syncs to github
  [#1704](https://github.com/OpenFn/Lightning/issues/1704)
- Fixed inspector view stuck at processing when following a crashed run
  [#1711](https://github.com/OpenFn/Lightning/issues/1711)
- Fixed inspector dataclip selector not getting updated after running manual run
  [#1714](https://github.com/OpenFn/Lightning/issues/1714)

## [v2.0.0-rc8] - 2024-01-30

### Added

- Shim code to interact with the Impact Tracking service
  [#1671](https://github.com/OpenFn/Lightning/issues/1671)

### Changed

- Standardized naming of "attempts" to "runs". This had already been done in the
  front-end, but this change cleans up the backend, the database, and the
  interface with the worker. Make sure to **run migrations** and update your
  ENV/secrets to use `WORKER_RUNS_PRIVATE_KEY` rather than
  `WORKER_ATTEMPTS_PRIVATE_KEY`
  [#1657](https://github.com/OpenFn/Lightning/issues/1657)
- Required `@openfn/ws-worker@0.8.0` or above.

## [v2.0.0-rc7] - 2024-01-26

### Added

- Store webhook request headers in Dataclips for use in jobs.
  [#1638](https://github.com/OpenFn/Lightning/issues/1638)

### Changed

- Display `http_request` dataclips to the user as they will be provided to the
  worker as "input" state to avoid confusion while writing jobs.
  [1664](https://github.com/OpenFn/Lightning/issues/1664)
- Named-spaced all worker environment variables with `WORKER_` and added
  documentation for how to configure them.
  [#1672](https://github.com/OpenFn/Lightning/pull/1672)
- Bumped to `@openfn/ws-worker@0.6.0`
- Bumped to `@openfn/cli@0.4.15`

### Fixed

- Fix Run via Docker [#1653](https://github.com/OpenFn/Lightning/issues/1653)
- Fix remaining warnings, enable "warnings as errors"
  [#1642](https://github.com/OpenFn/Lightning/issues/1642)
- Fix workflow dashboard bug when viewed for newly created workflows with only
  unfinished run steps. [#1674](https://github.com/OpenFn/Lightning/issues/1674)

## [v2.0.0-rc5] - 2024-01-22

### Changed

- Made two significant backend changes that don't impact UI/UX but **require
  migrations** and should make Lightning developer lives easier by updating
  parts of the backend to match terms now used in the frontend:
  - Renamed the `Runs` model and table to `Steps`
    [#1571](https://github.com/OpenFn/Lightning/issues/1571)
  - Renamed the `AttemptRuns` model and table to `AttemptSteps`
    [#1571](https://github.com/OpenFn/Lightning/issues/1571)

## [v2.0.0-rc4] - 2024-01-19

### Added

- Scrub output dataclips in the UI to avoid unintentional secret exposure
  [#1606](https://github.com/OpenFn/Lightning/issues/1606)

### Changed

- Bump to `@openfn/cli@0.4.14`
- Do not persist the active tab setting on the job editor
  [#1504](https://github.com/OpenFn/Lightning/issues/1504)
- Make condition label optional
  [#1648](https://github.com/OpenFn/Lightning/issues/1648)

### Fixed

- Fix credential body getting leaked to sentry incase of errors
  [#1600](https://github.com/OpenFn/Lightning/issues/1600)
- Fixed validation on Javascript edge conditions
  [#1602](https://github.com/OpenFn/Lightning/issues/1602)
- Removed unused code from `run_live` directory
  [#1625](https://github.com/OpenFn/Lightning/issues/1625)
- Edge condition expressions not correctly being handled during provisioning
  [#openfn/kit#560](https://github.com/OpenFn/kit/pull/560)

## [v2.0.0-rc3] 2024-01-12

### Added

- Custom metric to track stalled attempts
  [#1559](https://github.com/OpenFn/Lightning/issues/1559)
- Dashboard with project and workflow stats
  [#755](https://github.com/OpenFn/Lightning/issues/755)
- Add search by ID on the history page
  [#1468](https://github.com/OpenFn/Lightning/issues/1468)
- Custom metric to support autoscaling
  [#1607](https://github.com/OpenFn/Lightning/issues/1607)

### Changed

- Bumped CLI version to `0.4.13`
- Bumped worker version to `0.5.0`
- Give project editors and viewers read only access to project settings instead
  [#1477](https://github.com/OpenFn/Lightning/issues/1477)

### Fixed

- Throw an error when Lightning.MetadataService.get_adaptor_path/1 returns an
  adaptor path that is nil
  [#1601](https://github.com/OpenFn/Lightning/issues/1601)
- Fix failure due to creating work order from a newly created job
  [#1572](https://github.com/OpenFn/Lightning/issues/1572)
- Fixes on the dashboard and links
  [#1610](https://github.com/OpenFn/Lightning/issues/1610) and
  [#1608](https://github.com/OpenFn/Lightning/issues/1608)

## [2.0.0-rc2] - 2024-01-08

### Fixed

- Restored left-alignment for step list items on run detail and inspector
  [a6e4ada](https://github.com/OpenFn/Lightning/commit/a6e4adafd558269cfd690e7c4fdd8f9fe66c5f62)
- Inspector: fixed attempt/run language for "skipped" tooltip
  [fd7dd0c](https://github.com/OpenFn/Lightning/commit/fd7dd0ca8128dfba2902e5aa6a2259e2073f0f10)
- Inspector: fixed failure to save during "save & run" from inspector
  [#1596](https://github.com/OpenFn/Lightning/issues/1596)
- Inspector: fixed key bindings for save & run (retry vs. new work order)
  getting overridden when user focuses on the Monaco editor
  [#1596](https://github.com/OpenFn/Lightning/issues/1596)

## [2.0.0-rc1] - 2024-01-05

### Why does this repo go from `v0` to `v2.0`?

Lightning is the _2nd version_ of the OpenFn platform. While much of the core
technology is the same, there are breaking changes between `v1.105` (pre-2024)
and `v2` ("OpenFn Lightning").

For customers using OpenFn `v1`, a migration guide will be provided at
[docs.openfn.org](https://docs.openfn.org)

### Added

- Link to the job inspctor for a selected run from the history interface
  [#1524](https://github.com/OpenFn/Lightning/issues/1524)
- Reprocess an existing work order from the job inspector by default (instead of
  always creating a new work order)
  [#1524](https://github.com/OpenFn/Lightning/issues/1524)
- Bumped worker to support edge conditions between trigger and first job
  `"@openfn/ws-worker": "^0.4.0"`

### Changed

- Updated naming to prepare for v2 release
  [#1248](https://github.com/OpenFn/Lightning/issues/1248); the major change is
  that each time a work order (the typical unit of business value for an
  organization, e.g. "execute workflow ABC for patient 123") is executed, it is
  called a "run". Previously, it was called an "attempt". The hierarchy is now:

  ```
  Build-Time: Projects > Workflows > Steps
  Run-Time: Work Orders > Runs > Steps
  ```

  Note the name changes here are reflected in the UI, but not all tables/models
  will be changed until [1571](https://github.com/OpenFn/Lightning/issues/1571)
  is delivered.

## [v0.12.2] - 2023-12-24

### Changed

- Bumped worker to address occasional git install issue
  `"@openfn/ws-worker": "^0.3.2"`

### Fixed

- Fix RuntimeError: found duplicate ID "google-sheets-inner-form" for
  GoogleSheetsComponent [#1578](https://github.com/OpenFn/Lightning/issues/1578)
- Extend export script to include new JS expression edge type
  [#1540](https://github.com/OpenFn/Lightning/issues/1540)
- Fix regression for attempt viewer log line highlighting
  [#1589](https://github.com/OpenFn/Lightning/issues/1589)

## [v0.12.1] - 2023-12-21

### Changed

- Hide project security setting tab from non-authorized users
  [#1477](https://github.com/OpenFn/Lightning/issues/1477)

### Fixed

- History page crashes if job is removed from workflow after it's been run
  [#1568](https://github.com/OpenFn/Lightning/issues/1568)

## [v0.12.0] - 2023-12-15

### Added

- Add ellipsis for long job names on the canvas
  [#1217](https://github.com/OpenFn/Lightning/issues/1217)
- Fix Credential Creation Page UI
  [#1064](https://github.com/OpenFn/Lightning/issues/1064)
- Custom metric to track Attempt queue delay
  [#1556](https://github.com/OpenFn/Lightning/issues/1556)
- Expand work order row when a `workorder_id` is specified in the filter
  [#1515](https://github.com/OpenFn/Lightning/issues/1515)
- Allow Javascript expressions as conditions for edges
  [#1498](https://github.com/OpenFn/Lightning/issues/1498)

### Changed

- Derive dataclip in inspector from the attempt & step
  [#1551](https://github.com/OpenFn/Lightning/issues/1551)
- Updated CLI to 0.4.10 (fixes logging)
- Changed UserBackupToken model to use UTC timestamps (6563cb77)
- Restore FK relationship between `work_orders` and `attempts` pending a
  decision re: further partitioning.
  [#1254](https://github.com/OpenFn/Lightning/issues/1254)

### Fixed

- New credential doesn't appear in inspector until refresh
  [#1531](https://github.com/OpenFn/Lightning/issues/1531)
- Metadata not refreshing when credential is updated
  [#791](https://github.com/OpenFn/Lightning/issues/791)
- Adjusted z-index for Monaco Editor's sibling element to resolve layout
  conflict [#1329](https://github.com/OpenFn/Lightning/issues/1329)
- Demo script sets up example Runs with their log lines in a consistant order.
  [#1487](https://github.com/OpenFn/Lightning/issues/1487)
- Initial credential creation `changes` show `after` as `null` rather a value
  [#1118](https://github.com/OpenFn/Lightning/issues/1118)
- AttemptViewer flashing/rerendering when Jobs are running
  [#1550](https://github.com/OpenFn/Lightning/issues/1550)
- Not able to create a new Job when clicking the Check icon on the placeholder
  [#1537](https://github.com/OpenFn/Lightning/issues/1537)
- Improve selection logic on WorkflowDiagram
  [#1220](https://github.com/OpenFn/Lightning/issues/1220)

## [v0.11.0] - 2023-12-06

### Added

- Improved UI when manually creating Attempts via the Job Editor
  [#1474](https://github.com/OpenFn/Lightning/issues/1474)
- Increased the maximum inbound webhook request size to 10MB and added
  protection against _very large_ payloads with a 100MB "max_skip_body_length"
  [#1247](https://github.com/OpenFn/Lightning/issues/1247)

### Changed

- Use the internal port of the web container for the worker configuration in
  docker-compose setup. [#1485](https://github.com/OpenFn/Lightning/pull/1485)

## [v0.10.6] - 2023-12-05

### Changed

- Limit entries count on term work orders search
  [#1461](https://github.com/OpenFn/Lightning/issues/1461)
- Scrub log lines using multiple credentials samples
  [#1519](https://github.com/OpenFn/Lightning/issues/1519)
- Remove custom telemetry plumbing.
  [1259](https://github.com/OpenFn/Lightning/issues/1259)
- Enhance UX to prevent modal closure when Monaco/Dataclip editor is focused
  [#1510](https://github.com/OpenFn/Lightning/pull/1510)

### Fixed

- Use checkbox on boolean credential fields rather than a text input field
  [#1430](https://github.com/OpenFn/Lightning/issues/1430)
- Allow users to retry work orders that failed before their first run was
  created [#1417](https://github.com/OpenFn/Lightning/issues/1417)
- Fix to ensure webhook auth modal is closed when cancel or close are selected.
  [#1508](https://github.com/OpenFn/Lightning/issues/1508)
- Enable user to reauthorize and obtain a new refresh token.
  [#1495](https://github.com/OpenFn/Lightning/issues/1495)
- Save credential body with types declared on schema
  [#1518](https://github.com/OpenFn/Lightning/issues/1518)

## [v0.10.5] - 2023-12-03

### Changed

- Only add history page filters when needed for simpler multi-select status
  interface and shorter page URLs
  [#1331](https://github.com/OpenFn/Lightning/issues/1331)
- Use dynamic Endpoint config only on prod
  [#1435](https://github.com/OpenFn/Lightning/issues/1435)
- Validate schema field with any of expected values
  [#1502](https://github.com/OpenFn/Lightning/issues/1502)

### Fixed

- Fix for liveview crash when token expires or gets deleted after mount
  [#1318](https://github.com/OpenFn/Lightning/issues/1318)
- Remove two obsolete methods related to Run: `Lightning.Invocation.delete_run`
  and `Lightning.Invocation.Run.new_from`.
  [#1254](https://github.com/OpenFn/Lightning/issues/1254)
- Remove obsolete field `previous_id` from `runs` table.
  [#1254](https://github.com/OpenFn/Lightning/issues/1254)
- Fix for missing data in 'created' audit trail events for webhook auth methods
  [#1500](https://github.com/OpenFn/Lightning/issues/1500)

## [v0.10.4] - 2023-11-30

### Changed

- Increased History search timeout to 30s
  [#1461](https://github.com/OpenFn/Lightning/issues/1461)

### Fixed

- Tooltip text clears later than the background
  [#1094](https://github.com/OpenFn/Lightning/issues/1094)
- Temporary fix to superuser UI for managing project users
  [#1145](https://github.com/OpenFn/Lightning/issues/1145)
- Fix for adding ellipses on credential info on job editor heading
  [#1428](https://github.com/OpenFn/Lightning/issues/1428)

## [v0.10.3] - 2023-11-28

### Added

- Dimmed/greyed out triggers and edges on the canvas when they are disabled
  [#1464](https://github.com/OpenFn/Lightning/issues/1464)
- Async loading on the history page to improve UX on long DB queries
  [#1279](https://github.com/OpenFn/Lightning/issues/1279)
- Audit trail events for webhook auth (deletion method) change
  [#1165](https://github.com/OpenFn/Lightning/issues/1165)

### Changed

- Sort project collaborators by first name
  [#1326](https://github.com/OpenFn/Lightning/issues/1326)
- Work orders will now be set in a "pending" state when retries are enqueued.
  [#1340](https://github.com/OpenFn/Lightning/issues/1340)
- Avoid printing 2FA codes by default
  [#1322](https://github.com/OpenFn/Lightning/issues/1322)

### Fixed

- Create new workflow button sizing regression
  [#1405](https://github.com/OpenFn/Lightning/issues/1405)
- Google credential creation and automatic closing of oAuth tab
  [#1109](https://github.com/OpenFn/Lightning/issues/1109)
- Exporting project breaks the navigation of the page
  [#1440](https://github.com/OpenFn/Lightning/issues/1440)

## [v0.10.2] - 2023-11-21

### Changed

- Added `max_frame_size` to the Cowboy websockets protocol options in an attempt
  to address [#1421](https://github.com/OpenFn/Lightning/issues/1421)

## [v0.10.1] - 2023-11-21

### Fixed

- Work Order ID was not displayed properly in history page
  [#1423](https://github.com/OpenFn/Lightning/issues/1423)

## [v0.10.0] - 2023-11-21

### 🚨 Breaking change warning! 🚨

This release will contain breaking changes as we've significantly improved both
the workflow building and execution systems.

#### Nodes and edges

Before, workflows were represented as a list of jobs and triggers. For greater
flexibility and control of complex workflows, we've moved towards a more robust
"nodes and edges" approach. Where jobs in a workflow (a node) can be connected
by edges.

Triggers still exist, but live "outside" the directed acyclic graph (DAG) and
are used to automatically create work orders and attempts.

We've provided migrations that bring `v0.9.3` workflows in line with the
`v0.10.0` requirements.

#### Scalable workers

Before, Lightning spawned child processes to execute attempts in sand-boxed
NodeVMs on the same server. This created inefficiencies and security
vulnerabilities. Now, the Lightning web server adds attempts to a queue and
multiple worker applications can pull from that queue to process work.

In dev mode, this all happens automatically and on one machine, but in most
high-availability production environments the workers will be on another server.

Attempts are now handled entirely by the workers, and they report back to
Lightning. Exit reasons, final attempt states, error types and error messages
are either entirely new or handled differently now, but we have provided
migration scripts that will work to bring _most_ `v0.9.3` runs, attempts, and
work orders up to `v0.10.0`, though the granularity of `v0.9.3` states and exits
will be less than `v0.10.0` and the final states are not guaranteed to be
accurate for workflows with multiple branches and leaf nodes with varying exit
reasons.

The migration scripts can be run with a single function call in SetupUtils from
a connect `iex` session:

```
Lightning.SetupUtils.approximate_state_for_attempts_and_workorders()
```

Note that (like lots of _other_ functionality in `SetupUtils`, calling this
function is a destructive action and you should only do it if you've backed up
your data and you know what you're doing.)

As always, we recommend backing up your data before migrating. (And thanks for
bearing with us as we move towards our first stable Lightning release.)

### Added

- Fix flaky job name input behavior on error
  [#1218](https://github.com/OpenFn/Lightning/issues/1218)
- Added a hover effect on copy and add button for adaptors examples
  [#1297](https://github.com/OpenFn/Lightning/issues/1297)
- Migration helper code to move from `v0.9.3` to `v0.10.0` added to SetupUtils
  [#1363](https://github.com/OpenFn/Lightning/issues/1363)
- Option to start with `RTM=false iex -S mix phx.server` for opting out of the
  dev-mode automatic runtime manager.
- Webhook Authentication Methods database and CRUD operations
  [#1152](https://github.com/OpenFn/Lightning/issues/1152)
- Creation and Edit of webhook webhook authentication methods UI
  [#1149](https://github.com/OpenFn/Lightning/issues/1149)
- Add webhook authentication methods overview methods in the canvas
  [#1153](https://github.com/OpenFn/Lightning/issues/1153)
- Add icon on the canvas for triggers that have authentication enabled
  [#1157](https://github.com/OpenFn/Lightning/issues/1157)
- Require password/2FA code before showing password and API Key for webhook auth
  methods [#1200](https://github.com/OpenFn/Lightning/issues/1200)
- Restrict live dashboard access to only superusers, enable DB information and
  OS information [#1170](https://github.com/OpenFn/Lightning/issues/1170) OS
  information [#1170](https://github.com/OpenFn/Lightning/issues/1170)
- Expose additional metrics to LiveDashboard
  [#1171](https://github.com/OpenFn/Lightning/issues/1171)
- Add plumbing to dump Lightning metrics during load testing
  [#1178](https://github.com/OpenFn/Lightning/issues/1178)
- Allow for heavier payloads during load testing
  [#1179](https://github.com/OpenFn/Lightning/issues/1179)
- Add dynamic delay to help mitigate flickering test
  [#1195](https://github.com/OpenFn/Lightning/issues/1195)
- Add a OpenTelemetry trace example
  [#1189](https://github.com/OpenFn/Lightning/issues/1189)
- Add plumbing to support the use of PromEx
  [#1199](https://github.com/OpenFn/Lightning/issues/1199)
- Add warning text to PromEx config
  [#1222](https://github.com/OpenFn/Lightning/issues/1222)
- Track and filter on webhook controller state in :telemetry metrics
  [#1192](https://github.com/OpenFn/Lightning/issues/1192)
- Secure PromEx metrics endpoint by default
  [#1223](https://github.com/OpenFn/Lightning/issues/1223)
- Partition `log_lines` table based on `attempt_id`
  [#1254](https://github.com/OpenFn/Lightning/issues/1254)
- Remove foreign key from `attempts` in preparation for partitioning
  `work_orders` [#1254](https://github.com/OpenFn/Lightning/issues/1254)
- Remove `Workflows.delete_workflow`. It is no longer in use and would require
  modification to not leave orphaned attempts given the removal of the foreign
  key from `attempts`. [#1254](https://github.com/OpenFn/Lightning/issues/1254)
- Show tooltip for cloned runs in history page
  [#1327](https://github.com/OpenFn/Lightning/issues/1327)
- Have user create workflow name before moving to the canvas
  [#1103](https://github.com/OpenFn/Lightning/issues/1103)
- Allow PromEx authorization to be disabled
  [#1483](https://github.com/OpenFn/Lightning/issues/1483)

### Changed

- Updated vulnerable JS libraries, `postcss` and `semver`
  [#1176](https://github.com/OpenFn/Lightning/issues/1176)
- Update "Delete" to "Delete Job" on Job panel and include javascript deletion
  confirmation [#1105](https://github.com/OpenFn/Lightning/issues/1105)
- Move "Enabled" property from "Jobs" to "Edges"
  [#895](https://github.com/OpenFn/Lightning/issues/895)
- Incorrect wording on the "Delete" tooltip
  [#1313](https://github.com/OpenFn/Lightning/issues/1313)

### Fixed

- Fixed janitor lost query calculation
  [#1400](https://github.com/OpenFn/Lightning/issues/1400)
- Adaptor icons load gracefully
  [#1140](https://github.com/OpenFn/Lightning/issues/1140)
- Selected dataclip gets lost when starting a manual work order from the
  inspector interface [#1283](https://github.com/OpenFn/Lightning/issues/1283)
- Ensure that the whole edge when selected is highlighted
  [#1160](https://github.com/OpenFn/Lightning/issues/1160)
- Fix "Reconfigure Github" button in Project Settings
  [#1386](https://github.com/OpenFn/Lightning/issues/1386)
- Make janitor also clean up runs inside an attempt
  [#1348](https://github.com/OpenFn/Lightning/issues/1348)
- Modify CompleteRun to return error changeset when run not found
  [#1393](https://github.com/OpenFn/Lightning/issues/1393)
- Drop invocation reasons from DB
  [#1412](https://github.com/OpenFn/Lightning/issues/1412)
- Fix inconsistency in ordering of child nodes in the workflow diagram
  [#1406](https://github.com/OpenFn/Lightning/issues/1406)

## [v0.9.3] - 2023-09-27

### Added

- Add ellipsis when adaptor name is longer than the container allows
  [#1095](https://github.com/OpenFn/Lightning/issues/1095)
- Webhook Authentication Methods database and CRUD operations
  [#1152](https://github.com/OpenFn/Lightning/issues/1152)

### Changed

- Prevent deletion of first job of a workflow
  [#1097](https://github.com/OpenFn/Lightning/issues/1097)

### Fixed

- Fix long name on workflow cards
  [#1102](https://github.com/OpenFn/Lightning/issues/1102)
- Fix highlighted Edge can get out of sync with selected Edge
  [#1099](https://github.com/OpenFn/Lightning/issues/1099)
- Creating a new user without a password fails and there is no user feedback
  [#731](https://github.com/OpenFn/Lightning/issues/731)
- Crash when setting up version control
  [#1112](https://github.com/OpenFn/Lightning/issues/1112)

## [v0.9.2] - 2023-09-20

### Added

- Add "esc" key binding to close job inspector modal
  [#1069](https://github.com/OpenFn/Lightning/issues/1069)

### Changed

- Save icons from the `adaptors` repo locally and load them in the job editor
  [#943](https://github.com/OpenFn/Lightning/issues/943)

## [v0.9.1] - 2023-09-19

### Changed

- Modified audit trail to handle lots of different kind of audit events
  [#271](https://github.com/OpenFn/Lightning/issues/271)/[#44](https://github.com/OpenFn/Lightning/issues/44)
- Fix randomly unresponsive job panel after job deletion
  [#1113](https://github.com/OpenFn/Lightning/issues/1113)

## [v0.9.0] - 2023-09-15

### Added

- Add favicons [#1079](https://github.com/OpenFn/Lightning/issues/1079)
- Validate job name in placeholder job node
  [#1021](https://github.com/OpenFn/Lightning/issues/1021)
- Bring credential delete in line with new GDPR interpretation
  [#802](https://github.com/OpenFn/Lightning/issues/802)
- Make job names unique per workflow
  [#1053](https://github.com/OpenFn/Lightning/issues/1053)

### Changed

- Enhanced the job editor/inspector interface
  [#1025](https://github.com/OpenFn/Lightning/issues/1025)

### Fixed

- Finished run never appears in inspector when it fails
  [#1084](https://github.com/OpenFn/Lightning/issues/1084)
- Cannot delete some credentials via web UI
  [#1072](https://github.com/OpenFn/Lightning/issues/1072)
- Stopped the History table from jumping when re-running a job
  [#1100](https://github.com/OpenFn/Lightning/issues/1100)
- Fixed the "+" button when adding a job to a workflow
  [#1093](https://github.com/OpenFn/Lightning/issues/1093)

## [v0.8.3] - 2023-09-05

### Added

- Render error when workflow diagram node is invalid
  [#956](https://github.com/OpenFn/Lightning/issues/956)

### Changed

- Restyle history table [#1029](https://github.com/OpenFn/Lightning/issues/1029)
- Moved Filter and Search controls to the top of the history page
  [#1027](https://github.com/OpenFn/Lightning/issues/1027)

### Fixed

- Output incorrectly shows "this run failed" when the run hasn't yet finished
  [#1048](https://github.com/OpenFn/Lightning/issues/1048)
- Wrong label for workflow card timestamp
  [#1022](https://github.com/OpenFn/Lightning/issues/1022)

## [v0.8.2] - 2023-08-31

### Fixed

- Lack of differentiation between top of job editor modal and top menu was
  disorienting. Added shadow.

## [v0.8.1] - 2023-08-31

### Changed

- Moved Save and Run button to bottom of the Job edit modal
  [#1026](https://github.com/OpenFn/Lightning/issues/1026)
- Allow a manual work order to save the workflow before creating the work order
  [#959](https://github.com/OpenFn/Lightning/issues/959)

## [v0.8.0] - 2023-08-31

### Added

- Introduces Github sync feature, users can now setup our github app on their
  instance and sync projects using our latest portability spec
  [#970](https://github.com/OpenFn/Lightning/issues/970)
- Support Backup Codes for Multi-Factor Authentication
  [937](https://github.com/OpenFn/Lightning/issues/937)
- Log a warning in the console when the Editor/docs component is given latest
  [#958](https://github.com/OpenFn/Lightning/issues/958)
- Improve feedback when a Workflow name is invalid
  [#961](https://github.com/OpenFn/Lightning/issues/961)
- Show that the jobs' body is invalid
  [#957](https://github.com/OpenFn/Lightning/issues/957)
- Reimplement skipped CredentialLive tests
  [#962](https://github.com/OpenFn/Lightning/issues/962)
- Reimplement skipped WorkflowLive.IndexTest test
  [#964](https://github.com/OpenFn/Lightning/issues/964)
- Show GitHub installation ID and repo link to help setup/debugging for version
  control [1059](https://github.com/OpenFn/Lightning/issues/1059)

### Fixed

- Fixed issue where job names were being incorrectly hyphenated during
  project.yaml export [#1050](https://github.com/OpenFn/Lightning/issues/1050)
- Allows the demo script to set a project id during creation to help with cli
  deploy/pull/Github integration testing.
- Fixed demo project_repo_connection failing after nightly demo resets
  [1058](https://github.com/OpenFn/Lightning/issues/1058)
- Fixed an issue where the monaco suggestion tooltip was offset from the main
  editor [1030](https://github.com/OpenFn/Lightning/issues/1030)

## [v0.7.3] - 2023-08-15

### Changed

- Version control in project settings is now named Export your project
  [#1015](https://github.com/OpenFn/Lightning/issues/1015)

### Fixed

- Tooltip for credential select in Job Edit form is cut off
  [#972](https://github.com/OpenFn/Lightning/issues/972)
- Dataclip type and state assembly notice for creating new dataclip dropped
  during refactor [#975](https://github.com/OpenFn/Lightning/issues/975)

## [v0.7.2] - 2023-08-10

### Changed

- NodeJs security patch [1009](https://github.com/OpenFn/Lightning/pull/1009)

### Fixed

## [v0.7.1] - 2023-08-04

### Fixed

- Fixed flickery icons on new workflow job creation.

## [v0.7.0] - 2023-08-04

### Added

- Project owners can require MFA for their users
  [892](https://github.com/OpenFn/Lightning/issues/892)

### Changed

- Moved to Elixir 1.15 and Erlang 26.0.2 to sort our an annoying ElixirLS issue
  that was slowing down our engineers.
- Update Debian base to use bookworm (Debian 12) for our Docker images
- Change new credential modal to take up less space on the screen
  [#931](https://github.com/OpenFn/Lightning/issues/931)
- Placeholder nodes are now purely handled client-side

### Fixed

- Fix issue creating a new credential from the Job editor where the new
  credential was not being set on the job.
  [#951](https://github.com/OpenFn/Lightning/issues/951)
- Fix issue where checking a credential type radio button shows as unchecked on
  first click. [#976](https://github.com/OpenFn/Lightning/issues/976)
- Return the pre-filled workflow names
  [#971](https://github.com/OpenFn/Lightning/issues/971)
- Fix version reporting and external reset_demo() call via
  Application.spec()[#1010](https://github.com/OpenFn/Lightning/issues/1010)
- Fixed issue where entering a placeholder name through the form would result an
  in unsaveable workflow
  [#1001](https://github.com/OpenFn/Lightning/issues/1001)
- Ensure the DownloadController checks for authentication and authorisation.

## [v0.7.0-pre5] - 2023-07-28

### Changed

- Unless otherwise specified, only show work orders with activity in last 14
  days [#968](https://github.com/OpenFn/Lightning/issues/968)

## [v0.7.0-pre4] - 2023-07-27

### Changed

- Don't add cast fragments if the search_term is nil
  [#968](https://github.com/OpenFn/Lightning/issues/968)

## [v0.7.0-pre3] - 2023-07-26

### Fixed

- Fixed an issue with newly created edges that prevented downstream jobs
  [977](https://github.com/OpenFn/Lightning/issues/977)

## [v0.7.0-pre2] - 2023-07-26

Note that this is a pre-release with a couple of known bugs that are tracked in
the Nodes and Edges [epic](https://github.com/OpenFn/Lightning/issues/793).

### Added

- Added ability for a user to enable MFA on their account; using 2FA apps like
  Authy, Google Authenticator etc
  [#890](https://github.com/OpenFn/Lightning/issues/890)
- Write/run sql script to convert triggers
  [#875](https://github.com/OpenFn/Lightning/issues/875)
- Export projects as `.yaml` via UI
  [#249](https://github.com/OpenFn/Lightning/issues/249)

### Changed

- In `v0.7.0` we change the underlying workflow building and execution
  infrastructure to align with a standard "nodes and edges" design for directed
  acyclic graphs (DAGs). Make sure to run the migrations!
  [793](https://github.com/OpenFn/Lightning/issues/793)

### Fixed

- Propagate url pushState/changes to Workflow Diagram selection
  [#944](https://github.com/OpenFn/Lightning/issues/944)
- Fix issue when deleting nodes from the workflow editor
  [#830](https://github.com/OpenFn/Lightning/issues/830)
- Fix issue when clicking a trigger on a new/unsaved workflow
  [#954](https://github.com/OpenFn/Lightning/issues/954)

## [0.6.7] - 2023-07-13

### Added

- Add feature to bulk rerun work orders from a specific step in their workflow;
  e.g., "rerun these 50 work orders, starting each at step 4."
  [#906](https://github.com/OpenFn/Lightning/pull/906)

### Fixed

- Oban exception: "value too long" when log lines are longer than 255 chars
  [#929](https://github.com/OpenFn/Lightning/issues/929)

## [0.6.6] - 2023-06-30

### Added

- Add public API token to the demo site setup script
- Check and renew OAuth credentials when running a job
  [#646](https://github.com/OpenFn/Lightning/issues/646)

### Fixed

- Remove google sheets from adaptors list until supporting oauth flow
  [#792](https://github.com/OpenFn/Lightning/issues/792)
- Remove duplicate google sheets adaptor display on credential type picklist
  [#663](https://github.com/OpenFn/Lightning/issues/663)
- Fix demo setup script for calling from outside the app on Kubernetes
  deployments [#917](https://github.com/OpenFn/Lightning/issues/917)

## [0.6.5] - 2023-06-22

### Added

- Ability to rerun work orders from start by selecting one of more of them from
  the History page and clicking the "Rerun" button.
  [#659](https://github.com/OpenFn/Lightning/issues/659)

### Fixed

- Example runs for demo incorrect
  [#856](https://github.com/OpenFn/Lightning/issues/856)

## [0.6.3] - 2023-06-15

### Fixed

- Prevent saving null log lines to the database, fix issue with run display
  [#866](https://github.com/OpenFn/Lightning/issues/866)

## [0.6.2] - 2023-06-09

### Fixed

- Fixed viewer permissions for delete workflow

- Fixed bug with workflow cards
  [#859](https://github.com/OpenFn/Lightning/issues/859)

## [0.6.1] - 2023-06-08

### Fixed

- Fixed bug with run logs [#864](https://github.com/OpenFn/Lightning/issues/864)

- Correctly stagger demo runs to maintain order
  [#856](https://github.com/OpenFn/Lightning/issues/856)
- Remove `Timex` use from `SetupUtils` in favor of `DateTime` to fix issue when
  calling it in escript.

## [0.6.0]- 2023-04-12

### Added

- Create sample runs when generating sample workflow
  [#821](https://github.com/OpenFn/Lightning/issues/821)
- Added a provisioning api for creating and updating projects and their
  workflows See: [PROVISIONING.md](./PROVISIONING.md)
  [#641](https://github.com/OpenFn/Lightning/issues/641)
- Add ability for a `superuser` to schedule deletion, cancel deletion, and
  delete projects [#757](https://github.com/OpenFn/Lightning/issues/757)
- Add ability for a `project owner` to schedule deletion, cancel deletion, and
  delete projects [#746](https://github.com/OpenFn/Lightning/issues/746)

### Changed

- Ability to store run log lines as rows in a separate table
  [#514](https://github.com/OpenFn/Lightning/issues/514)

### Fixed

- Incorrect project digest queries
  [#768](https://github.com/OpenFn/Lightning/issues/768)]
- Fix issue when purging deleted users
  [#747](https://github.com/OpenFn/Lightning/issues/747)
- Generate a random name for Workflows when creating one via the UI.
  [#828](https://github.com/OpenFn/Lightning/issues/828)
- Handle error when deleting a job with runs.
  [#814](https://github.com/OpenFn/Lightning/issues/814)

## [0.5.2]

### Added

- Add `workflow_edges` table in preparation for new workflow editor
  implementation [#794](https://github.com/OpenFn/Lightning/issues/794)
- Stamped `credential_id` on run directly for easier auditing of the history
  interface. Admins can now see which credential was used to run a run.
  [#800](https://github.com/OpenFn/Lightning/issues/800)
- Better errors when using magic functions: "no magic yet" and "check
  credential" [#812](https://github.com/OpenFn/Lightning/issues/812)

### Changed

- The `delete-project` function now delete all associated activities
  [#759](https://github.com/OpenFn/Lightning/issues/759)

### Fixed

## [0.5.1] - 2023-04-12

### Added

- Added ability to create and revoke personal API tokens
  [#147](https://github.com/OpenFn/Lightning/issues/147)
- Add `last-used at` to API tokens
  [#722](https://github.com/OpenFn/Lightning/issues/722)
- Improved "save" for job builder; users can now press `Ctrl + S` or `⌘ + S` to
  save new or updated jobs job panel will _not_ close. (Click elsewhere in the
  canvas or click the "Close" button to close.)
  [#568](https://github.com/OpenFn/Lightning/issues/568)
- Add filtered search params to the history page URL
  [#660](https://github.com/OpenFn/Lightning/issues/660)

### Changed

- The secret scrubber now ignores booleans
  [690](https://github.com/OpenFn/Lightning/issues/690)

### Fixed

- The secret scrubber now properly handles integer secrets from credentials
  [690](https://github.com/OpenFn/Lightning/issues/690)
- Updated describe-package dependency, fixing sparkles in adaptor-docs
  [657](https://github.com/OpenFn/Lightning/issues/657)
- Clicks on the workflow canvas were not lining up with the nodes users clicked
  on; they are now [733](https://github.com/OpenFn/Lightning/issues/733)
- Job panel behaves better when collapsed
  [774](https://github.com/OpenFn/Lightning/issues/774)

## [0.5.0] - 2023-04-03

### Added

- Magic functions that fetch real metadata from connected systems via
  `credentials` and suggest completions in the job builder (e.g., pressing
  `control-space` when setting the `orgUnit` attribute for a DHIS2 create
  operation will pull the _actual_ list of orgUnits with human readable labels
  and fill in their orgUnit codes upon
  enter.)[670](https://github.com/OpenFn/Lightning/issues/670)
- A "metadata explorer" to browse actual system metadata for connected
  instances. [658](https://github.com/OpenFn/Lightning/issues/658)
- Resizable job builder panel for the main canvas/workflow view.
  [681](https://github.com/OpenFn/Lightning/issues/681)

### Changed

- Display timezone for cron schedule—it is always UTC.
  [#716](https://github.com/OpenFn/Lightning/issues/716)
- Instance administrators can now configure the interval between when a project
  owner or user requests deletion and when these records are purged from the
  database. It defaults to 7, but by providing a `PURGE_DELETED_AFTER_DAYS`
  environment variable the grace period can be altered. Note that setting this
  variable to `0` will make automatic purging _never_ occur but will still make
  "deleted" projects and users unavailable. This has been requested by certain
  organizations that must retain audit logs in a Lightning instance.
  [758](https://github.com/OpenFn/Lightning/issues/758)

### Fixed

- Locked CLI version to `@openfn/cli@0.0.35`.
  [#761](https://github.com/OpenFn/Lightning/issues/761)

## [0.4.8] - 2023-03-29

### Added

- Added a test harness for monitoring critical parts of the app using Telemetry
  [#654](https://github.com/OpenFn/Lightning/issues/654)

### Changed

- Set log level to `info` for runs. Most of the `debug` logging is useful for
  the CLI, but not for Lightning. In the future the log level will be
  configurable at instance > project > job level by the `superuser` and any
  project `admin`.
- Renamed license file so that automagic github icon is less confusing

### Fixed

- Broken links in failure alert email
  [#732](https://github.com/OpenFn/Lightning/issues/732)
- Registration Submission on app.openfn.org shows internal server error in
  browser [#686](https://github.com/OpenFn/Lightning/issues/686)
- Run the correct runtime install mix task in `Dockerfile-dev`
  [#541](https://github.com/OpenFn/Lightning/issues/541)
- Users not disabled when scheduled for deletion
  [#719](https://github.com/OpenFn/Lightning/issues/719)

## [0.4.6] - 2023-03-23

### Added

- Implement roles and permissions across entire app
  [#645](https://github.com/OpenFn/Lightning/issues/645)
- Fix webhook URL
  (`https://<<HOST_URL>>/i/cae544ab-03dc-4ccc-a09c-fb4edb255d7a`) for the
  OpenHIE demo workflow [448](https://github.com/OpenFn/Lightning/issues/448)
- Phoenix Storybook for improved component development
- Load test for webhook endpoint performance
  [#645](https://github.com/OpenFn/Lightning/issues/634)
- Notify user via email when they're added to a project
  [#306](https://github.com/OpenFn/Lightning/issues/306)
- Added notify user via email when their account is created
  [#307](https://github.com/OpenFn/Lightning/issues/307)

### Changed

- Improved errors when decoding encryption keys for use with Cloak.
  [#684](https://github.com/OpenFn/Lightning/issues/684)
- Allow users to run ANY job with a custom input.
  [#629](https://github.com/OpenFn/Lightning/issues/629)

### Fixed

- Ensure JSON schema form inputs are in the same order as they are written in
  the schema [#685](https://github.com/OpenFn/Lightning/issues/685)

## [0.4.4] - 2023-03-10

### Added

- Users can receive a digest email reporting on a specified project.
  [#638](https://github.com/OpenFn/Lightning/issues/638)
  [#585](https://github.com/OpenFn/Lightning/issues/585)

## [0.4.3] - 2023-03-06

### Added

- Tooltips on Job Builder panel
  [#650](https://github.com/OpenFn/Lightning/issues/650)

### Changed

- Upgraded to Phoenix 1.7 (3945856)

### Fixed

- Issue with FailureAlerter configuration missing in `prod` mode.

## [0.4.2] - 2023-02-24

### Added

- A user can change their own email
  [#247](https://github.com/OpenFn/Lightning/issues/247)
- Added a `SCHEMAS_PATH` environment variable to override the default folder
  location for credential schemas
  [#604](https://github.com/OpenFn/Lightning/issues/604)
- Added the ability to configure Google Sheets credentials
  [#536](https://github.com/OpenFn/Lightning/issues/536)
- Function to import a project
  [#574](https://github.com/OpenFn/Lightning/issues/574)

### Changed

- Users cannot register if they have not selected the terms and conditions
  [#531](https://github.com/OpenFn/Lightning/issues/531)

### Fixed

- Jobs panel slow for first open after restart
  [#567](https://github.com/OpenFn/Lightning/issues/567)

## [0.4.0] - 2023-02-08

### Added

- Added a Delete job button in Inspector
- Filter workflow runs by text/value in run logs or input body
- Drop "configuration" key from Run output dataclips after completion
- Ability to 'rerun' a run from the Run list
- Attempts and Runs update themselves in the Runs list
- Configure a project and workflow for a new registering user
- Run a job with a custom input
- Added plausible analytics
- Allow user to click on Webhook Trigger Node to copy webhook URL on workflow
  diagram
- Allow any user to delete a credential that they own
- Create any credential through a form except for OAuth
- Refit all diagram nodes on browser and container resize
- Enable distributed Erlang, allowing any number of redundant Lightning nodes to
  communicate with each other.
- Users can set up realtime alerts for a project

### Changed

- Better code-assist and intelliense in the Job Editor
- Updated @openfn/workflow-diagram to 0.4.0
- Make plus button part of job nodes in Workflow Diagram
- Updated @openfn/adaptor-docs to 0.0.5
- Updated @openfn/describe-package to 0.0.10
- Create an follow a manual Run from the Job Inspector
- View all workflows in a project on the workflows index page
- Move @openfn/workflow-diagram into the application, the NPM module is now
  deprecated.
- Remove workflow name from first node
- Move the used parts of `@openfn/engine` into the application.
- [BREAKING CHANGE] Ported `mix openfn.install.runtime` into application, use
  `mix lightning.install_runtime`.
- [BREAKING CHANGE] Introduced `@openfn/cli` as the new runtime for Jobs
- Rename a workflow through the page heading
- Hide the dataclips tab for beta
- Make adaptor default to common@latest
- Remove jobs list page
- Better error handling in the docs panel
- Disable credential ownership transfer in dev and prod environments
- Add project settings page
- Change Work Order filters to apply to the aggregate state of the work order
  and not the run directly
- Enable jobs by default
- Set log level to info
- Add Beta checkbox to register page
- User roles and permissions

### Fixed

- Don't consider disabled jobs when calculating subsequent runs
- Fixed overflow on Job Editor Tooltips
- Fixed auto-scroll when adding a new snippet in the Job Editor
- Fixed common operation typings in Job Editor

## [0.3.1] - 2022-11-22

### Fixed

- Fixed bug that tried to execute HTML scripts in dataclips
- Fixed bug that prevented work orders from displaying in the order of their
  last run, descending.
- Remove alerts after set timeout or close

## [0.3.0] - 2022-11-21

### Added

- Add seed data for demo site
- Create adaptor credentials through a form
- Configure cron expressions through a form
- View runs grouped by work orders and attempts
- Run an existing Job with any dataclip uuid from the Job form

### Changed

- Redirect users to projects list page when they click on Admin Settings menu
- Move job, project, input and output Dataclips to Run table
- Reverse the relationship between Jobs and Triggers. Triggers now can exist on
  their own; setting the stage for branching and merging workflows
- Updated Elixir and frontend dependencies
- [BREAKING CHANGE] Pipeline now uses Work Orders, previous data is not
  compatible.
- Runs, Dataclips and Attempts now all correctly use `usec` resolution
  timestamps.
- Upgraded LiveView to 0.18.0
- Upgraded Elixir to 1.14.1 and OTP 25
- Workflow Job editor now behaves like a panel
- Split JobLive.InspectorFormComponent into different plug-able subcomponents
- Ensure new jobs with cron triggers receive a default frequency
- Webhooks are now referenced by the trigger id instead of job id.
- Filter runs by status
- Filter runs by workflow
- Filter runs by date
- View a job run from the runs history
- View latest matching inputs to run a job with

## [0.2.0] - 2022-09-12

### Changed

- [BREAKING CHANGE] Add `Workflow` model, Jobs now belong to a Workflow This is
  a breaking change to the schema.
- Use Node.js 18, soon to be in LTS.
- Visualize success/fail triggers in workflow diagram.
- Move WorkflowDiagram related actions from DashboardLive into WorkflowLive
- Move WorkflowDiagram component into liveview, so that we can subscribe to
  channels (i.e. updating of the diagram when someone changes something).
- Integrate `@openfn/workflow-diagram@0.0.8` and use the new Store interface for
  updating it.
- Remove `component_mounted` event from WorkflowDiagram hook, using a
  MutationObserver and a Base64 encoded JSON payload.
- Fixed an issue where the compiler component would try and load a 'nothing
  adaptor', added a condition to check an adaptor is actually selected.
- Removed previous Workflow CTE queries, replaced by the introduction of the
  Workflow model, see
  (https://github.com/OpenFn/Lightning/blob/53da6883483e7d8d078783f348da327d1dd72d20/lib/lightning/workflows.ex#L111-L119).

## [0.1.13] - 2022-08-29

### Added

- Allow administrators to configure OIDC providers for authentication (note that
  this is just for authenticating, not yet for creating new accounts via OIDC)
- Add Monaco editor to the step/job panel
- Allow users to delete their own accounts. Schedule their user and credentials
  data for deletion when they do.
- Allow superusers to delete a user account. Schedule the user's credentials and
  user data for deletion when they do.
- If a user is scheduled for deletion, disable their account and prevent them
  from logging in.
- The 'User profile' and 'Credentials' page now have a sidebar menu

### Changed

- Project users now have one of the following roles: viewer, editor, admin,
  owner
- Users only have the following roles: user, superuser

## [0.1.12] - 2022-08-15

### Added

- Transfer credential ownership to another user.
- Create credentials via a form interface\*
- Show "projects with access" in credentials list view.
- Show job in runs list and run view.
- Added roles and permissions to workflows and history page
  [#645](https://github.com/OpenFn/Lightning/issues/645)

\*The form is defined by a JSON schema provided by an adaptor, in most cases:
e.g., `language-dhis2` provides a single schema which defines the required
attributes for `state.configuration`, while `language-common` provides multiple
credential schemas like "oauth" or "basic auth" which define attributes for
`state.configuration` and which might be used by lots of different jobs.)

### Fixed

- User menu (top right) appears on top of all other components.
- User profile screen integrated with the rest of the liveview app.

## [0.1.11] - 2022-08-05

### Fixed

- Fixed logging in Runner when `:debug` log level used; note that this caused
  crashes in Oban

## [0.1.10] - 2022-08-05

### Added

- Credential auditing
- Build/version information display for easier debugging

### Fixed

- Fixed a bug that enqueued cron-triggered jobs even when they were disabled

## [0.1.9] - 2022-07-27

### Added

- Navigate to user profile or credentials page and log out through the user icon
  dropdown
- Create and edit dataclips
- Add a production tag to credentials
- View a dropdown of operations and their description for the language-common
  `v2.0.0-rc2` adaptor (this pattern to be rolled out across adaptors)

### Changed

- Navigate between projects through a project picker on the navbar

### Fixed

- Run Lightning with docker

### Security

- Sensitive credential values are scrubbed from run logs
- All credentials are encrypted at REST

## [0.1.7] - 2022-06-24

### Added

- Run a job with a cron trigger
- Queue jobs via Oban/Postgres
- Edit jobs via the workflow canvas

## [0.1.6] - 2022-06-07

### Added

- Register, log in and log out of an account
- Allow superusers and admin users to create projects
- Allow admin users to create or disable a user’s account
- Allow superusers for local deployments to create users and give them access to
  project spaces

- Create and edit a job with a webhook, flow/fail or cron trigger
- Create and edit credentials for a job
- Copy a job's webhook URL
- View all workflows in a project visually
- Deploy lightning locally with Docker

- Enable a job to automatically process incoming requests
- Run a job with a webhook or flow/fail trigger
- View job runs along with their logs, exit code, start and end time
- View data clips that have initiated job runs (http requests for webhooks, run
  results)<|MERGE_RESOLUTION|>--- conflicted
+++ resolved
@@ -16,6 +16,13 @@
 ## [Unreleased]
 
 ### Added
+
+- Allow admins to set project retention periods
+  [#1760](https://github.com/OpenFn/lightning/issues/1760)
+- Automatically wipe input/output data after their retention period
+  [#1762](https://github.com/OpenFn/lightning/issues/1762)
+- Automatically delete work order history after their retention period
+  [#1761](https://github.com/OpenFn/lightning/issues/1761)
 
 ### Changed
 
@@ -60,14 +67,6 @@
   [#1757](https://github.com/OpenFn/lightning/issues/1757)
 - Soft and hard limits for runs created by webhook trigger.
   [#1859](https://github.com/OpenFn/Lightning/issues/1859)
-<<<<<<< HEAD
-- Allow admins to set project retention periods
-  [#1760](https://github.com/OpenFn/lightning/issues/1760)
-- Automatically wipe input/output data after their retention period
-  [#1762](https://github.com/OpenFn/lightning/issues/1762)
-- Automatically delete work order history after their retention period
-  [#1761](https://github.com/OpenFn/lightning/issues/1761)
-=======
 - Publish an event when a new user is registered
   [#1873](https://github.com/OpenFn/lightning/issues/1873)
 - Adds ability to add project collaborators from existing users
@@ -76,7 +75,6 @@
   [#1837](https://github.com/OpenFn/lightning/issues/1837)
 - Added new usage tracking submission code.
   [#1853](https://github.com/OpenFn/lightning/issues/1853)
->>>>>>> dab80278
 
 ### Changed
 

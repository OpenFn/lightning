# Changelog

All notable changes to this project will be documented in this file.

The format is based on [Keep a Changelog](https://keepachangelog.com/en/1.0.0/),
and this project adheres to
[Semantic Versioning](https://semver.org/spec/v2.0.0.html).

## [Unreleased]

### Added

### Changed

- Workorders will now be set in a "pending" state when retries are enqueued.
  [#1340](https://github.com/OpenFn/Lightning/issues/1340)

### Fixed

## [v0.10.2] - 2023-11-21

### Added

### Changed

- Added `max_frame_size` to the Cowboy websockets protocol options in an attempt
  to address [#1421](https://github.com/OpenFn/Lightning/issues/1421)

### Fixed

## [v0.10.1] - 2023-11-21

### Added

### Changed

### Fixed

- Workorder ID was not displayed properly in history page
  [#1423](https://github.com/OpenFn/Lightning/issues/1423)

## [v0.10.0] - 2023-11-21

### 🚨 Breaking change warning! 🚨

This release will contain breaking changes as we've significantly improved both
the workflow building and execution systems.

#### Nodes and edges

Before, workflows were represented as a list of jobs and triggers. For greater
flexibility and control of complex workflows, we've moved towards a more robust
"nodes and edges" approach. Where jobs in a workflow (a node) can be connected
by edges.

Triggers still exist, but live "outside" the directed acyclic graph (DAG) and
are used to automatically create workorders and attempts.

We've provided migrations that bring `v0.9.3` workflows in line with the
`v0.10.0` requirements.

#### Scalable workers

Before, Lightning spawned child processes to execute attempts in sand-boxed
NodeVMs on the same server. This created inefficiencies and security
vulnerabilities. Now, the Lightning web server adds attempts to a queue and
multiple worker applications can pull from that queue to process work.

In dev mode, this all happens automatically and on one machine, but in most
high-availability production environments the workers will be on another server.

Attempts are now handled entirely by the workers, and they report back to
Lightning. Exit reasons, final attempt states, error types and error messages
are either entirely new or handled differently now, but we have provided
migration scripts that will work to bring _most_ `v0.9.3` runs, attempts, and
workorders up to `v0.10.0`, though the granularity of `v0.9.3` states and exits
will be less than `v0.10.0` and the final states are not guaranteed to be
accurate for workflows with multiple branches and leaf nodes with varying exit
reasons.

The migration scripts can be run with a single function call in SetupUtils from
a connect `iex` session:

```
Lightning.SetupUtils.approximate_state_for_attempts_and_workorders()
```

Note that (like lots of _other_ functionality in `SetupUtils`, calling this
function is a destructive action and you should only do it if you've backed up
your data and you know what you're doing.)

As always, we recommend backing up your data before migrating. (And thanks for
bearing with us as we move towards our first stable Lightning release.)

### Added

- Fix flaky job name input behavior on error
  [#1218](https://github.com/OpenFn/Lightning/issues/1218)
- Added a hover effect on copy and add button for adaptors examples
  [#1297](https://github.com/OpenFn/Lightning/issues/1297)
- Migration helper code to move from `v0.9.3` to `v0.10.0` added to SetupUtils
  [#1363](https://github.com/OpenFn/Lightning/issues/1363)
- Option to start with `RTM=false iex -S mix phx.server` for opting out of the
  dev-mode automatic runtime manager.
- Webhook Authentication Methods database and CRUD operations
  [#1152](https://github.com/OpenFn/Lightning/issues/1152)
- Creation and Edit of webhook webhook authentication methods UI
  [#1149](https://github.com/OpenFn/Lightning/issues/1149)
- Add webhook authentication methods overview methods in the canvas
  [#1153](https://github.com/OpenFn/Lightning/issues/1153)
- Add icon on the canvas for triggers that have authentication enabled
  [#1157](https://github.com/OpenFn/Lightning/issues/1157)
- Require password/2FA code before showing password and API Key for webhook auth
  methods [#1200](https://github.com/OpenFn/Lightning/issues/1200)
- Restrict live dashboard access to only superusers, enable DB information and
  OS information [#1170](https://github.com/OpenFn/Lightning/issues/1170) OS
  information [#1170](https://github.com/OpenFn/Lightning/issues/1170)
- Expose additional metrics to LiveDashboard
  [#1171](https://github.com/OpenFn/Lightning/issues/1171)
- Add plumbing to dump Lightning metrics during load testing
  [#1178](https://github.com/OpenFn/Lightning/issues/1178)
- Allow for heavier payloads during load testing
  [#1179](https://github.com/OpenFn/Lightning/issues/1179)
- Add dynamic delay to help mitigate flickering test
  [#1195](https://github.com/OpenFn/Lightning/issues/1195)
- Add a OpenTelemetry trace example
  [#1189](https://github.com/OpenFn/Lightning/issues/1189)
- Add plumbing to support the use of PromEx
  [#1199](https://github.com/OpenFn/Lightning/issues/1199)
- Add warning text to PromEx config
  [#1222](https://github.com/OpenFn/Lightning/issues/1222)
- Track and filter on webhook controller state in :telemetry metrics
  [#1192](https://github.com/OpenFn/Lightning/issues/1192)
- Secure PromEx metrics endpoint by default
  [#1223](https://github.com/OpenFn/Lightning/issues/1223)
- Partition `log_lines` table based on `attempt_id`
  [#1254](https://github.com/OpenFn/Lightning/issues/1254)
- Remove foreign key from `attempts` in preparation for partitioning
  `work_orders` [#1254](https://github.com/OpenFn/Lightning/issues/1254)
- Remove `Workflows.delete_workflow`. It is no longer in use and would require
  modification to not leave orphaned attempts given the removal of the foreign
  key from `attempts`. [#1254](https://github.com/OpenFn/Lightning/issues/1254)
- Show tooltip for cloned runs in history page
  [#1327](https://github.com/OpenFn/Lightning/issues/1327)
- Have user create workflow name before moving to the canvas
  [#1103](https://github.com/OpenFn/Lightning/issues/1103)

### Changed

- Updated vulnerable JS libraries, `postcss` and `semver`
  [#1176](https://github.com/OpenFn/Lightning/issues/1176)
- Update "Delete" to "Delete Job" on Job panel and include javascript deletion
  confirmation [#1105](https://github.com/OpenFn/Lightning/issues/1105)
- Move "Enabled" property from "Jobs" to "Edges"
  [#895](https://github.com/OpenFn/Lightning/issues/895)

### Fixed

- Fixed janitor lost query calculation
  [#1400](https://github.com/OpenFn/Lightning/issues/1400)
- Adaptor icons load gracefully
  [#1140](https://github.com/OpenFn/Lightning/issues/1140)
- Selected dataclip gets lost when starting a manual workorder from the
  inspector interface [#1283](https://github.com/OpenFn/Lightning/issues/1283)
- Ensure that the whole edge when selected is highlighted
  [#1160](https://github.com/OpenFn/Lightning/issues/1160)
- Fix "Reconfigure Github" button in Project Settings
  [#1386](https://github.com/OpenFn/Lightning/issues/1386)
- Make janitor also clean up runs inside an attempt
  [#1348](https://github.com/OpenFn/Lightning/issues/1348)
- Modify CompleteRun to return error changeset when run not found
  [#1393](https://github.com/OpenFn/Lightning/issues/1393)
<<<<<<< HEAD
- Drop invocation reasons from DB
  [#1412](https://github.com/OpenFn/Lightning/issues/1412)

=======
- Fix inconsistency in ordering of child nodes in the workflow diagram
  [#1406](https://github.com/OpenFn/Lightning/issues/1406)
>>>>>>> d0585878

## [v0.9.3] - 2023-09-27

### Added

- Add ellipsis when adaptor name is longer than the container allows
  [#1095](https://github.com/OpenFn/Lightning/issues/1095)
- Webhook Authentication Methods database and CRUD operations
  [#1152](https://github.com/OpenFn/Lightning/issues/1152)

### Changed

- Prevent deletion of first job of a workflow
  [#1097](https://github.com/OpenFn/Lightning/issues/1097)

### Fixed

- Fix long name on workflow cards
  [#1102](https://github.com/OpenFn/Lightning/issues/1102)
- Fix highlighted Edge can get out of sync with selected Edge
  [#1099](https://github.com/OpenFn/Lightning/issues/1099)
- Creating a new user without a password fails and there is no user feedback
  [#731](https://github.com/OpenFn/Lightning/issues/731)
- Crash when setting up version control
  [#1112](https://github.com/OpenFn/Lightning/issues/1112)

## [v0.9.2] - 2023-09-20

### Added

- Add "esc" key binding to close job inspector modal
  [#1069](https://github.com/OpenFn/Lightning/issues/1069)

### Changed

- Save icons from the `adaptors` repo locally and load them in the job editor
  [#943](https://github.com/OpenFn/Lightning/issues/943)

### Fixed

## [v0.9.1] - 2023-09-19

### Added

### Changed

- Modified audit trail to handle lots of different kind of audit events
  [#271](https://github.com/OpenFn/Lightning/issues/271)/[#44](https://github.com/OpenFn/Lightning/issues/44)
- Fix randomly unresponsive job panel after job deletion
  [#1113](https://github.com/OpenFn/Lightning/issues/1113)

## [v0.9.0] - 2023-09-15

### Added

- Add favicons [#1079](https://github.com/OpenFn/Lightning/issues/1079)
- Validate job name in placeholder job node
  [#1021](https://github.com/OpenFn/Lightning/issues/1021)
- Bring credential delete in line with new GDPR interpretation
  [#802](https://github.com/OpenFn/Lightning/issues/802)
- Make job names unique per workflow
  [#1053](https://github.com/OpenFn/Lightning/issues/1053)

### Changed

- Enhanced the job editor/inspector interface
  [#1025](https://github.com/OpenFn/Lightning/issues/1025)

### Fixed

- Finished run never appears in inspector when it fails
  [#1084](https://github.com/OpenFn/Lightning/issues/1084)
- Cannot delete some credentials via web UI
  [#1072](https://github.com/OpenFn/Lightning/issues/1072)
- Stopped the History table from jumping when re-running a job
  [#1100](https://github.com/OpenFn/Lightning/issues/1100)
- Fixed the "+" button when adding a job to a workflow
  [#1093](https://github.com/OpenFn/Lightning/issues/1093)

## [v0.8.3] - 2023-09-05

### Added

- Render error when workflow diagram node is invalid
  [#956](https://github.com/OpenFn/Lightning/issues/956)

### Changed

- Restyle history table [#1029](https://github.com/OpenFn/Lightning/issues/1029)
- Moved Filter and Search controls to the top of the history page
  [#1027](https://github.com/OpenFn/Lightning/issues/1027)

### Fixed

- Output incorrectly shows "this run failed" when the run hasn't yet finished
  [#1048](https://github.com/OpenFn/Lightning/issues/1048)
- Wrong label for workflow card timestamp
  [#1022](https://github.com/OpenFn/Lightning/issues/1022)

## [v0.8.2] - 2023-08-31

### Added

### Changed

### Fixed

- Lack of differentiation between top of job editor modal and top menu was
  disorienting. Added shadow.

## [v0.8.1] - 2023-08-31

### Added

### Changed

- Moved Save and Run button to bottom of the Job edit modal
  [#1026](https://github.com/OpenFn/Lightning/issues/1026)
- Allow a manual workorder to save the workflow before creating the workorder
  [#959](https://github.com/OpenFn/Lightning/issues/959)

### Fixed

## [v0.8.0] - 2023-08-31

### Added

- Introduces Github sync feature, users can now setup our github app on their
  instance and sync projects using our latest portability spec
  [#970](https://github.com/OpenFn/Lightning/issues/970)
- Support Backup Codes for Multi-Factor Authentication
  [937](https://github.com/OpenFn/Lightning/issues/937)
- Log a warning in the console when the Editor/docs component is given latest
  [#958](https://github.com/OpenFn/Lightning/issues/958)
- Improve feedback when a Workflow name is invalid
  [#961](https://github.com/OpenFn/Lightning/issues/961)
- Show that the jobs' body is invalid
  [#957](https://github.com/OpenFn/Lightning/issues/957)
- Reimplement skipped CredentialLive tests
  [#962](https://github.com/OpenFn/Lightning/issues/962)
- Reimplement skipped WorkflowLive.IndexTest test
  [#964](https://github.com/OpenFn/Lightning/issues/964)
- Show GitHub installation ID and repo link to help setup/debugging for version
  control [1059](https://github.com/OpenFn/Lightning/issues/1059)

### Changed

### Fixed

- Fixed issue where job names were being incorrectly hyphenated during
  project.yaml export [#1050](https://github.com/OpenFn/Lightning/issues/1050)
- Allows the demo script to set a project id during creation to help with cli
  deploy/pull/Github integration testing.
- Fixed demo project_repo_connection failing after nightly demo resets
  [1058](https://github.com/OpenFn/Lightning/issues/1058)
- Fixed an issue where the monaco suggestion tooltip was offset from the main
  editor [1030](https://github.com/OpenFn/Lightning/issues/1030)

## [v0.7.3] - 2023-08-15

### Added

### Changed

- Version control in project settings is now named Export your project
  [#1015](https://github.com/OpenFn/Lightning/issues/1015)

### Fixed

- Tooltip for credential select in Job Edit form is cut off
  [#972](https://github.com/OpenFn/Lightning/issues/972)
- Dataclip type and state assembly notice for creating new dataclip dropped
  during refactor [#975](https://github.com/OpenFn/Lightning/issues/975)

## [v0.7.2] - 2023-08-10

### Added

### Changed

- NodeJs security patch [1009](https://github.com/OpenFn/Lightning/pull/1009)

### Fixed

## [v0.7.1] - 2023-08-04

### Added

### Changed

### Fixed

- Fixed flickery icons on new workflow job creation.

## [v0.7.0] - 2023-08-04

### Added

- Project owners can require MFA for their users
  [892](https://github.com/OpenFn/Lightning/issues/892)

### Changed

- Moved to Elixir 1.15 and Erlang 26.0.2 to sort our an annoying ElixirLS issue
  that was slowing down our engineers.
- Update Debian base to use bookworm (Debian 12) for our Docker images
- Change new credential modal to take up less space on the screen
  [#931](https://github.com/OpenFn/Lightning/issues/931)
- Placeholder nodes are now purely handled client-side

### Fixed

- Fix issue creating a new credential from the Job editor where the new
  credential was not being set on the job.
  [#951](https://github.com/OpenFn/Lightning/issues/951)
- Fix issue where checking a credential type radio button shows as unchecked on
  first click. [#976](https://github.com/OpenFn/Lightning/issues/976)
- Return the pre-filled workflow names
  [#971](https://github.com/OpenFn/Lightning/issues/971)
- Fix version reporting and external reset_demo() call via
  Application.spec()[#1010](https://github.com/OpenFn/Lightning/issues/1010)
- Fixed issue where entering a placeholder name through the form would result an
  in unsaveable workflow
  [#1001](https://github.com/OpenFn/Lightning/issues/1001)
- Ensure the DownloadController checks for authentication and authorisation.

## [v0.7.0-pre5] - 2023-07-28

### Added

### Changed

- Unless otherwise specified, only show workorders with activity in last 14 days
  [#968](https://github.com/OpenFn/Lightning/issues/968)

### Fixed

## [v0.7.0-pre4] - 2023-07-27

### Added

### Changed

- Don't add cast fragments if the search_term is nil
  [#968](https://github.com/OpenFn/Lightning/issues/968)

### Fixed

## [v0.7.0-pre3] - 2023-07-26

### Added

### Changed

### Fixed

- Fixed an issue with newly created edges that prevented downstream jobs
  [977](https://github.com/OpenFn/Lightning/issues/977)

## [v0.7.0-pre2] - 2023-07-26

Note that this is a pre-release with a couple of known bugs that are tracked in
the Nodes and Edges [epic](https://github.com/OpenFn/Lightning/issues/793).

### Added

- Added ability for a user to enable MFA on their account; using 2FA apps like
  Authy, Google Authenticator etc
  [#890](https://github.com/OpenFn/Lightning/issues/890)
- Write/run sql script to convert triggers
  [#875](https://github.com/OpenFn/Lightning/issues/875)
- Export projects as `.yaml` via UI
  [#249](https://github.com/OpenFn/Lightning/issues/249)

### Changed

- In `v0.7.0` we change the underlying workflow building and execution
  infrastructure to align with a standard "nodes and edges" design for directed
  acyclic graphs (DAGs). Make sure to run the migrations!
  [793](https://github.com/OpenFn/Lightning/issues/793)

### Fixed

- Propagate url pushState/changes to Workflow Diagram selection
  [#944](https://github.com/OpenFn/Lightning/issues/944)
- Fix issue when deleting nodes from the workflow editor
  [#830](https://github.com/OpenFn/Lightning/issues/830)
- Fix issue when clicking a trigger on a new/unsaved workflow
  [#954](https://github.com/OpenFn/Lightning/issues/954)

## [0.6.7] - 2023-07-13

### Added

- Add feature to bulk rerun work orders from a specific step in their workflow;
  e.g., "rerun these 50 work orders, starting each at step 4."
  [#906](https://github.com/OpenFn/Lightning/pull/906)

### Changed

### Fixed

- Oban exception: "value too long" when log lines are longer than 255 chars
  [#929](https://github.com/OpenFn/Lightning/issues/929)

## [0.6.6] - 2023-06-30

### Added

- Add public API token to the demo site setup script
- Check and renew OAuth credentials when running a job
  [#646](https://github.com/OpenFn/Lightning/issues/646)

### Fixed

- Remove google sheets from adaptors list until supporting oauth flow
  [#792](https://github.com/OpenFn/Lightning/issues/792)
- Remove duplicate google sheets adaptor display on credential type picklist
  [#663](https://github.com/OpenFn/Lightning/issues/663)
- Fix demo setup script for calling from outside the app on Kubernetes
  deployments [#917](https://github.com/OpenFn/Lightning/issues/917)

## [0.6.5] - 2023-06-22

### Added

- Ability to rerun workorders from start by selecting one of more of them from
  the History page and clicking the "Rerun" button.
  [#659](https://github.com/OpenFn/Lightning/issues/659)

### Fixed

- Example runs for demo incorrect
  [#856](https://github.com/OpenFn/Lightning/issues/856)

## [0.6.3] - 2023-06-15

### Fixed

- Prevent saving null log lines to the database, fix issue with run display
  [#866](https://github.com/OpenFn/Lightning/issues/866)

## [0.6.2] - 2023-06-09

### Fixed

- Fixed viewer permissions for delete workflow

- Fixed bug with workflow cards
  [#859](https://github.com/OpenFn/Lightning/issues/859)

## [0.6.1] - 2023-06-08

### Fixed

- Fixed bug with run logs [#864](https://github.com/OpenFn/Lightning/issues/864)

- Correctly stagger demo runs to maintain order
  [#856](https://github.com/OpenFn/Lightning/issues/856)
- Remove `Timex` use from `SetupUtils` in favor of `DateTime` to fix issue when
  calling it in escript.

## [0.6.0]- 2023-04-12

### Added

- Create sample runs when generating sample workflow
  [#821](https://github.com/OpenFn/Lightning/issues/821)
- Added a provisioning api for creating and updating projects and their
  workflows See: [PROVISIONING.md](./PROVISIONING.md)
  [#641](https://github.com/OpenFn/Lightning/issues/641)
- Add ability for a `superuser` to schedule deletion, cancel deletion, and
  delete projects [#757](https://github.com/OpenFn/Lightning/issues/757)
- Add ability for a `project owner` to schedule deletion, cancel deletion, and
  delete projects [#746](https://github.com/OpenFn/Lightning/issues/746)

### Changed

- Ability to store run log lines as rows in a separate table
  [#514](https://github.com/OpenFn/Lightning/issues/514)

### Fixed

- Incorrect project digest queries
  [#768](https://github.com/OpenFn/Lightning/issues/768)]
- Fix issue when purging deleted users
  [#747](https://github.com/OpenFn/Lightning/issues/747)
- Generate a random name for Workflows when creating one via the UI.
  [#828](https://github.com/OpenFn/Lightning/issues/828)
- Handle error when deleting a job with runs.
  [#814](https://github.com/OpenFn/Lightning/issues/814)

## [0.5.2]

### Added

- Add `workflow_edges` table in preparation for new workflow editor
  implementation [#794](https://github.com/OpenFn/Lightning/issues/794)
- Stamped `credential_id` on run directly for easier auditing of the history
  interface. Admins can now see which credential was used to run a run.
  [#800](https://github.com/OpenFn/Lightning/issues/800)
- Better errors when using magic functions: "no magic yet" and "check
  credential" [#812](https://github.com/OpenFn/Lightning/issues/812)

### Changed

- The `delete-project` function now delete all associated activities
  [#759](https://github.com/OpenFn/Lightning/issues/759)

### Fixed

## [0.5.1] - 2023-04-12

### Added

- Added ability to create and revoke personal API tokens
  [#147](https://github.com/OpenFn/Lightning/issues/147)
- Add `last-used at` to API tokens
  [#722](https://github.com/OpenFn/Lightning/issues/722)
- Improved "save" for job builder; users can now press `Ctrl + S` or `⌘ + S` to
  save new or updated jobs job panel will _not_ close. (Click elsewhere in the
  canvas or click the "Close" button to close.)
  [#568](https://github.com/OpenFn/Lightning/issues/568)
- Add filtered search params to the history page URL
  [#660](https://github.com/OpenFn/Lightning/issues/660)

### Changed

- The secret scrubber now ignores booleans
  [690](https://github.com/OpenFn/Lightning/issues/690)

### Fixed

- The secret scrubber now properly handles integer secrets from credentials
  [690](https://github.com/OpenFn/Lightning/issues/690)
- Updated describe-package dependency, fixing sparkles in adaptor-docs
  [657](https://github.com/OpenFn/Lightning/issues/657)
- Clicks on the workflow canvas were not lining up with the nodes users clicked
  on; they are now [733](https://github.com/OpenFn/Lightning/issues/733)
- Job panel behaves better when collapsed
  [774](https://github.com/OpenFn/Lightning/issues/774)

## [0.5.0] - 2023-04-03

### Added

- Magic functions that fetch real metadata from connected systems via
  `credentials` and suggest completions in the job builder (e.g., pressing
  `control-space` when setting the `orgUnit` attribute for a DHIS2 create
  operation will pull the _actual_ list of orgUnits with human readable labels
  and fill in their orgUnit codes upon
  enter.)[670](https://github.com/OpenFn/Lightning/issues/670)
- A "metadata explorer" to browse actual system metadata for connected
  instances. [658](https://github.com/OpenFn/Lightning/issues/658)
- Resizable job builder panel for the main canvas/workflow view.
  [681](https://github.com/OpenFn/Lightning/issues/681)

### Changed

- Display timezone for cron schedule—it is always UTC.
  [#716](https://github.com/OpenFn/Lightning/issues/716)
- Instance administrators can now configure the interval between when a project
  owner or user requests deletion and when these records are purged from the
  database. It defaults to 7, but by providing a `PURGE_DELETED_AFTER_DAYS`
  environment variable the grace period can be altered. Note that setting this
  variable to `0` will make automatic purging _never_ occur but will still make
  "deleted" projects and users unavailable. This has been requested by certain
  organizations that must retain audit logs in a Lightning instance.
  [758](https://github.com/OpenFn/Lightning/issues/758)

### Fixed

- Locked CLI version to `@openfn/cli@0.0.35`.
  [#761](https://github.com/OpenFn/Lightning/issues/761)

## [0.4.8] - 2023-03-29

### Added

- Added a test harness for monitoring critical parts of the app using Telemetry
  [#654](https://github.com/OpenFn/Lightning/issues/654)

### Changed

- Set log level to `info` for runs. Most of the `debug` logging is useful for
  the CLI, but not for Lightning. In the future the log level will be
  configurable at instance > project > job level by the `superuser` and any
  project `admin`.
- Renamed license file so that automagic github icon is less confusing

### Fixed

- Broken links in failure alert email
  [#732](https://github.com/OpenFn/Lightning/issues/732)
- Registration Submission on app.openfn.org shows internal server error in
  browser [#686](https://github.com/OpenFn/Lightning/issues/686)
- Run the correct runtime install mix task in `Dockerfile-dev`
  [#541](https://github.com/OpenFn/Lightning/issues/541)
- Users not disabled when scheduled for deletion
  [#719](https://github.com/OpenFn/Lightning/issues/719)

## [0.4.6] - 2023-03-23

### Added

- Implement roles and permissions across entire app
  [#645](https://github.com/OpenFn/Lightning/issues/645)
- Fix webhook URL
  (`https://<<HOST_URL>>/i/cae544ab-03dc-4ccc-a09c-fb4edb255d7a`) for the
  OpenHIE demo workflow [448](https://github.com/OpenFn/Lightning/issues/448)
- Phoenix Storybook for improved component development
- Load test for webhook endpoint performance
  [#645](https://github.com/OpenFn/Lightning/issues/634)
- Notify user via email when they're added to a project
  [#306](https://github.com/OpenFn/Lightning/issues/306)
- Added notify user via email when their account is created
  [#307](https://github.com/OpenFn/Lightning/issues/307)

### Changed

- Improved errors when decoding encryption keys for use with Cloak.
  [#684](https://github.com/OpenFn/Lightning/issues/684)
- Allow users to run ANY job with a custom input.
  [#629](https://github.com/OpenFn/Lightning/issues/629)

### Fixed

- Ensure JSON schema form inputs are in the same order as they are written in
  the schema [#685](https://github.com/OpenFn/Lightning/issues/685)

## [0.4.4] - 2023-03-10

### Added

- Users can receive a digest email reporting on a specified project.
  [#638](https://github.com/OpenFn/Lightning/issues/638)
  [#585](https://github.com/OpenFn/Lightning/issues/585)

### Changed

### Fixed

## [0.4.3] - 2023-03-06

### Added

- Tooltips on Job Builder panel
  [#650](https://github.com/OpenFn/Lightning/issues/650)

### Changed

- Upgraded to Phoenix 1.7 (3945856)

### Fixed

- Issue with FailureAlerter configuration missing in `prod` mode.

## [0.4.2] - 2023-02-24

### Added

- A user can change their own email
  [#247](https://github.com/OpenFn/Lightning/issues/247)
- Added a `SCHEMAS_PATH` environment variable to override the default folder
  location for credential schemas
  [#604](https://github.com/OpenFn/Lightning/issues/604)
- Added the ability to configure Google Sheets credentials
  [#536](https://github.com/OpenFn/Lightning/issues/536)
- Function to import a project
  [#574](https://github.com/OpenFn/Lightning/issues/574)

### Changed

- Users cannot register if they have not selected the terms and conditions
  [#531](https://github.com/OpenFn/Lightning/issues/531)

### Fixed

- Jobs panel slow for first open after restart
  [#567](https://github.com/OpenFn/Lightning/issues/567)

## [0.4.0] - 2023-02-08

### Added

- Added a Delete job button in Inspector
- Filter workflow runs by text/value in run logs or input body
- Drop "configuration" key from Run output dataclips after completion
- Ability to 'rerun' a run from the Run list
- Attempts and Runs update themselves in the Runs list
- Configure a project and workflow for a new registering user
- Run a job with a custom input
- Added plausible analytics
- Allow user to click on Webhook Trigger Node to copy webhook URL on workflow
  diagram
- Allow any user to delete a credential that they own
- Create any credential through a form except for OAuth
- Refit all diagram nodes on browser and container resize
- Enable distributed Erlang, allowing any number of redundant Lightning nodes to
  communicate with each other.
- Users can set up realtime alerts for a project

### Changed

- Better code-assist and intelliense in the Job Editor
- Updated @openfn/workflow-diagram to 0.4.0
- Make plus button part of job nodes in Workflow Diagram
- Updated @openfn/adaptor-docs to 0.0.5
- Updated @openfn/describe-package to 0.0.10
- Create an follow a manual Run from the Job Inspector
- View all workflows in a project on the workflows index page
- Move @openfn/workflow-diagram into the application, the NPM module is now
  deprecated.
- Remove workflow name from first node
- Move the used parts of `@openfn/engine` into the application.
- [BREAKING CHANGE] Ported `mix openfn.install.runtime` into application, use
  `mix lightning.install_runtime`.
- [BREAKING CHANGE] Introduced `@openfn/cli` as the new runtime for Jobs
- Rename a workflow through the page heading
- Hide the dataclips tab for beta
- Make adaptor default to common@latest
- Remove jobs list page
- Better error handling in the docs panel
- Disable credential ownership transfer in dev and prod environments
- Add project settings page
- Change Workorder filters to apply to the aggregate state of the workorder and
  not the run directly
- Enable jobs by default
- Set log level to info
- Add Beta checkbox to register page
- User roles and permissions

### Fixed

- Don't consider disabled jobs when calculating subsequent runs
- Fixed overflow on Job Editor Tooltips
- Fixed auto-scroll when adding a new snippet in the Job Editor
- Fixed common operation typings in Job Editor

## [0.3.1] - 2022-11-22

### Fixed

- Fixed bug that attempted to execute HTML scripts in dataclips
- Fixed bug that prevented workorders from displaying in the order of their last
  run, descending.
- Remove alerts after set timeout or close

## [0.3.0] - 2022-11-21

### Added

- Add seed data for demo site
- Create adaptor credentials through a form
- Configure cron expressions through a form
- View runs grouped by workorders and attempts
- Run an existing Job with any dataclip uuid from the Job form

### Changed

- Redirect users to projects list page when they click on Admin Settings menu
- Move job, project, input and output Dataclips to Run table
- Reverse the relationship between Jobs and Triggers. Triggers now can exist on
  their own; setting the stage for branching and merging workflows
- Updated Elixir and frontend dependencies
- [BREAKING CHANGE] Pipeline now uses WorkOrders, previous data is not
  compatible.
- Runs, Dataclips and Attempts now all correctly use usec resolution timestamps.
- Upgraded LiveView to 0.18.0
- Upgraded Elixir to 1.14.1 and OTP 25
- Workflow Job editor now behaves like a panel
- Split JobLive.InspectorFormComponent into different plug-able subcomponents
- Ensure new jobs with cron triggers receive a default frequency
- Webhooks are now referenced by the trigger id instead of job id.
- Filter runs by status
- Filter runs by workflow
- Filter runs by date
- View a job run from the runs history
- View latest matching inputs to run a job with

## [0.2.0] - 2022-09-12

### Changed

- [BREAKING CHANGE] Add `Workflow` model, Jobs now belong to a Workflow This is
  a breaking change to the schema.
- Use Node.js 18, soon to be in LTS.
- Visualize success/fail triggers in workflow diagram.
- Move WorkflowDiagram related actions from DashboardLive into WorkflowLive
- Move WorkflowDiagram component into liveview, so that we can subscribe to
  channels (i.e. updating of the diagram when someone changes something).
- Integrate `@openfn/workflow-diagram@0.0.8` and use the new Store interface for
  updating it.
- Remove `component_mounted` event from WorkflowDiagram hook, using a
  MutationObserver and a Base64 encoded JSON payload.
- Fixed an issue where the compiler component would try and load a 'nothing
  adaptor', added a condition to check an adaptor is actually selected.
- Removed previous Workflow CTE queries, replaced by the introduction of the
  Workflow model, see
  (https://github.com/OpenFn/Lightning/blob/53da6883483e7d8d078783f348da327d1dd72d20/lib/lightning/workflows.ex#L111-L119).

## [0.1.13] - 2022-08-29

### Added

- Allow administrators to configure OIDC providers for authentication (note that
  this is just for authenticating, not yet for creating new accounts via OIDC)
- Add Monaco editor to the step/job panel
- Allow users to delete their own accounts. Schedule their user and credentials
  data for deletion when they do.
- Allow superusers to delete a user account. Schedule the user's credentials and
  user data for deletion when they do.
- If a user is scheduled for deletion, disable their account and prevent them
  from logging in.
- The 'User profile' and 'Credentials' page now have a sidebar menu

### Changed

- Project users now have one of the following roles: viewer, editor, admin,
  owner
- Users only have the following roles: user, superuser

## [0.1.12] - 2022-08-15

### Added

- Transfer credential ownership to another user.
- Create credentials via a form interface\*
- Show "projects with access" in credentials list view.
- Show job in runs list and run view.
- Added roles and permissions to workflows and history page
  [#645](https://github.com/OpenFn/Lightning/issues/645)

\*The form is defined by a JSON schema provided by an adaptor, in most cases:
e.g., `language-dhis2` provides a single schema which defines the required
attributes for `state.configuration`, while `language-common` provides multiple
credential schemas like "oauth" or "basic auth" which define attributes for
`state.configuration` and which might be used by lots of different jobs.)

### Fixed

- User menu (top right) appears on top of all other components.
- User profile screen integrated with the rest of the liveview app.

## [0.1.11] - 2022-08-05

### Fixed

- Fixed logging in Runner when `:debug` log level used; note that this caused
  crashes in Oban

## [0.1.10] - 2022-08-05

### Added

- Credential auditing
- Build/version information display for easier debugging

### Fixed

- Fixed a bug that enqueued cron-triggered jobs even when they were disabled

## [0.1.9] - 2022-07-27

### Added

- Navigate to user profile or credentials page and log out through the user icon
  dropdown
- Create and edit dataclips
- Add a production tag to credentials
- View a dropdown of operations and their description for the language-common
  `v2.0.0-rc2` adaptor (this pattern to be rolled out across adaptors)

### Changed

- Navigate between projects through a project picker on the navbar

### Fixed

- Run Lightning with docker

### Security

- Sensitive credential values are scrubbed from run logs
- All credentials are encrypted at REST

## [0.1.7] - 2022-06-24

### Added

- Run a job with a cron trigger
- Queue jobs via Oban/Postgres
- Edit jobs via the workflow canvas

## [0.1.6] - 2022-06-07

### Added

- Register, log in and log out of an account
- Allow superusers and admin users to create projects
- Allow admin users to create or disable a user’s account
- Allow superusers for local deployments to create users and give them access to
  project spaces

- Create and edit a job with a webhook, flow/fail or cron trigger
- Create and edit credentials for a job
- Copy a job's webhook URL
- View all workflows in a project visually
- Deploy lightning locally with Docker

- Enable a job to automatically process incoming requests
- Run a job with a webhook or flow/fail trigger
- View job runs along with their logs, exit code, start and end time
- View data clips that have initiated job runs (http requests for webhooks, run
  results)

### Changed

-

### Removed

-<|MERGE_RESOLUTION|>--- conflicted
+++ resolved
@@ -170,14 +170,10 @@
   [#1348](https://github.com/OpenFn/Lightning/issues/1348)
 - Modify CompleteRun to return error changeset when run not found
   [#1393](https://github.com/OpenFn/Lightning/issues/1393)
-<<<<<<< HEAD
 - Drop invocation reasons from DB
   [#1412](https://github.com/OpenFn/Lightning/issues/1412)
-
-=======
 - Fix inconsistency in ordering of child nodes in the workflow diagram
   [#1406](https://github.com/OpenFn/Lightning/issues/1406)
->>>>>>> d0585878
 
 ## [v0.9.3] - 2023-09-27
 

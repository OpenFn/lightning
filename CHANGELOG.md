--- conflicted
+++ resolved
@@ -25,23 +25,21 @@
 
 ### Fixed
 
-## [v2.7.1] - 2024-07-01
-
-### Changed
-
-- Update email copies [#2213](https://github.com/OpenFn/lightning/issues/2213)
-
-### Fixed
-
-<<<<<<< HEAD
 - Show common functions in the Docs panel
   [#1733](https://github.com/OpenFn/lightning/issues/1733)
-=======
+
+## [v2.7.1] - 2024-07-01
+
+### Changed
+
+- Update email copies [#2213](https://github.com/OpenFn/lightning/issues/2213)
+
+### Fixed
+
 - Fix jumpy cursor in the Job editor.
   [#2229](https://github.com/OpenFn/lightning/issues/2229)
 - Rework syncing behaviour to prevent changes getting thrown out on a socket
   reconnect. [#2007](https://github.com/OpenFn/lightning/issues/2007)
->>>>>>> 6e25aa3d
 
 ## [v2.7.0] - 2024-06-26
 

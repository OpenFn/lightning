--- conflicted
+++ resolved
@@ -17,16 +17,13 @@
 
 ### Added
 
-<<<<<<< HEAD
 - Add support for local adaptors. This can be enabled via `LOCAL_ADAPTORS=true`
   and path specified via `OPENFN_ADAPTORS_REPO=./path/to/repo/`
   [#905](https://github.com/OpenFn/lightning/issues/905)
 - Add component injection for AI responses feedback
   [#2495](https://github.com/OpenFn/lightning/issues/2495)
-=======
 - Audit the provisioning of projects via the API
   [#2718](https://github.com/OpenFn/lightning/issues/2718)
->>>>>>> cd0792bd
 
 ### Changed
 

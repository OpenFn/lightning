# Changelog

All notable changes to this project will be documented in this file.

- `Added` for new features.
- `Changed` for changes in existing functionality.
- `Deprecated` for soon-to-be removed features.
- `Removed` for now removed features.
- `Fixed` for any bug fixes.
- `Security` in case of vulnerabilities.

The format is based on [Keep a Changelog](https://keepachangelog.com/en/1.0.0/),
and this project adheres to
[Semantic Versioning](https://semver.org/spec/v2.0.0.html).

## [Unreleased]

### Added

- Add database changes for credentials environments support
  [#3597](https://github.com/OpenFn/lightning/issues/3597)
- REST API for Credential creation, deletion, list
  [#3583](https://github.com/OpenFn/lightning/issues/3583)

### Changed

- Bumped devDeps `ws-worker` version to `1.15.0` to better handle job
  compilation memory issues
  [#3613](https://github.com/OpenFn/lightning/pull/3613)

### Fixed

<<<<<<< HEAD
## [v2.14.6] - 2025-09-30
=======
- Fixed GDPR Compliance component
  [#3611](https://github.com/OpenFn/lightning/issues/3611)
- Fixed vertical alignment in breadcrumbs
  [#3612](https://github.com/OpenFn/lightning/issues/3612)
- Updated Project Digest to include count of work orders in an unsuccessful
  state [#3616](https://github.com/OpenFn/lightning/issues/3616)
>>>>>>> 3abec4a1

## [v2.14.6-pre1] - 2025-09-26

### Changed

- Modify `Common.root_name` to display any map with a `:name` key

## [v2.14.6-pre] - 2025-09-25

### Added

- Sandbox Basic CRUD UI [#3412](https://github.com/OpenFn/lightning/issues/3412)
  [#3431](https://github.com/OpenFn/lightning/issues/3431)
- Generate workflow version on save
  [#3452](https://github.com/OpenFn/lightning/issues/3452)
- Add `bin/update-images` script for automated Dockerfile version management

### Changed

- Optimized queue query planner stability to prevent 60s+ spikes
  [#3564](https://github.com/OpenFn/lightning/issues/3564)
- Fix aarch64 (Apple Silicon) Dockerfile-dev build
  [PR#3589](https://github.com/OpenFn/lightning/pull/3589)

### Fixed

- Fix project deletion for projects with webhook auth methods
  [#3619](https://github.com/OpenFn/lightning/issues/3619),
  [#3523](https://github.com/OpenFn/lightning/issues/3523)
- Fix pagination bar rounding to match table corners
  [#3595](https://github.com/OpenFn/lightning/issues/3595)
- Restore export history button
  [#3594](https://github.com/OpenFn/lightning/issues/3594)
- Wrong timestamp information in mini-history for in-progress runs
  [#3579](https://github.com/OpenFn/lightning/pull/3579)

## [v2.14.5] - 2025-09-24

## [v2.14.5-pre1] - 2025-09-11

### Added

- Hide sandboxes from project lists and project picker
  [#3573](https://github.com/OpenFn/lightning/issues/3573)

### Changed

- Update deps

## [v2.14.5-pre] - 2025-09-11

### Added

- Experimental feature - Collaborative Editing
  [#3509](https://github.com/OpenFn/lightning/issues/3509)
- API for provisioning Sandboxes
  [#3430](https://github.com/OpenFn/lightning/issues/3430)
- Added DB support for sandboxes and workflow version provenance.
  [#3422](https://github.com/OpenFn/lightning/issues/3422)
- Retry webhook events on transient database connection errors
  [#3097](https://github.com/OpenFn/lightning/issues/3097)
- Allow users to retry followed runs from the job panel
  [#3502](https://github.com/OpenFn/lightning/issues/3502)

### Changed

- Make `:work_available` broadcast opt-out-able via ENV.
  [#3574](https://github.com/OpenFn/lightning/pull/3574)
- Enable X-Content-Type-Options header for static pages.
  [#3534](https://github.com/OpenFn/lightning/issues/3534)
- Refactor webhook auth methods modals
  [#1588](https://github.com/OpenFn/lightning/issues/1588)

### Fixed

- Tooltip gets stuck when switching pages
  [#3559](https://github.com/OpenFn/lightning/pull/3559)
- Current run dataclip stuck when switching nodes
  [#3560](https://github.com/OpenFn/lightning/pull/3560)

## [v2.14.4] - 2025-09-09

### Fixed

- Fix Workflow AI Assistant apearing above inspector panel
  [#3567](https://github.com/OpenFn/lightning/issues/3567)

## [v2.14.3] - 2025-08-29

## [v2.14.3-pre1] - 2025-08-22

### Fixed

- Clean UI for errors with recovery from the errors
  [#3239](https://github.com/OpenFn/lightning/issues/3239)

## [v2.14.3-pre] - 2025-08-21

### Added

- Visualizing runs on the workflow editor canvas
  [#3387](https://github.com/OpenFn/lightning/issues/3387)
- Add test gauge metric that can be used to set arbitrary values for the
  purposes of triggering behaviour in metric consumers.
  [3510](https://github.com/OpenFn/lightning/issues/3510)
- Add test gauge metric that can be used to set arbitrary values for the
  purposes of triggering behaviour in metric consumers.
  [#3510](https://github.com/OpenFn/lightning/issues/3510)
- Possibly temporary plumbing to allow the use of libcluster_postgres as an
  additional mechanism for discovering Erlang nodes.
  [#3482](https://github.com/OpenFn/lightning/issues/3482)
- Remove redundant 'preconnect' link
  [#3532](https://github.com/OpenFn/lightning/issues/3532)

### Fixed

- Fix cannot read properties of undefined (reading 'x') error on canvas
  [#3530](https://github.com/OpenFn/lightning/issues/3530)
- Hide Mini-History on new template page
  [#3531](https://github.com/OpenFn/lightning/pull/3531)

## [v2.14.2] - 2025-08-15

## [v2.14.2-pre] - 2025-08-15

### Fixed

- Fixed issue where adaptors icons didn't change on the canvas when in
  auto-layout mode [#3526](https://github.com/OpenFn/lightning/issues/3526)

## [v2.14.1] - 2025-08-14

### Changed

- Removed impeded project metric until performance improvements can be made.
  [#3519](https://github.com/OpenFn/lightning/issues/3519)

## [v2.14.1-pre2] - 2025-08-12

### Fixed

- Fix workflow diagram collapsing in on itself to become a neutron star
  [#3506](https://github.com/OpenFn/lightning/issues/3506)
- Fix Oban crash when Apollo times out
  [#3497](https://github.com/OpenFn/lightning/issues/3497)
- Fix PostgreSQL UTF-8 error when inserting log lines with null bytes
  [#3090](https://github.com/OpenFn/lightning/issues/3090)

## [v2.14.1-pre1] - 2025-08-07

### Fixed

- Restored historical migration (⚠️ if you ran migrations on `v2.14.1-pre` by
  editing your DB directly or dropping your DB first, you must undo those
  changes by hand before running this migration) and added a migration to change
  `:workflow_code` to `:code` on the AI Chat Messages table
  [3495](https://github.com/OpenFn/lightning/issues/3495)

## [v2.14.1-pre] - 2025-08-06

### Added

- Extended the AI Assistant to support editing existing workflows
  [#3247](https://github.com/OpenFn/lightning/issues/3247)
- Alert that workflows may break before letting users revoke access to a project
  for their credential [#537](https://github.com/OpenFn/lightning/issues/537)

### Changed

- Upgraded Elixir from 1.17 to 1.18
  [d35a6d1](https://github.com/OpenFn/lightning/commit/d35a6d1)

### Fixed

- Fix CTRL+S saving previously selected template when creating a workflow
  [#3442](https://github.com/OpenFn/lightning/issues/3442)

## [v2.14.0] - 2025-08-05

### Fixed

- Added "interactive" to checkbox disabled tooltip to allow user to click link,
  ensure permissions line up with admin or above.
  [PR-3473](https://github.com/OpenFn/lightning/pull/3473)
- Fixed table action menus
  [#3476](https://github.com/OpenFn/lightning/issues/3476)
- Fixed "⚠️ Production" icon size in credentials table
  [#3483](https://github.com/OpenFn/lightning/issues/3483)
- Fixed test on history page
  [3475](https://github.com/OpenFn/lightning/issues/3475)

## [v2.14.0-pre1] - 2025-08-04

### Added

- Added a retry button to the work order row itself
  [PR-3472](https://github.com/OpenFn/lightning/pull/3472)

### Fixed

- Fixed small table UI regression for history
  [PR-3472](https://github.com/OpenFn/lightning/pull/3472)

## [v2.14.0-pre] - 2025-08-01

### Added

- Allow users to name and preserve existing dataclips
  [#311](https://github.com/OpenFn/lightning/issues/311)

### Changed

- Click to copy all timestamps in UTC across the application
  [#1419](https://github.com/OpenFn/lightning/issues/1419)
- Display relative times and respect browser timezones
  [#1255](https://github.com/OpenFn/lightning/issues/1255)
- Sortable history table
  [PR-3356](https://github.com/OpenFn/lightning/pull/3356)
- Visible run durations on the history table
  [PR-3356](https://github.com/OpenFn/lightning/pull/3356)
- Easier expansion of work orders in the history table
  [PR-3356](https://github.com/OpenFn/lightning/pull/3356)

## [v2.13.7-pre1] 2025-08-01

### Added

- Keychain credentials allow variable authentication/secret selection based on a
  run's input dataclip [#3359](https://github.com/OpenFn/lightning/issues/3359)

## [v2.13.7-pre] 2025-07-31

### Fixed

- Prevent requests to webhook URLs from matching non-webhook triggers
  [#3453](https://github.com/OpenFn/lightning/issues/3453)
- Authorized users unable to change the workflow concurrency setting
  [#3459](https://github.com/OpenFn/lightning/issues/3459)

## [v2.13.6] - 2025-07-24

### Added

- Extended impeded project to take workflow concurrency into account.
  [#3408](https://github.com/OpenFn/lightning/issues/3408)

### Changed

- Upgrade Ecto from v3.11 to v3.13
  [#3448](https://github.com/OpenFn/lightning/pull/3448)

### Fixed

- Fixed bug that prevented HTTP credentials from loading, now allow JSON objects
  to be passed as credential form inputs for complex settings like custom TLS
  options [#3437](https://github.com/OpenFn/lightning/issues/3437)

## [v2.13.6-pre] 2025-07-18

### Changed

- Bump bcrypt_elixir from 3.2.1 to 3.3.2
  [#3264](https://github.com/OpenFn/lightning/issues/3264)
- Bump sobelow from 0.13.0 to 0.14.0
  [#3263](https://github.com/OpenFn/lightning/issues/3263)
- Bump jsonpatch from 1.0.2 to 2.2.2
  [#3262](https://github.com/OpenFn/lightning/issues/3262)
- Bump oban from 2.18.3 to 2.19.4
  [#3159](https://github.com/OpenFn/lightning/issues/3159)
- Bump eqrcode from 0.1.10 to 0.2.1
  [#3116](https://github.com/OpenFn/lightning/issues/3116)
- Remove unused test as well as puppeteer dependency.
  [#3404](https://github.com/OpenFn/lightning/issues/3404)

### Fixed

- Don't render credential modals inside table cells
  [#1588](https://github.com/OpenFn/lightning/issues/1588)
- Handling of CLI error messages when fetching metadata via an adaptor
  [#3367](https://github.com/OpenFn/lightning/issues/3367)
- Error messages in forms not appearing when LastPass enabled
  [#3402](https://github.com/OpenFn/lightning/issues/3402)

## [v2.13.5] 2025-07-11

## [v2.13.5-pre] 2025-07-11

### Added

- Allow users to see & _use_ the "next input" state that would be used by a cron
  trigger when inspecting and running cron-triggered jobs
  [3335](https://github.com/OpenFn/lightning/issues/3335)
- Enable Undo and Redo in the Workflow Editor
  [#3358](https://github.com/OpenFn/lightning/pull/3358)

### Changed

- Bump CLI to 1.13.1 [#3351](https://github.com/OpenFn/lightning/issues/3351)

### Fixed

- Isolate failed to refresh token errors from other oauth errros
  [#3332](https://github.com/OpenFn/lightning/issues/3332)

## [v2.13.4] - 2025-07-05

## [v2.13.4-pre1] - 2025-07-04

### Changed

- Standardize modal footers and paddings
  [#3277](https://github.com/OpenFn/lightning/issues/3277)

### Fixed

- Fix text content overflowing in credential modal
  [#3280](https://github.com/OpenFn/lightning/pull/3280)
- Fix tables UI broken [#3324](https://github.com/OpenFn/lightning/issues/3324)

## [v2.13.4-pre] - 2025-07-04

### Added

- New buttons to run a workflow directly from the canvas, both from the start of
  the workflow [#3290](https://github.com/OpenFn/lightning/issues/3290) and from
  an individual step [#3294](https://github.com/OpenFn/lightning/issues/3294)
- Sorting & filtering superuser interfaces for Projects, Project, and Users
  [#3354](https://github.com/OpenFn/lightning/pull/3354)

### Changed

- Dont send oauth token expiry errors to Sentry
  [#3334](https://github.com/OpenFn/lightning/issues/3334)
- Improve error message when credential fails during runs
  [#3332](https://github.com/OpenFn/lightning/issues/3332)

### Fixed

- Fix OAuth scope validation error caused by `offline_access`
  [#3363](https://github.com/OpenFn/lightning/issues/3363)
- Cannot send message in old ai chat sessions
  [#3347](https://github.com/OpenFn/lightning/issues/3347)
- Fixes brief flash of previously viewed diagram when switching workflows
  [#3352](https://github.com/OpenFn/lightning/pull/3352)
- Fixes import of workflow YML for a manual laid out workflow.
  [#3360](https://github.com/OpenFn/lightning/pull/3360)

## [v2.13.3] 2025-06-26

## [v2.13.3-pre1] 2025-06-26

### Fixed

- ⚠️️ **Security patch for cases when a single user creates multiple Oauth
  credentials for the same Oauth client.** This fix prevents credential token
  sharing for users with _multiple_ Oauth credentials linked to a single OpenFn
  username, a single Oauth Client, and the _same_ set of scopes. Previously,
  these credentials would be considered the unique (`user_id`, `client_id`,
  `scopes`) and only the _last_ issued token would be persisted. This fix binds
  oauth_tokens to credentials 1:1 and provides a number of enhancements for
  debugging and reauthorizing Oauth credentials.
  [#3326](https://github.com/OpenFn/lightning/issues/3326)

## [v2.13.3-pre]

### Added

- Give users the option to attach job code and logs to AI Assistant
  [#2935](https://github.com/OpenFn/lightning/issues/2935)
- Allow users to edit position of nodes in the workflow
  [#3123](https://github.com/OpenFn/lightning/issues/3123)
- Minimap for easier workflow navigation
  [#3125](https://github.com/OpenFn/lightning/issues/3125)
- Added icons to control layout in the workflow
  [PR #3242](https://github.com/OpenFn/lightning/pull/3242)

### Changed

- Update React Flow to version 12
  [PR #3242](https://github.com/OpenFn/lightning/pull/3242)
- Create nodes and edges with the same button in the workflow
  [#2175](https://github.com/OpenFn/lightning/issues/2175)

### Fixed

- AI Assistant fails to send job context in subsequent messages
  [#3329](https://github.com/OpenFn/lightning/issues/3329)
- Fix snapshot cleanup incorrectly deleting runs via cascade deletion
  [#3313](https://github.com/OpenFn/lightning/issues/3313)
- `Lightning.Demo.reset_demo()` was broken by an ordering issue between
  Credentials and Oauth tokens.

## [v2.13.2] - 2025-06-18

⚠️️ Please note that **this version fixes an issue that caused premature run
history deletion** when snapshots were cleaned. Certain additional runs related
to pre-existing work orders were being deleted before their retention period.
This bug was introduced in version `v2.12.3-pre` on May 29th. If you're tracking
`latest` you'd see this bug come out in `v2.13.0` on June 4th.

## [v2.13.2-pre] - 2025-06-18

### Added

- Show who started each run
  [#3309](https://github.com/OpenFn/lightning/issues/3309)

### Changed

### Fixed

- Stop cleanup of snapshots (was causing data loss)
- The application env `queue_result_retention_period` was previously pulling
  from a wrongly named `QUEUE_RESULT_RETENTION_PERIOD_SECONDS`; the calculation
  is actually done in minutes; we now set this env from
  `QUEUE_RESULT_RETENTION_PERIOD_MINUTES`
  [#3316](https://github.com/OpenFn/lightning/issues/3316)

## [v2.13.1] - 2025-06-12

## [v2.13.1-pre] - 2025-06-11

### Changed

- Report AI Assistant errors to Sentry
  [#3010](https://github.com/OpenFn/lightning/issues/3010)
- Do not validate edge js condition expression
  [#3028](https://github.com/OpenFn/lightning/issues/3028)

### Fixed

- Allow scrolling in the template grid
  [#3284](https://github.com/OpenFn/lightning/issues/3284)
- Search input in run history is cleared when you click on the filter buttons
  [#1951](https://github.com/OpenFn/lightning/issues/1951)
- Fix Inspector Input panel not showing current run's dataclip for older
  workflow runs [#3288](https://github.com/OpenFn/lightning/issues/3288)

## [v2.13.0] - 2025-06-04

## [v2.13.0-pre2] - 2025-06-04

### Fixed

- Only show credentials owned by current user in `/credentials` (not those
  shared with them also) [3273](https://github.com/OpenFn/lightning/issues/3273)
- Fix texts not getting wrapped in modals that are inside table rows
  [3274](https://github.com/OpenFn/lightning/issues/3274)

## [v2.13.0-pre1] - 2025-06-03

### Changed

- Removed heavy Arcade videos, replaced with time-aware, friendly greeting.
  [#3267](https://github.com/OpenFn/lightning/issues/3267)

### Fixed

- Don't display hidden secondary buttons
  [#3265](https://github.com/OpenFn/lightning/issues/3265)

## [v2.13.0-pre] - 2025-06-02

### Added

- Set timeout for Apollo client requests.
  [#3009](https://github.com/OpenFn/lightning/issues/3009)
- Generate workflows using AI
  [#3174](https://github.com/OpenFn/lightning/issues/3174)
- Enhance workflows templates UI
  [#3175](https://github.com/OpenFn/lightning/issues/3175)

### Changed

- Standardize sub-tabs (tabs inside tabs on Inspector)
  [#3261](https://github.com/OpenFn/lightning/pull/3261)
- No longer blocking the "Create new workflow" button based on _active_ workflow
  limits [#3251](https://github.com/OpenFn/lightning/pull/3251)

### Fixed

- Fix magic metadata [#3134](https://github.com/OpenFn/lightning/issues/3134)
- Padding Changes on Project Setup Page
  [#3257](https://github.com/OpenFn/lightning/issues/3257)

## [v2.12.3-pre] - 2025-05-29

### Added

- Added a custom metric to track projects that could benefit from additional
  worker pods. [#3189](https://github.com/OpenFn/lightning/issues/3189)
- Add a test metric that can be used to test external infrastructure (e.g.
  alerting) in a deployed Lightning instance.
  [#3229](https://github.com/OpenFn/lightning/issues/3229)
- Broadcast work-available to worker when runs are enqueued
  [#2934](https://github.com/OpenFn/lightning/issues/2934)

### Changed

- Update Elixir to 1.18.3 [#2748](https://github.com/OpenFn/lightning/pull/2748)
- Standardized table components across the application
  [#2905](https://github.com/OpenFn/lightning/issues/2905)
- Standardize buttons [#3093](https://github.com/OpenFn/lightning/issues/3093)
- Make the chunk size for deleting expired activty configurable via ENV
  [#3181](https://github.com/OpenFn/lightning/pull/3181)
- Reduce the cardinality of `lightning_run_lost_count`.
  [#3226](https://github.com/OpenFn/lightning/issues/3226)
- Improve manual run component
  [#3089](https://github.com/OpenFn/lightning/issues/3089)

### Fixed

- Delay purge user having project file(s)
  [#2919](https://github.com/OpenFn/lightning/issues/2919)
- Display all github repositories even if they're more than 30
  [#3206](https://github.com/OpenFn/lightning/issues/3206)
- Github repo names getting truncated
  [#3037](https://github.com/OpenFn/lightning/issues/3037)

## [v2.12.2] - 2025-05-01

### Changed

- Tweak language on webhook auth method modal and list action
  [#3166](https://github.com/OpenFn/lightning/pull/3166)
- Re-order nightly cron jobs to reduce acute stress on db
  [#3179](https://github.com/OpenFn/lightning/pull/3179)

### Fixed

- Fix save and sync not working in the workflow editor
  [#3177](https://github.com/OpenFn/lightning/issues/3177)

## [v2.12.1] - 2025-04-29

### Changed

- Sort logs in failure notification emails by timestamp, ascending
  [#2347](https://github.com/OpenFn/lightning/issues/2347)
- Rename webhook auth method button and title
  [#3165](https://github.com/OpenFn/lightning/issues/3165)

### Fixed

- Importer not updating canvas properly
  [#3156](https://github.com/OpenFn/lightning/issues/3156)
- Template name overwritten by workflow name when updating an existing template
  [#3157](https://github.com/OpenFn/lightning/issues/3157)
- Route not found after pressing Enter to create a workflow
  [#3142](https://github.com/OpenFn/lightning/issues/3142)
- Make Collections delete_all idempotent
  [#3143](https://github.com/OpenFn/lightning/issues/3143)
- Blank modal showing when you click to show webhook auth method password
  [#3154](https://github.com/OpenFn/lightning/issues/3154)

## [v2.12.0] - 2025-04-25

### Added

- Create workflows from base templates
  [#3018](https://github.com/OpenFn/lightning/issues/3018),
  [#3031](https://github.com/OpenFn/lightning/issues/3031)
  [#3080](https://github.com/OpenFn/lightning/issues/3080)
- Custom metrics to track lost runs
  [#3070](https://github.com/OpenFn/lightning/issues/3070)
- AI Assistant: add metadata column to chat sessions
  [#3054](https://github.com/OpenFn/lightning/issues/3054)
- Added a message to explain to the user why they're waiting for a run
  [#3131](https://github.com/OpenFn/lightning/issues/3131)
- Allow users to create workflows from base templates
  [#3110](https://github.com/OpenFn/lightning/issues/3110)
- Simplified adding credentials to projects
  [#3034](https://github.com/OpenFn/lightning/issues/3034)
- Enabled displaying full workflow name when hovering workflow name in the
  workflows list page [#2894](https://github.com/OpenFn/lightning/issues/2894)
- Enabled clickable rows in the workflows list page
  [#3047](https://github.com/OpenFn/lightning/issues/3047)
- Added sorting & filtering workflows
  [#3046](https://github.com/OpenFn/lightning/issues/3046)
- Add helper function to create latest snapshot
  [#3099](https://github.com/OpenFn/lightning/issues/3099)
- Restart the credential setup from selecting the credential type
  [#2284](https://github.com/OpenFn/lightning/issues/2284)
- Enable Support User and adds audit trail for MFA.
  [#3072](https://github.com/OpenFn/lightning/issues/3072)
- Allow users to view and copy their workflow as a code
  [#3016](https://github.com/OpenFn/lightning/issues/3016)
- Allow users to create workflow via YAML import
  [#3013](https://github.com/OpenFn/lightning/issues/3013)
- Make provision for the inclusion of 'external' metrics.
  [#3096](https://github.com/OpenFn/lightning/issues/3096)
- Introduce 'seeding' of PromEx event metrics
  [#3096](https://github.com/OpenFn/lightning/issues/3096)
- When claiming a run, a worker name can optionally be provided to the adaptor
  that is responsible for claiming runs.
  [#3079](https://github.com/OpenFn/lightning/issues/3079)
- Persist worker name provided by worker when claiming a run. NOTE: This
  requires version `1.13.2` of the worker.
  [#3079](https://github.com/OpenFn/lightning/issues/3079)

### Changed

- Add project name to failure email subject
  [#2974](https://github.com/OpenFn/lightning/issues/2974)
- Large refactor of the inspector and React components
  [#3043](https://github.com/OpenFn/lightning/pull/3043)
- The AI Assistant now has access to docs.openfn.org to better inform its
  responses [apollo#209](https://github.com/OpenFn/apollo/pull/209)
- Adjusted flash messages
- Updated dependencies [#3086](https://github.com/OpenFn/lightning/pull/3086):
  - `phoenix` from 1.7.20 to 1.7.21
  - `phoenix_live_view` from 1.0.5 to 1.0.9
  - `petal_components` from 2.9.0 to 3.0.1
- Move new workflow form into the edit page
  [#3083](https://github.com/OpenFn/lightning/issues/3083)
- Added logos & case-insensitive sorting of credential types
  [#3107](https://github.com/OpenFn/lightning/pull/3107)
- Added a "BETA" label to the Kafka trigger type
  [#3098](https://github.com/OpenFn/lightning/pull/3098)

## [v2.11.2] - 2025-04-10

### Added

- Remove Credentials for Collaborators Removed from a Project
  [#2942](https://github.com/OpenFn/lightning/issues/2942)
- Enable Credential Transfer In Projects Credentials Table
  [#2978](https://github.com/OpenFn/lightning/issues/2978)
- Allow possibility to inject components for implementing GDPR compliance
  [PR#3056](https://github.com/OpenFn/lightning/pull/3056)
- Change edge color in the workflow when there is an error
  [#2999](https://github.com/OpenFn/lightning/issues/2999)

### Changed

- Stagger cleanup crons in the hopes that it reduces the imapct on the database.
  [#3061](https://github.com/OpenFn/lightning/issues/3061)
- Default to latest specific version instead of @latest when selecting adaptors
  [#2843](https://github.com/OpenFn/lightning/issues/2843)
- Remove OpenTelemetry suport as it is not currently in use
  [#3081](https://github.com/OpenFn/lightning/issues/3081)

## [v2.11.1] - 2025-04-03

### Added

- Fix putting project credentials on a new credential
  [#2993](https://github.com/OpenFn/lightning/issues/2993)
- Allow users to book for demo sessions
  [PR#3035](https://github.com/OpenFn/lightning/pull/3035)
- Allow workflow and project concurrency progress windows
  [#2995](https://github.com/OpenFn/lightning/issues/2995)

### Changed

- Update flash message to contain link to github actions after save & sync
  [#2989](https://github.com/OpenFn/lightning/issues/2989)
- Added alphabetical sort to credential and Oauth2 client lists.
  [#2994](https://github.com/OpenFn/lightning/issues/2994)
- Update Phoenix LiveView to 1.0.5, Petal Components to 2.9.0 and TailwindCSS to
  v4 [#3033](https://github.com/OpenFn/lightning/pull/3033)

### Fixed

- Fixes to some issues with code-complete in the editor
  [#3052](https://github.com/OpenFn/lightning/pull/3052)

## [v2.11.0] - 2025-03-19

### Added

- Update Collections admin UI storage counter after deleting all
  [#2986](https://github.com/OpenFn/lightning/issues/2986)
- Refactor OAuth credentials to reuse existing refresh tokens for same scopes
  [#2908](https://github.com/OpenFn/lightning/issues/2908) \
  ⚠️️ Please note that you will need to migrate your existing OAuth credentials.
  To do that run the following command: `mix run priv/repo/migrate_oauth_credentials.exs`
  for local setup or `docker exec -it <lightning_container_name> /app/bin/lightning eval "Lightning.Credentials.OauthMigration.run()"`
  for production environments.

### Changed

- Changed the way Monaco workers are loaded, using ESM modules instead.
- Do not include `v` param in workflow links when it is latest
  [#2941](https://github.com/OpenFn/lightning/issues/2941)
- Use dropdown instead of modal for the log level filter
  [#2980](https://github.com/OpenFn/lightning/issues/2980)
- Upgrade esbuild to 0.25.0
  [#2962](https://github.com/OpenFn/lightning/issues/2962)

### Fixed

- Fix broken highlighter for selected step in the log viewer
  [#2980](https://github.com/OpenFn/lightning/issues/2980)
- Don't delete latest snapshot when deleting unused snaphots in workorders
  [#2996](https://github.com/OpenFn/lightning/issues/2996)
- Don't allow users to disable edges coming from a trigger
  [#3008](https://github.com/OpenFn/lightning/issues/3008)

## [v2.10.16] - 2025-02-28

### Added

- Disable jobs with non retriable steps
  [#2925](https://github.com/OpenFn/lightning/issues/2925)

### Fixed

- Fix toggle button not visually disabled
  [#2976](https://github.com/OpenFn/lightning/issues/2976)
- Dont clear dataclip input when user saves workflow
  [#2944](https://github.com/OpenFn/lightning/issues/2944)

## [v2.10.16-pre.0] - 2025-02-26

### Added

- Allow the billing app to schedule project deletion
  [#2972](https://github.com/OpenFn/lightning/issues/2972)
- Enable project level concurrency limit
  [#2906](https://github.com/OpenFn/lightning/issues/2906)
- Transfer credentials ownership to a project collaborator
  [#2820](https://github.com/OpenFn/lightning/issues/2820)
- Delete unused snapshots on workorders retention cleanup
  [#1832](https://github.com/OpenFn/lightning/issues/1832)
- Allow users to configure their preferred log levels
  [#2206](https://github.com/OpenFn/lightning/issues/2206)
- Allow project admins and owners to disable `console.log()` in jobs
  [#2205](https://github.com/OpenFn/lightning/issues/2205)

### Changed

- Bumped CI NodeJS and Postgres versions to 22.12.0 and 17.3 respectively
  [#2938](https://github.com/OpenFn/lightning/pull/2938)

### Fixed

- Creating a dataclip fails on indexing when it's too large
  [#2682](https://github.com/OpenFn/lightning/issues/2682)

## [v2.10.15] - 2025-02-14

### Changed

- Allow empty/blank log lines from the worker/jobs
  [#2914](https://github.com/OpenFn/lightning/issues/2914)
- Only allow `owner` and `admin` users to manage collections
  [#2923](https://github.com/OpenFn/lightning/issues/2923)

### Fixed

- Fixed issue where we failed to send failure alerts via email when runs were
  "lost". [#2921](https://github.com/OpenFn/lightning/issues/2921)

## [v2.10.14] - 2025-02-06

### Added

- Extend provisioner to support collections
  [#2830](https://github.com/OpenFn/lightning/issues/2830)
- Add collection limiter in the provisioner
  [PR#2910](https://github.com/OpenFn/lightning/pull/2910)
- Adds project name to failure alert email
  [#2884](https://github.com/OpenFn/lightning/pull/2884)
- Allow project users to manage collections
  [#2838](https://github.com/OpenFn/lightning/issues/2838)
- Allow limiting Collection create, put and put_all
  [#2853](https://github.com/OpenFn/lightning/issues/2853)

### Changed

- Makes the whole project row in the projects table clickable.
  [#2889](https://github.com/OpenFn/lightning/pull/2889)
- Standardizes date formats to YYYY-MM-DD
  [#2884](https://github.com/OpenFn/lightning/pull/2884)

### Fixed

- Allow ordering of Plug Injection
  [#2903](https://github.com/OpenFn/lightning/issues/2903)
- Removed empty first line in job editor helper text
  [#2887](https://github.com/OpenFn/lightning/pull/2887)
- Standardizes sort order arrows (all now show the direction of sort, rather
  than the direction they would sort if toggled)
  [#2423](https://github.com/OpenFn/lightning/issues/2423)
- Project combobox is populated when viewing MFA backup codes.
  [#2870](https://github.com/OpenFn/lightning/issues/2870)
- Allow JobEditor metrics to be tracked when the version of the workflow being
  viewed is not the latest version.
  [#2891](https://github.com/OpenFn/lightning/issues/2891)

## [v2.10.13] - 2025-01-29

### Added

- Add support for local adaptors. This can be enabled via `LOCAL_ADAPTORS=true`
  and path specified via `OPENFN_ADAPTORS_REPO=./path/to/repo/`
  [#905](https://github.com/OpenFn/lightning/issues/905)
- Add component injection for AI responses feedback
  [#2495](https://github.com/OpenFn/lightning/issues/2495)
- Audit the provisioning of projects via the API
  [#2718](https://github.com/OpenFn/lightning/issues/2718)
- Track Collections storage usage based on items key and value sizes
  [#2853](https://github.com/OpenFn/lightning/issues/2853)
- Temporary instrumentation for JobEditor to help identify performance issues.
  [#2617](https://github.com/OpenFn/lightning/issues/2617)
- Indexes to foreign keys on `workflow_edges` and `steps` tables to try and
  alleviate slow loading of the job editor.
  [#2617](https://github.com/OpenFn/lightning/issues/2617)
- Remove `Snapshot.get_or_create_latest_for`.
  [#2703](https://github.com/OpenFn/lightning/issues/2703)
- Add temporary events to allow Lightning to log metrics reported by editors.
  [#2617](https://github.com/OpenFn/lightning/issues/2617)
- Audit when workflow deletion is requested.
  [#2727](https://github.com/OpenFn/lightning/issues/2727)

### Changed

- Remove snapshot creation when performing the Github sync - no longer needed
  post-migration. [#2703](https://github.com/OpenFn/lightning/issues/2703)
- Remove some redundant code related to `WorkOrders.create_for`.
  [#2703](https://github.com/OpenFn/lightning/issues/2703)
- Remove use of Snapshot.get_or_create_latest_for from tests.
  [#2703](https://github.com/OpenFn/lightning/issues/2703)
- Bump PostCSS [#2863](https://github.com/OpenFn/lightning/pull/2863)
- Replaced HTTPoison with Tesla in the AdaptorRegistry.
  [#2861](https://github.com/OpenFn/lightning/pull/2861)
- Remove googlesheets, gmail and collections from credential schemas list
  [#2854](https://github.com/OpenFn/lightning/issues/2854)
- Remove ring on save workflow button
  [#2829](https://github.com/OpenFn/lightning/issues/2829)

### Fixed

- Do not send digest emails for projects with no workflows
  [#2688](https://github.com/OpenFn/lightning/issues/2688)
- Fixed navbar items alignment in the workflow builder
  [#2825](https://github.com/OpenFn/lightning/issues/2825)
- PromEx metrics no longer detaching on error
  [#2875](https://github.com/OpenFn/lightning/issues/2875)

## [v2.10.12] - 2025-01-21

### Changed

- PromEx metrics endpoint returns 401 on unauthorized requests.
  [#2823](https://github.com/OpenFn/lightning/issues/2823)
- Allow non-openfn.org users to access AI Assistant
  [#2845](https://github.com/OpenFn/lightning/issues/2845)

## [v2.10.11] - 2025-01-21

### Added

- Add component injection for AI responses feedback
  [#2495](https://github.com/OpenFn/lightning/issues/2495)

### Fixed

- Fix `z-index` for unsaved workflow dot on workflow edit page
  [#2809](https://github.com/OpenFn/lightning/issues/2809)

## [v2.10.10] - 2025-01-15

### Added

- Add workflows API to create, update, get and list.
  [#1887](https://github.com/OpenFn/lightning/issues/1887)
- Show email address of credential owner on project credentials page
  [#2210](https://github.com/OpenFn/lightning/issues/2210)

### Changed

- Configure Monaco to load files from lightning instead of cdn
  [#2786](https://github.com/OpenFn/lightning/issues/2786)

### Fixed

- Fixed Save and Run to always execute jobs with latest changes
  [#2804](https://github.com/OpenFn/lightning/issues/2804)
- Fixed aggressive CSS rule in app.css that made it hard to style menu items
  [#2807](https://github.com/OpenFn/lightning/pull/2807)
- `z-index` broken on unsaved dot on workflow edit page
  [#2809](https://github.com/OpenFn/lightning/issues/2809)
- Fixed an issue in the editor where the Loading Types message displays forever
  while running offline [#2813](https://github.com/OpenFn/lightning/issues/2813)
- Fixed an a small layout issue in the Docs panel when loading the editor
  offline [#2813](https://github.com/OpenFn/lightning/issues/2813)

## [v2.10.9] - 2025-01-09

### Added

- Audit the creation and removal of Github repo connections.
  [#2668](https://github.com/OpenFn/lightning/issues/2668)
- Add save and sync option in the workflow edit page
  [#2707](https://github.com/OpenFn/lightning/issues/2707)

### Changed

- Git-ignore files from mix assets.deploy
  [#2788](https://github.com/OpenFn/lightning/issues/2788)
- Added Claude integration in job chat
  [#2403](https://github.com/OpenFn/lightning/pull/2403)
- OPENAI_API_KEY renamed to AI_ASSISTANT_API_KEY
  [#2403](https://github.com/OpenFn/lightning/pull/2403)
- Remove snapshot creation from WorkOrders, no longer necessary post-migration.
  [#2703](https://github.com/OpenFn/lightning/issues/2703)

## [v2.10.8] - 2024-12-18

### Added

- Add ability to retry or cancel AI Assistant error responses for user messages
  [#2704](https://github.com/OpenFn/lightning/issues/2704)

### Changed

## [v2.10.7] - 2024-12-13 🎂 ❤️ Happy Birthday, Mom!

### Added

- Clear AI assistant's chat input after a message is sent
  [#2781](https://github.com/OpenFn/lightning/issues/2781)
- Allow different rules and action for delete user.
  [#2500](https://github.com/OpenFn/lightning/issues/2500)
- Handle errors from the AI Assistant more gracefully
  [#2474](https://github.com/OpenFn/lightning/issues/2474)

### Changed

- Make the AdaptorRegistry cache path configurable
  [#2780](https://github.com/OpenFn/lightning/issues/2780)

### Fixed

- Delete user modal no longer uses the same id as the underlying user record.
  [#2751](https://github.com/OpenFn/lightning/issues/2751)
- Use workflow activation limiter on index toggle.
  [#2777](https://github.com/OpenFn/lightning/issues/2777)

## [v2.10.6] - 2024-12-10

### Added

- Handle errors from the AI Assistant more gracefully
  [#2741](https://github.com/OpenFn/lightning/issues/2741)

### Changed

- Updated the About the AI Assistant help text
- Make user email verification optional. Defaults to `false`
  [#2755](https://github.com/OpenFn/lightning/issues/2755)
  > ⚠️ The default was behaviour was to always require email verification. Set
  > `REQUIRE_EMAIL_VERIFICATION` to `true` to revert to the old behaviour.
- Enhance AI assistant panel UI
  [#2497](https://github.com/OpenFn/lightning/issues/2497)
- Allow superusers to be created via the user UI.
  [#2719](https://github.com/OpenFn/lightning/issues/2719)

### Fixed

- Fix Priority and Scope Issues in Inspector Key Bindings
  [#2770](https://github.com/OpenFn/lightning/issues/2770)
- Fixed an issue where sometimes adaptor docs won't load in the Inspector
  [#2749](https://github.com/OpenFn/lightning/pull/2749)
- Return a 422 when a duplicate key is sent to the collections post/put_all API
  [#2752](https://github.com/OpenFn/lightning/issues/2752)
- Do not require the user's password when a superuser updates a user.
  [#2757](https://github.com/OpenFn/lightning/issues/2757)

## [v2.10.5] - 2024-12-04

### Added

- Enable Tab Key for Indenting Text in AI Assistant Input Box
  [#2407](https://github.com/OpenFn/lightning/issues/2407)
- Ctrl/Cmd + Enter to Send a Message to the AI Assistant
  [#2406](https://github.com/OpenFn/lightning/issues/2406)
- Add styles to AI chat messages
  [#2484](https://github.com/OpenFn/lightning/issues/2484)
- Auditing when enabling/disabling a workflow
  [#2697](https://github.com/OpenFn/lightning/issues/2697)
- Ability to enable/disable a workflow from the workflow editor
  [#2698](https://github.com/OpenFn/lightning/issues/2698)

### Changed

- Insert all on a collection with the same timestamp
  [#2711](https://github.com/OpenFn/lightning/issues/2711)
- AI Assistant: Show disclaimer once every day per user
  [#2481](https://github.com/OpenFn/lightning/issues/2481)
- AI Assistant: Scroll to new message when it arrives
  [#2409](https://github.com/OpenFn/lightning/issues/2409)
- AI Assistant: Set vertical scrollbar below the session title
  [#2477](https://github.com/OpenFn/lightning/issues/2477)
- AI Assistant: Increase size of input box for easier handling of large inputs
  [#2408](https://github.com/OpenFn/lightning/issues/2408)
- Bumped dependencies
- Extend display of audit events to cater for deletions.
  [#2701](https://github.com/OpenFn/lightning/issues/2701)
- Kafka documentation housekeeping.
  [#2414](https://github.com/OpenFn/lightning/issues/2414)

### Fixed

- Collections controller sending an invalid response body when a item doesn't
  exist [#2733](https://github.com/OpenFn/lightning/issues/2733)
- AI Assistant: Text in the form gets cleared when you change the editor content
  [#2739](https://github.com/OpenFn/lightning/issues/2739)

## [v2.10.4] - 2024-11-22

### Added

- Support dynamic json schema email format validation.
  [#2664](https://github.com/OpenFn/lightning/issues/2664)
- Audit snapshot creation
  [#2601](https://github.com/OpenFn/lightning/issues/2601)
- Allow filtering collection items by updated_before and updated_after.
  [#2693](https://github.com/OpenFn/lightning/issues/2693)
- Add support for SMTP email configuration
  [#2699](https://github.com/OpenFn/lightning/issues/2699) ⚠️️ Please note that
  `EMAIL_ADMIN` defaults to `lightning@example.com` in production environments

### Fixed

- Fix cursor for small limit on collections request
  [#2683](https://github.com/OpenFn/lightning/issues/2683)
- Disable save and run actions on deleted workflows
  [#2170](https://github.com/OpenFn/lightning/issues/2170)
- Distinguish active and inactive sort arrows in projects overview table
  [#2423](https://github.com/OpenFn/lightning/issues/2423)
- Fix show password toggle icon gets flipped after changing the password value
  [#2611](https://github.com/OpenFn/lightning/issues/2611)

## [v2.10.3] - 2024-11-13

### Added

- Disable monaco command palette in Input and Log viewers
  [#2643](https://github.com/OpenFn/lightning/issues/2643)
- Make provision for non-User actors when creating Audit entries.
  [#2601](https://github.com/OpenFn/lightning/issues/2601)

### Fixed

- Superusers can't update users passwords
  [#2621](https://github.com/OpenFn/lightning/issues/2621)
- Attempt to reduce memory consumption when generating UsageTracking reports.
  [#2636](https://github.com/OpenFn/lightning/issues/2636)

## [v2.10.2] - 2024-11-14

### Added

- Audit history exports events
  [#2637](https://github.com/OpenFn/lightning/issues/2637)

### Changed

- Ignore Plug.Conn.InvalidQueryError in Sentry
  [#2672](https://github.com/OpenFn/lightning/issues/2672)
- Add Index to `dataclip_id` on `runs` and `work_orders` tables to speed up
  deletion [PR#2677](https://github.com/OpenFn/lightning/pull/2677)

### Fixed

- Error when the logger receives a boolean
  [#2666](https://github.com/OpenFn/lightning/issues/2666)

## [v2.10.1] - 2024-11-13

### Fixed

- Fix metadata loading as code-assist in the editor
  [#2669](https://github.com/OpenFn/lightning/pull/2669)
- Fix Broken Input Dataclip UI
  [#2670](https://github.com/OpenFn/lightning/pull/2670)

## [v2.10.0] - 2024-11-13

### Changed

- Increase collection items value limit to 1M characters
  [#2661](https://github.com/OpenFn/lightning/pull/2661)

### Fixed

- Fix issues loading suggestions for code-assist
  [#2662](https://github.com/OpenFn/lightning/pull/2662)

## [v2.10.0-rc.2] - 2024-11-12

### Added

- Bootstrap script to help install and configure the Lightning app for
  development [#2654](https://github.com/OpenFn/lightning/pull/2654)

### Changed

- Upgrade dependencies [#2624](https://github.com/OpenFn/lightning/pull/2624)
- Hide the collections and fhir-jembi adaptors from the available adaptors list
  [#2648](https://github.com/OpenFn/lightning/issues/2648)
- Change column name for "Last Activity" to "Last Modified" on Projects list
  [#2593](https://github.com/OpenFn/lightning/issues/2593)

### Fixed

- Fix LiveView crash when pressing "esc" on inspector
  [#2622](https://github.com/OpenFn/lightning/issues/2622)
- Delete project data in batches to avoid timeouts in the db connection
  [#2632](https://github.com/OpenFn/lightning/issues/2632)
- Fix MetadataService crashing when errors are encountered
  [#2659](https://github.com/OpenFn/lightning/issues/2659)

## [v2.10.0-rc.1] - 2024-11-08

### Changed

- Reduce transaction time when fetching collection items by fetching upfront
  [#2645](https://github.com/OpenFn/lightning/issues/2645)

## [v2.10.0-rc.0] - 2024-11-07

### Added

- Adds a UI for managing collections
  [#2567](https://github.com/OpenFn/lightning/issues/2567)
- Introduces collections, a programatic workflow data sharing resource.
  [#2551](https://github.com/OpenFn/lightning/issues/2551)

## [v2.9.15] - 2024-11-06

### Added

- Added some basic editor usage tips to the docs panel
  [#2629](https://github.com/OpenFn/lightning/pull/2629)
- Create audit events when the retention periods for a project's dataclips and
  history are modified. [#2589](https://github.com/OpenFn/lightning/issues/2589)

### Changed

- The Docs panel in the inspector will now be closed by default
  [#2629](https://github.com/OpenFn/lightning/pull/2629)
- JSDoc annotations are removed from code assist descriptions
  [#2629](https://github.com/OpenFn/lightning/pull/2629)
- Show project name during delete confirmation
  [#2634](https://github.com/OpenFn/lightning/pull/2634)

### Fixed

- Fix misaligned margins on collapsed panels in the inspector
  [#2571](https://github.com/OpenFn/lightning/issues/2571)
- Fix sorting directions icons in projects table in the project dashboard page
  [#2631](https://github.com/OpenFn/lightning/pull/2631)
- Fixed an issue where code-completion prompts don't load properly in the
  inspector [#2629](https://github.com/OpenFn/lightning/pull/2629)
- Fixed an issue where namespaces (like http.) don't appear in code assist
  prompts [#2629](https://github.com/OpenFn/lightning/pull/2629)

## [v2.9.14] - 2024-10-31

### Added

- Additional documentation and notification text relating to the importance of
  alternate storage for Kafka triggers.
  [#2614](https://github.com/OpenFn/lightning/issues/2614)
- Add support for run memory limit option
  [#2623](https://github.com/OpenFn/lightning/pull/2623)

### Changed

- Enforcing MFA for a project can be enforced by the usage limiter
  [#2607](https://github.com/OpenFn/lightning/pull/2607)
- Add extensions for limiting retention period
  [#2618](https://github.com/OpenFn/lightning/pull/2618)

## [v2.9.13] - 2024-10-28

### Changed

- Add responsible ai disclaimer to arcade video
  [#2610](https://github.com/OpenFn/lightning/pull/2610)

## [v2.9.12] - 2024-10-25

### Fixed

- Fix editor panel buttons gets out of shape on smaller screens
  [#2278](https://github.com/OpenFn/lightning/issues/2278)
- Do not send empty strings in credential body to the worker
  [#2585](https://github.com/OpenFn/lightning/issues/2585)
- Refactor projects dashboard page and fix bug on last activity column
  [#2593](https://github.com/OpenFn/lightning/issues/2593)

## [v2.9.11] - 2024-10-23

### Added

- Optionally write Kafka messages that can not be persisted to the file system.
  [#2386](https://github.com/OpenFn/lightning/issues/2386)
- Add `MessageRecovery` utility code to restore Kafka messages that were
  pesisted to the file system.
  [#2386](https://github.com/OpenFn/lightning/issues/2386)
- Projects page welcome section: allow users to learn how to use the app thru
  Arcade videos [#2563](https://github.com/OpenFn/lightning/issues/2563)
- Store user preferences in database
  [#2564](https://github.com/OpenFn/lightning/issues/2564)

### Changed

- Allow users to to preview password fields in credential forms
  [#2584](https://github.com/OpenFn/lightning/issues/2584)
- Remove superuser flag for oauth clients creation
  [#2417](https://github.com/OpenFn/lightning/issues/2417)
- Make URL validator more flexible to support URLs with dashes and other cases
  [#2417](https://github.com/OpenFn/lightning/issues/2417)

### Fixed

- Fix retry many workorders when built for job
  [#2597](https://github.com/OpenFn/lightning/issues/2597)
- Do not count deleted workflows in the projects table
  [#2540](https://github.com/OpenFn/lightning/issues/2540)

## [v2.9.10] - 2024-10-16

### Added

- Notify users when a Kafka trigger can not persist a message to the database.
  [#2386](https://github.com/OpenFn/lightning/issues/2386)
- Support `kafka` trigger type in the provisioner
  [#2506](https://github.com/OpenFn/lightning/issues/2506)

### Fixed

- Fix work order retry sorting and avoids loading dataclips
  [#2581](https://github.com/OpenFn/lightning/issues/2581)
- Fix editor panel overlays output panel when scrolled
  [#2291](https://github.com/OpenFn/lightning/issues/2291)

## [v2.9.9] - 2024-10-09

### Changed

- Make project description multiline in project.yaml
  [#2534](https://github.com/OpenFn/lightning/issues/2534)
- Do not track partition timestamps when ingesting Kafka messages.
  [#2531](https://github.com/OpenFn/lightning/issues/2531)
- Always use the `initial_offset_reset_policy` when enabling a Kafka pipeline.
  [#2531](https://github.com/OpenFn/lightning/issues/2531)
- Add plumbing to simulate a persistence failure in a Kafka trigger pipeline.
  [#2386](https://github.com/OpenFn/lightning/issues/2386)

### Fixed

- Fix Oban errors not getting logged in Sentry
  [#2542](https://github.com/OpenFn/lightning/issues/2542)
- Perform data retention purging in batches to avoid timeouts
  [#2528](https://github.com/OpenFn/lightning/issues/2528)
- Fix editor panel title gets pushed away when collapsed
  [#2545](https://github.com/OpenFn/lightning/issues/2545)
- Mark unfinished steps having finished runs as `lost`
  [#2416](https://github.com/OpenFn/lightning/issues/2416)

## [v2.9.8] - 2024-10-03

### Added

- Ability for users to to retry Runs and create manual Work Orders from the job
  inspector #2496 [#2496](https://github.com/OpenFn/lightning/issues/2496)

### Fixed

- Fix panel icons overlays on top title when collapsed
  [#2537](https://github.com/OpenFn/lightning/issues/2537)

## [v2.9.7] - 2024-10-02

### Added

- Enqueues many work orders retries in the same transaction per Oban job.
  [#2363](https://github.com/OpenFn/lightning/issues/2363)
- Added the ability to retry rejected work orders.
  [#2391](https://github.com/OpenFn/lightning/issues/2391)

### Changed

- Notify other present users when the promoted user saves the workflow
  [#2282](https://github.com/OpenFn/lightning/issues/2282)
- User email change: Add debounce on blur to input forms to avoid validation
  after every keystroke [#2365](https://github.com/OpenFn/lightning/issues/2365)

### Fixed

- Use timestamps sent from worker when starting and completing runs
  [#2434](https://github.com/OpenFn/lightning/issues/2434)
- User email change: Add debounce on blur to input forms to avoid validation
  after every keystroke [#2365](https://github.com/OpenFn/lightning/issues/2365)

### Fixed

- User email change: Send notification of change to the old email address and
  confirmation to the new email address
  [#2365](https://github.com/OpenFn/lightning/issues/2365)
- Fixes filters to properly handle the "rejected" status for work orders.
  [#2391](https://github.com/OpenFn/lightning/issues/2391)
- Fix item selection (project / billing account) in the context switcher
  [#2518](https://github.com/OpenFn/lightning/issues/2518)
- Export edge condition expressions as multiline in project spec
  [#2521](https://github.com/OpenFn/lightning/issues/2521)
- Fix line spacing on AI Assistant
  [#2498](https://github.com/OpenFn/lightning/issues/2498)

## [v2.9.6] - 2024-09-23

### Added

### Changed

- Increase minimum password length to 12 in accordance with ASVS 4.0.3
  recommendation V2.1.2 [#2507](https://github.com/OpenFn/lightning/pull/2507)
- Changed the public sandbox (https://demo.openfn.org) setup script to use
  `welcome12345` passwords to comply with a 12-character minimum

### Fixed

- Dataclip selector always shows that the dataclip is wiped even when the job
  wasn't run [#2303](https://github.com/OpenFn/lightning/issues/2303)
- Send run channel errors to sentry
  [#2515](https://github.com/OpenFn/lightning/issues/2515)

## [v2.9.5] - 2024-09-18

### Changed

- Hide export history button when no workorder is rendered in the table
  [#2440](https://github.com/OpenFn/lightning/issues/2440)
- Improve docs for running lightning locally #2499
  [#2499](https://github.com/OpenFn/lightning/pull/2499)

### Fixed

- Fix empty webhook URL when switching workflow trigger type
  [#2050](https://github.com/OpenFn/lightning/issues/2050)
- Add quotes when special YAML characters are present in the exported project
  [#2446](https://github.com/OpenFn/lightning/issues/2446)
- In the AI Assistant, don't open the help page when clicking the Responsible AI
  Link [#2511](https://github.com/OpenFn/lightning/issues/2511)

## [v2.9.4] - 2024-09-16

### Changed

- Responsible AI review of AI Assistant
  [#2478](https://github.com/OpenFn/lightning/pull/2478)
- Improve history export page UI
  [#2442](https://github.com/OpenFn/lightning/issues/2442)
- When selecting a node in the workflow diagram, connected edges will also be
  highlighted [#2396](https://github.com/OpenFn/lightning/issues/2358)

### Fixed

- Fix AI Assitant crashes on a job that is not saved yet
  [#2479](https://github.com/OpenFn/lightning/issues/2479)
- Fix jumpy combobox for scope switcher
  [#2469](https://github.com/OpenFn/lightning/issues/2469)
- Fix console errors when rending edge labels in the workflow diagram
- Fix tooltip on export workorder button
  [#2430](https://github.com/OpenFn/lightning/issues/2430)

## [v2.9.3] - 2024-09-11

### Added

- Add utility module to seed a DB to support query performance analysis.
  [#2441](https://github.com/OpenFn/lightning/issues/2441)

### Changed

- Enhance user profile page to add a section for updating basic information
  [#2470](https://github.com/OpenFn/lightning/pull/2470)
- Upgraded Heroicons to v2.1.5, from v2.0.18
  [#2483](https://github.com/OpenFn/lightning/pull/2483)
- Standardize `link-uuid` style for uuid chips
- Updated PromEx configuration to align with custom Oban naming.
  [#2488](https://github.com/OpenFn/lightning/issues/2488)

## [v2.9.2] - 2024-09-09

### Changed

- Temporarily limit AI to @openfn emails while testing
  [#2482](https://github.com/OpenFn/lightning/pull/2482)

## [v2.9.1] - 2024-09-09

### Fixed

- Provisioner creates invalid snapshots when doing CLI deploy
  [#2461](https://github.com/OpenFn/lightning/issues/2461)
  [#2460](https://github.com/OpenFn/lightning/issues/2460)

  > This is a fix for future Workflow updates that are deployed by the CLI and
  > Github integrations. Unfortunately, there is a high likelihood that your
  > existing snapshots could be incorrect (e.g. missing steps, missing edges).
  > In order to fix this, you will need to manually create new snapshots for
  > each of your workflows. This can be done either by modifying the workflow in
  > the UI and saving it. Or running a command on the running instance:
  >
  > ```elixir
  > alias Lightning.Repo
  > alias Lightning.Workflows.{Workflow, Snapshot}
  >
  > Repo.transaction(fn ->
  >   snapshots =
  >     Repo.all(Workflow)
  >     |> Enum.map(&Workflow.touch/1)
  >     |> Enum.map(&Repo.update!/1)
  >     |> Enum.map(fn workflow ->
  >       {:ok, snapshot} = Snapshot.create(workflow)
  >       snapshot
  >     end)
  >
  >  {:ok, snapshots}
  > end)
  > ```

## [v2.9.0] - 2024-09-06

### Added

- Limit AI queries and hook the increment of AI queries to allow usage limiting.
  [#2438](https://github.com/OpenFn/lightning/pull/2438)
- Persist AI Assistant conversations and enable it for all users
  [#2296](https://github.com/OpenFn/lightning/issues/2296)

### Changed

- Rename `new_table` component to `table`.
  [#2448](https://github.com/OpenFn/lightning/pull/2448)

### Fixed

- Fix `workflow_id` presence in state.json during Github sync
  [#2445](https://github.com/OpenFn/lightning/issues/2445)

## [v2.8.2] - 2024-09-04

### Added

- Change navbar colors depending on scope.
  [#2449](https://github.com/OpenFn/lightning/pull/2449)
- Add support for configurable idle connection timeouts via the `IDLE_TIMEOUT`
  environment variable. [#2443](https://github.com/OpenFn/lightning/issues/2443)

### Changed

- Allow setup_user command to be execute from outside the container with
  `/app/bin/lightning eval Lightning.Setup.setup_user/3`
- Implement a combo-box to make navigating between projects easier
  [#241](https://github.com/OpenFn/lightning/pull/2424)
- Updated vulnerable version of micromatch.
  [#2454](https://github.com/OpenFn/lightning/issues/2454)

## [v2.8.1] - 2024-08-28

### Changed

- Improve run claim query by removing extraneous sorts
  [#2431](https://github.com/OpenFn/lightning/issues/2431)

## [v2.8.0] - 2024-08-27

### Added

- Users are now able to export work orders, runs, steps, logs, and dataclips
  from the History page.
  [#1698](https://github.com/OpenFn/lightning/issues/1698)

### Changed

- Add index over `run_id` and `step_id` in run_steps to improve worker claim
  speed. [#2428](https://github.com/OpenFn/lightning/issues/2428)
- Show Github Error messages as they are to help troubleshooting
  [#2156](https://github.com/OpenFn/lightning/issues/2156)
- Allow `Setup_utils.setup_user` to be used for the initial superuser creation.
- Update to code assist in the Job Editor to import namespaces from adaptors.
  [#2432](https://github.com/OpenFn/lightning/issues/2432)

### Fixed

- Unable to remove/reconnect github app in lightning after uninstalling directly
  from Github [#2168](https://github.com/OpenFn/lightning/issues/2168)
- Github sync buttons available even when usage limiter returns error
  [PR#2390](https://github.com/OpenFn/lightning/pull/2390)
- Fix issue with the persisting of a Kafka message with headers.
  [#2402](https://github.com/OpenFn/lightning/issues/2402)
- Protect against race conditions when updating partition timestamps for a Kafka
  trigger. [#2378](https://github.com/OpenFn/lightning/issues/2378)

## [v2.7.19] - 2024-08-19

### Added

- Pass the user_id param on check usage limits.
  [#2387](https://github.com/OpenFn/lightning/issues/2387)

## [v2.7.18] - 2024-08-17

### Added

- Ensure that all users in an instance have a confirmed email address within 48
  hours [#2389](https://github.com/OpenFn/lightning/issues/2389)

### Changed

- Ensure that all the demo accounts are confirmed by default
  [#2395](https://github.com/OpenFn/lightning/issues/2395)

### Fixed

- Removed all Kafka trigger code that ensured that message sequence is honoured
  for messages with keys. Functionality to ensure that message sequence is
  honoured will be added in the future, but in an abstraction that is a better
  fit for the current Lightning design.
  [#2362](https://github.com/OpenFn/lightning/issues/2362)
- Dropped the `trigger_kafka_messages` table that formed part of the Kafka
  trigger implementation, but which is now obsolete given the removal of the
  code related to message sequence preservation.
  [#2362](https://github.com/OpenFn/lightning/issues/2362)

## [v2.7.17] - 2024-08-14

### Added

- Added an `iex` command to setup a user, an apiToken, and credentials so that
  it's possible to get a fully running lightning instance via external shell
  script. (This is a tricky requirement for a distributed set of local
  deployments) [#2369](https://github.com/OpenFn/lightning/issues/2369) and
  [#2373](https://github.com/OpenFn/lightning/pull/2373)
- Added support for _very basic_ project-credential management (add, associate
  with job) via provisioning API.
  [#2367](https://github.com/OpenFn/lightning/issues/2367)

### Changed

- Enforced uniqueness on credential names _by user_.
  [#2371](https://github.com/OpenFn/lightning/pull/2371)
- Use Swoosh to format User models into recipients
  [#2374](https://github.com/OpenFn/lightning/pull/2374)
- Bump default CLI to `@openfn/cli@1.8.1`

### Fixed

- When a Workflow is deleted, any associated Kafka trigger pipelines will be
  stopped and deleted. [#2379](https://github.com/OpenFn/lightning/issues/2379)

## [v2.7.16] - 2024-08-07

### Fixed

- @ibrahimwickama fixed issue that prevented users from creating new workflows
  if they are running in an `http` environment (rather than `localhost` or
  `https`). [#2365](https://github.com/OpenFn/lightning/pull/2356)

## [v2.7.15] - 2024-08-07

### Changed

- Kafka messages without keys are synchronously converted into a Workorder,
  Dataclip and Run. Messages with keys are stored as TriggerKafkaMessage
  records, however the code needed to process them has been disabled, pending
  removal. [#2351](https://github.com/OpenFn/lightning/issues/2351)

## [v2.7.14] - 2024-08-05

### Changed

- Use standard styles for link, fix home button in breadcrumbs
  [#2354](https://github.com/OpenFn/lightning/pull/2354)

## [v2.7.13] - 2024-08-05

### Changed

- Don't log 406 Not Acceptable errors to Sentry
  [#2350](https://github.com/OpenFn/lightning/issues/2350)

### Fixed

- Correctly handle floats in LogMessage
  [#2348](https://github.com/OpenFn/lightning/issues/2348)

## [v2.7.12] - 2024-07-31

### Changed

- Make root layout configurable
  [#2310](https://github.com/OpenFn/lightning/pull/2310)
- Use snapshots when initiating Github Sync
  [#1827](https://github.com/OpenFn/lightning/issues/1827)
- Move runtime logic into module
  [#2338](https://github.com/OpenFn/lightning/pull/2338)
- Use `AccountHook Extension` to register new users invited in a project
  [#2341](https://github.com/OpenFn/lightning/pull/2341)
- Standardized top bars across the UI with a navigable breadcrumbs interface
  [#2299](https://github.com/OpenFn/lightning/pull/2299)

### Fixed

- Limit frame size of worker socket connections
  [#2339](https://github.com/OpenFn/lightning/issues/2339)
- Limit number of days to 31 in cron trigger dropdown
  [#2331](https://github.com/OpenFn/lightning/issues/2331)

## [v2.7.11] - 2024-07-26

### Added

- Expose more Kafka configuration at instance-level.
  [#2329](https://github.com/OpenFn/lightning/issues/2329)

### Fixed

- Table action css tweaks
  [#2333](https://github.com/OpenFn/lightning/issues/2333)

## [v2.7.10]

### Added

- A rudimentary optimisation for Kafka messages that do not have a key as the
  sequence of these messages can not be guaranteed.
  [#2323](https://github.com/OpenFn/lightning/issues/2323)

### Fixed

- Fix an intermittent bug when trying to intern Kafka offset reset policy.
  [#2327](https://github.com/OpenFn/lightning/issues/2327)

## [v2.7.9] - 2024-07-24

### Changed

- CSS - standardized some more tailwind components
  [PR#2324](https://github.com/OpenFn/lightning/pull/2324)

## [v2.7.8] - 2024-07-24

### Changed

- Enable End to End Integration tests
  [#2187](https://github.com/OpenFn/lightning/issues/2187)
- Make selected Kafka trigger parameters configurable via ENV vars.
  [#2315](https://github.com/OpenFn/lightning/issues/2315)
- Use the Oauth2 `revocation_endpoint` to revoke token access (1) before
  attempting to reauthorize and (2) when users schedule a credential for
  deletion [#2314](https://github.com/OpenFn/lightning/issues/2314)
- Standardized tailwind alerts
  [#2314](https://github.com/OpenFn/lightning/issues/2314)
- Standardized `link` tailwind style (and provided `link-plain`, `link-info`,
  `link-error`, and `link-warning`)
  [#2314](https://github.com/OpenFn/lightning/issues/2314)

### Fixed

- Fix work order URL in failure alerts
  [#2305](https://github.com/OpenFn/lightning/pull/2305)
- Fix error when handling existing encrypted credentials
  [#2316](https://github.com/OpenFn/lightning/issues/2316)
- Fix job editor switches to the snapshot version when body is changed
  [#2306](https://github.com/OpenFn/lightning/issues/2306)
- Fix misaligned "Retry from here" button on inspector page
  [#2308](https://github.com/OpenFn/lightning/issues/2308)

## [v2.7.7] - 2024-07-18

### Added

- Add experimental support for triggers that consume message from a Kafka
  cluster [#1801](https://github.com/OpenFn/lightning/issues/1801)
- Workflows can now specify concurrency, allowing runs to be executed
  syncronously or to a maximum concurrency level. Note that this applies to the
  default FifoRunQueue only.
  [#2022](https://github.com/OpenFn/lightning/issues/2022)
- Invite Non-Registered Users to a Project
  [#2288](https://github.com/OpenFn/lightning/pull/2288)

### Changed

- Make modal close events configurable
  [#2298](https://github.com/OpenFn/lightning/issues/2298)

### Fixed

- Prevent Oauth credentials from being created if they don't have a
  `refresh_token` [#2289](https://github.com/OpenFn/lightning/pull/2289) and
  send more helpful error data back to the worker during token refresh failure
  [#2135](https://github.com/OpenFn/lightning/issues/2135)
- Fix CLI deploy not creating snapshots for workflows
  [#2271](https://github.com/OpenFn/lightning/issues/2271)

## [v2.7.6] - 2024-07-11

### Fixed

- UsageTracking crons are enabled again (if config is enabled)
  [#2276](https://github.com/OpenFn/lightning/issues/2276)
- UsageTracking metrics absorb the fact that a step's job_id may not currently
  exist when counting unique jobs
  [#2279](https://github.com/OpenFn/lightning/issues/2279)
- Adjusted layout and text displayed when preventing simultaneous edits to
  accommodate more screen sizes
  [#2277](https://github.com/OpenFn/lightning/issues/2277)

## [v2.7.5] - 2024-07-10

### Changed

- Prevent two editors from making changes to the same workflow at the same time
  [#1949](https://github.com/OpenFn/lightning/issues/1949)
- Moved the Edge Condition Label field to the top of the form, so it's always
  visible [#2236](https://github.com/OpenFn/lightning/pull/2236)
- Update edge condition labels in the Workflow Diagram to always show the
  condition type icon and the label
  [#2236](https://github.com/OpenFn/lightning/pull/2236)

### Fixed

- Do Not Require Lock Version In URL Parameters
  [#2267](https://github.com/OpenFn/lightning/pull/2267)
- Trim erroneous spaces on user first and last names
  [#2269](https://github.com/OpenFn/lightning/pull/2269)

## [v2.7.4] - 2024-07-06

### Changed

- When the entire log string is a valid JSON object, pretty print it with a
  standard `JSON.stringify(str, null, 2)` but if it's something else then let
  the user do whatever they want (e.g., if you write
  `console.log('some', 'cool', state.data)` we won't mess with it.)
  [#2260](https://github.com/OpenFn/lightning/pull/2260)

### Fixed

- Fixed sticky toggle button for switching between latest version and a snapshot
  of a workflow [#2264](https://github.com/OpenFn/lightning/pull/2264)

## [v2.7.3] - 2024-07-05

### Changed

- Bumped the ws-worker to v1.3

### Fixed

- Fix issue when selecting different steps in RunViewer and the parent liveview
  not being informed [#2253](https://github.com/OpenFn/lightning/issues/2253)
- Stopped inspector from crashing when looking for a step by a run/job
  combination [#2201](https://github.com/OpenFn/lightning/issues/2201)
- Workflow activation only considers new and changed workflows
  [#2237](https://github.com/OpenFn/lightning/pull/2237)

## [v2.7.2] - 2024-07-03

### Changed

- Allow endpoint plugs to be injected at compile time.
  [#2248](https://github.com/OpenFn/lightning/pull/2248)
- All models to use the `public` schema.
  [#2249](https://github.com/OpenFn/lightning/pull/2249)
- In the workflow diagram, smartly update the view when adding new nodes
  [#2174](https://github.com/OpenFn/lightning/issues/2174)
- In the workflow diagram, remove the "autofit" toggle in the control bar

### Fixed

- Remove prompt parameter from the authorization URL parameters for the Generic
  Oauth Clients [#2250](https://github.com/OpenFn/lightning/issues/2250)
- Fixed react key error [#2233](https://github.com/OpenFn/lightning/issues/2233)
- Show common functions in the Docs panel
  [#1733](https://github.com/OpenFn/lightning/issues/1733)

## [v2.7.1] - 2024-07-01

### Changed

- Update email copies [#2213](https://github.com/OpenFn/lightning/issues/2213)

### Fixed

- Fix jumpy cursor in the Job editor.
  [#2229](https://github.com/OpenFn/lightning/issues/2229)
- Rework syncing behaviour to prevent changes getting thrown out on a socket
  reconnect. [#2007](https://github.com/OpenFn/lightning/issues/2007)

## [v2.7.0] - 2024-06-26

### Added

- Use of snapshots for displaying runs and their associated steps in the History
  page. [#1825](https://github.com/OpenFn/lightning/issues/1825)
- Added view-only mode for rendering workflows and runs in the Workflow Canvas
  and the Inspector page using snapshots, with the option to switch between a
  specific snapshot version and the latest version. Edit mode is available when
  displaying the latest version.
  [#1843](https://github.com/OpenFn/lightning/issues/1843)
- Allow users to delete steps sssociated with runs in the Workflow Canvas
  [#2027](https://github.com/OpenFn/lightning/issues/2027)
- Link to adaptor `/src` from inspector.
- Prototype AI Assistant for working with job code.
  [#2193](https://github.com/OpenFn/lightning/issues/2193)

### Changed

- Reverted behaviour on "Rerun from here" to select the Log tab.
  [#2202](https://github.com/OpenFn/lightning/issues/2202)
- Don't allow connections between an orphaned node and a
  Trigger[#2188](https://github.com/OpenFn/lightning/issues/2188)
- Reduce the minimum zoom in the workflow diagram
  [#2214](https://github.com/OpenFn/lightning/issues/2214)

### Fixed

- Fix some adaptor docs not displaying
  [#2019](https://github.com/OpenFn/lightning/issues/2019)
- Fix broken `mix lightning.install_adaptor_icons` task due to addition of Finch
  http client change.

## [v2.6.3] - 2024-06-19

### Changed

- Added a notice on application start about anonymous public impact reporting
  and its importance for the sustainability of
  [Digital Public Goods](https://digitalpublicgoods.net/) and
  [Digital Public Infrastructure](https://www.codevelop.fund/insights-1/what-is-digital-public-infrastructure).
- Increase default `WORKER_MAX_RUN_DURATION_SECONDS` to 300 to match the
  [ws-worker default](https://github.com/OpenFn/kit/blob/main/packages/ws-worker/src/util/cli.ts#L149-L153)
  so if people don't set their timeout via ENV, at least the two match up.

## [v2.6.2] - 2024-06-13

### Fixed

- Fix vanishing Docs panel when Editor panel is collapsed and opened again
  [#2195](https://github.com/OpenFn/lightning/issues/2195)
- Maintain tab when RunViewer remounts/push state drops tab hash
  [#2199](https://github.com/OpenFn/lightning/issues/2199)

## [v2.6.1] - 2024-06-12

### Changed

- Erlang to 26.2.5
- Update debian bookworm from 20240130 to 20240513.
- Return 403s when Provisioning API fails because of usage limits
  [#2182](https://github.com/OpenFn/lightning/pull/2182)
- Update email notification for changing retention period
  [#2066](https://github.com/OpenFn/lightning/issues/2066)
- Return 415s when Webhooks are sent Content-Types what are not supported.
  [#2180](https://github.com/OpenFn/lightning/issues/2180)
- Updated the default step text

### Fixed

- Rewrite TabSelector (now Tabbed) components fixing a number of navigation
  issues [#2051](https://github.com/OpenFn/lightning/issues/2051)

## [v2.6.0] - 2024-06-05

### Added

- Support multiple edges leading to the same step (a.k.a., "drag & drop")
  [#2008](https://github.com/OpenFn/lightning/issues/2008)

### Changed

### Fixed

## [v2.5.5] - 2024-06-05

### Added

- Replace LiveView Log Viewer component with React Monaco
  [#1863](https://github.com/OpenFn/lightning/issues/1863)

### Changed

- Bump default CLI to `@openfn/cli@1.3.2`
- Don't show deprecated adaptor versions in the adaptor version picklist (to be
  followed by some graceful deprecation handling/warning in
  [later work](https://github.com/OpenFn/lightning/issues/2172))
  [#2169](https://github.com/OpenFn/lightning/issues/2169)
- Refactor count workorders to reuse search code
  [#2121](https://github.com/OpenFn/lightning/issues/2121)
- Updated provisioning error message to include workflow and job names
  [#2140](https://github.com/OpenFn/lightning/issues/2140)

### Fixed

- Don't let two deploy workflows run at the same time to prevent git collisions
  [#2044](https://github.com/OpenFn/lightning/issues/2044)
- Stopped sending emails when creating a starter project
  [#2161](https://github.com/OpenFn/lightning/issues/2161)

## [v2.5.4] - 2024-05-31

### Added

- CORS support [#2157](https://github.com/OpenFn/lightning/issues/2157)
- Track users emails preferences
  [#2163](https://github.com/OpenFn/lightning/issues/2163)

### Changed

- Change Default Text For New Job Nodes
  [#2014](https://github.com/OpenFn/lightning/pull/2014)
- Persisted run options when runs are _created_, not when they are _claimed_.
  This has the benefit of "locking in" the behavior desired by the user at the
  time they demand a run, not whenever the worker picks it up.
  [#2085](https://github.com/OpenFn/lightning/pull/2085)
- Made `RUN_GRACE_PERIOD_SECONDS` a configurable ENV instead of 20% of the
  `WORKER_MAX_RUN_DURATION`
  [#2085](https://github.com/OpenFn/lightning/pull/2085)

### Fixed

- Stopped Janitor from calling runs lost if they have special runtime options
  [#2079](https://github.com/OpenFn/lightning/issues/2079)
- Dataclip Viewer now responds to page resize and internal page layout
  [#2120](https://github.com/OpenFn/lightning/issues/2120)

## [v2.5.3] - 2024-05-27

### Changed

- Stop users from creating deprecated Salesforce and GoogleSheets credentials.
  [#2142](https://github.com/OpenFn/lightning/issues/2142)
- Delegate menu customization and create menu components for reuse.
  [#1988](https://github.com/OpenFn/lightning/issues/1988)

### Fixed

- Disable Credential Save Button Until All Form Fields Are Validated
  [#2099](https://github.com/OpenFn/lightning/issues/2099)
- Fix Credential Modal Closure Error When Workflow Is Unsaved
  [#2101](https://github.com/OpenFn/lightning/pull/2101)
- Fix error when socket reconnects and user is viewing a run via the inspector
  [#2148](https://github.com/OpenFn/lightning/issues/2148)

## [v2.5.2] - 2024-05-23

### Fixed

- Preserve custom values (like `apiVersion`) during token refresh for OAuth2
  credentials [#2131](https://github.com/OpenFn/lightning/issues/2131)

## [v2.5.1] - 2024-05-21

### Fixed

- Don't compile Phoenix Storybook in production and test environments
  [#2119](https://github.com/OpenFn/lightning/pull/2119)
- Improve performance and memory consumption on queries and logic for digest
  mailer [#2121](https://github.com/OpenFn/lightning/issues/2121)

## [v2.5.0] - 2024-05-20

### Fixed

- When a refresh token is updated, save it!
  [#2124](https://github.com/OpenFn/lightning/pull/2124)

## [v2.5.0-pre4] - 2024-05-20

### Fixed

- Fix duplicate credential type bug
  [#2100](https://github.com/OpenFn/lightning/issues/2100)
- Ensure Global OAuth Clients Accessibility for All Users
  [#2114](https://github.com/OpenFn/lightning/issues/2114)

## [v2.5.0-pre3] - 2024-05-20

### Fixed

- Fix credential not added automatically after being created from the canvas.
  [#2105](https://github.com/OpenFn/lightning/issues/2105)
- Replace the "not working?" prompt by "All good, but if your credential stops
  working, you may need to re-authorize here.".
  [#2102](https://github.com/OpenFn/lightning/issues/1872)
- Fix Generic Oauth credentials don't get included in the refresh flow
  [#2106](https://github.com/OpenFn/lightning/pull/2106)

## [v2.5.0-pre2] - 2024-05-17

### Changed

- Replace LiveView Dataclip component with React Monaco bringing large
  performance improvements when viewing large dataclips.
  [#1872](https://github.com/OpenFn/lightning/issues/1872)

## [v2.5.0-pre] - 2024-05-17

### Added

- Allow users to build Oauth clients and associated credentials via the user
  interface. [#1919](https://github.com/OpenFn/lightning/issues/1919)

## [v2.4.14] - 2024-05-16

### Changed

- Refactored image and version info
  [#2097](https://github.com/OpenFn/lightning/pull/2097)

### Fixed

- Fixed issue where updating adaptor name and version of job node in the
  workflow canvas crashes the app when no credential is selected
  [#99](https://github.com/OpenFn/lightning/issues/99)
- Removes stacked viewer after switching tabs and steps.
  [#2064](https://github.com/OpenFn/lightning/issues/2064)

## [v2.4.13] - 2024-05-16

### Fixed

- Fixed issue where updating an existing Salesforce credential to use a
  `sandbox` endpoint would not properly re-authenticate.
  [#1842](https://github.com/OpenFn/lightning/issues/1842)
- Navigate directly to settings from url hash and renders default panel when
  there is no hash. [#1971](https://github.com/OpenFn/lightning/issues/1971)

## [v2.4.12] - 2024-05-15

### Fixed

- Fix render settings default panel on first load
  [#1971](https://github.com/OpenFn/lightning/issues/1971)

## [v2.4.11] - 2024-05-15

### Changed

- Upgraded Sentry to v10 for better error reporting.

## [v2.4.10] - 2024-05-14

### Fixed

- Fix the "reset demo" script by disabling the emailing that was introduced to
  the `create_project` function.
  [#2063](https://github.com/OpenFn/lightning/pull/2063)

## [v2.4.9] - 2024-05-14

### Changed

- Bumped @openfn/ws-worker to 1.1.8

### Fixed

- Correctly pass max allowed run time into the Run token, ensuring it's valid
  for the entirety of the Runs execution time
  [#2072](https://github.com/OpenFn/lightning/issues/2072)

## [v2.4.8] - 2024-05-13

### Added

- Add Github sync to usage limiter
  [#2031](https://github.com/OpenFn/lightning/pull/2031)

### Changed

- Remove illogical cancel buttons on user/pass change screen
  [#2067](https://github.com/OpenFn/lightning/issues/2067)

### Fixed

- Stop users from configuring failure alerts when the limiter returns error
  [#2076](https://github.com/OpenFn/lightning/pull/2076)

## [v2.4.7] - 2024-05-11

### Fixed

- Fixed early worker token expiry bug
  [#2070](https://github.com/OpenFn/lightning/issues/2070)

## [v2.4.6] - 2024-05-08

### Added

- Allow for automatic resubmission of failed usage tracking report submissions.
  [1789](https://github.com/OpenFn/lightning/issues/1789)
- Make signup feature configurable
  [#2049](https://github.com/OpenFn/lightning/issues/2049)
- Apply runtime limits to worker execution
  [#2015](https://github.com/OpenFn/lightning/pull/2015)
- Limit usage for failure alerts
  [#2011](https://github.com/OpenFn/lightning/pull/2011)

## [v2.4.5] - 2024-05-07

### Fixed

- Fix provioning API calls workflow limiter without the project ID
  [#2057](https://github.com/OpenFn/lightning/issues/2057)

## [v2.4.4] - 2024-05-03

### Added

- Benchmarking script that simulates data from a cold chain.
  [#1993](https://github.com/OpenFn/lightning/issues/1993)

### Changed

- Changed Snapshot `get_or_create_latest_for` to accept multis allow controlling
  of which repo it uses.
- Require exactly one owner for each project
  [#1991](https://github.com/OpenFn/lightning/issues/1991)

### Fixed

- Fixed issue preventing credential updates
  [#1861](https://github.com/OpenFn/lightning/issues/1861)

## [v2.4.3] - 2024-05-01

### Added

- Allow menu items customization
  [#1988](https://github.com/OpenFn/lightning/issues/1988)
- Workflow Snapshot support
  [#1822](https://github.com/OpenFn/lightning/issues/1822)
- Fix sample workflow from init_project_for_new_user
  [#2016](https://github.com/OpenFn/lightning/issues/2016)

### Changed

- Bumped @openfn/ws-worker to 1.1.6

### Fixed

- Assure workflow is always passed to Run.enqueue
  [#2032](https://github.com/OpenFn/lightning/issues/2032)
- Fix regression on History page where snapshots were not preloaded correctly
  [#2026](https://github.com/OpenFn/lightning/issues/2026)

## [v2.4.2] - 2024-04-24

### Fixed

- Fix missing credential types when running Lightning using Docker
  [#2010](https://github.com/OpenFn/lightning/issues/2010)
- Fix provisioning API includes deleted workflows in project state
  [#2001](https://github.com/OpenFn/lightning/issues/2001)

## [v2.4.1] - 2024-04-19

### Fixed

- Fix github cli deploy action failing to auto-commit
  [#1995](https://github.com/OpenFn/lightning/issues/1995)

## [v2.4.1-pre] - 2024-04-18

### Added

- Add custom metric to track the number of finalised runs.
  [#1790](https://github.com/OpenFn/lightning/issues/1790)

### Changed

- Set better defaults for the GitHub connection creation screen
  [#1994](https://github.com/OpenFn/lightning/issues/1994)
- Update `submission_status` for any Usagetracking.Report that does not have it
  set. [#1789](https://github.com/OpenFn/lightning/issues/1789)

## [v2.4.0] - 2024-04-12

### Added

- Allow description below the page title
  [#1975](https://github.com/OpenFn/lightning/issues/1975)
- Enable users to connect projects to their Github repos and branches that they
  have access to [#1895](https://github.com/OpenFn/lightning/issues/1895)
- Enable users to connect multiple projects to a single Github repo
  [#1811](https://github.com/OpenFn/lightning/issues/1811)

### Changed

- Change all System.get_env calls in runtime.exs to use dotenvy
  [#1968](https://github.com/OpenFn/lightning/issues/1968)
- Track usage tracking submission status in new field
  [#1789](https://github.com/OpenFn/lightning/issues/1789)
- Send richer version info as part of usage tracking submission.
  [#1819](https://github.com/OpenFn/lightning/issues/1819)

### Fixed

- Fix sync to branch only targetting main branch
  [#1892](https://github.com/OpenFn/lightning/issues/1892)
- Fix enqueue run without the workflow info
  [#1981](https://github.com/OpenFn/lightning/issues/1981)

## [v2.3.1] - 2024-04-03

### Changed

- Run the usage tracking submission job more frequently to reduce the risk of
  Oban unavailability at a particular time.
  [#1778](https://github.com/OpenFn/lightning/issues/1778)
- Remove code supporting V1 usage tracking submissions.
  [#1853](https://github.com/OpenFn/lightning/issues/1853)

### Fixed

- Fix scrolling behaviour on inspector for small screens
  [#1962](https://github.com/OpenFn/lightning/issues/1962)
- Fix project picker for users with many projects
  [#1952](https://github.com/OpenFn/lightning/issues/1952)

## [v2.3.0] - 2024-04-02

### Added

- Support for additional paths on a webhook URL such as `/i/<uuid>/Patient`
  [#1954](https://github.com/OpenFn/lightning/issues/1954)
- Support for a GET endpoint to "check" webhook URL availability
  [#1063](https://github.com/OpenFn/lightning/issues/1063)
- Allow external apps to control the run enqueue db transaction
  [#1958](https://github.com/OpenFn/lightning/issues/1958)

## [v2.2.2] - 2024-04-01

### Changed

- Changed dataclip search from string `LIKE` to tsvector on keys and values.
  While this will limit partial string matching to the beginning of words (not
  the middle or end) it will make searching way more performant
  [#1939](https://github.com/OpenFn/lightning/issues/1939)
- Translate job error messages using errors.po file
  [#1935](https://github.com/OpenFn/lightning/issues/1935)
- Improve the UI/UX of the run panel on the inspector for small screens
  [#1909](https://github.com/OpenFn/lightning/issues/1909)

### Fixed

- Regular database timeouts when searching across dataclip bodies
  [#1794](https://github.com/OpenFn/lightning/issues/1794)

## [v2.2.1] - 2024-03-27

### Added

- Enable users to connect to their Github accounts in preparation for
  streamlined GitHub project sync setup
  [#1894](https://github.com/OpenFn/lightning/issues/1894)

### Fixed

- Apply usage limit to bulk-reruns
  [#1931](https://github.com/OpenFn/lightning/issues/1931)
- Fix edge case that could result in duplicate usage tracking submissions.
  [#1853](https://github.com/OpenFn/lightning/issues/1853)
- Fix query timeout issue on history retention deletion
  [#1937](https://github.com/OpenFn/lightning/issues/1937)

## [v2.2.0] - 2024-03-21

### Added

- Allow admins to set project retention periods
  [#1760](https://github.com/OpenFn/lightning/issues/1760)
- Automatically wipe input/output data after their retention period
  [#1762](https://github.com/OpenFn/lightning/issues/1762)
- Automatically delete work order history after their retention period
  [#1761](https://github.com/OpenFn/lightning/issues/1761)

### Changed

- When automatically creating a project for a newly registered user (via the
  `INIT_PROJECT_FOR_NEW_USER=true` environment variable) that user should be the
  `owner` of the project.
  [#1927](https://github.com/OpenFn/lightning/issues/1927)
- Give priority to manual runs (over webhook requests and cron) so that active
  users on the inspector don't have to wait ages for thier work during high load
  periods [#1918](https://github.com/OpenFn/lightning/issues/1918)

## [v2.1.0] - 2024-03-20

### Added

- TSVector index to log_lines, and gin index to dataclips
  [#1898](https://github.com/OpenFn/lightning/issues/1898)
- Add API Version field to Salesforce OAuth credentials
  [#1838](https://github.com/OpenFn/lightning/issues/1838)

### Changed

- Replace v1 usage tracking with v2 usage tracking.
  [#1853](https://github.com/OpenFn/lightning/issues/1853)

## [v2.0.10]

### Changed

- Updated anonymous usage tracker submissions
  [#1853](https://github.com/OpenFn/lightning/issues/1853)

## [v2.0.9] - 2024-03-19

### Added

- Support for smaller screens on history and inspector.
  [#1908](https://github.com/OpenFn/lightning/issues/1908)
- Polling metric to track number of available runs.
  [#1790](https://github.com/OpenFn/lightning/issues/1790)
- Allows limiting creation of new runs and retries.
  [#1754](https://github.com/OpenFn/Lightning/issues/1754)
- Add specific messages for log, input, and output tabs when a run is lost
  [#1757](https://github.com/OpenFn/lightning/issues/1757)
- Soft and hard limits for runs created by webhook trigger.
  [#1859](https://github.com/OpenFn/Lightning/issues/1859)
- Publish an event when a new user is registered
  [#1873](https://github.com/OpenFn/lightning/issues/1873)
- Adds ability to add project collaborators from existing users
  [#1836](https://github.com/OpenFn/lightning/issues/1836)
- Added ability to remove project collaborators
  [#1837](https://github.com/OpenFn/lightning/issues/1837)
- Added new usage tracking submission code.
  [#1853](https://github.com/OpenFn/lightning/issues/1853)

### Changed

- Upgrade Elixir to 1.16.2
- Remove all values from `.env.example`.
  [#1904](https://github.com/OpenFn/lightning/issues/1904)

### Fixed

- Verify only stale project credentials
  [#1861](https://github.com/OpenFn/lightning/issues/1861)

## [v2.0.8] - 2024-02-29

### Fixed

- Show flash error when editing stale project credentials
  [#1795](https://github.com/OpenFn/lightning/issues/1795)
- Fixed bug with Github sync installation on docker-based deployments
  [#1845](https://github.com/OpenFn/lightning/issues/1845)

## [v2.0.6] - 2024-02-29

### Added

- Automatically create Github workflows in a target repository/branch when users
  set up a Github repo::OpenFn project sync
  [#1046](https://github.com/OpenFn/lightning/issues/1046)
- Allows limiting creation of new runs and retries.
  [#1754](https://github.com/OpenFn/Lightning/issues/1754)

### Changed

- Change bucket size used by the run queue delay custom metric.
  [#1790](https://github.com/OpenFn/lightning/issues/1790)
- Require setting `IS_RESETTABLE_DEMO` to "yes" via ENV before allowing the
  destructive `Demo.reset_demo/0` function from being called.
  [#1720](https://github.com/OpenFn/lightning/issues/1720)
- Remove version display condition that was redundant due to shadowing
  [#1819](https://github.com/OpenFn/lightning/issues/1819)

### Fixed

- Fix series of sentry issues related to OAuth credentials
  [#1799](https://github.com/OpenFn/lightning/issues/1799)

## [v2.0.5] - 2024-02-25

### Fixed

- Fixed error in Credentials without `sanbox` field set; only display `sandbox`
  field for Salesforce oauth credentials.
  [#1798](https://github.com/OpenFn/lightning/issues/1798)

## [v2.0.4] - 2024-02-24

### Added

- Display and edit OAuth credentials
  scopes[#1706](https://github.com/OpenFn/Lightning/issues/1706)

### Changed

- Stop sending `operating_system_detail` to the usage tracker
  [#1785](https://github.com/OpenFn/lightning/issues/1785)

### Fixed

- Make handling of usage tracking errors more robust.
  [#1787](https://github.com/OpenFn/lightning/issues/1787)
- Fix inspector shows selected dataclip as wiped after retying workorder from a
  non-first step [#1780](https://github.com/OpenFn/lightning/issues/1780)

## [v2.0.3] - 2024-02-21

### Added

- Actual metrics will now be submitted by Lightning to the Usage Tracker.
  [#1742](https://github.com/OpenFn/lightning/issues/1742)
- Added a support link to the menu that goes to the instance admin contact
  [#1783](https://github.com/OpenFn/lightning/issues/1783)

### Changed

- Usage Tracking submissions are now opt-out, rather than opt-in. Hashed UUIDs
  to ensure anonymity are default.
  [#1742](https://github.com/OpenFn/lightning/issues/1742)
- Usage Tracking submissions will now run daily rather than hourly.
  [#1742](https://github.com/OpenFn/lightning/issues/1742)

- Bumped @openfn/ws-worker to `v1.0` (this is used in dev mode when starting the
  worker from your mix app: `RTM=true iex -S mix phx.server`)
- Bumped @openfn/cli to `v1.0` (this is used for adaptor docs and magic)

### Fixed

- Non-responsive workflow canvas after web socket disconnection
  [#1750](https://github.com/OpenFn/lightning/issues/1750)

## [v2.0.2] - 2024-02-14

### Fixed

- Fixed a bug with the OAuth2 credential refresh flow that prevented
  GoogleSheets jobs from running after token expiration
  [#1735](https://github.com/OpenFn/Lightning/issues/1735)

## [v2.0.1] - 2024-02-13

### Changed

- Renamed ImpactTracking to UsageTracking
  [#1729](https://github.com/OpenFn/lightning/issues/1729)
- Block github installation if there's a pending installation in another project
  [#1731](https://github.com/OpenFn/Lightning/issues/1731)

### Fixed

- Expand work order button balloons randomly
  [#1737](https://github.com/OpenFn/Lightning/issues/1737)
- Editing credentials doesn't work from project scope
  [#1743](https://github.com/OpenFn/Lightning/issues/1743)

## [v2.0.0] - 2024-02-10

> At the time of writing there are no more big changes planned and testing has
> gone well. Thanks to everyone who's helped to kick the tyres during the "rc"
> phase. There are still a _lot of **new features** coming_, so please:
>
> - watch our [**Public Roadmap**](https://github.com/orgs/OpenFn/projects/3) to
>   stay abreast of our core team's backlog,
> - request a feature in the
>   [**Community Forum**](https://community.openfn.org),
> - raise a
>   [**new issue**](https://github.com/OpenFn/lightning/issues/new/choose) if
>   you spot a bug,
> - and head over to the
>   [**Contributing**](https://github.com/OpenFn/lightning/?tab=readme-ov-file#contribute-to-this-project)
>   section to lend a hand.
>
> Head to [**docs.openfn.org**](https://docs.openfn.org) for product
> documentation and help with v1 to v2 migration.

### Changed

- Bump `@openfn/worker` to `v0.8.1`
- Only show GoogleSheets and Salesforce credential options if Oauth clients are
  registered with the instance via ENV
  [#1734](https://github.com/OpenFn/Lightning/issues/1734)

### Fixed

- Use standard table type for webhook auth methods
  [#1514](https://github.com/OpenFn/Lightning/issues/1514)
- Make disabled button for "Connect to GitHub" clear, add tooltip
  [#1732](https://github.com/OpenFn/Lightning/issues/1715)

## [v2.0.0-rc12] - 2024-02-09

### Added

- Add RunQueue extension to allow claim customization.
  [#1715](https://github.com/OpenFn/Lightning/issues/1715)
- Add support for Salesforce OAuth2 credentials
  [#1633](https://github.com/OpenFn/Lightning/issues/1633)

### Changed

- Use `PAYLOAD_SIZE_KB` in k6 load testing script, set thresholds on wait time,
  set default payload size to `2kb`

### Fixed

- Adds more detail to work order states on dashboard
  [#1677](https://github.com/OpenFn/lightning/issues/1677)
- Fix Output & Logs in inspector fails to show sometimes
  [#1702](https://github.com/OpenFn/lightning/issues/1702)

## [v2.0.0-rc11] - 2024-02-08

### Fixed

- Bumped Phoenix LiveView from `0.20.4` to `0.20.5` to fix canvas selection
  issue [#1724](https://github.com/OpenFn/lightning/issues/1724)

## [v2.0.0-rc10] - 2024-02-08

### Changed

- Implemented safeguards to prevent deletion of jobs with associated run history
  [#1570](https://github.com/OpenFn/Lightning/issues/1570)

### Fixed

- Fixed inspector dataclip body not getting updated after dataclip is wiped
  [#1718](https://github.com/OpenFn/Lightning/issues/1718)
- Fixed work orders getting retried despite having wiped dataclips
  [#1721](https://github.com/OpenFn/Lightning/issues/1721)

## [v2.0.0-rc9] 2024-02-05

### Added

- Persist impact tracking configuration and reports
  [#1684](https://github.com/OpenFn/Lightning/issues/1684)
- Add zero-persistence project setting
  [#1209](https://github.com/OpenFn/Lightning/issues/1209)
- Wipe dataclip after use when zero-persistence is enabled
  [#1212](https://github.com/OpenFn/Lightning/issues/1212)
- Show appropriate message when a wiped dataclip is viewed
  [#1211](https://github.com/OpenFn/Lightning/issues/1211)
- Disable selecting work orders having wiped dataclips in the history page
  [#1210](https://github.com/OpenFn/Lightning/issues/1210)
- Hide rerun button in inspector when the selected step has a wiped dataclip
  [#1639](https://github.com/OpenFn/Lightning/issues/1639)
- Add rate limiter to webhook endpoints and runtime limiter for runs.
  [#639](https://github.com/OpenFn/Lightning/issues/639)

### Fixed

- Prevented secret scrubber from over-eagerly adding \*\*\* between all
  characters if an empty string secret was provided as a credential field value
  (e.g., {"username": "come-on-in", "password": ""})
  [#1585](https://github.com/OpenFn/Lightning/issues/1585)
- Fixed permissions issue that allowed viewer/editor to modify webhook auth
  methods. These permissions only belong to project owners and admins
  [#1692](https://github.com/OpenFn/Lightning/issues/1692)
- Fixed bug that was duplicating inbound http_requests, resulting in unnecessary
  data storage [#1695](https://github.com/OpenFn/Lightning/issues/1695)
- Fixed permissions issue that allowed editors to set up new Github connections
  [#1703](https://github.com/OpenFn/Lightning/issues/1703)
- Fixed permissions issue that allowed viewers to initiate syncs to github
  [#1704](https://github.com/OpenFn/Lightning/issues/1704)
- Fixed inspector view stuck at processing when following a crashed run
  [#1711](https://github.com/OpenFn/Lightning/issues/1711)
- Fixed inspector dataclip selector not getting updated after running manual run
  [#1714](https://github.com/OpenFn/Lightning/issues/1714)

## [v2.0.0-rc8] - 2024-01-30

### Added

- Shim code to interact with the Impact Tracking service
  [#1671](https://github.com/OpenFn/Lightning/issues/1671)

### Changed

- Standardized naming of "attempts" to "runs". This had already been done in the
  front-end, but this change cleans up the backend, the database, and the
  interface with the worker. Make sure to **run migrations** and update your
  ENV/secrets to use `WORKER_RUNS_PRIVATE_KEY` rather than
  `WORKER_ATTEMPTS_PRIVATE_KEY`
  [#1657](https://github.com/OpenFn/Lightning/issues/1657)
- Required `@openfn/ws-worker@0.8.0` or above.

## [v2.0.0-rc7] - 2024-01-26

### Added

- Store webhook request headers in Dataclips for use in jobs.
  [#1638](https://github.com/OpenFn/Lightning/issues/1638)

### Changed

- Display `http_request` dataclips to the user as they will be provided to the
  worker as "input" state to avoid confusion while writing jobs.
  [1664](https://github.com/OpenFn/Lightning/issues/1664)
- Named-spaced all worker environment variables with `WORKER_` and added
  documentation for how to configure them.
  [#1672](https://github.com/OpenFn/Lightning/pull/1672)
- Bumped to `@openfn/ws-worker@0.6.0`
- Bumped to `@openfn/cli@0.4.15`

### Fixed

- Fix Run via Docker [#1653](https://github.com/OpenFn/Lightning/issues/1653)
- Fix remaining warnings, enable "warnings as errors"
  [#1642](https://github.com/OpenFn/Lightning/issues/1642)
- Fix workflow dashboard bug when viewed for newly created workflows with only
  unfinished run steps. [#1674](https://github.com/OpenFn/Lightning/issues/1674)

## [v2.0.0-rc5] - 2024-01-22

### Changed

- Made two significant backend changes that don't impact UI/UX but **require
  migrations** and should make Lightning developer lives easier by updating
  parts of the backend to match terms now used in the frontend:
  - Renamed the `Runs` model and table to `Steps`
    [#1571](https://github.com/OpenFn/Lightning/issues/1571)
  - Renamed the `AttemptRuns` model and table to `AttemptSteps`
    [#1571](https://github.com/OpenFn/Lightning/issues/1571)

## [v2.0.0-rc4] - 2024-01-19

### Added

- Scrub output dataclips in the UI to avoid unintentional secret exposure
  [#1606](https://github.com/OpenFn/Lightning/issues/1606)

### Changed

- Bump to `@openfn/cli@0.4.14`
- Do not persist the active tab setting on the job editor
  [#1504](https://github.com/OpenFn/Lightning/issues/1504)
- Make condition label optional
  [#1648](https://github.com/OpenFn/Lightning/issues/1648)

### Fixed

- Fix credential body getting leaked to sentry incase of errors
  [#1600](https://github.com/OpenFn/Lightning/issues/1600)
- Fixed validation on Javascript edge conditions
  [#1602](https://github.com/OpenFn/Lightning/issues/1602)
- Removed unused code from `run_live` directory
  [#1625](https://github.com/OpenFn/Lightning/issues/1625)
- Edge condition expressions not correctly being handled during provisioning
  [#openfn/kit#560](https://github.com/OpenFn/kit/pull/560)

## [v2.0.0-rc3] 2024-01-12

### Added

- Custom metric to track stalled attempts
  [#1559](https://github.com/OpenFn/Lightning/issues/1559)
- Dashboard with project and workflow stats
  [#755](https://github.com/OpenFn/Lightning/issues/755)
- Add search by ID on the history page
  [#1468](https://github.com/OpenFn/Lightning/issues/1468)
- Custom metric to support autoscaling
  [#1607](https://github.com/OpenFn/Lightning/issues/1607)

### Changed

- Bumped CLI version to `0.4.13`
- Bumped worker version to `0.5.0`
- Give project editors and viewers read only access to project settings instead
  [#1477](https://github.com/OpenFn/Lightning/issues/1477)

### Fixed

- Throw an error when Lightning.MetadataService.get_adaptor_path/1 returns an
  adaptor path that is nil
  [#1601](https://github.com/OpenFn/Lightning/issues/1601)
- Fix failure due to creating work order from a newly created job
  [#1572](https://github.com/OpenFn/Lightning/issues/1572)
- Fixes on the dashboard and links
  [#1610](https://github.com/OpenFn/Lightning/issues/1610) and
  [#1608](https://github.com/OpenFn/Lightning/issues/1608)

## [v2.0.0-rc2] - 2024-01-08

### Fixed

- Restored left-alignment for step list items on run detail and inspector
  [a6e4ada](https://github.com/OpenFn/Lightning/commit/a6e4adafd558269cfd690e7c4fdd8f9fe66c5f62)
- Inspector: fixed attempt/run language for "skipped" tooltip
  [fd7dd0c](https://github.com/OpenFn/Lightning/commit/fd7dd0ca8128dfba2902e5aa6a2259e2073f0f10)
- Inspector: fixed failure to save during "save & run" from inspector
  [#1596](https://github.com/OpenFn/Lightning/issues/1596)
- Inspector: fixed key bindings for save & run (retry vs. new work order)
  getting overridden when user focuses on the Monaco editor
  [#1596](https://github.com/OpenFn/Lightning/issues/1596)

## [v2.0.0-rc1] - 2024-01-05

### Why does this repo go from `v0` to `v2.0`?

Lightning is the _2nd version_ of the OpenFn platform. While much of the core
technology is the same, there are breaking changes between `v1.105` (pre-2024)
and `v2` ("OpenFn Lightning").

For customers using OpenFn `v1`, a migration guide will be provided at
[docs.openfn.org](https://docs.openfn.org)

### Added

- Link to the job inspctor for a selected run from the history interface
  [#1524](https://github.com/OpenFn/Lightning/issues/1524)
- Reprocess an existing work order from the job inspector by default (instead of
  always creating a new work order)
  [#1524](https://github.com/OpenFn/Lightning/issues/1524)
- Bumped worker to support edge conditions between trigger and first job
  `"@openfn/ws-worker": "^0.4.0"`

### Changed

- Updated naming to prepare for v2 release
  [#1248](https://github.com/OpenFn/Lightning/issues/1248); the major change is
  that each time a work order (the typical unit of business value for an
  organization, e.g. "execute workflow ABC for patient 123") is executed, it is
  called a "run". Previously, it was called an "attempt". The hierarchy is now:

  ```
  Build-Time: Projects > Workflows > Steps
  Run-Time: Work Orders > Runs > Steps
  ```

  Note the name changes here are reflected in the UI, but not all tables/models
  will be changed until [1571](https://github.com/OpenFn/Lightning/issues/1571)
  is delivered.

## [v0.12.2] - 2023-12-24

### Changed

- Bumped worker to address occasional git install issue
  `"@openfn/ws-worker": "^0.3.2"`

### Fixed

- Fix RuntimeError: found duplicate ID "google-sheets-inner-form" for
  GoogleSheetsComponent [#1578](https://github.com/OpenFn/Lightning/issues/1578)
- Extend export script to include new JS expression edge type
  [#1540](https://github.com/OpenFn/Lightning/issues/1540)
- Fix regression for attempt viewer log line highlighting
  [#1589](https://github.com/OpenFn/Lightning/issues/1589)

## [v0.12.1] - 2023-12-21

### Changed

- Hide project security setting tab from non-authorized users
  [#1477](https://github.com/OpenFn/Lightning/issues/1477)

### Fixed

- History page crashes if job is removed from workflow after it's been run
  [#1568](https://github.com/OpenFn/Lightning/issues/1568)

## [v0.12.0] - 2023-12-15

### Added

- Add ellipsis for long job names on the canvas
  [#1217](https://github.com/OpenFn/Lightning/issues/1217)
- Fix Credential Creation Page UI
  [#1064](https://github.com/OpenFn/Lightning/issues/1064)
- Custom metric to track Attempt queue delay
  [#1556](https://github.com/OpenFn/Lightning/issues/1556)
- Expand work order row when a `workorder_id` is specified in the filter
  [#1515](https://github.com/OpenFn/Lightning/issues/1515)
- Allow Javascript expressions as conditions for edges
  [#1498](https://github.com/OpenFn/Lightning/issues/1498)

### Changed

- Derive dataclip in inspector from the attempt & step
  [#1551](https://github.com/OpenFn/Lightning/issues/1551)
- Updated CLI to 0.4.10 (fixes logging)
- Changed UserBackupToken model to use UTC timestamps (6563cb77)
- Restore FK relationship between `work_orders` and `attempts` pending a
  decision re: further partitioning.
  [#1254](https://github.com/OpenFn/Lightning/issues/1254)

### Fixed

- New credential doesn't appear in inspector until refresh
  [#1531](https://github.com/OpenFn/Lightning/issues/1531)
- Metadata not refreshing when credential is updated
  [#791](https://github.com/OpenFn/Lightning/issues/791)
- Adjusted z-index for Monaco Editor's sibling element to resolve layout
  conflict [#1329](https://github.com/OpenFn/Lightning/issues/1329)
- Demo script sets up example Runs with their log lines in a consistant order.
  [#1487](https://github.com/OpenFn/Lightning/issues/1487)
- Initial credential creation `changes` show `after` as `null` rather a value
  [#1118](https://github.com/OpenFn/Lightning/issues/1118)
- AttemptViewer flashing/rerendering when Jobs are running
  [#1550](https://github.com/OpenFn/Lightning/issues/1550)
- Not able to create a new Job when clicking the Check icon on the placeholder
  [#1537](https://github.com/OpenFn/Lightning/issues/1537)
- Improve selection logic on WorkflowDiagram
  [#1220](https://github.com/OpenFn/Lightning/issues/1220)

## [v0.11.0] - 2023-12-06

### Added

- Improved UI when manually creating Attempts via the Job Editor
  [#1474](https://github.com/OpenFn/Lightning/issues/1474)
- Increased the maximum inbound webhook request size to 10MB and added
  protection against _very large_ payloads with a 100MB "max_skip_body_length"
  [#1247](https://github.com/OpenFn/Lightning/issues/1247)

### Changed

- Use the internal port of the web container for the worker configuration in
  docker-compose setup. [#1485](https://github.com/OpenFn/Lightning/pull/1485)

## [v0.10.6] - 2023-12-05

### Changed

- Limit entries count on term work orders search
  [#1461](https://github.com/OpenFn/Lightning/issues/1461)
- Scrub log lines using multiple credentials samples
  [#1519](https://github.com/OpenFn/Lightning/issues/1519)
- Remove custom telemetry plumbing.
  [1259](https://github.com/OpenFn/Lightning/issues/1259)
- Enhance UX to prevent modal closure when Monaco/Dataclip editor is focused
  [#1510](https://github.com/OpenFn/Lightning/pull/1510)

### Fixed

- Use checkbox on boolean credential fields rather than a text input field
  [#1430](https://github.com/OpenFn/Lightning/issues/1430)
- Allow users to retry work orders that failed before their first run was
  created [#1417](https://github.com/OpenFn/Lightning/issues/1417)
- Fix to ensure webhook auth modal is closed when cancel or close are selected.
  [#1508](https://github.com/OpenFn/Lightning/issues/1508)
- Enable user to reauthorize and obtain a new refresh token.
  [#1495](https://github.com/OpenFn/Lightning/issues/1495)
- Save credential body with types declared on schema
  [#1518](https://github.com/OpenFn/Lightning/issues/1518)

## [v0.10.5] - 2023-12-03

### Changed

- Only add history page filters when needed for simpler multi-select status
  interface and shorter page URLs
  [#1331](https://github.com/OpenFn/Lightning/issues/1331)
- Use dynamic Endpoint config only on prod
  [#1435](https://github.com/OpenFn/Lightning/issues/1435)
- Validate schema field with any of expected values
  [#1502](https://github.com/OpenFn/Lightning/issues/1502)

### Fixed

- Fix for liveview crash when token expires or gets deleted after mount
  [#1318](https://github.com/OpenFn/Lightning/issues/1318)
- Remove two obsolete methods related to Run: `Lightning.Invocation.delete_run`
  and `Lightning.Invocation.Run.new_from`.
  [#1254](https://github.com/OpenFn/Lightning/issues/1254)
- Remove obsolete field `previous_id` from `runs` table.
  [#1254](https://github.com/OpenFn/Lightning/issues/1254)
- Fix for missing data in 'created' audit trail events for webhook auth methods
  [#1500](https://github.com/OpenFn/Lightning/issues/1500)

## [v0.10.4] - 2023-11-30

### Changed

- Increased History search timeout to 30s
  [#1461](https://github.com/OpenFn/Lightning/issues/1461)

### Fixed

- Tooltip text clears later than the background
  [#1094](https://github.com/OpenFn/Lightning/issues/1094)
- Temporary fix to superuser UI for managing project users
  [#1145](https://github.com/OpenFn/Lightning/issues/1145)
- Fix for adding ellipses on credential info on job editor heading
  [#1428](https://github.com/OpenFn/Lightning/issues/1428)

## [v0.10.3] - 2023-11-28

### Added

- Dimmed/greyed out triggers and edges on the canvas when they are disabled
  [#1464](https://github.com/OpenFn/Lightning/issues/1464)
- Async loading on the history page to improve UX on long DB queries
  [#1279](https://github.com/OpenFn/Lightning/issues/1279)
- Audit trail events for webhook auth (deletion method) change
  [#1165](https://github.com/OpenFn/Lightning/issues/1165)

### Changed

- Sort project collaborators by first name
  [#1326](https://github.com/OpenFn/Lightning/issues/1326)
- Work orders will now be set in a "pending" state when retries are enqueued.
  [#1340](https://github.com/OpenFn/Lightning/issues/1340)
- Avoid printing 2FA codes by default
  [#1322](https://github.com/OpenFn/Lightning/issues/1322)

### Fixed

- Create new workflow button sizing regression
  [#1405](https://github.com/OpenFn/Lightning/issues/1405)
- Google credential creation and automatic closing of oAuth tab
  [#1109](https://github.com/OpenFn/Lightning/issues/1109)
- Exporting project breaks the navigation of the page
  [#1440](https://github.com/OpenFn/Lightning/issues/1440)

## [v0.10.2] - 2023-11-21

### Changed

- Added `max_frame_size` to the Cowboy websockets protocol options in an attempt
  to address [#1421](https://github.com/OpenFn/Lightning/issues/1421)

## [v0.10.1] - 2023-11-21

### Fixed

- Work Order ID was not displayed properly in history page
  [#1423](https://github.com/OpenFn/Lightning/issues/1423)

## [v0.10.0] - 2023-11-21

### 🚨 Breaking change warning! 🚨

This release will contain breaking changes as we've significantly improved both
the workflow building and execution systems.

#### Nodes and edges

Before, workflows were represented as a list of jobs and triggers. For greater
flexibility and control of complex workflows, we've moved towards a more robust
"nodes and edges" approach. Where jobs in a workflow (a node) can be connected
by edges.

Triggers still exist, but live "outside" the directed acyclic graph (DAG) and
are used to automatically create work orders and attempts.

We've provided migrations that bring `v0.9.3` workflows in line with the
`v0.10.0` requirements.

#### Scalable workers

Before, Lightning spawned child processes to execute attempts in sand-boxed
NodeVMs on the same server. This created inefficiencies and security
vulnerabilities. Now, the Lightning web server adds attempts to a queue and
multiple worker applications can pull from that queue to process work.

In dev mode, this all happens automatically and on one machine, but in most
high-availability production environments the workers will be on another server.

Attempts are now handled entirely by the workers, and they report back to
Lightning. Exit reasons, final attempt states, error types and error messages
are either entirely new or handled differently now, but we have provided
migration scripts that will work to bring _most_ `v0.9.3` runs, attempts, and
work orders up to `v0.10.0`, though the granularity of `v0.9.3` states and exits
will be less than `v0.10.0` and the final states are not guaranteed to be
accurate for workflows with multiple branches and leaf nodes with varying exit
reasons.

The migration scripts can be run with a single function call in SetupUtils from
a connect `iex` session:

```
Lightning.SetupUtils.approximate_state_for_attempts_and_workorders()
```

Note that (like lots of _other_ functionality in `SetupUtils`, calling this
function is a destructive action and you should only do it if you've backed up
your data and you know what you're doing.)

As always, we recommend backing up your data before migrating. (And thanks for
bearing with us as we move towards our first stable Lightning release.)

### Added

- Fix flaky job name input behavior on error
  [#1218](https://github.com/OpenFn/Lightning/issues/1218)
- Added a hover effect on copy and add button for adaptors examples
  [#1297](https://github.com/OpenFn/Lightning/issues/1297)
- Migration helper code to move from `v0.9.3` to `v0.10.0` added to SetupUtils
  [#1363](https://github.com/OpenFn/Lightning/issues/1363)
- Option to start with `RTM=false iex -S mix phx.server` for opting out of the
  dev-mode automatic runtime manager.
- Webhook Authentication Methods database and CRUD operations
  [#1152](https://github.com/OpenFn/Lightning/issues/1152)
- Creation and Edit of webhook webhook authentication methods UI
  [#1149](https://github.com/OpenFn/Lightning/issues/1149)
- Add webhook authentication methods overview methods in the canvas
  [#1153](https://github.com/OpenFn/Lightning/issues/1153)
- Add icon on the canvas for triggers that have authentication enabled
  [#1157](https://github.com/OpenFn/Lightning/issues/1157)
- Require password/2FA code before showing password and API Key for webhook auth
  methods [#1200](https://github.com/OpenFn/Lightning/issues/1200)
- Restrict live dashboard access to only superusers, enable DB information and
  OS information [#1170](https://github.com/OpenFn/Lightning/issues/1170) OS
  information [#1170](https://github.com/OpenFn/Lightning/issues/1170)
- Expose additional metrics to LiveDashboard
  [#1171](https://github.com/OpenFn/Lightning/issues/1171)
- Add plumbing to dump Lightning metrics during load testing
  [#1178](https://github.com/OpenFn/Lightning/issues/1178)
- Allow for heavier payloads during load testing
  [#1179](https://github.com/OpenFn/Lightning/issues/1179)
- Add dynamic delay to help mitigate flickering test
  [#1195](https://github.com/OpenFn/Lightning/issues/1195)
- Add a OpenTelemetry trace example
  [#1189](https://github.com/OpenFn/Lightning/issues/1189)
- Add plumbing to support the use of PromEx
  [#1199](https://github.com/OpenFn/Lightning/issues/1199)
- Add warning text to PromEx config
  [#1222](https://github.com/OpenFn/Lightning/issues/1222)
- Track and filter on webhook controller state in :telemetry metrics
  [#1192](https://github.com/OpenFn/Lightning/issues/1192)
- Secure PromEx metrics endpoint by default
  [#1223](https://github.com/OpenFn/Lightning/issues/1223)
- Partition `log_lines` table based on `attempt_id`
  [#1254](https://github.com/OpenFn/Lightning/issues/1254)
- Remove foreign key from `attempts` in preparation for partitioning
  `work_orders` [#1254](https://github.com/OpenFn/Lightning/issues/1254)
- Remove `Workflows.delete_workflow`. It is no longer in use and would require
  modification to not leave orphaned attempts given the removal of the foreign
  key from `attempts`. [#1254](https://github.com/OpenFn/Lightning/issues/1254)
- Show tooltip for cloned runs in history page
  [#1327](https://github.com/OpenFn/Lightning/issues/1327)
- Have user create workflow name before moving to the canvas
  [#1103](https://github.com/OpenFn/Lightning/issues/1103)
- Allow PromEx authorization to be disabled
  [#1483](https://github.com/OpenFn/Lightning/issues/1483)

### Changed

- Updated vulnerable JS libraries, `postcss` and `semver`
  [#1176](https://github.com/OpenFn/Lightning/issues/1176)
- Update "Delete" to "Delete Job" on Job panel and include javascript deletion
  confirmation [#1105](https://github.com/OpenFn/Lightning/issues/1105)
- Move "Enabled" property from "Jobs" to "Edges"
  [#895](https://github.com/OpenFn/Lightning/issues/895)
- Incorrect wording on the "Delete" tooltip
  [#1313](https://github.com/OpenFn/Lightning/issues/1313)

### Fixed

- Fixed janitor lost query calculation
  [#1400](https://github.com/OpenFn/Lightning/issues/1400)
- Adaptor icons load gracefully
  [#1140](https://github.com/OpenFn/Lightning/issues/1140)
- Selected dataclip gets lost when starting a manual work order from the
  inspector interface [#1283](https://github.com/OpenFn/Lightning/issues/1283)
- Ensure that the whole edge when selected is highlighted
  [#1160](https://github.com/OpenFn/Lightning/issues/1160)
- Fix "Reconfigure Github" button in Project Settings
  [#1386](https://github.com/OpenFn/Lightning/issues/1386)
- Make janitor also clean up runs inside an attempt
  [#1348](https://github.com/OpenFn/Lightning/issues/1348)
- Modify CompleteRun to return error changeset when run not found
  [#1393](https://github.com/OpenFn/Lightning/issues/1393)
- Drop invocation reasons from DB
  [#1412](https://github.com/OpenFn/Lightning/issues/1412)
- Fix inconsistency in ordering of child nodes in the workflow diagram
  [#1406](https://github.com/OpenFn/Lightning/issues/1406)

## [v0.9.3] - 2023-09-27

### Added

- Add ellipsis when adaptor name is longer than the container allows
  [#1095](https://github.com/OpenFn/Lightning/issues/1095)
- Webhook Authentication Methods database and CRUD operations
  [#1152](https://github.com/OpenFn/Lightning/issues/1152)

### Changed

- Prevent deletion of first job of a workflow
  [#1097](https://github.com/OpenFn/Lightning/issues/1097)

### Fixed

- Fix long name on workflow cards
  [#1102](https://github.com/OpenFn/Lightning/issues/1102)
- Fix highlighted Edge can get out of sync with selected Edge
  [#1099](https://github.com/OpenFn/Lightning/issues/1099)
- Creating a new user without a password fails and there is no user feedback
  [#731](https://github.com/OpenFn/Lightning/issues/731)
- Crash when setting up version control
  [#1112](https://github.com/OpenFn/Lightning/issues/1112)

## [v0.9.2] - 2023-09-20

### Added

- Add "esc" key binding to close job inspector modal
  [#1069](https://github.com/OpenFn/Lightning/issues/1069)

### Changed

- Save icons from the `adaptors` repo locally and load them in the job editor
  [#943](https://github.com/OpenFn/Lightning/issues/943)

## [v0.9.1] - 2023-09-19

### Changed

- Modified audit trail to handle lots of different kind of audit events
  [#271](https://github.com/OpenFn/Lightning/issues/271)/[#44](https://github.com/OpenFn/Lightning/issues/44)
- Fix randomly unresponsive job panel after job deletion
  [#1113](https://github.com/OpenFn/Lightning/issues/1113)

## [v0.9.0] - 2023-09-15

### Added

- Add favicons [#1079](https://github.com/OpenFn/Lightning/issues/1079)
- Validate job name in placeholder job node
  [#1021](https://github.com/OpenFn/Lightning/issues/1021)
- Bring credential delete in line with new GDPR interpretation
  [#802](https://github.com/OpenFn/Lightning/issues/802)
- Make job names unique per workflow
  [#1053](https://github.com/OpenFn/Lightning/issues/1053)

### Changed

- Enhanced the job editor/inspector interface
  [#1025](https://github.com/OpenFn/Lightning/issues/1025)

### Fixed

- Finished run never appears in inspector when it fails
  [#1084](https://github.com/OpenFn/Lightning/issues/1084)
- Cannot delete some credentials via web UI
  [#1072](https://github.com/OpenFn/Lightning/issues/1072)
- Stopped the History table from jumping when re-running a job
  [#1100](https://github.com/OpenFn/Lightning/issues/1100)
- Fixed the "+" button when adding a job to a workflow
  [#1093](https://github.com/OpenFn/Lightning/issues/1093)

## [v0.8.3] - 2023-09-05

### Added

- Render error when workflow diagram node is invalid
  [#956](https://github.com/OpenFn/Lightning/issues/956)

### Changed

- Restyle history table [#1029](https://github.com/OpenFn/Lightning/issues/1029)
- Moved Filter and Search controls to the top of the history page
  [#1027](https://github.com/OpenFn/Lightning/issues/1027)

### Fixed

- Output incorrectly shows "this run failed" when the run hasn't yet finished
  [#1048](https://github.com/OpenFn/Lightning/issues/1048)
- Wrong label for workflow card timestamp
  [#1022](https://github.com/OpenFn/Lightning/issues/1022)

## [v0.8.2] - 2023-08-31

### Fixed

- Lack of differentiation between top of job editor modal and top menu was
  disorienting. Added shadow.

## [v0.8.1] - 2023-08-31

### Changed

- Moved Save and Run button to bottom of the Job edit modal
  [#1026](https://github.com/OpenFn/Lightning/issues/1026)
- Allow a manual work order to save the workflow before creating the work order
  [#959](https://github.com/OpenFn/Lightning/issues/959)

## [v0.8.0] - 2023-08-31

### Added

- Introduces Github sync feature, users can now setup our github app on their
  instance and sync projects using our latest portability spec
  [#970](https://github.com/OpenFn/Lightning/issues/970)
- Support Backup Codes for Multi-Factor Authentication
  [937](https://github.com/OpenFn/Lightning/issues/937)
- Log a warning in the console when the Editor/docs component is given latest
  [#958](https://github.com/OpenFn/Lightning/issues/958)
- Improve feedback when a Workflow name is invalid
  [#961](https://github.com/OpenFn/Lightning/issues/961)
- Show that the jobs' body is invalid
  [#957](https://github.com/OpenFn/Lightning/issues/957)
- Reimplement skipped CredentialLive tests
  [#962](https://github.com/OpenFn/Lightning/issues/962)
- Reimplement skipped WorkflowLive.IndexTest test
  [#964](https://github.com/OpenFn/Lightning/issues/964)
- Show GitHub installation ID and repo link to help setup/debugging for version
  control [1059](https://github.com/OpenFn/Lightning/issues/1059)

### Fixed

- Fixed issue where job names were being incorrectly hyphenated during
  project.yaml export [#1050](https://github.com/OpenFn/Lightning/issues/1050)
- Allows the demo script to set a project id during creation to help with cli
  deploy/pull/Github integration testing.
- Fixed demo project_repo_connection failing after nightly demo resets
  [1058](https://github.com/OpenFn/Lightning/issues/1058)
- Fixed an issue where the monaco suggestion tooltip was offset from the main
  editor [1030](https://github.com/OpenFn/Lightning/issues/1030)

## [v0.7.3] - 2023-08-15

### Changed

- Version control in project settings is now named Export your project
  [#1015](https://github.com/OpenFn/Lightning/issues/1015)

### Fixed

- Tooltip for credential select in Job Edit form is cut off
  [#972](https://github.com/OpenFn/Lightning/issues/972)
- Dataclip type and state assembly notice for creating new dataclip dropped
  during refactor [#975](https://github.com/OpenFn/Lightning/issues/975)

## [v0.7.2] - 2023-08-10

### Changed

- NodeJs security patch [1009](https://github.com/OpenFn/Lightning/pull/1009)

### Fixed

## [v0.7.1] - 2023-08-04

### Fixed

- Fixed flickery icons on new workflow job creation.

## [v0.7.0] - 2023-08-04

### Added

- Project owners can require MFA for their users
  [892](https://github.com/OpenFn/Lightning/issues/892)

### Changed

- Moved to Elixir 1.15 and Erlang 26.0.2 to sort our an annoying ElixirLS issue
  that was slowing down our engineers.
- Update Debian base to use bookworm (Debian 12) for our Docker images
- Change new credential modal to take up less space on the screen
  [#931](https://github.com/OpenFn/Lightning/issues/931)
- Placeholder nodes are now purely handled client-side

### Fixed

- Fix issue creating a new credential from the Job editor where the new
  credential was not being set on the job.
  [#951](https://github.com/OpenFn/Lightning/issues/951)
- Fix issue where checking a credential type radio button shows as unchecked on
  first click. [#976](https://github.com/OpenFn/Lightning/issues/976)
- Return the pre-filled workflow names
  [#971](https://github.com/OpenFn/Lightning/issues/971)
- Fix version reporting and external reset_demo() call via
  Application.spec()[#1010](https://github.com/OpenFn/Lightning/issues/1010)
- Fixed issue where entering a placeholder name through the form would result an
  in unsaveable workflow
  [#1001](https://github.com/OpenFn/Lightning/issues/1001)
- Ensure the DownloadController checks for authentication and authorisation.

## [v0.7.0-pre5] - 2023-07-28

### Changed

- Unless otherwise specified, only show work orders with activity in last 14
  days [#968](https://github.com/OpenFn/Lightning/issues/968)

## [v0.7.0-pre4] - 2023-07-27

### Changed

- Don't add cast fragments if the search_term is nil
  [#968](https://github.com/OpenFn/Lightning/issues/968)

## [v0.7.0-pre3] - 2023-07-26

### Fixed

- Fixed an issue with newly created edges that prevented downstream jobs
  [977](https://github.com/OpenFn/Lightning/issues/977)

## [v0.7.0-pre2] - 2023-07-26

Note that this is a pre-release with a couple of known bugs that are tracked in
the Nodes and Edges [epic](https://github.com/OpenFn/Lightning/issues/793).

### Added

- Added ability for a user to enable MFA on their account; using 2FA apps like
  Authy, Google Authenticator etc
  [#890](https://github.com/OpenFn/Lightning/issues/890)
- Write/run sql script to convert triggers
  [#875](https://github.com/OpenFn/Lightning/issues/875)
- Export projects as `.yaml` via UI
  [#249](https://github.com/OpenFn/Lightning/issues/249)

### Changed

- In `v0.7.0` we change the underlying workflow building and execution
  infrastructure to align with a standard "nodes and edges" design for directed
  acyclic graphs (DAGs). Make sure to run the migrations!
  [793](https://github.com/OpenFn/Lightning/issues/793)

### Fixed

- Propagate url pushState/changes to Workflow Diagram selection
  [#944](https://github.com/OpenFn/Lightning/issues/944)
- Fix issue when deleting nodes from the workflow editor
  [#830](https://github.com/OpenFn/Lightning/issues/830)
- Fix issue when clicking a trigger on a new/unsaved workflow
  [#954](https://github.com/OpenFn/Lightning/issues/954)

## [0.6.7] - 2023-07-13

### Added

- Add feature to bulk rerun work orders from a specific step in their workflow;
  e.g., "rerun these 50 work orders, starting each at step 4."
  [#906](https://github.com/OpenFn/Lightning/pull/906)

### Fixed

- Oban exception: "value too long" when log lines are longer than 255 chars
  [#929](https://github.com/OpenFn/Lightning/issues/929)

## [0.6.6] - 2023-06-30

### Added

- Add public API token to the demo site setup script
- Check and renew OAuth credentials when running a job
  [#646](https://github.com/OpenFn/Lightning/issues/646)

### Fixed

- Remove google sheets from adaptors list until supporting oauth flow
  [#792](https://github.com/OpenFn/Lightning/issues/792)
- Remove duplicate google sheets adaptor display on credential type picklist
  [#663](https://github.com/OpenFn/Lightning/issues/663)
- Fix demo setup script for calling from outside the app on Kubernetes
  deployments [#917](https://github.com/OpenFn/Lightning/issues/917)

## [0.6.5] - 2023-06-22

### Added

- Ability to rerun work orders from start by selecting one of more of them from
  the History page and clicking the "Rerun" button.
  [#659](https://github.com/OpenFn/Lightning/issues/659)

### Fixed

- Example runs for demo incorrect
  [#856](https://github.com/OpenFn/Lightning/issues/856)

## [0.6.3] - 2023-06-15

### Fixed

- Prevent saving null log lines to the database, fix issue with run display
  [#866](https://github.com/OpenFn/Lightning/issues/866)

## [0.6.2] - 2023-06-09

### Fixed

- Fixed viewer permissions for delete workflow

- Fixed bug with workflow cards
  [#859](https://github.com/OpenFn/Lightning/issues/859)

## [0.6.1] - 2023-06-08

### Fixed

- Fixed bug with run logs [#864](https://github.com/OpenFn/Lightning/issues/864)

- Correctly stagger demo runs to maintain order
  [#856](https://github.com/OpenFn/Lightning/issues/856)
- Remove `Timex` use from `SetupUtils` in favor of `DateTime` to fix issue when
  calling it in escript.

## [0.6.0]- 2023-04-12

### Added

- Create sample runs when generating sample workflow
  [#821](https://github.com/OpenFn/Lightning/issues/821)
- Added a provisioning api for creating and updating projects and their
  workflows See: [PROVISIONING.md](./PROVISIONING.md)
  [#641](https://github.com/OpenFn/Lightning/issues/641)
- Add ability for a `superuser` to schedule deletion, cancel deletion, and
  delete projects [#757](https://github.com/OpenFn/Lightning/issues/757)
- Add ability for a `project owner` to schedule deletion, cancel deletion, and
  delete projects [#746](https://github.com/OpenFn/Lightning/issues/746)

### Changed

- Ability to store run log lines as rows in a separate table
  [#514](https://github.com/OpenFn/Lightning/issues/514)

### Fixed

- Incorrect project digest queries
  [#768](https://github.com/OpenFn/Lightning/issues/768)]
- Fix issue when purging deleted users
  [#747](https://github.com/OpenFn/Lightning/issues/747)
- Generate a random name for Workflows when creating one via the UI.
  [#828](https://github.com/OpenFn/Lightning/issues/828)
- Handle error when deleting a job with runs.
  [#814](https://github.com/OpenFn/Lightning/issues/814)

## [0.5.2]

### Added

- Add `workflow_edges` table in preparation for new workflow editor
  implementation [#794](https://github.com/OpenFn/Lightning/issues/794)
- Stamped `credential_id` on run directly for easier auditing of the history
  interface. Admins can now see which credential was used to run a run.
  [#800](https://github.com/OpenFn/Lightning/issues/800)
- Better errors when using magic functions: "no magic yet" and "check
  credential" [#812](https://github.com/OpenFn/Lightning/issues/812)

### Changed

- The `delete-project` function now delete all associated activities
  [#759](https://github.com/OpenFn/Lightning/issues/759)

### Fixed

## [0.5.1] - 2023-04-12

### Added

- Added ability to create and revoke personal API tokens
  [#147](https://github.com/OpenFn/Lightning/issues/147)
- Add `last-used at` to API tokens
  [#722](https://github.com/OpenFn/Lightning/issues/722)
- Improved "save" for job builder; users can now press `Ctrl + S` or `⌘ + S` to
  save new or updated jobs job panel will _not_ close. (Click elsewhere in the
  canvas or click the "Close" button to close.)
  [#568](https://github.com/OpenFn/Lightning/issues/568)
- Add filtered search params to the history page URL
  [#660](https://github.com/OpenFn/Lightning/issues/660)

### Changed

- The secret scrubber now ignores booleans
  [690](https://github.com/OpenFn/Lightning/issues/690)

### Fixed

- The secret scrubber now properly handles integer secrets from credentials
  [690](https://github.com/OpenFn/Lightning/issues/690)
- Updated describe-package dependency, fixing sparkles in adaptor-docs
  [657](https://github.com/OpenFn/Lightning/issues/657)
- Clicks on the workflow canvas were not lining up with the nodes users clicked
  on; they are now [733](https://github.com/OpenFn/Lightning/issues/733)
- Job panel behaves better when collapsed
  [774](https://github.com/OpenFn/Lightning/issues/774)

## [0.5.0] - 2023-04-03

### Added

- Magic functions that fetch real metadata from connected systems via
  `credentials` and suggest completions in the job builder (e.g., pressing
  `control-space` when setting the `orgUnit` attribute for a DHIS2 create
  operation will pull the _actual_ list of orgUnits with human readable labels
  and fill in their orgUnit codes upon
  enter.)[670](https://github.com/OpenFn/Lightning/issues/670)
- A "metadata explorer" to browse actual system metadata for connected
  instances. [658](https://github.com/OpenFn/Lightning/issues/658)
- Resizable job builder panel for the main canvas/workflow view.
  [681](https://github.com/OpenFn/Lightning/issues/681)

### Changed

- Display timezone for cron schedule—it is always UTC.
  [#716](https://github.com/OpenFn/Lightning/issues/716)
- Instance administrators can now configure the interval between when a project
  owner or user requests deletion and when these records are purged from the
  database. It defaults to 7, but by providing a `PURGE_DELETED_AFTER_DAYS`
  environment variable the grace period can be altered. Note that setting this
  variable to `0` will make automatic purging _never_ occur but will still make
  "deleted" projects and users unavailable. This has been requested by certain
  organizations that must retain audit logs in a Lightning instance.
  [758](https://github.com/OpenFn/Lightning/issues/758)

### Fixed

- Locked CLI version to `@openfn/cli@0.0.35`.
  [#761](https://github.com/OpenFn/Lightning/issues/761)

## [0.4.8] - 2023-03-29

### Added

- Added a test harness for monitoring critical parts of the app using Telemetry
  [#654](https://github.com/OpenFn/Lightning/issues/654)

### Changed

- Set log level to `info` for runs. Most of the `debug` logging is useful for
  the CLI, but not for Lightning. In the future the log level will be
  configurable at instance > project > job level by the `superuser` and any
  project `admin`.
- Renamed license file so that automagic github icon is less confusing

### Fixed

- Broken links in failure alert email
  [#732](https://github.com/OpenFn/Lightning/issues/732)
- Registration Submission on app.openfn.org shows internal server error in
  browser [#686](https://github.com/OpenFn/Lightning/issues/686)
- Run the correct runtime install mix task in `Dockerfile-dev`
  [#541](https://github.com/OpenFn/Lightning/issues/541)
- Users not disabled when scheduled for deletion
  [#719](https://github.com/OpenFn/Lightning/issues/719)

## [0.4.6] - 2023-03-23

### Added

- Implement roles and permissions across entire app
  [#645](https://github.com/OpenFn/Lightning/issues/645)
- Fix webhook URL
  (`https://<<HOST_URL>>/i/cae544ab-03dc-4ccc-a09c-fb4edb255d7a`) for the
  OpenHIE demo workflow [448](https://github.com/OpenFn/Lightning/issues/448)
- Phoenix Storybook for improved component development
- Load test for webhook endpoint performance
  [#645](https://github.com/OpenFn/Lightning/issues/634)
- Notify user via email when they're added to a project
  [#306](https://github.com/OpenFn/Lightning/issues/306)
- Added notify user via email when their account is created
  [#307](https://github.com/OpenFn/Lightning/issues/307)

### Changed

- Improved errors when decoding encryption keys for use with Cloak.
  [#684](https://github.com/OpenFn/Lightning/issues/684)
- Allow users to run ANY job with a custom input.
  [#629](https://github.com/OpenFn/Lightning/issues/629)

### Fixed

- Ensure JSON schema form inputs are in the same order as they are written in
  the schema [#685](https://github.com/OpenFn/Lightning/issues/685)

## [0.4.4] - 2023-03-10

### Added

- Users can receive a digest email reporting on a specified project.
  [#638](https://github.com/OpenFn/Lightning/issues/638)
  [#585](https://github.com/OpenFn/Lightning/issues/585)

## [0.4.3] - 2023-03-06

### Added

- Tooltips on Job Builder panel
  [#650](https://github.com/OpenFn/Lightning/issues/650)

### Changed

- Upgraded to Phoenix 1.7 (3945856)

### Fixed

- Issue with FailureAlerter configuration missing in `prod` mode.

## [0.4.2] - 2023-02-24

### Added

- A user can change their own email
  [#247](https://github.com/OpenFn/Lightning/issues/247)
- Added a `SCHEMAS_PATH` environment variable to override the default folder
  location for credential schemas
  [#604](https://github.com/OpenFn/Lightning/issues/604)
- Added the ability to configure Google Sheets credentials
  [#536](https://github.com/OpenFn/Lightning/issues/536)
- Function to import a project
  [#574](https://github.com/OpenFn/Lightning/issues/574)

### Changed

- Users cannot register if they have not selected the terms and conditions
  [#531](https://github.com/OpenFn/Lightning/issues/531)

### Fixed

- Jobs panel slow for first open after restart
  [#567](https://github.com/OpenFn/Lightning/issues/567)

## [0.4.0] - 2023-02-08

### Added

- Added a Delete job button in Inspector
- Filter workflow runs by text/value in run logs or input body
- Drop "configuration" key from Run output dataclips after completion
- Ability to 'rerun' a run from the Run list
- Attempts and Runs update themselves in the Runs list
- Configure a project and workflow for a new registering user
- Run a job with a custom input
- Added plausible analytics
- Allow user to click on Webhook Trigger Node to copy webhook URL on workflow
  diagram
- Allow any user to delete a credential that they own
- Create any credential through a form except for OAuth
- Refit all diagram nodes on browser and container resize
- Enable distributed Erlang, allowing any number of redundant Lightning nodes to
  communicate with each other.
- Users can set up realtime alerts for a project

### Changed

- Better code-assist and intelliense in the Job Editor
- Updated @openfn/workflow-diagram to 0.4.0
- Make plus button part of job nodes in Workflow Diagram
- Updated @openfn/adaptor-docs to 0.0.5
- Updated @openfn/describe-package to 0.0.10
- Create an follow a manual Run from the Job Inspector
- View all workflows in a project on the workflows index page
- Move @openfn/workflow-diagram into the application, the NPM module is now
  deprecated.
- Remove workflow name from first node
- Move the used parts of `@openfn/engine` into the application.
- [BREAKING CHANGE] Ported `mix openfn.install.runtime` into application, use
  `mix lightning.install_runtime`.
- [BREAKING CHANGE] Introduced `@openfn/cli` as the new runtime for Jobs
- Rename a workflow through the page heading
- Hide the dataclips tab for beta
- Make adaptor default to common@latest
- Remove jobs list page
- Better error handling in the docs panel
- Disable credential ownership transfer in dev and prod environments
- Add project settings page
- Change Work Order filters to apply to the aggregate state of the work order
  and not the run directly
- Enable jobs by default
- Set log level to info
- Add Beta checkbox to register page
- User roles and permissions

### Fixed

- Don't consider disabled jobs when calculating subsequent runs
- Fixed overflow on Job Editor Tooltips
- Fixed auto-scroll when adding a new snippet in the Job Editor
- Fixed common operation typings in Job Editor

## [0.3.1] - 2022-11-22

### Fixed

- Fixed bug that tried to execute HTML scripts in dataclips
- Fixed bug that prevented work orders from displaying in the order of their
  last run, descending.
- Remove alerts after set timeout or close

## [0.3.0] - 2022-11-21

### Added

- Add seed data for demo site
- Create adaptor credentials through a form
- Configure cron expressions through a form
- View runs grouped by work orders and attempts
- Run an existing Job with any dataclip uuid from the Job form

### Changed

- Redirect users to projects list page when they click on Admin Settings menu
- Move job, project, input and output Dataclips to Run table
- Reverse the relationship between Jobs and Triggers. Triggers now can exist on
  their own; setting the stage for branching and merging workflows
- Updated Elixir and frontend dependencies
- [BREAKING CHANGE] Pipeline now uses Work Orders, previous data is not
  compatible.
- Runs, Dataclips and Attempts now all correctly use `usec` resolution
  timestamps.
- Upgraded LiveView to 0.18.0
- Upgraded Elixir to 1.14.1 and OTP 25
- Workflow Job editor now behaves like a panel
- Split JobLive.InspectorFormComponent into different plug-able subcomponents
- Ensure new jobs with cron triggers receive a default frequency
- Webhooks are now referenced by the trigger id instead of job id.
- Filter runs by status
- Filter runs by workflow
- Filter runs by date
- View a job run from the runs history
- View latest matching inputs to run a job with

## [0.2.0] - 2022-09-12

### Changed

- [BREAKING CHANGE] Add `Workflow` model, Jobs now belong to a Workflow This is
  a breaking change to the schema.
- Use Node.js 18, soon to be in LTS.
- Visualize success/fail triggers in workflow diagram.
- Move WorkflowDiagram related actions from DashboardLive into WorkflowLive
- Move WorkflowDiagram component into liveview, so that we can subscribe to
  channels (i.e. updating of the diagram when someone changes something).
- Integrate `@openfn/workflow-diagram@0.0.8` and use the new Store interface for
  updating it.
- Remove `component_mounted` event from WorkflowDiagram hook, using a
  MutationObserver and a Base64 encoded JSON payload.
- Fixed an issue where the compiler component would try and load a 'nothing
  adaptor', added a condition to check an adaptor is actually selected.
- Removed previous Workflow CTE queries, replaced by the introduction of the
  Workflow model, see
  (https://github.com/OpenFn/Lightning/blob/53da6883483e7d8d078783f348da327d1dd72d20/lib/lightning/workflows.ex#L111-L119).

## [0.1.13] - 2022-08-29

### Added

- Allow administrators to configure OIDC providers for authentication (note that
  this is just for authenticating, not yet for creating new accounts via OIDC)
- Add Monaco editor to the step/job panel
- Allow users to delete their own accounts. Schedule their user and credentials
  data for deletion when they do.
- Allow superusers to delete a user account. Schedule the user's credentials and
  user data for deletion when they do.
- If a user is scheduled for deletion, disable their account and prevent them
  from logging in.
- The 'User profile' and 'Credentials' page now have a sidebar menu

### Changed

- Project users now have one of the following roles: viewer, editor, admin,
  owner
- Users only have the following roles: user, superuser

## [0.1.12] - 2022-08-15

### Added

- Transfer credential ownership to another user.
- Create credentials via a form interface\*
- Show "projects with access" in credentials list view.
- Show job in runs list and run view.
- Added roles and permissions to workflows and history page
  [#645](https://github.com/OpenFn/Lightning/issues/645)

\*The form is defined by a JSON schema provided by an adaptor, in most cases:
e.g., `language-dhis2` provides a single schema which defines the required
attributes for `state.configuration`, while `language-common` provides multiple
credential schemas like "oauth" or "basic auth" which define attributes for
`state.configuration` and which might be used by lots of different jobs.)

### Fixed

- User menu (top right) appears on top of all other components.
- User profile screen integrated with the rest of the liveview app.

## [0.1.11] - 2022-08-05

### Fixed

- Fixed logging in Runner when `:debug` log level used; note that this caused
  crashes in Oban

## [0.1.10] - 2022-08-05

### Added

- Credential auditing
- Build/version information display for easier debugging

### Fixed

- Fixed a bug that enqueued cron-triggered jobs even when they were disabled

## [0.1.9] - 2022-07-27

### Added

- Navigate to user profile or credentials page and log out through the user icon
  dropdown
- Create and edit dataclips
- Add a production tag to credentials
- View a dropdown of operations and their description for the language-common
  `v2.0.0-rc2` adaptor (this pattern to be rolled out across adaptors)

### Changed

- Navigate between projects through a project picker on the navbar

### Fixed

- Run Lightning with docker

### Security

- Sensitive credential values are scrubbed from run logs
- All credentials are encrypted at REST

## [0.1.7] - 2022-06-24

### Added

- Run a job with a cron trigger
- Queue jobs via Oban/Postgres
- Edit jobs via the workflow canvas

## [0.1.6] - 2022-06-07

### Added

- Register, log in and log out of an account
- Allow superusers and admin users to create projects
- Allow admin users to create or disable a user's account
- Allow superusers for local deployments to create users and give them access to
  project spaces

- Create and edit a job with a webhook, flow/fail or cron trigger
- Create and edit credentials for a job
- Copy a job's webhook URL
- View all workflows in a project visually
- Deploy lightning locally with Docker

- Enable a job to automatically process incoming requests
- Run a job with a webhook or flow/fail trigger
- View job runs along with their logs, exit code, start and end time
- View data clips that have initiated job runs (http requests for webhooks, run
  results)<|MERGE_RESOLUTION|>--- conflicted
+++ resolved
@@ -30,16 +30,14 @@
 
 ### Fixed
 
-<<<<<<< HEAD
-## [v2.14.6] - 2025-09-30
-=======
 - Fixed GDPR Compliance component
   [#3611](https://github.com/OpenFn/lightning/issues/3611)
 - Fixed vertical alignment in breadcrumbs
   [#3612](https://github.com/OpenFn/lightning/issues/3612)
 - Updated Project Digest to include count of work orders in an unsuccessful
   state [#3616](https://github.com/OpenFn/lightning/issues/3616)
->>>>>>> 3abec4a1
+
+## [v2.14.6] - 2025-09-30
 
 ## [v2.14.6-pre1] - 2025-09-26
 

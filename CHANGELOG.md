# Changelog

All notable changes to this project will be documented in this file.

- `Added` for new features.
- `Changed` for changes in existing functionality.
- `Deprecated` for soon-to-be removed features.
- `Removed` for now removed features.
- `Fixed` for any bug fixes.
- `Security` in case of vulnerabilities.

The format is based on [Keep a Changelog](https://keepachangelog.com/en/1.0.0/),
and this project adheres to
[Semantic Versioning](https://semver.org/spec/v2.0.0.html).

## [Unreleased]

### Added

- Added some basic editor usage tips to the docs panel
  [#2629](https://github.com/OpenFn/lightning/pull/2629)

### Changed

- The Docs panel in the inspector will now be closed by default
  [#2629](https://github.com/OpenFn/lightning/pull/2629)
- JSDoc annotations are removed from code assist descriptions
  [#2629](https://github.com/OpenFn/lightning/pull/2629)

### Fixed

<<<<<<< HEAD
- Fix misaligned margins on collapsed panels in the inspector
  [#2571](https://github.com/OpenFn/lightning/issues/2571)
=======
- Fix sorting directions icons in projects table in the project dashboard page
  [#2631](https://github.com/OpenFn/lightning/pull/2631)
- Fixed an issue where code-completion prompts don't load properly in the
  inspector [#2629](https://github.com/OpenFn/lightning/pull/2629)
- Fixed an issue where namespaces (like http.) don't appear in code assist
  prompts [#2629](https://github.com/OpenFn/lightning/pull/2629)
>>>>>>> c46c9090

## [v2.9.14] - 2024-10-31

### Added

- Additional documentation and notification text relating to the importance of
  alternate storage for Kafka triggers.
  [#2614](https://github.com/OpenFn/lightning/issues/2614)
- Add support for run memory limit option
  [#2623](https://github.com/OpenFn/lightning/pull/2623)

### Changed

- Enforcing MFA for a project can be enforced by the usage limiter
  [#2607](https://github.com/OpenFn/lightning/pull/2607)
- Add extensions for limiting retention period
  [#2618](https://github.com/OpenFn/lightning/pull/2618)

## [v2.9.13] - 2024-10-28

### Changed

- Add responsible ai disclaimer to arcade video
  [#2610](https://github.com/OpenFn/lightning/pull/2610)

## [v2.9.12] - 2024-10-25

### Fixed

- Fix editor panel buttons gets out of shape on smaller screens
  [#2278](https://github.com/OpenFn/lightning/issues/2278)
- Do not send empty strings in credential body to the worker
  [#2585](https://github.com/OpenFn/lightning/issues/2585)
- Refactor projects dashboard page and fix bug on last activity column
  [#2593](https://github.com/OpenFn/lightning/issues/2593)

## [v2.9.11] - 2024-10-23

### Added

- Optionally write Kafka messages that can not be persisted to the file system.
  [#2386](https://github.com/OpenFn/lightning/issues/2386)
- Add `MessageRecovery` utility code to restore Kafka messages that were
  pesisted to the file system.
  [#2386](https://github.com/OpenFn/lightning/issues/2386)
- Projects page welcome section: allow users to learn how to use the app thru
  Arcade videos [#2563](https://github.com/OpenFn/lightning/issues/2563)
- Store user preferences in database
  [#2564](https://github.com/OpenFn/lightning/issues/2564)

### Changed

- Allow users to to preview password fields in credential forms
  [#2584](https://github.com/OpenFn/lightning/issues/2584)
- Remove superuser flag for oauth clients creation
  [#2417](https://github.com/OpenFn/lightning/issues/2417)
- Make URL validator more flexible to support URLs with dashes and other cases
  [#2417](https://github.com/OpenFn/lightning/issues/2417)

### Fixed

- Fix retry many workorders when built for job
  [#2597](https://github.com/OpenFn/lightning/issues/2597)
- Do not count deleted workflows in the projects table
  [#2540](https://github.com/OpenFn/lightning/issues/2540)

## [v2.9.10] - 2024-10-16

### Added

- Notify users when a Kafka trigger can not persist a message to the database.
  [#2386](https://github.com/OpenFn/lightning/issues/2386)
- Support `kafka` trigger type in the provisioner
  [#2506](https://github.com/OpenFn/lightning/issues/2506)

### Fixed

- Fix work order retry sorting and avoids loading dataclips
  [#2581](https://github.com/OpenFn/lightning/issues/2581)
- Fix editor panel overlays output panel when scrolled
  [#2291](https://github.com/OpenFn/lightning/issues/2291)

## [v2.9.9] - 2024-10-09

### Changed

- Make project description multiline in project.yaml
  [#2534](https://github.com/OpenFn/lightning/issues/2534)
- Do not track partition timestamps when ingesting Kafka messages.
  [#2531](https://github.com/OpenFn/lightning/issues/2531)
- Always use the `initial_offset_reset_policy` when enabling a Kafka pipeline.
  [#2531](https://github.com/OpenFn/lightning/issues/2531)
- Add plumbing to simulate a persistence failure in a Kafka trigger pipeline.
  [#2386](https://github.com/OpenFn/lightning/issues/2386)

### Fixed

- Fix Oban errors not getting logged in Sentry
  [#2542](https://github.com/OpenFn/lightning/issues/2542)
- Perform data retention purging in batches to avoid timeouts
  [#2528](https://github.com/OpenFn/lightning/issues/2528)
- Fix editor panel title gets pushed away when collapsed
  [#2545](https://github.com/OpenFn/lightning/issues/2545)
- Mark unfinished steps having finished runs as `lost`
  [#2416](https://github.com/OpenFn/lightning/issues/2416)

## [v2.9.8] - 2024-10-03

### Added

- Ability for users to to retry Runs and create manual Work Orders from the job
  inspector #2496 [#2496](https://github.com/OpenFn/lightning/issues/2496)

### Fixed

- Fix panel icons overlays on top title when collapsed
  [#2537](https://github.com/OpenFn/lightning/issues/2537)

## [v2.9.7] - 2024-10-02

### Added

- Enqueues many work orders retries in the same transaction per Oban job.
  [#2363](https://github.com/OpenFn/lightning/issues/2363)
- Added the ability to retry rejected work orders.
  [#2391](https://github.com/OpenFn/lightning/issues/2391)

### Changed

- Notify other present users when the promoted user saves the workflow
  [#2282](https://github.com/OpenFn/lightning/issues/2282)
- User email change: Add debounce on blur to input forms to avoid validation
  after every keystroke [#2365](https://github.com/OpenFn/lightning/issues/2365)

### Fixed

- Use timestamps sent from worker when starting and completing runs
  [#2434](https://github.com/OpenFn/lightning/issues/2434)
- User email change: Add debounce on blur to input forms to avoid validation
  after every keystroke [#2365](https://github.com/OpenFn/lightning/issues/2365)

### Fixed

- User email change: Send notification of change to the old email address and
  confirmation to the new email address
  [#2365](https://github.com/OpenFn/lightning/issues/2365)
- Fixes filters to properly handle the "rejected" status for work orders.
  [#2391](https://github.com/OpenFn/lightning/issues/2391)
- Fix item selection (project / billing account) in the context switcher
  [#2518](https://github.com/OpenFn/lightning/issues/2518)
- Export edge condition expressions as multiline in project spec
  [#2521](https://github.com/OpenFn/lightning/issues/2521)
- Fix line spacing on AI Assistant
  [#2498](https://github.com/OpenFn/lightning/issues/2498)

## [v2.9.6] - 2024-09-23

### Added

### Changed

- Increase minimum password length to 12 in accordance with ASVS 4.0.3
  recommendation V2.1.2 [#2507](https://github.com/OpenFn/lightning/pull/2507)
- Changed the public sandbox (https://demo.openfn.org) setup script to use
  `welcome12345` passwords to comply with a 12-character minimum

### Fixed

- Dataclip selector always shows that the dataclip is wiped even when the job
  wasn't run [#2303](https://github.com/OpenFn/lightning/issues/2303)
- Send run channel errors to sentry
  [#2515](https://github.com/OpenFn/lightning/issues/2515)

## [v2.9.5] - 2024-09-18

### Changed

- Hide export history button when no workorder is rendered in the table
  [#2440](https://github.com/OpenFn/lightning/issues/2440)
- Improve docs for running lightning locally #2499
  [#2499](https://github.com/OpenFn/lightning/pull/2499)

### Fixed

- Fix empty webhook URL when switching workflow trigger type
  [#2050](https://github.com/OpenFn/lightning/issues/2050)
- Add quotes when special YAML characters are present in the exported project
  [#2446](https://github.com/OpenFn/lightning/issues/2446)
- In the AI Assistant, don't open the help page when clicking the Responsible AI
  Link [#2511](https://github.com/OpenFn/lightning/issues/2511)

## [v2.9.4] - 2024-09-16

### Changed

- Responsible AI review of AI Assistant
  [#2478](https://github.com/OpenFn/lightning/pull/2478)
- Improve history export page UI
  [#2442](https://github.com/OpenFn/lightning/issues/2442)
- When selecting a node in the workflow diagram, connected edges will also be
  highlighted [#2396](https://github.com/OpenFn/lightning/issues/2358)

### Fixed

- Fix AI Assitant crashes on a job that is not saved yet
  [#2479](https://github.com/OpenFn/lightning/issues/2479)
- Fix jumpy combobox for scope switcher
  [#2469](https://github.com/OpenFn/lightning/issues/2469)
- Fix console errors when rending edge labels in the workflow diagram
- Fix tooltip on export workorder button
  [#2430](https://github.com/OpenFn/lightning/issues/2430)

## [v2.9.3] - 2024-09-11

### Added

- Add utility module to seed a DB to support query performance analysis.
  [#2441](https://github.com/OpenFn/lightning/issues/2441)

### Changed

- Enhance user profile page to add a section for updating basic information
  [#2470](https://github.com/OpenFn/lightning/pull/2470)
- Upgraded Heroicons to v2.1.5, from v2.0.18
  [#2483](https://github.com/OpenFn/lightning/pull/2483)
- Standardize `link-uuid` style for uuid chips
- Updated PromEx configuration to align with custom Oban naming.
  [#2488](https://github.com/OpenFn/lightning/issues/2488)

## [v2.9.2] - 2024-09-09

### Changed

- Temporarily limit AI to @openfn emails while testing
  [#2482](https://github.com/OpenFn/lightning/pull/2482)

## [v2.9.1] - 2024-09-09

### Fixed

- Provisioner creates invalid snapshots when doing CLI deploy
  [#2461](https://github.com/OpenFn/lightning/issues/2461)
  [#2460](https://github.com/OpenFn/lightning/issues/2460)

  > This is a fix for future Workflow updates that are deployed by the CLI and
  > Github integrations. Unfortunately, there is a high likelihood that your
  > existing snapshots could be incorrect (e.g. missing steps, missing edges).
  > In order to fix this, you will need to manually create new snapshots for
  > each of your workflows. This can be done either by modifying the workflow in
  > the UI and saving it. Or running a command on the running instance:
  >
  > ```elixir
  > alias Lightning.Repo
  > alias Lightning.Workflows.{Workflow, Snapshot}
  >
  > Repo.transaction(fn ->
  >   snapshots =
  >     Repo.all(Workflow)
  >     |> Enum.map(&Workflow.touch/1)
  >     |> Enum.map(&Repo.update!/1)
  >     |> Enum.map(fn workflow ->
  >       {:ok, snapshot} = Snapshot.create(workflow)
  >       snapshot
  >     end)
  >
  >  {:ok, snapshots}
  > end)
  > ```

## [v2.9.0] - 2024-09-06

### Added

- Limit AI queries and hook the increment of AI queries to allow usage limiting.
  [#2438](https://github.com/OpenFn/lightning/pull/2438)
- Persist AI Assistant conversations and enable it for all users
  [#2296](https://github.com/OpenFn/lightning/issues/2296)

### Changed

- Rename `new_table` component to `table`.
  [#2448](https://github.com/OpenFn/lightning/pull/2448)

### Fixed

- Fix `workflow_id` presence in state.json during Github sync
  [#2445](https://github.com/OpenFn/lightning/issues/2445)

## [v2.8.2] - 2024-09-04

### Added

- Change navbar colors depending on scope.
  [#2449](https://github.com/OpenFn/lightning/pull/2449)
- Add support for configurable idle connection timeouts via the `IDLE_TIMEOUT`
  environment variable. [#2443](https://github.com/OpenFn/lightning/issues/2443)

### Changed

- Allow setup_user command to be execute from outside the container with
  `/app/bin/lightning eval Lightning.Setup.setup_user/3`
- Implement a combo-box to make navigating between projects easier
  [#241](https://github.com/OpenFn/lightning/pull/2424)
- Updated vulnerable version of micromatch.
  [#2454](https://github.com/OpenFn/lightning/issues/2454)

## [v2.8.1] - 2024-08-28

### Changed

- Improve run claim query by removing extraneous sorts
  [#2431](https://github.com/OpenFn/lightning/issues/2431)

## [v2.8.0] - 2024-08-27

### Added

- Users are now able to export work orders, runs, steps, logs, and dataclips
  from the History page.
  [#1698](https://github.com/OpenFn/lightning/issues/1698)

### Changed

- Add index over `run_id` and `step_id` in run_steps to improve worker claim
  speed. [#2428](https://github.com/OpenFn/lightning/issues/2428)
- Show Github Error messages as they are to help troubleshooting
  [#2156](https://github.com/OpenFn/lightning/issues/2156)
- Allow `Setup_utils.setup_user` to be used for the initial superuser creation.
- Update to code assist in the Job Editor to import namespaces from adaptors.
  [#2432](https://github.com/OpenFn/lightning/issues/2432)

### Fixed

- Unable to remove/reconnect github app in lightning after uninstalling directly
  from Github [#2168](https://github.com/OpenFn/lightning/issues/2168)
- Github sync buttons available even when usage limiter returns error
  [PR#2390](https://github.com/OpenFn/lightning/pull/2390)
- Fix issue with the persisting of a Kafka message with headers.
  [#2402](https://github.com/OpenFn/lightning/issues/2402)
- Protect against race conditions when updating partition timestamps for a Kafka
  trigger. [#2378](https://github.com/OpenFn/lightning/issues/2378)

## [v2.7.19] - 2024-08-19

### Added

- Pass the user_id param on check usage limits.
  [#2387](https://github.com/OpenFn/lightning/issues/2387)

## [v2.7.18] - 2024-08-17

### Added

- Ensure that all users in an instance have a confirmed email address within 48
  hours [#2389](https://github.com/OpenFn/lightning/issues/2389)

### Changed

- Ensure that all the demo accounts are confirmed by default
  [#2395](https://github.com/OpenFn/lightning/issues/2395)

### Fixed

- Removed all Kafka trigger code that ensured that message sequence is honoured
  for messages with keys. Functionality to ensure that message sequence is
  honoured will be added in the future, but in an abstraction that is a better
  fit for the current Lightning design.
  [#2362](https://github.com/OpenFn/lightning/issues/2362)
- Dropped the `trigger_kafka_messages` table that formed part of the Kafka
  trigger implementation, but which is now obsolete given the removal of the
  code related to message sequence preservation.
  [#2362](https://github.com/OpenFn/lightning/issues/2362)

## [v2.7.17] - 2024-08-14

### Added

- Added an `iex` command to setup a user, an apiToken, and credentials so that
  it's possible to get a fully running lightning instance via external shell
  script. (This is a tricky requirement for a distributed set of local
  deployments) [#2369](https://github.com/OpenFn/lightning/issues/2369) and
  [#2373](https://github.com/OpenFn/lightning/pull/2373)
- Added support for _very basic_ project-credential management (add, associate
  with job) via provisioning API.
  [#2367](https://github.com/OpenFn/lightning/issues/2367)

### Changed

- Enforced uniqueness on credential names _by user_.
  [#2371](https://github.com/OpenFn/lightning/pull/2371)
- Use Swoosh to format User models into recipients
  [#2374](https://github.com/OpenFn/lightning/pull/2374)
- Bump default CLI to `@openfn/cli@1.8.1`

### Fixed

- When a Workflow is deleted, any associated Kafka trigger pipelines will be
  stopped and deleted. [#2379](https://github.com/OpenFn/lightning/issues/2379)

## [v2.7.16] - 2024-08-07

### Fixed

- @ibrahimwickama fixed issue that prevented users from creating new workflows
  if they are running in an `http` environment (rather than `localhost` or
  `https`). [#2365](https://github.com/OpenFn/lightning/pull/2356)

## [v2.7.15] - 2024-08-07

### Changed

- Kafka messages without keys are synchronously converted into a Workorder,
  Dataclip and Run. Messages with keys are stored as TriggerKafkaMessage
  records, however the code needed to process them has been disabled, pending
  removal. [#2351](https://github.com/OpenFn/lightning/issues/2351)

## [v2.7.14] - 2024-08-05

### Changed

- Use standard styles for link, fix home button in breadcrumbs
  [#2354](https://github.com/OpenFn/lightning/pull/2354)

## [v2.7.13] - 2024-08-05

### Changed

- Don't log 406 Not Acceptable errors to Sentry
  [#2350](https://github.com/OpenFn/lightning/issues/2350)

### Fixed

- Correctly handle floats in LogMessage
  [#2348](https://github.com/OpenFn/lightning/issues/2348)

## [v2.7.12] - 2024-07-31

### Changed

- Make root layout configurable
  [#2310](https://github.com/OpenFn/lightning/pull/2310)
- Use snapshots when initiating Github Sync
  [#1827](https://github.com/OpenFn/lightning/issues/1827)
- Move runtime logic into module
  [#2338](https://github.com/OpenFn/lightning/pull/2338)
- Use `AccountHook Extension` to register new users invited in a project
  [#2341](https://github.com/OpenFn/lightning/pull/2341)
- Standardized top bars across the UI with a navigable breadcrumbs interface
  [#2299](https://github.com/OpenFn/lightning/pull/2299)

### Fixed

- Limit frame size of worker socket connections
  [#2339](https://github.com/OpenFn/lightning/issues/2339)
- Limit number of days to 31 in cron trigger dropdown
  [#2331](https://github.com/OpenFn/lightning/issues/2331)

## [v2.7.11] - 2024-07-26

### Added

- Expose more Kafka configuration at instance-level.
  [#2329](https://github.com/OpenFn/lightning/issues/2329)

### Fixed

- Table action css tweaks
  [#2333](https://github.com/OpenFn/lightning/issues/2333)

## [v2.7.10]

### Added

- A rudimentary optimisation for Kafka messages that do not have a key as the
  sequence of these messages can not be guaranteed.
  [#2323](https://github.com/OpenFn/lightning/issues/2323)

### Fixed

- Fix an intermittent bug when trying to intern Kafka offset reset policy.
  [#2327](https://github.com/OpenFn/lightning/issues/2327)

## [v2.7.9] - 2024-07-24

### Changed

- CSS - standardized some more tailwind components
  [PR#2324](https://github.com/OpenFn/lightning/pull/2324)

## [v2.7.8] - 2024-07-24

### Changed

- Enable End to End Integration tests
  [#2187](https://github.com/OpenFn/lightning/issues/2187)
- Make selected Kafka trigger parameters configurable via ENV vars.
  [#2315](https://github.com/OpenFn/lightning/issues/2315)
- Use the Oauth2 `revocation_endpoint` to revoke token access (1) before
  attempting to reauthorize and (2) when users schedule a credential for
  deletion [#2314](https://github.com/OpenFn/lightning/issues/2314)
- Standardized tailwind alerts
  [#2314](https://github.com/OpenFn/lightning/issues/2314)
- Standardized `link` tailwind style (and provided `link-plain`, `link-info`,
  `link-error`, and `link-warning`)
  [#2314](https://github.com/OpenFn/lightning/issues/2314)

### Fixed

- Fix work order URL in failure alerts
  [#2305](https://github.com/OpenFn/lightning/pull/2305)
- Fix error when handling existing encrypted credentials
  [#2316](https://github.com/OpenFn/lightning/issues/2316)
- Fix job editor switches to the snapshot version when body is changed
  [#2306](https://github.com/OpenFn/lightning/issues/2306)
- Fix misaligned "Retry from here" button on inspector page
  [#2308](https://github.com/OpenFn/lightning/issues/2308)

## [v2.7.7] - 2024-07-18

### Added

- Add experimental support for triggers that consume message from a Kafka
  cluster [#1801](https://github.com/OpenFn/lightning/issues/1801)
- Workflows can now specify concurrency, allowing runs to be executed
  syncronously or to a maximum concurrency level. Note that this applies to the
  default FifoRunQueue only.
  [#2022](https://github.com/OpenFn/lightning/issues/2022)
- Invite Non-Registered Users to a Project
  [#2288](https://github.com/OpenFn/lightning/pull/2288)

### Changed

- Make modal close events configurable
  [#2298](https://github.com/OpenFn/lightning/issues/2298)

### Fixed

- Prevent Oauth credentials from being created if they don't have a
  `refresh_token` [#2289](https://github.com/OpenFn/lightning/pull/2289) and
  send more helpful error data back to the worker during token refresh failure
  [#2135](https://github.com/OpenFn/lightning/issues/2135)
- Fix CLI deploy not creating snapshots for workflows
  [#2271](https://github.com/OpenFn/lightning/issues/2271)

## [v2.7.6] - 2024-07-11

### Fixed

- UsageTracking crons are enabled again (if config is enabled)
  [#2276](https://github.com/OpenFn/lightning/issues/2276)
- UsageTracking metrics absorb the fact that a step's job_id may not currently
  exist when counting unique jobs
  [#2279](https://github.com/OpenFn/lightning/issues/2279)
- Adjusted layout and text displayed when preventing simultaneous edits to
  accommodate more screen sizes
  [#2277](https://github.com/OpenFn/lightning/issues/2277)

## [v2.7.5] - 2024-07-10

### Changed

- Prevent two editors from making changes to the same workflow at the same time
  [#1949](https://github.com/OpenFn/lightning/issues/1949)
- Moved the Edge Condition Label field to the top of the form, so it's always
  visible [#2236](https://github.com/OpenFn/lightning/pull/2236)
- Update edge condition labels in the Workflow Diagram to always show the
  condition type icon and the label
  [#2236](https://github.com/OpenFn/lightning/pull/2236)

### Fixed

- Do Not Require Lock Version In URL Parameters
  [#2267](https://github.com/OpenFn/lightning/pull/2267)
- Trim erroneous spaces on user first and last names
  [#2269](https://github.com/OpenFn/lightning/pull/2269)

## [v2.7.4] - 2024-07-06

### Changed

- When the entire log string is a valid JSON object, pretty print it with a
  standard `JSON.stringify(str, null, 2)` but if it's something else then let
  the user do whatever they want (e.g., if you write
  `console.log('some', 'cool', state.data)` we won't mess with it.)
  [#2260](https://github.com/OpenFn/lightning/pull/2260)

### Fixed

- Fixed sticky toggle button for switching between latest version and a snapshot
  of a workflow [#2264](https://github.com/OpenFn/lightning/pull/2264)

## [v2.7.3] - 2024-07-05

### Changed

- Bumped the ws-worker to v1.3

### Fixed

- Fix issue when selecting different steps in RunViewer and the parent liveview
  not being informed [#2253](https://github.com/OpenFn/lightning/issues/2253)
- Stopped inspector from crashing when looking for a step by a run/job
  combination [#2201](https://github.com/OpenFn/lightning/issues/2201)
- Workflow activation only considers new and changed workflows
  [#2237](https://github.com/OpenFn/lightning/pull/2237)

## [v2.7.2] - 2024-07-03

### Changed

- Allow endpoint plugs to be injected at compile time.
  [#2248](https://github.com/OpenFn/lightning/pull/2248)
- All models to use the `public` schema.
  [#2249](https://github.com/OpenFn/lightning/pull/2249)
- In the workflow diagram, smartly update the view when adding new nodes
  [#2174](https://github.com/OpenFn/lightning/issues/2174)
- In the workflow diagram, remove the "autofit" toggle in the control bar

### Fixed

- Remove prompt parameter from the authorization URL parameters for the Generic
  Oauth Clients [#2250](https://github.com/OpenFn/lightning/issues/2250)
- Fixed react key error [#2233](https://github.com/OpenFn/lightning/issues/2233)
- Show common functions in the Docs panel
  [#1733](https://github.com/OpenFn/lightning/issues/1733)

## [v2.7.1] - 2024-07-01

### Changed

- Update email copies [#2213](https://github.com/OpenFn/lightning/issues/2213)

### Fixed

- Fix jumpy cursor in the Job editor.
  [#2229](https://github.com/OpenFn/lightning/issues/2229)
- Rework syncing behaviour to prevent changes getting thrown out on a socket
  reconnect. [#2007](https://github.com/OpenFn/lightning/issues/2007)

## [v2.7.0] - 2024-06-26

### Added

- Use of snapshots for displaying runs and their associated steps in the History
  page. [#1825](https://github.com/OpenFn/lightning/issues/1825)
- Added view-only mode for rendering workflows and runs in the Workflow Canvas
  and the Inspector page using snapshots, with the option to switch between a
  specific snapshot version and the latest version. Edit mode is available when
  displaying the latest version.
  [#1843](https://github.com/OpenFn/lightning/issues/1843)
- Allow users to delete steps sssociated with runs in the Workflow Canvas
  [#2027](https://github.com/OpenFn/lightning/issues/2027)
- Link to adaptor `/src` from inspector.
- Prototype AI Assistant for working with job code.
  [#2193](https://github.com/OpenFn/lightning/issues/2193)

### Changed

- Reverted behaviour on "Rerun from here" to select the Log tab.
  [#2202](https://github.com/OpenFn/lightning/issues/2202)
- Don't allow connections between an orphaned node and a
  Trigger[#2188](https://github.com/OpenFn/lightning/issues/2188)
- Reduce the minimum zoom in the workflow diagram
  [#2214](https://github.com/OpenFn/lightning/issues/2214)

### Fixed

- Fix some adaptor docs not displaying
  [#2019](https://github.com/OpenFn/lightning/issues/2019)
- Fix broken `mix lightning.install_adaptor_icons` task due to addition of Finch
  http client change.

## [v2.6.3] - 2024-06-19

### Changed

- Added a notice on application start about anonymous public impact reporting
  and its importance for the sustainability of
  [Digital Public Goods](https://digitalpublicgoods.net/) and
  [Digital Public Infrastructure](https://www.codevelop.fund/insights-1/what-is-digital-public-infrastructure).
- Increase default `WORKER_MAX_RUN_DURATION_SECONDS` to 300 to match the
  [ws-worker default](https://github.com/OpenFn/kit/blob/main/packages/ws-worker/src/util/cli.ts#L149-L153)
  so if people don't set their timeout via ENV, at least the two match up.

## [v2.6.2] - 2024-06-13

### Fixed

- Fix vanishing Docs panel when Editor panel is collapsed and opened again
  [#2195](https://github.com/OpenFn/lightning/issues/2195)
- Maintain tab when RunViewer remounts/push state drops tab hash
  [#2199](https://github.com/OpenFn/lightning/issues/2199)

## [v2.6.1] - 2024-06-12

### Changed

- Erlang to 26.2.5
- Update debian bookworm from 20240130 to 20240513.
- Return 403s when Provisioning API fails because of usage limits
  [#2182](https://github.com/OpenFn/lightning/pull/2182)
- Update email notification for changing retention period
  [#2066](https://github.com/OpenFn/lightning/issues/2066)
- Return 415s when Webhooks are sent Content-Types what are not supported.
  [#2180](https://github.com/OpenFn/lightning/issues/2180)
- Updated the default step text

### Fixed

- Rewrite TabSelector (now Tabbed) components fixing a number of navigation
  issues [#2051](https://github.com/OpenFn/lightning/issues/2051)

## [v2.6.0] - 2024-06-05

### Added

- Support multiple edges leading to the same step (a.k.a., "drag & drop")
  [#2008](https://github.com/OpenFn/lightning/issues/2008)

### Changed

### Fixed

## [v2.5.5] - 2024-06-05

### Added

- Replace LiveView Log Viewer component with React Monaco
  [#1863](https://github.com/OpenFn/lightning/issues/1863)

### Changed

- Bump default CLI to `@openfn/cli@1.3.2`
- Don't show deprecated adaptor versions in the adaptor version picklist (to be
  followed by some graceful deprecation handling/warning in
  [later work](https://github.com/OpenFn/lightning/issues/2172))
  [#2169](https://github.com/OpenFn/lightning/issues/2169)
- Refactor count workorders to reuse search code
  [#2121](https://github.com/OpenFn/lightning/issues/2121)
- Updated provisioning error message to include workflow and job names
  [#2140](https://github.com/OpenFn/lightning/issues/2140)

### Fixed

- Don't let two deploy workflows run at the same time to prevent git collisions
  [#2044](https://github.com/OpenFn/lightning/issues/2044)
- Stopped sending emails when creating a starter project
  [#2161](https://github.com/OpenFn/lightning/issues/2161)

## [v2.5.4] - 2024-05-31

### Added

- CORS support [#2157](https://github.com/OpenFn/lightning/issues/2157)
- Track users emails preferences
  [#2163](https://github.com/OpenFn/lightning/issues/2163)

### Changed

- Change Default Text For New Job Nodes
  [#2014](https://github.com/OpenFn/lightning/pull/2014)
- Persisted run options when runs are _created_, not when they are _claimed_.
  This has the benefit of "locking in" the behavior desired by the user at the
  time they demand a run, not whenever the worker picks it up.
  [#2085](https://github.com/OpenFn/lightning/pull/2085)
- Made `RUN_GRACE_PERIOD_SECONDS` a configurable ENV instead of 20% of the
  `WORKER_MAX_RUN_DURATION`
  [#2085](https://github.com/OpenFn/lightning/pull/2085)

### Fixed

- Stopped Janitor from calling runs lost if they have special runtime options
  [#2079](https://github.com/OpenFn/lightning/issues/2079)
- Dataclip Viewer now responds to page resize and internal page layout
  [#2120](https://github.com/OpenFn/lightning/issues/2120)

## [v2.5.3] - 2024-05-27

### Changed

- Stop users from creating deprecated Salesforce and GoogleSheets credentials.
  [#2142](https://github.com/OpenFn/lightning/issues/2142)
- Delegate menu customization and create menu components for reuse.
  [#1988](https://github.com/OpenFn/lightning/issues/1988)

### Fixed

- Disable Credential Save Button Until All Form Fields Are Validated
  [#2099](https://github.com/OpenFn/lightning/issues/2099)
- Fix Credential Modal Closure Error When Workflow Is Unsaved
  [#2101](https://github.com/OpenFn/lightning/pull/2101)
- Fix error when socket reconnects and user is viewing a run via the inspector
  [#2148](https://github.com/OpenFn/lightning/issues/2148)

## [v2.5.2] - 2024-05-23

### Fixed

- Preserve custom values (like `apiVersion`) during token refresh for OAuth2
  credentials [#2131](https://github.com/OpenFn/lightning/issues/2131)

## [v2.5.1] - 2024-05-21

### Fixed

- Don't compile Phoenix Storybook in production and test environments
  [#2119](https://github.com/OpenFn/lightning/pull/2119)
- Improve performance and memory consumption on queries and logic for digest
  mailer [#2121](https://github.com/OpenFn/lightning/issues/2121)

## [v2.5.0] - 2024-05-20

### Fixed

- When a refresh token is updated, save it!
  [#2124](https://github.com/OpenFn/lightning/pull/2124)

## [v2.5.0-pre4] - 2024-05-20

### Fixed

- Fix duplicate credential type bug
  [#2100](https://github.com/OpenFn/lightning/issues/2100)
- Ensure Global OAuth Clients Accessibility for All Users
  [#2114](https://github.com/OpenFn/lightning/issues/2114)

## [v2.5.0-pre3] - 2024-05-20

### Fixed

- Fix credential not added automatically after being created from the canvas.
  [#2105](https://github.com/OpenFn/lightning/issues/2105)
- Replace the "not working?" prompt by "All good, but if your credential stops
  working, you may need to re-authorize here.".
  [#2102](https://github.com/OpenFn/lightning/issues/1872)
- Fix Generic Oauth credentials don't get included in the refresh flow
  [#2106](https://github.com/OpenFn/lightning/pull/2106)

## [v2.5.0-pre2] - 2024-05-17

### Changed

- Replace LiveView Dataclip component with React Monaco bringing large
  performance improvements when viewing large dataclips.
  [#1872](https://github.com/OpenFn/lightning/issues/1872)

## [v2.5.0-pre] - 2024-05-17

### Added

- Allow users to build Oauth clients and associated credentials via the user
  interface. [#1919](https://github.com/OpenFn/lightning/issues/1919)

## [v2.4.14] - 2024-05-16

### Changed

- Refactored image and version info
  [#2097](https://github.com/OpenFn/lightning/pull/2097)

### Fixed

- Fixed issue where updating adaptor name and version of job node in the
  workflow canvas crashes the app when no credential is selected
  [#99](https://github.com/OpenFn/lightning/issues/99)
- Removes stacked viewer after switching tabs and steps.
  [#2064](https://github.com/OpenFn/lightning/issues/2064)

## [v2.4.13] - 2024-05-16

### Fixed

- Fixed issue where updating an existing Salesforce credential to use a
  `sandbox` endpoint would not properly re-authenticate.
  [#1842](https://github.com/OpenFn/lightning/issues/1842)
- Navigate directly to settings from url hash and renders default panel when
  there is no hash. [#1971](https://github.com/OpenFn/lightning/issues/1971)

## [v2.4.12] - 2024-05-15

### Fixed

- Fix render settings default panel on first load
  [#1971](https://github.com/OpenFn/lightning/issues/1971)

## [v2.4.11] - 2024-05-15

### Changed

- Upgraded Sentry to v10 for better error reporting.

## [v2.4.10] - 2024-05-14

### Fixed

- Fix the "reset demo" script by disabling the emailing that was introduced to
  the `create_project` function.
  [#2063](https://github.com/OpenFn/lightning/pull/2063)

## [v2.4.9] - 2024-05-14

### Changed

- Bumped @openfn/ws-worker to 1.1.8

### Fixed

- Correctly pass max allowed run time into the Run token, ensuring it's valid
  for the entirety of the Runs execution time
  [#2072](https://github.com/OpenFn/lightning/issues/2072)

## [v2.4.8] - 2024-05-13

### Added

- Add Github sync to usage limiter
  [#2031](https://github.com/OpenFn/lightning/pull/2031)

### Changed

- Remove illogical cancel buttons on user/pass change screen
  [#2067](https://github.com/OpenFn/lightning/issues/2067)

### Fixed

- Stop users from configuring failure alerts when the limiter returns error
  [#2076](https://github.com/OpenFn/lightning/pull/2076)

## [v2.4.7] - 2024-05-11

### Fixed

- Fixed early worker token expiry bug
  [#2070](https://github.com/OpenFn/lightning/issues/2070)

## [v2.4.6] - 2024-05-08

### Added

- Allow for automatic resubmission of failed usage tracking report submissions.
  [1789](https://github.com/OpenFn/lightning/issues/1789)
- Make signup feature configurable
  [#2049](https://github.com/OpenFn/lightning/issues/2049)
- Apply runtime limits to worker execution
  [#2015](https://github.com/OpenFn/lightning/pull/2015)
- Limit usage for failure alerts
  [#2011](https://github.com/OpenFn/lightning/pull/2011)

## [v2.4.5] - 2024-05-07

### Fixed

- Fix provioning API calls workflow limiter without the project ID
  [#2057](https://github.com/OpenFn/lightning/issues/2057)

## [v2.4.4] - 2024-05-03

### Added

- Benchmarking script that simulates data from a cold chain.
  [#1993](https://github.com/OpenFn/lightning/issues/1993)

### Changed

- Changed Snapshot `get_or_create_latest_for` to accept multis allow controlling
  of which repo it uses.
- Require exactly one owner for each project
  [#1991](https://github.com/OpenFn/lightning/issues/1991)

### Fixed

- Fixed issue preventing credential updates
  [#1861](https://github.com/OpenFn/lightning/issues/1861)

## [v2.4.3] - 2024-05-01

### Added

- Allow menu items customization
  [#1988](https://github.com/OpenFn/lightning/issues/1988)
- Workflow Snapshot support
  [#1822](https://github.com/OpenFn/lightning/issues/1822)
- Fix sample workflow from init_project_for_new_user
  [#2016](https://github.com/OpenFn/lightning/issues/2016)

### Changed

- Bumped @openfn/ws-worker to 1.1.6

### Fixed

- Assure workflow is always passed to Run.enqueue
  [#2032](https://github.com/OpenFn/lightning/issues/2032)
- Fix regression on History page where snapshots were not preloaded correctly
  [#2026](https://github.com/OpenFn/lightning/issues/2026)

## [v2.4.2] - 2024-04-24

### Fixed

- Fix missing credential types when running Lightning using Docker
  [#2010](https://github.com/OpenFn/lightning/issues/2010)
- Fix provisioning API includes deleted workflows in project state
  [#2001](https://github.com/OpenFn/lightning/issues/2001)

## [v2.4.1] - 2024-04-19

### Fixed

- Fix github cli deploy action failing to auto-commit
  [#1995](https://github.com/OpenFn/lightning/issues/1995)

## [v2.4.1-pre] - 2024-04-18

### Added

- Add custom metric to track the number of finalised runs.
  [#1790](https://github.com/OpenFn/lightning/issues/1790)

### Changed

- Set better defaults for the GitHub connection creation screen
  [#1994](https://github.com/OpenFn/lightning/issues/1994)
- Update `submission_status` for any Usagetracking.Report that does not have it
  set. [#1789](https://github.com/OpenFn/lightning/issues/1789)

## [v2.4.0] - 2024-04-12

### Added

- Allow description below the page title
  [#1975](https://github.com/OpenFn/lightning/issues/1975)
- Enable users to connect projects to their Github repos and branches that they
  have access to [#1895](https://github.com/OpenFn/lightning/issues/1895)
- Enable users to connect multiple projects to a single Github repo
  [#1811](https://github.com/OpenFn/lightning/issues/1811)

### Changed

- Change all System.get_env calls in runtime.exs to use dotenvy
  [#1968](https://github.com/OpenFn/lightning/issues/1968)
- Track usage tracking submission status in new field
  [#1789](https://github.com/OpenFn/lightning/issues/1789)
- Send richer version info as part of usage tracking submission.
  [#1819](https://github.com/OpenFn/lightning/issues/1819)

### Fixed

- Fix sync to branch only targetting main branch
  [#1892](https://github.com/OpenFn/lightning/issues/1892)
- Fix enqueue run without the workflow info
  [#1981](https://github.com/OpenFn/lightning/issues/1981)

## [v2.3.1] - 2024-04-03

### Changed

- Run the usage tracking submission job more frequently to reduce the risk of
  Oban unavailability at a particular time.
  [#1778](https://github.com/OpenFn/lightning/issues/1778)
- Remove code supporting V1 usage tracking submissions.
  [#1853](https://github.com/OpenFn/lightning/issues/1853)

### Fixed

- Fix scrolling behaviour on inspector for small screens
  [#1962](https://github.com/OpenFn/lightning/issues/1962)
- Fix project picker for users with many projects
  [#1952](https://github.com/OpenFn/lightning/issues/1952)

## [v2.3.0] - 2024-04-02

### Added

- Support for additional paths on a webhook URL such as `/i/<uuid>/Patient`
  [#1954](https://github.com/OpenFn/lightning/issues/1954)
- Support for a GET endpoint to "check" webhook URL availability
  [#1063](https://github.com/OpenFn/lightning/issues/1063)
- Allow external apps to control the run enqueue db transaction
  [#1958](https://github.com/OpenFn/lightning/issues/1958)

## [v2.2.2] - 2024-04-01

### Changed

- Changed dataclip search from string `LIKE` to tsvector on keys and values.
  While this will limit partial string matching to the beginning of words (not
  the middle or end) it will make searching way more performant
  [#1939](https://github.com/OpenFn/lightning/issues/1939)
- Translate job error messages using errors.po file
  [#1935](https://github.com/OpenFn/lightning/issues/1935)
- Improve the UI/UX of the run panel on the inspector for small screens
  [#1909](https://github.com/OpenFn/lightning/issues/1909)

### Fixed

- Regular database timeouts when searching across dataclip bodies
  [#1794](https://github.com/OpenFn/lightning/issues/1794)

## [v2.2.1] - 2024-03-27

### Added

- Enable users to connect to their Github accounts in preparation for
  streamlined GitHub project sync setup
  [#1894](https://github.com/OpenFn/lightning/issues/1894)

### Fixed

- Apply usage limit to bulk-reruns
  [#1931](https://github.com/OpenFn/lightning/issues/1931)
- Fix edge case that could result in duplicate usage tracking submissions.
  [#1853](https://github.com/OpenFn/lightning/issues/1853)
- Fix query timeout issue on history retention deletion
  [#1937](https://github.com/OpenFn/lightning/issues/1937)

## [v2.2.0] - 2024-03-21

### Added

- Allow admins to set project retention periods
  [#1760](https://github.com/OpenFn/lightning/issues/1760)
- Automatically wipe input/output data after their retention period
  [#1762](https://github.com/OpenFn/lightning/issues/1762)
- Automatically delete work order history after their retention period
  [#1761](https://github.com/OpenFn/lightning/issues/1761)

### Changed

- When automatically creating a project for a newly registered user (via the
  `INIT_PROJECT_FOR_NEW_USER=true` environment variable) that user should be the
  `owner` of the project.
  [#1927](https://github.com/OpenFn/lightning/issues/1927)
- Give priority to manual runs (over webhook requests and cron) so that active
  users on the inspector don't have to wait ages for thier work during high load
  periods [#1918](https://github.com/OpenFn/lightning/issues/1918)

## [v2.1.0] - 2024-03-20

### Added

- TSVector index to log_lines, and gin index to dataclips
  [#1898](https://github.com/OpenFn/lightning/issues/1898)
- Add API Version field to Salesforce OAuth credentials
  [#1838](https://github.com/OpenFn/lightning/issues/1838)

### Changed

- Replace v1 usage tracking with v2 usage tracking.
  [#1853](https://github.com/OpenFn/lightning/issues/1853)

## [v2.0.10]

### Changed

- Updated anonymous usage tracker submissions
  [#1853](https://github.com/OpenFn/lightning/issues/1853)

## [v2.0.9] - 2024-03-19

### Added

- Support for smaller screens on history and inspector.
  [#1908](https://github.com/OpenFn/lightning/issues/1908)
- Polling metric to track number of available runs.
  [#1790](https://github.com/OpenFn/lightning/issues/1790)
- Allows limiting creation of new runs and retries.
  [#1754](https://github.com/OpenFn/Lightning/issues/1754)
- Add specific messages for log, input, and output tabs when a run is lost
  [#1757](https://github.com/OpenFn/lightning/issues/1757)
- Soft and hard limits for runs created by webhook trigger.
  [#1859](https://github.com/OpenFn/Lightning/issues/1859)
- Publish an event when a new user is registered
  [#1873](https://github.com/OpenFn/lightning/issues/1873)
- Adds ability to add project collaborators from existing users
  [#1836](https://github.com/OpenFn/lightning/issues/1836)
- Added ability to remove project collaborators
  [#1837](https://github.com/OpenFn/lightning/issues/1837)
- Added new usage tracking submission code.
  [#1853](https://github.com/OpenFn/lightning/issues/1853)

### Changed

- Upgrade Elixir to 1.16.2
- Remove all values from `.env.example`.
  [#1904](https://github.com/OpenFn/lightning/issues/1904)

### Fixed

- Verify only stale project credentials
  [#1861](https://github.com/OpenFn/lightning/issues/1861)

## [v2.0.8] - 2024-02-29

### Fixed

- Show flash error when editing stale project credentials
  [#1795](https://github.com/OpenFn/lightning/issues/1795)
- Fixed bug with Github sync installation on docker-based deployments
  [#1845](https://github.com/OpenFn/lightning/issues/1845)

## [v2.0.6] - 2024-02-29

### Added

- Automatically create Github workflows in a target repository/branch when users
  set up a Github repo::OpenFn project sync
  [#1046](https://github.com/OpenFn/lightning/issues/1046)
- Allows limiting creation of new runs and retries.
  [#1754](https://github.com/OpenFn/Lightning/issues/1754)

### Changed

- Change bucket size used by the run queue delay custom metric.
  [#1790](https://github.com/OpenFn/lightning/issues/1790)
- Require setting `IS_RESETTABLE_DEMO` to "yes" via ENV before allowing the
  destructive `Demo.reset_demo/0` function from being called.
  [#1720](https://github.com/OpenFn/lightning/issues/1720)
- Remove version display condition that was redundant due to shadowing
  [#1819](https://github.com/OpenFn/lightning/issues/1819)

### Fixed

- Fix series of sentry issues related to OAuth credentials
  [#1799](https://github.com/OpenFn/lightning/issues/1799)

## [v2.0.5] - 2024-02-25

### Fixed

- Fixed error in Credentials without `sanbox` field set; only display `sandbox`
  field for Salesforce oauth credentials.
  [#1798](https://github.com/OpenFn/lightning/issues/1798)

## [v2.0.4] - 2024-02-24

### Added

- Display and edit OAuth credentials
  scopes[#1706](https://github.com/OpenFn/Lightning/issues/1706)

### Changed

- Stop sending `operating_system_detail` to the usage tracker
  [#1785](https://github.com/OpenFn/lightning/issues/1785)

### Fixed

- Make handling of usage tracking errors more robust.
  [#1787](https://github.com/OpenFn/lightning/issues/1787)
- Fix inspector shows selected dataclip as wiped after retying workorder from a
  non-first step [#1780](https://github.com/OpenFn/lightning/issues/1780)

## [v2.0.3] - 2024-02-21

### Added

- Actual metrics will now be submitted by Lightning to the Usage Tracker.
  [#1742](https://github.com/OpenFn/lightning/issues/1742)
- Added a support link to the menu that goes to the instance admin contact
  [#1783](https://github.com/OpenFn/lightning/issues/1783)

### Changed

- Usage Tracking submissions are now opt-out, rather than opt-in. Hashed UUIDs
  to ensure anonymity are default.
  [#1742](https://github.com/OpenFn/lightning/issues/1742)
- Usage Tracking submissions will now run daily rather than hourly.
  [#1742](https://github.com/OpenFn/lightning/issues/1742)

- Bumped @openfn/ws-worker to `v1.0` (this is used in dev mode when starting the
  worker from your mix app: `RTM=true iex -S mix phx.server`)
- Bumped @openfn/cli to `v1.0` (this is used for adaptor docs and magic)

### Fixed

- Non-responsive workflow canvas after web socket disconnection
  [#1750](https://github.com/OpenFn/lightning/issues/1750)

## [v2.0.2] - 2024-02-14

### Fixed

- Fixed a bug with the OAuth2 credential refresh flow that prevented
  GoogleSheets jobs from running after token expiration
  [#1735](https://github.com/OpenFn/Lightning/issues/1735)

## [v2.0.1] - 2024-02-13

### Changed

- Renamed ImpactTracking to UsageTracking
  [#1729](https://github.com/OpenFn/lightning/issues/1729)
- Block github installation if there's a pending installation in another project
  [#1731](https://github.com/OpenFn/Lightning/issues/1731)

### Fixed

- Expand work order button balloons randomly
  [#1737](https://github.com/OpenFn/Lightning/issues/1737)
- Editing credentials doesn't work from project scope
  [#1743](https://github.com/OpenFn/Lightning/issues/1743)

## [v2.0.0] - 2024-02-10

> At the time of writing there are no more big changes planned and testing has
> gone well. Thanks to everyone who's helped to kick the tyres during the "rc"
> phase. There are still a _lot of **new features** coming_, so please:
>
> - watch our [**Public Roadmap**](https://github.com/orgs/OpenFn/projects/3) to
>   stay abreast of our core team's backlog,
> - request a feature in the
>   [**Community Forum**](https://community.openfn.org),
> - raise a
>   [**new issue**](https://github.com/OpenFn/lightning/issues/new/choose) if
>   you spot a bug,
> - and head over to the
>   [**Contributing**](https://github.com/OpenFn/lightning/?tab=readme-ov-file#contribute-to-this-project)
>   section to lend a hand.
>
> Head to [**docs.openfn.org**](https://docs.openfn.org) for product
> documentation and help with v1 to v2 migration.

### Changed

- Bump `@openfn/worker` to `v0.8.1`
- Only show GoogleSheets and Salesforce credential options if Oauth clients are
  registered with the instance via ENV
  [#1734](https://github.com/OpenFn/Lightning/issues/1734)

### Fixed

- Use standard table type for webhook auth methods
  [#1514](https://github.com/OpenFn/Lightning/issues/1514)
- Make disabled button for "Connect to GitHub" clear, add tooltip
  [#1732](https://github.com/OpenFn/Lightning/issues/1715)

## [v2.0.0-rc12] - 2024-02-09

### Added

- Add RunQueue extension to allow claim customization.
  [#1715](https://github.com/OpenFn/Lightning/issues/1715)
- Add support for Salesforce OAuth2 credentials
  [#1633](https://github.com/OpenFn/Lightning/issues/1633)

### Changed

- Use `PAYLOAD_SIZE_KB` in k6 load testing script, set thresholds on wait time,
  set default payload size to `2kb`

### Fixed

- Adds more detail to work order states on dashboard
  [#1677](https://github.com/OpenFn/lightning/issues/1677)
- Fix Output & Logs in inspector fails to show sometimes
  [#1702](https://github.com/OpenFn/lightning/issues/1702)

## [v2.0.0-rc11] - 2024-02-08

### Fixed

- Bumped Phoenix LiveView from `0.20.4` to `0.20.5` to fix canvas selection
  issue [#1724](https://github.com/OpenFn/lightning/issues/1724)

## [v2.0.0-rc10] - 2024-02-08

### Changed

- Implemented safeguards to prevent deletion of jobs with associated run history
  [#1570](https://github.com/OpenFn/Lightning/issues/1570)

### Fixed

- Fixed inspector dataclip body not getting updated after dataclip is wiped
  [#1718](https://github.com/OpenFn/Lightning/issues/1718)
- Fixed work orders getting retried despite having wiped dataclips
  [#1721](https://github.com/OpenFn/Lightning/issues/1721)

## [v2.0.0-rc9] 2024-02-05

### Added

- Persist impact tracking configuration and reports
  [#1684](https://github.com/OpenFn/Lightning/issues/1684)
- Add zero-persistence project setting
  [#1209](https://github.com/OpenFn/Lightning/issues/1209)
- Wipe dataclip after use when zero-persistence is enabled
  [#1212](https://github.com/OpenFn/Lightning/issues/1212)
- Show appropriate message when a wiped dataclip is viewed
  [#1211](https://github.com/OpenFn/Lightning/issues/1211)
- Disable selecting work orders having wiped dataclips in the history page
  [#1210](https://github.com/OpenFn/Lightning/issues/1210)
- Hide rerun button in inspector when the selected step has a wiped dataclip
  [#1639](https://github.com/OpenFn/Lightning/issues/1639)
- Add rate limiter to webhook endpoints and runtime limiter for runs.
  [#639](https://github.com/OpenFn/Lightning/issues/639)

### Fixed

- Prevented secret scrubber from over-eagerly adding \*\*\* between all
  characters if an empty string secret was provided as a credential field value
  (e.g., {"username": "come-on-in", "password": ""})
  [#1585](https://github.com/OpenFn/Lightning/issues/1585)
- Fixed permissions issue that allowed viewer/editor to modify webhook auth
  methods. These permissions only belong to project owners and admins
  [#1692](https://github.com/OpenFn/Lightning/issues/1692)
- Fixed bug that was duplicating inbound http_requests, resulting in unnecessary
  data storage [#1695](https://github.com/OpenFn/Lightning/issues/1695)
- Fixed permissions issue that allowed editors to set up new Github connections
  [#1703](https://github.com/OpenFn/Lightning/issues/1703)
- Fixed permissions issue that allowed viewers to initiate syncs to github
  [#1704](https://github.com/OpenFn/Lightning/issues/1704)
- Fixed inspector view stuck at processing when following a crashed run
  [#1711](https://github.com/OpenFn/Lightning/issues/1711)
- Fixed inspector dataclip selector not getting updated after running manual run
  [#1714](https://github.com/OpenFn/Lightning/issues/1714)

## [v2.0.0-rc8] - 2024-01-30

### Added

- Shim code to interact with the Impact Tracking service
  [#1671](https://github.com/OpenFn/Lightning/issues/1671)

### Changed

- Standardized naming of "attempts" to "runs". This had already been done in the
  front-end, but this change cleans up the backend, the database, and the
  interface with the worker. Make sure to **run migrations** and update your
  ENV/secrets to use `WORKER_RUNS_PRIVATE_KEY` rather than
  `WORKER_ATTEMPTS_PRIVATE_KEY`
  [#1657](https://github.com/OpenFn/Lightning/issues/1657)
- Required `@openfn/ws-worker@0.8.0` or above.

## [v2.0.0-rc7] - 2024-01-26

### Added

- Store webhook request headers in Dataclips for use in jobs.
  [#1638](https://github.com/OpenFn/Lightning/issues/1638)

### Changed

- Display `http_request` dataclips to the user as they will be provided to the
  worker as "input" state to avoid confusion while writing jobs.
  [1664](https://github.com/OpenFn/Lightning/issues/1664)
- Named-spaced all worker environment variables with `WORKER_` and added
  documentation for how to configure them.
  [#1672](https://github.com/OpenFn/Lightning/pull/1672)
- Bumped to `@openfn/ws-worker@0.6.0`
- Bumped to `@openfn/cli@0.4.15`

### Fixed

- Fix Run via Docker [#1653](https://github.com/OpenFn/Lightning/issues/1653)
- Fix remaining warnings, enable "warnings as errors"
  [#1642](https://github.com/OpenFn/Lightning/issues/1642)
- Fix workflow dashboard bug when viewed for newly created workflows with only
  unfinished run steps. [#1674](https://github.com/OpenFn/Lightning/issues/1674)

## [v2.0.0-rc5] - 2024-01-22

### Changed

- Made two significant backend changes that don't impact UI/UX but **require
  migrations** and should make Lightning developer lives easier by updating
  parts of the backend to match terms now used in the frontend:
  - Renamed the `Runs` model and table to `Steps`
    [#1571](https://github.com/OpenFn/Lightning/issues/1571)
  - Renamed the `AttemptRuns` model and table to `AttemptSteps`
    [#1571](https://github.com/OpenFn/Lightning/issues/1571)

## [v2.0.0-rc4] - 2024-01-19

### Added

- Scrub output dataclips in the UI to avoid unintentional secret exposure
  [#1606](https://github.com/OpenFn/Lightning/issues/1606)

### Changed

- Bump to `@openfn/cli@0.4.14`
- Do not persist the active tab setting on the job editor
  [#1504](https://github.com/OpenFn/Lightning/issues/1504)
- Make condition label optional
  [#1648](https://github.com/OpenFn/Lightning/issues/1648)

### Fixed

- Fix credential body getting leaked to sentry incase of errors
  [#1600](https://github.com/OpenFn/Lightning/issues/1600)
- Fixed validation on Javascript edge conditions
  [#1602](https://github.com/OpenFn/Lightning/issues/1602)
- Removed unused code from `run_live` directory
  [#1625](https://github.com/OpenFn/Lightning/issues/1625)
- Edge condition expressions not correctly being handled during provisioning
  [#openfn/kit#560](https://github.com/OpenFn/kit/pull/560)

## [v2.0.0-rc3] 2024-01-12

### Added

- Custom metric to track stalled attempts
  [#1559](https://github.com/OpenFn/Lightning/issues/1559)
- Dashboard with project and workflow stats
  [#755](https://github.com/OpenFn/Lightning/issues/755)
- Add search by ID on the history page
  [#1468](https://github.com/OpenFn/Lightning/issues/1468)
- Custom metric to support autoscaling
  [#1607](https://github.com/OpenFn/Lightning/issues/1607)

### Changed

- Bumped CLI version to `0.4.13`
- Bumped worker version to `0.5.0`
- Give project editors and viewers read only access to project settings instead
  [#1477](https://github.com/OpenFn/Lightning/issues/1477)

### Fixed

- Throw an error when Lightning.MetadataService.get_adaptor_path/1 returns an
  adaptor path that is nil
  [#1601](https://github.com/OpenFn/Lightning/issues/1601)
- Fix failure due to creating work order from a newly created job
  [#1572](https://github.com/OpenFn/Lightning/issues/1572)
- Fixes on the dashboard and links
  [#1610](https://github.com/OpenFn/Lightning/issues/1610) and
  [#1608](https://github.com/OpenFn/Lightning/issues/1608)

## [2.0.0-rc2] - 2024-01-08

### Fixed

- Restored left-alignment for step list items on run detail and inspector
  [a6e4ada](https://github.com/OpenFn/Lightning/commit/a6e4adafd558269cfd690e7c4fdd8f9fe66c5f62)
- Inspector: fixed attempt/run language for "skipped" tooltip
  [fd7dd0c](https://github.com/OpenFn/Lightning/commit/fd7dd0ca8128dfba2902e5aa6a2259e2073f0f10)
- Inspector: fixed failure to save during "save & run" from inspector
  [#1596](https://github.com/OpenFn/Lightning/issues/1596)
- Inspector: fixed key bindings for save & run (retry vs. new work order)
  getting overridden when user focuses on the Monaco editor
  [#1596](https://github.com/OpenFn/Lightning/issues/1596)

## [2.0.0-rc1] - 2024-01-05

### Why does this repo go from `v0` to `v2.0`?

Lightning is the _2nd version_ of the OpenFn platform. While much of the core
technology is the same, there are breaking changes between `v1.105` (pre-2024)
and `v2` ("OpenFn Lightning").

For customers using OpenFn `v1`, a migration guide will be provided at
[docs.openfn.org](https://docs.openfn.org)

### Added

- Link to the job inspctor for a selected run from the history interface
  [#1524](https://github.com/OpenFn/Lightning/issues/1524)
- Reprocess an existing work order from the job inspector by default (instead of
  always creating a new work order)
  [#1524](https://github.com/OpenFn/Lightning/issues/1524)
- Bumped worker to support edge conditions between trigger and first job
  `"@openfn/ws-worker": "^0.4.0"`

### Changed

- Updated naming to prepare for v2 release
  [#1248](https://github.com/OpenFn/Lightning/issues/1248); the major change is
  that each time a work order (the typical unit of business value for an
  organization, e.g. "execute workflow ABC for patient 123") is executed, it is
  called a "run". Previously, it was called an "attempt". The hierarchy is now:

  ```
  Build-Time: Projects > Workflows > Steps
  Run-Time: Work Orders > Runs > Steps
  ```

  Note the name changes here are reflected in the UI, but not all tables/models
  will be changed until [1571](https://github.com/OpenFn/Lightning/issues/1571)
  is delivered.

## [v0.12.2] - 2023-12-24

### Changed

- Bumped worker to address occasional git install issue
  `"@openfn/ws-worker": "^0.3.2"`

### Fixed

- Fix RuntimeError: found duplicate ID "google-sheets-inner-form" for
  GoogleSheetsComponent [#1578](https://github.com/OpenFn/Lightning/issues/1578)
- Extend export script to include new JS expression edge type
  [#1540](https://github.com/OpenFn/Lightning/issues/1540)
- Fix regression for attempt viewer log line highlighting
  [#1589](https://github.com/OpenFn/Lightning/issues/1589)

## [v0.12.1] - 2023-12-21

### Changed

- Hide project security setting tab from non-authorized users
  [#1477](https://github.com/OpenFn/Lightning/issues/1477)

### Fixed

- History page crashes if job is removed from workflow after it's been run
  [#1568](https://github.com/OpenFn/Lightning/issues/1568)

## [v0.12.0] - 2023-12-15

### Added

- Add ellipsis for long job names on the canvas
  [#1217](https://github.com/OpenFn/Lightning/issues/1217)
- Fix Credential Creation Page UI
  [#1064](https://github.com/OpenFn/Lightning/issues/1064)
- Custom metric to track Attempt queue delay
  [#1556](https://github.com/OpenFn/Lightning/issues/1556)
- Expand work order row when a `workorder_id` is specified in the filter
  [#1515](https://github.com/OpenFn/Lightning/issues/1515)
- Allow Javascript expressions as conditions for edges
  [#1498](https://github.com/OpenFn/Lightning/issues/1498)

### Changed

- Derive dataclip in inspector from the attempt & step
  [#1551](https://github.com/OpenFn/Lightning/issues/1551)
- Updated CLI to 0.4.10 (fixes logging)
- Changed UserBackupToken model to use UTC timestamps (6563cb77)
- Restore FK relationship between `work_orders` and `attempts` pending a
  decision re: further partitioning.
  [#1254](https://github.com/OpenFn/Lightning/issues/1254)

### Fixed

- New credential doesn't appear in inspector until refresh
  [#1531](https://github.com/OpenFn/Lightning/issues/1531)
- Metadata not refreshing when credential is updated
  [#791](https://github.com/OpenFn/Lightning/issues/791)
- Adjusted z-index for Monaco Editor's sibling element to resolve layout
  conflict [#1329](https://github.com/OpenFn/Lightning/issues/1329)
- Demo script sets up example Runs with their log lines in a consistant order.
  [#1487](https://github.com/OpenFn/Lightning/issues/1487)
- Initial credential creation `changes` show `after` as `null` rather a value
  [#1118](https://github.com/OpenFn/Lightning/issues/1118)
- AttemptViewer flashing/rerendering when Jobs are running
  [#1550](https://github.com/OpenFn/Lightning/issues/1550)
- Not able to create a new Job when clicking the Check icon on the placeholder
  [#1537](https://github.com/OpenFn/Lightning/issues/1537)
- Improve selection logic on WorkflowDiagram
  [#1220](https://github.com/OpenFn/Lightning/issues/1220)

## [v0.11.0] - 2023-12-06

### Added

- Improved UI when manually creating Attempts via the Job Editor
  [#1474](https://github.com/OpenFn/Lightning/issues/1474)
- Increased the maximum inbound webhook request size to 10MB and added
  protection against _very large_ payloads with a 100MB "max_skip_body_length"
  [#1247](https://github.com/OpenFn/Lightning/issues/1247)

### Changed

- Use the internal port of the web container for the worker configuration in
  docker-compose setup. [#1485](https://github.com/OpenFn/Lightning/pull/1485)

## [v0.10.6] - 2023-12-05

### Changed

- Limit entries count on term work orders search
  [#1461](https://github.com/OpenFn/Lightning/issues/1461)
- Scrub log lines using multiple credentials samples
  [#1519](https://github.com/OpenFn/Lightning/issues/1519)
- Remove custom telemetry plumbing.
  [1259](https://github.com/OpenFn/Lightning/issues/1259)
- Enhance UX to prevent modal closure when Monaco/Dataclip editor is focused
  [#1510](https://github.com/OpenFn/Lightning/pull/1510)

### Fixed

- Use checkbox on boolean credential fields rather than a text input field
  [#1430](https://github.com/OpenFn/Lightning/issues/1430)
- Allow users to retry work orders that failed before their first run was
  created [#1417](https://github.com/OpenFn/Lightning/issues/1417)
- Fix to ensure webhook auth modal is closed when cancel or close are selected.
  [#1508](https://github.com/OpenFn/Lightning/issues/1508)
- Enable user to reauthorize and obtain a new refresh token.
  [#1495](https://github.com/OpenFn/Lightning/issues/1495)
- Save credential body with types declared on schema
  [#1518](https://github.com/OpenFn/Lightning/issues/1518)

## [v0.10.5] - 2023-12-03

### Changed

- Only add history page filters when needed for simpler multi-select status
  interface and shorter page URLs
  [#1331](https://github.com/OpenFn/Lightning/issues/1331)
- Use dynamic Endpoint config only on prod
  [#1435](https://github.com/OpenFn/Lightning/issues/1435)
- Validate schema field with any of expected values
  [#1502](https://github.com/OpenFn/Lightning/issues/1502)

### Fixed

- Fix for liveview crash when token expires or gets deleted after mount
  [#1318](https://github.com/OpenFn/Lightning/issues/1318)
- Remove two obsolete methods related to Run: `Lightning.Invocation.delete_run`
  and `Lightning.Invocation.Run.new_from`.
  [#1254](https://github.com/OpenFn/Lightning/issues/1254)
- Remove obsolete field `previous_id` from `runs` table.
  [#1254](https://github.com/OpenFn/Lightning/issues/1254)
- Fix for missing data in 'created' audit trail events for webhook auth methods
  [#1500](https://github.com/OpenFn/Lightning/issues/1500)

## [v0.10.4] - 2023-11-30

### Changed

- Increased History search timeout to 30s
  [#1461](https://github.com/OpenFn/Lightning/issues/1461)

### Fixed

- Tooltip text clears later than the background
  [#1094](https://github.com/OpenFn/Lightning/issues/1094)
- Temporary fix to superuser UI for managing project users
  [#1145](https://github.com/OpenFn/Lightning/issues/1145)
- Fix for adding ellipses on credential info on job editor heading
  [#1428](https://github.com/OpenFn/Lightning/issues/1428)

## [v0.10.3] - 2023-11-28

### Added

- Dimmed/greyed out triggers and edges on the canvas when they are disabled
  [#1464](https://github.com/OpenFn/Lightning/issues/1464)
- Async loading on the history page to improve UX on long DB queries
  [#1279](https://github.com/OpenFn/Lightning/issues/1279)
- Audit trail events for webhook auth (deletion method) change
  [#1165](https://github.com/OpenFn/Lightning/issues/1165)

### Changed

- Sort project collaborators by first name
  [#1326](https://github.com/OpenFn/Lightning/issues/1326)
- Work orders will now be set in a "pending" state when retries are enqueued.
  [#1340](https://github.com/OpenFn/Lightning/issues/1340)
- Avoid printing 2FA codes by default
  [#1322](https://github.com/OpenFn/Lightning/issues/1322)

### Fixed

- Create new workflow button sizing regression
  [#1405](https://github.com/OpenFn/Lightning/issues/1405)
- Google credential creation and automatic closing of oAuth tab
  [#1109](https://github.com/OpenFn/Lightning/issues/1109)
- Exporting project breaks the navigation of the page
  [#1440](https://github.com/OpenFn/Lightning/issues/1440)

## [v0.10.2] - 2023-11-21

### Changed

- Added `max_frame_size` to the Cowboy websockets protocol options in an attempt
  to address [#1421](https://github.com/OpenFn/Lightning/issues/1421)

## [v0.10.1] - 2023-11-21

### Fixed

- Work Order ID was not displayed properly in history page
  [#1423](https://github.com/OpenFn/Lightning/issues/1423)

## [v0.10.0] - 2023-11-21

### 🚨 Breaking change warning! 🚨

This release will contain breaking changes as we've significantly improved both
the workflow building and execution systems.

#### Nodes and edges

Before, workflows were represented as a list of jobs and triggers. For greater
flexibility and control of complex workflows, we've moved towards a more robust
"nodes and edges" approach. Where jobs in a workflow (a node) can be connected
by edges.

Triggers still exist, but live "outside" the directed acyclic graph (DAG) and
are used to automatically create work orders and attempts.

We've provided migrations that bring `v0.9.3` workflows in line with the
`v0.10.0` requirements.

#### Scalable workers

Before, Lightning spawned child processes to execute attempts in sand-boxed
NodeVMs on the same server. This created inefficiencies and security
vulnerabilities. Now, the Lightning web server adds attempts to a queue and
multiple worker applications can pull from that queue to process work.

In dev mode, this all happens automatically and on one machine, but in most
high-availability production environments the workers will be on another server.

Attempts are now handled entirely by the workers, and they report back to
Lightning. Exit reasons, final attempt states, error types and error messages
are either entirely new or handled differently now, but we have provided
migration scripts that will work to bring _most_ `v0.9.3` runs, attempts, and
work orders up to `v0.10.0`, though the granularity of `v0.9.3` states and exits
will be less than `v0.10.0` and the final states are not guaranteed to be
accurate for workflows with multiple branches and leaf nodes with varying exit
reasons.

The migration scripts can be run with a single function call in SetupUtils from
a connect `iex` session:

```
Lightning.SetupUtils.approximate_state_for_attempts_and_workorders()
```

Note that (like lots of _other_ functionality in `SetupUtils`, calling this
function is a destructive action and you should only do it if you've backed up
your data and you know what you're doing.)

As always, we recommend backing up your data before migrating. (And thanks for
bearing with us as we move towards our first stable Lightning release.)

### Added

- Fix flaky job name input behavior on error
  [#1218](https://github.com/OpenFn/Lightning/issues/1218)
- Added a hover effect on copy and add button for adaptors examples
  [#1297](https://github.com/OpenFn/Lightning/issues/1297)
- Migration helper code to move from `v0.9.3` to `v0.10.0` added to SetupUtils
  [#1363](https://github.com/OpenFn/Lightning/issues/1363)
- Option to start with `RTM=false iex -S mix phx.server` for opting out of the
  dev-mode automatic runtime manager.
- Webhook Authentication Methods database and CRUD operations
  [#1152](https://github.com/OpenFn/Lightning/issues/1152)
- Creation and Edit of webhook webhook authentication methods UI
  [#1149](https://github.com/OpenFn/Lightning/issues/1149)
- Add webhook authentication methods overview methods in the canvas
  [#1153](https://github.com/OpenFn/Lightning/issues/1153)
- Add icon on the canvas for triggers that have authentication enabled
  [#1157](https://github.com/OpenFn/Lightning/issues/1157)
- Require password/2FA code before showing password and API Key for webhook auth
  methods [#1200](https://github.com/OpenFn/Lightning/issues/1200)
- Restrict live dashboard access to only superusers, enable DB information and
  OS information [#1170](https://github.com/OpenFn/Lightning/issues/1170) OS
  information [#1170](https://github.com/OpenFn/Lightning/issues/1170)
- Expose additional metrics to LiveDashboard
  [#1171](https://github.com/OpenFn/Lightning/issues/1171)
- Add plumbing to dump Lightning metrics during load testing
  [#1178](https://github.com/OpenFn/Lightning/issues/1178)
- Allow for heavier payloads during load testing
  [#1179](https://github.com/OpenFn/Lightning/issues/1179)
- Add dynamic delay to help mitigate flickering test
  [#1195](https://github.com/OpenFn/Lightning/issues/1195)
- Add a OpenTelemetry trace example
  [#1189](https://github.com/OpenFn/Lightning/issues/1189)
- Add plumbing to support the use of PromEx
  [#1199](https://github.com/OpenFn/Lightning/issues/1199)
- Add warning text to PromEx config
  [#1222](https://github.com/OpenFn/Lightning/issues/1222)
- Track and filter on webhook controller state in :telemetry metrics
  [#1192](https://github.com/OpenFn/Lightning/issues/1192)
- Secure PromEx metrics endpoint by default
  [#1223](https://github.com/OpenFn/Lightning/issues/1223)
- Partition `log_lines` table based on `attempt_id`
  [#1254](https://github.com/OpenFn/Lightning/issues/1254)
- Remove foreign key from `attempts` in preparation for partitioning
  `work_orders` [#1254](https://github.com/OpenFn/Lightning/issues/1254)
- Remove `Workflows.delete_workflow`. It is no longer in use and would require
  modification to not leave orphaned attempts given the removal of the foreign
  key from `attempts`. [#1254](https://github.com/OpenFn/Lightning/issues/1254)
- Show tooltip for cloned runs in history page
  [#1327](https://github.com/OpenFn/Lightning/issues/1327)
- Have user create workflow name before moving to the canvas
  [#1103](https://github.com/OpenFn/Lightning/issues/1103)
- Allow PromEx authorization to be disabled
  [#1483](https://github.com/OpenFn/Lightning/issues/1483)

### Changed

- Updated vulnerable JS libraries, `postcss` and `semver`
  [#1176](https://github.com/OpenFn/Lightning/issues/1176)
- Update "Delete" to "Delete Job" on Job panel and include javascript deletion
  confirmation [#1105](https://github.com/OpenFn/Lightning/issues/1105)
- Move "Enabled" property from "Jobs" to "Edges"
  [#895](https://github.com/OpenFn/Lightning/issues/895)
- Incorrect wording on the "Delete" tooltip
  [#1313](https://github.com/OpenFn/Lightning/issues/1313)

### Fixed

- Fixed janitor lost query calculation
  [#1400](https://github.com/OpenFn/Lightning/issues/1400)
- Adaptor icons load gracefully
  [#1140](https://github.com/OpenFn/Lightning/issues/1140)
- Selected dataclip gets lost when starting a manual work order from the
  inspector interface [#1283](https://github.com/OpenFn/Lightning/issues/1283)
- Ensure that the whole edge when selected is highlighted
  [#1160](https://github.com/OpenFn/Lightning/issues/1160)
- Fix "Reconfigure Github" button in Project Settings
  [#1386](https://github.com/OpenFn/Lightning/issues/1386)
- Make janitor also clean up runs inside an attempt
  [#1348](https://github.com/OpenFn/Lightning/issues/1348)
- Modify CompleteRun to return error changeset when run not found
  [#1393](https://github.com/OpenFn/Lightning/issues/1393)
- Drop invocation reasons from DB
  [#1412](https://github.com/OpenFn/Lightning/issues/1412)
- Fix inconsistency in ordering of child nodes in the workflow diagram
  [#1406](https://github.com/OpenFn/Lightning/issues/1406)

## [v0.9.3] - 2023-09-27

### Added

- Add ellipsis when adaptor name is longer than the container allows
  [#1095](https://github.com/OpenFn/Lightning/issues/1095)
- Webhook Authentication Methods database and CRUD operations
  [#1152](https://github.com/OpenFn/Lightning/issues/1152)

### Changed

- Prevent deletion of first job of a workflow
  [#1097](https://github.com/OpenFn/Lightning/issues/1097)

### Fixed

- Fix long name on workflow cards
  [#1102](https://github.com/OpenFn/Lightning/issues/1102)
- Fix highlighted Edge can get out of sync with selected Edge
  [#1099](https://github.com/OpenFn/Lightning/issues/1099)
- Creating a new user without a password fails and there is no user feedback
  [#731](https://github.com/OpenFn/Lightning/issues/731)
- Crash when setting up version control
  [#1112](https://github.com/OpenFn/Lightning/issues/1112)

## [v0.9.2] - 2023-09-20

### Added

- Add "esc" key binding to close job inspector modal
  [#1069](https://github.com/OpenFn/Lightning/issues/1069)

### Changed

- Save icons from the `adaptors` repo locally and load them in the job editor
  [#943](https://github.com/OpenFn/Lightning/issues/943)

## [v0.9.1] - 2023-09-19

### Changed

- Modified audit trail to handle lots of different kind of audit events
  [#271](https://github.com/OpenFn/Lightning/issues/271)/[#44](https://github.com/OpenFn/Lightning/issues/44)
- Fix randomly unresponsive job panel after job deletion
  [#1113](https://github.com/OpenFn/Lightning/issues/1113)

## [v0.9.0] - 2023-09-15

### Added

- Add favicons [#1079](https://github.com/OpenFn/Lightning/issues/1079)
- Validate job name in placeholder job node
  [#1021](https://github.com/OpenFn/Lightning/issues/1021)
- Bring credential delete in line with new GDPR interpretation
  [#802](https://github.com/OpenFn/Lightning/issues/802)
- Make job names unique per workflow
  [#1053](https://github.com/OpenFn/Lightning/issues/1053)

### Changed

- Enhanced the job editor/inspector interface
  [#1025](https://github.com/OpenFn/Lightning/issues/1025)

### Fixed

- Finished run never appears in inspector when it fails
  [#1084](https://github.com/OpenFn/Lightning/issues/1084)
- Cannot delete some credentials via web UI
  [#1072](https://github.com/OpenFn/Lightning/issues/1072)
- Stopped the History table from jumping when re-running a job
  [#1100](https://github.com/OpenFn/Lightning/issues/1100)
- Fixed the "+" button when adding a job to a workflow
  [#1093](https://github.com/OpenFn/Lightning/issues/1093)

## [v0.8.3] - 2023-09-05

### Added

- Render error when workflow diagram node is invalid
  [#956](https://github.com/OpenFn/Lightning/issues/956)

### Changed

- Restyle history table [#1029](https://github.com/OpenFn/Lightning/issues/1029)
- Moved Filter and Search controls to the top of the history page
  [#1027](https://github.com/OpenFn/Lightning/issues/1027)

### Fixed

- Output incorrectly shows "this run failed" when the run hasn't yet finished
  [#1048](https://github.com/OpenFn/Lightning/issues/1048)
- Wrong label for workflow card timestamp
  [#1022](https://github.com/OpenFn/Lightning/issues/1022)

## [v0.8.2] - 2023-08-31

### Fixed

- Lack of differentiation between top of job editor modal and top menu was
  disorienting. Added shadow.

## [v0.8.1] - 2023-08-31

### Changed

- Moved Save and Run button to bottom of the Job edit modal
  [#1026](https://github.com/OpenFn/Lightning/issues/1026)
- Allow a manual work order to save the workflow before creating the work order
  [#959](https://github.com/OpenFn/Lightning/issues/959)

## [v0.8.0] - 2023-08-31

### Added

- Introduces Github sync feature, users can now setup our github app on their
  instance and sync projects using our latest portability spec
  [#970](https://github.com/OpenFn/Lightning/issues/970)
- Support Backup Codes for Multi-Factor Authentication
  [937](https://github.com/OpenFn/Lightning/issues/937)
- Log a warning in the console when the Editor/docs component is given latest
  [#958](https://github.com/OpenFn/Lightning/issues/958)
- Improve feedback when a Workflow name is invalid
  [#961](https://github.com/OpenFn/Lightning/issues/961)
- Show that the jobs' body is invalid
  [#957](https://github.com/OpenFn/Lightning/issues/957)
- Reimplement skipped CredentialLive tests
  [#962](https://github.com/OpenFn/Lightning/issues/962)
- Reimplement skipped WorkflowLive.IndexTest test
  [#964](https://github.com/OpenFn/Lightning/issues/964)
- Show GitHub installation ID and repo link to help setup/debugging for version
  control [1059](https://github.com/OpenFn/Lightning/issues/1059)

### Fixed

- Fixed issue where job names were being incorrectly hyphenated during
  project.yaml export [#1050](https://github.com/OpenFn/Lightning/issues/1050)
- Allows the demo script to set a project id during creation to help with cli
  deploy/pull/Github integration testing.
- Fixed demo project_repo_connection failing after nightly demo resets
  [1058](https://github.com/OpenFn/Lightning/issues/1058)
- Fixed an issue where the monaco suggestion tooltip was offset from the main
  editor [1030](https://github.com/OpenFn/Lightning/issues/1030)

## [v0.7.3] - 2023-08-15

### Changed

- Version control in project settings is now named Export your project
  [#1015](https://github.com/OpenFn/Lightning/issues/1015)

### Fixed

- Tooltip for credential select in Job Edit form is cut off
  [#972](https://github.com/OpenFn/Lightning/issues/972)
- Dataclip type and state assembly notice for creating new dataclip dropped
  during refactor [#975](https://github.com/OpenFn/Lightning/issues/975)

## [v0.7.2] - 2023-08-10

### Changed

- NodeJs security patch [1009](https://github.com/OpenFn/Lightning/pull/1009)

### Fixed

## [v0.7.1] - 2023-08-04

### Fixed

- Fixed flickery icons on new workflow job creation.

## [v0.7.0] - 2023-08-04

### Added

- Project owners can require MFA for their users
  [892](https://github.com/OpenFn/Lightning/issues/892)

### Changed

- Moved to Elixir 1.15 and Erlang 26.0.2 to sort our an annoying ElixirLS issue
  that was slowing down our engineers.
- Update Debian base to use bookworm (Debian 12) for our Docker images
- Change new credential modal to take up less space on the screen
  [#931](https://github.com/OpenFn/Lightning/issues/931)
- Placeholder nodes are now purely handled client-side

### Fixed

- Fix issue creating a new credential from the Job editor where the new
  credential was not being set on the job.
  [#951](https://github.com/OpenFn/Lightning/issues/951)
- Fix issue where checking a credential type radio button shows as unchecked on
  first click. [#976](https://github.com/OpenFn/Lightning/issues/976)
- Return the pre-filled workflow names
  [#971](https://github.com/OpenFn/Lightning/issues/971)
- Fix version reporting and external reset_demo() call via
  Application.spec()[#1010](https://github.com/OpenFn/Lightning/issues/1010)
- Fixed issue where entering a placeholder name through the form would result an
  in unsaveable workflow
  [#1001](https://github.com/OpenFn/Lightning/issues/1001)
- Ensure the DownloadController checks for authentication and authorisation.

## [v0.7.0-pre5] - 2023-07-28

### Changed

- Unless otherwise specified, only show work orders with activity in last 14
  days [#968](https://github.com/OpenFn/Lightning/issues/968)

## [v0.7.0-pre4] - 2023-07-27

### Changed

- Don't add cast fragments if the search_term is nil
  [#968](https://github.com/OpenFn/Lightning/issues/968)

## [v0.7.0-pre3] - 2023-07-26

### Fixed

- Fixed an issue with newly created edges that prevented downstream jobs
  [977](https://github.com/OpenFn/Lightning/issues/977)

## [v0.7.0-pre2] - 2023-07-26

Note that this is a pre-release with a couple of known bugs that are tracked in
the Nodes and Edges [epic](https://github.com/OpenFn/Lightning/issues/793).

### Added

- Added ability for a user to enable MFA on their account; using 2FA apps like
  Authy, Google Authenticator etc
  [#890](https://github.com/OpenFn/Lightning/issues/890)
- Write/run sql script to convert triggers
  [#875](https://github.com/OpenFn/Lightning/issues/875)
- Export projects as `.yaml` via UI
  [#249](https://github.com/OpenFn/Lightning/issues/249)

### Changed

- In `v0.7.0` we change the underlying workflow building and execution
  infrastructure to align with a standard "nodes and edges" design for directed
  acyclic graphs (DAGs). Make sure to run the migrations!
  [793](https://github.com/OpenFn/Lightning/issues/793)

### Fixed

- Propagate url pushState/changes to Workflow Diagram selection
  [#944](https://github.com/OpenFn/Lightning/issues/944)
- Fix issue when deleting nodes from the workflow editor
  [#830](https://github.com/OpenFn/Lightning/issues/830)
- Fix issue when clicking a trigger on a new/unsaved workflow
  [#954](https://github.com/OpenFn/Lightning/issues/954)

## [0.6.7] - 2023-07-13

### Added

- Add feature to bulk rerun work orders from a specific step in their workflow;
  e.g., "rerun these 50 work orders, starting each at step 4."
  [#906](https://github.com/OpenFn/Lightning/pull/906)

### Fixed

- Oban exception: "value too long" when log lines are longer than 255 chars
  [#929](https://github.com/OpenFn/Lightning/issues/929)

## [0.6.6] - 2023-06-30

### Added

- Add public API token to the demo site setup script
- Check and renew OAuth credentials when running a job
  [#646](https://github.com/OpenFn/Lightning/issues/646)

### Fixed

- Remove google sheets from adaptors list until supporting oauth flow
  [#792](https://github.com/OpenFn/Lightning/issues/792)
- Remove duplicate google sheets adaptor display on credential type picklist
  [#663](https://github.com/OpenFn/Lightning/issues/663)
- Fix demo setup script for calling from outside the app on Kubernetes
  deployments [#917](https://github.com/OpenFn/Lightning/issues/917)

## [0.6.5] - 2023-06-22

### Added

- Ability to rerun work orders from start by selecting one of more of them from
  the History page and clicking the "Rerun" button.
  [#659](https://github.com/OpenFn/Lightning/issues/659)

### Fixed

- Example runs for demo incorrect
  [#856](https://github.com/OpenFn/Lightning/issues/856)

## [0.6.3] - 2023-06-15

### Fixed

- Prevent saving null log lines to the database, fix issue with run display
  [#866](https://github.com/OpenFn/Lightning/issues/866)

## [0.6.2] - 2023-06-09

### Fixed

- Fixed viewer permissions for delete workflow

- Fixed bug with workflow cards
  [#859](https://github.com/OpenFn/Lightning/issues/859)

## [0.6.1] - 2023-06-08

### Fixed

- Fixed bug with run logs [#864](https://github.com/OpenFn/Lightning/issues/864)

- Correctly stagger demo runs to maintain order
  [#856](https://github.com/OpenFn/Lightning/issues/856)
- Remove `Timex` use from `SetupUtils` in favor of `DateTime` to fix issue when
  calling it in escript.

## [0.6.0]- 2023-04-12

### Added

- Create sample runs when generating sample workflow
  [#821](https://github.com/OpenFn/Lightning/issues/821)
- Added a provisioning api for creating and updating projects and their
  workflows See: [PROVISIONING.md](./PROVISIONING.md)
  [#641](https://github.com/OpenFn/Lightning/issues/641)
- Add ability for a `superuser` to schedule deletion, cancel deletion, and
  delete projects [#757](https://github.com/OpenFn/Lightning/issues/757)
- Add ability for a `project owner` to schedule deletion, cancel deletion, and
  delete projects [#746](https://github.com/OpenFn/Lightning/issues/746)

### Changed

- Ability to store run log lines as rows in a separate table
  [#514](https://github.com/OpenFn/Lightning/issues/514)

### Fixed

- Incorrect project digest queries
  [#768](https://github.com/OpenFn/Lightning/issues/768)]
- Fix issue when purging deleted users
  [#747](https://github.com/OpenFn/Lightning/issues/747)
- Generate a random name for Workflows when creating one via the UI.
  [#828](https://github.com/OpenFn/Lightning/issues/828)
- Handle error when deleting a job with runs.
  [#814](https://github.com/OpenFn/Lightning/issues/814)

## [0.5.2]

### Added

- Add `workflow_edges` table in preparation for new workflow editor
  implementation [#794](https://github.com/OpenFn/Lightning/issues/794)
- Stamped `credential_id` on run directly for easier auditing of the history
  interface. Admins can now see which credential was used to run a run.
  [#800](https://github.com/OpenFn/Lightning/issues/800)
- Better errors when using magic functions: "no magic yet" and "check
  credential" [#812](https://github.com/OpenFn/Lightning/issues/812)

### Changed

- The `delete-project` function now delete all associated activities
  [#759](https://github.com/OpenFn/Lightning/issues/759)

### Fixed

## [0.5.1] - 2023-04-12

### Added

- Added ability to create and revoke personal API tokens
  [#147](https://github.com/OpenFn/Lightning/issues/147)
- Add `last-used at` to API tokens
  [#722](https://github.com/OpenFn/Lightning/issues/722)
- Improved "save" for job builder; users can now press `Ctrl + S` or `⌘ + S` to
  save new or updated jobs job panel will _not_ close. (Click elsewhere in the
  canvas or click the "Close" button to close.)
  [#568](https://github.com/OpenFn/Lightning/issues/568)
- Add filtered search params to the history page URL
  [#660](https://github.com/OpenFn/Lightning/issues/660)

### Changed

- The secret scrubber now ignores booleans
  [690](https://github.com/OpenFn/Lightning/issues/690)

### Fixed

- The secret scrubber now properly handles integer secrets from credentials
  [690](https://github.com/OpenFn/Lightning/issues/690)
- Updated describe-package dependency, fixing sparkles in adaptor-docs
  [657](https://github.com/OpenFn/Lightning/issues/657)
- Clicks on the workflow canvas were not lining up with the nodes users clicked
  on; they are now [733](https://github.com/OpenFn/Lightning/issues/733)
- Job panel behaves better when collapsed
  [774](https://github.com/OpenFn/Lightning/issues/774)

## [0.5.0] - 2023-04-03

### Added

- Magic functions that fetch real metadata from connected systems via
  `credentials` and suggest completions in the job builder (e.g., pressing
  `control-space` when setting the `orgUnit` attribute for a DHIS2 create
  operation will pull the _actual_ list of orgUnits with human readable labels
  and fill in their orgUnit codes upon
  enter.)[670](https://github.com/OpenFn/Lightning/issues/670)
- A "metadata explorer" to browse actual system metadata for connected
  instances. [658](https://github.com/OpenFn/Lightning/issues/658)
- Resizable job builder panel for the main canvas/workflow view.
  [681](https://github.com/OpenFn/Lightning/issues/681)

### Changed

- Display timezone for cron schedule—it is always UTC.
  [#716](https://github.com/OpenFn/Lightning/issues/716)
- Instance administrators can now configure the interval between when a project
  owner or user requests deletion and when these records are purged from the
  database. It defaults to 7, but by providing a `PURGE_DELETED_AFTER_DAYS`
  environment variable the grace period can be altered. Note that setting this
  variable to `0` will make automatic purging _never_ occur but will still make
  "deleted" projects and users unavailable. This has been requested by certain
  organizations that must retain audit logs in a Lightning instance.
  [758](https://github.com/OpenFn/Lightning/issues/758)

### Fixed

- Locked CLI version to `@openfn/cli@0.0.35`.
  [#761](https://github.com/OpenFn/Lightning/issues/761)

## [0.4.8] - 2023-03-29

### Added

- Added a test harness for monitoring critical parts of the app using Telemetry
  [#654](https://github.com/OpenFn/Lightning/issues/654)

### Changed

- Set log level to `info` for runs. Most of the `debug` logging is useful for
  the CLI, but not for Lightning. In the future the log level will be
  configurable at instance > project > job level by the `superuser` and any
  project `admin`.
- Renamed license file so that automagic github icon is less confusing

### Fixed

- Broken links in failure alert email
  [#732](https://github.com/OpenFn/Lightning/issues/732)
- Registration Submission on app.openfn.org shows internal server error in
  browser [#686](https://github.com/OpenFn/Lightning/issues/686)
- Run the correct runtime install mix task in `Dockerfile-dev`
  [#541](https://github.com/OpenFn/Lightning/issues/541)
- Users not disabled when scheduled for deletion
  [#719](https://github.com/OpenFn/Lightning/issues/719)

## [0.4.6] - 2023-03-23

### Added

- Implement roles and permissions across entire app
  [#645](https://github.com/OpenFn/Lightning/issues/645)
- Fix webhook URL
  (`https://<<HOST_URL>>/i/cae544ab-03dc-4ccc-a09c-fb4edb255d7a`) for the
  OpenHIE demo workflow [448](https://github.com/OpenFn/Lightning/issues/448)
- Phoenix Storybook for improved component development
- Load test for webhook endpoint performance
  [#645](https://github.com/OpenFn/Lightning/issues/634)
- Notify user via email when they're added to a project
  [#306](https://github.com/OpenFn/Lightning/issues/306)
- Added notify user via email when their account is created
  [#307](https://github.com/OpenFn/Lightning/issues/307)

### Changed

- Improved errors when decoding encryption keys for use with Cloak.
  [#684](https://github.com/OpenFn/Lightning/issues/684)
- Allow users to run ANY job with a custom input.
  [#629](https://github.com/OpenFn/Lightning/issues/629)

### Fixed

- Ensure JSON schema form inputs are in the same order as they are written in
  the schema [#685](https://github.com/OpenFn/Lightning/issues/685)

## [0.4.4] - 2023-03-10

### Added

- Users can receive a digest email reporting on a specified project.
  [#638](https://github.com/OpenFn/Lightning/issues/638)
  [#585](https://github.com/OpenFn/Lightning/issues/585)

## [0.4.3] - 2023-03-06

### Added

- Tooltips on Job Builder panel
  [#650](https://github.com/OpenFn/Lightning/issues/650)

### Changed

- Upgraded to Phoenix 1.7 (3945856)

### Fixed

- Issue with FailureAlerter configuration missing in `prod` mode.

## [0.4.2] - 2023-02-24

### Added

- A user can change their own email
  [#247](https://github.com/OpenFn/Lightning/issues/247)
- Added a `SCHEMAS_PATH` environment variable to override the default folder
  location for credential schemas
  [#604](https://github.com/OpenFn/Lightning/issues/604)
- Added the ability to configure Google Sheets credentials
  [#536](https://github.com/OpenFn/Lightning/issues/536)
- Function to import a project
  [#574](https://github.com/OpenFn/Lightning/issues/574)

### Changed

- Users cannot register if they have not selected the terms and conditions
  [#531](https://github.com/OpenFn/Lightning/issues/531)

### Fixed

- Jobs panel slow for first open after restart
  [#567](https://github.com/OpenFn/Lightning/issues/567)

## [0.4.0] - 2023-02-08

### Added

- Added a Delete job button in Inspector
- Filter workflow runs by text/value in run logs or input body
- Drop "configuration" key from Run output dataclips after completion
- Ability to 'rerun' a run from the Run list
- Attempts and Runs update themselves in the Runs list
- Configure a project and workflow for a new registering user
- Run a job with a custom input
- Added plausible analytics
- Allow user to click on Webhook Trigger Node to copy webhook URL on workflow
  diagram
- Allow any user to delete a credential that they own
- Create any credential through a form except for OAuth
- Refit all diagram nodes on browser and container resize
- Enable distributed Erlang, allowing any number of redundant Lightning nodes to
  communicate with each other.
- Users can set up realtime alerts for a project

### Changed

- Better code-assist and intelliense in the Job Editor
- Updated @openfn/workflow-diagram to 0.4.0
- Make plus button part of job nodes in Workflow Diagram
- Updated @openfn/adaptor-docs to 0.0.5
- Updated @openfn/describe-package to 0.0.10
- Create an follow a manual Run from the Job Inspector
- View all workflows in a project on the workflows index page
- Move @openfn/workflow-diagram into the application, the NPM module is now
  deprecated.
- Remove workflow name from first node
- Move the used parts of `@openfn/engine` into the application.
- [BREAKING CHANGE] Ported `mix openfn.install.runtime` into application, use
  `mix lightning.install_runtime`.
- [BREAKING CHANGE] Introduced `@openfn/cli` as the new runtime for Jobs
- Rename a workflow through the page heading
- Hide the dataclips tab for beta
- Make adaptor default to common@latest
- Remove jobs list page
- Better error handling in the docs panel
- Disable credential ownership transfer in dev and prod environments
- Add project settings page
- Change Work Order filters to apply to the aggregate state of the work order
  and not the run directly
- Enable jobs by default
- Set log level to info
- Add Beta checkbox to register page
- User roles and permissions

### Fixed

- Don't consider disabled jobs when calculating subsequent runs
- Fixed overflow on Job Editor Tooltips
- Fixed auto-scroll when adding a new snippet in the Job Editor
- Fixed common operation typings in Job Editor

## [0.3.1] - 2022-11-22

### Fixed

- Fixed bug that tried to execute HTML scripts in dataclips
- Fixed bug that prevented work orders from displaying in the order of their
  last run, descending.
- Remove alerts after set timeout or close

## [0.3.0] - 2022-11-21

### Added

- Add seed data for demo site
- Create adaptor credentials through a form
- Configure cron expressions through a form
- View runs grouped by work orders and attempts
- Run an existing Job with any dataclip uuid from the Job form

### Changed

- Redirect users to projects list page when they click on Admin Settings menu
- Move job, project, input and output Dataclips to Run table
- Reverse the relationship between Jobs and Triggers. Triggers now can exist on
  their own; setting the stage for branching and merging workflows
- Updated Elixir and frontend dependencies
- [BREAKING CHANGE] Pipeline now uses Work Orders, previous data is not
  compatible.
- Runs, Dataclips and Attempts now all correctly use `usec` resolution
  timestamps.
- Upgraded LiveView to 0.18.0
- Upgraded Elixir to 1.14.1 and OTP 25
- Workflow Job editor now behaves like a panel
- Split JobLive.InspectorFormComponent into different plug-able subcomponents
- Ensure new jobs with cron triggers receive a default frequency
- Webhooks are now referenced by the trigger id instead of job id.
- Filter runs by status
- Filter runs by workflow
- Filter runs by date
- View a job run from the runs history
- View latest matching inputs to run a job with

## [0.2.0] - 2022-09-12

### Changed

- [BREAKING CHANGE] Add `Workflow` model, Jobs now belong to a Workflow This is
  a breaking change to the schema.
- Use Node.js 18, soon to be in LTS.
- Visualize success/fail triggers in workflow diagram.
- Move WorkflowDiagram related actions from DashboardLive into WorkflowLive
- Move WorkflowDiagram component into liveview, so that we can subscribe to
  channels (i.e. updating of the diagram when someone changes something).
- Integrate `@openfn/workflow-diagram@0.0.8` and use the new Store interface for
  updating it.
- Remove `component_mounted` event from WorkflowDiagram hook, using a
  MutationObserver and a Base64 encoded JSON payload.
- Fixed an issue where the compiler component would try and load a 'nothing
  adaptor', added a condition to check an adaptor is actually selected.
- Removed previous Workflow CTE queries, replaced by the introduction of the
  Workflow model, see
  (https://github.com/OpenFn/Lightning/blob/53da6883483e7d8d078783f348da327d1dd72d20/lib/lightning/workflows.ex#L111-L119).

## [0.1.13] - 2022-08-29

### Added

- Allow administrators to configure OIDC providers for authentication (note that
  this is just for authenticating, not yet for creating new accounts via OIDC)
- Add Monaco editor to the step/job panel
- Allow users to delete their own accounts. Schedule their user and credentials
  data for deletion when they do.
- Allow superusers to delete a user account. Schedule the user's credentials and
  user data for deletion when they do.
- If a user is scheduled for deletion, disable their account and prevent them
  from logging in.
- The 'User profile' and 'Credentials' page now have a sidebar menu

### Changed

- Project users now have one of the following roles: viewer, editor, admin,
  owner
- Users only have the following roles: user, superuser

## [0.1.12] - 2022-08-15

### Added

- Transfer credential ownership to another user.
- Create credentials via a form interface\*
- Show "projects with access" in credentials list view.
- Show job in runs list and run view.
- Added roles and permissions to workflows and history page
  [#645](https://github.com/OpenFn/Lightning/issues/645)

\*The form is defined by a JSON schema provided by an adaptor, in most cases:
e.g., `language-dhis2` provides a single schema which defines the required
attributes for `state.configuration`, while `language-common` provides multiple
credential schemas like "oauth" or "basic auth" which define attributes for
`state.configuration` and which might be used by lots of different jobs.)

### Fixed

- User menu (top right) appears on top of all other components.
- User profile screen integrated with the rest of the liveview app.

## [0.1.11] - 2022-08-05

### Fixed

- Fixed logging in Runner when `:debug` log level used; note that this caused
  crashes in Oban

## [0.1.10] - 2022-08-05

### Added

- Credential auditing
- Build/version information display for easier debugging

### Fixed

- Fixed a bug that enqueued cron-triggered jobs even when they were disabled

## [0.1.9] - 2022-07-27

### Added

- Navigate to user profile or credentials page and log out through the user icon
  dropdown
- Create and edit dataclips
- Add a production tag to credentials
- View a dropdown of operations and their description for the language-common
  `v2.0.0-rc2` adaptor (this pattern to be rolled out across adaptors)

### Changed

- Navigate between projects through a project picker on the navbar

### Fixed

- Run Lightning with docker

### Security

- Sensitive credential values are scrubbed from run logs
- All credentials are encrypted at REST

## [0.1.7] - 2022-06-24

### Added

- Run a job with a cron trigger
- Queue jobs via Oban/Postgres
- Edit jobs via the workflow canvas

## [0.1.6] - 2022-06-07

### Added

- Register, log in and log out of an account
- Allow superusers and admin users to create projects
- Allow admin users to create or disable a user’s account
- Allow superusers for local deployments to create users and give them access to
  project spaces

- Create and edit a job with a webhook, flow/fail or cron trigger
- Create and edit credentials for a job
- Copy a job's webhook URL
- View all workflows in a project visually
- Deploy lightning locally with Docker

- Enable a job to automatically process incoming requests
- Run a job with a webhook or flow/fail trigger
- View job runs along with their logs, exit code, start and end time
- View data clips that have initiated job runs (http requests for webhooks, run
  results)<|MERGE_RESOLUTION|>--- conflicted
+++ resolved
@@ -29,17 +29,14 @@
 
 ### Fixed
 
-<<<<<<< HEAD
 - Fix misaligned margins on collapsed panels in the inspector
   [#2571](https://github.com/OpenFn/lightning/issues/2571)
-=======
 - Fix sorting directions icons in projects table in the project dashboard page
   [#2631](https://github.com/OpenFn/lightning/pull/2631)
 - Fixed an issue where code-completion prompts don't load properly in the
   inspector [#2629](https://github.com/OpenFn/lightning/pull/2629)
 - Fixed an issue where namespaces (like http.) don't appear in code assist
   prompts [#2629](https://github.com/OpenFn/lightning/pull/2629)
->>>>>>> c46c9090
 
 ## [v2.9.14] - 2024-10-31
 

--- conflicted
+++ resolved
@@ -29,13 +29,10 @@
 
 ### Fixed
 
-<<<<<<< HEAD
 - Fix broken highlighter for selcted step in the log viewer
   [#2980](https://github.com/OpenFn/lightning/issues/2980)
-=======
 - Don't delete latest snapshot when deleting unused snaphots in workorders
   [#2996](https://github.com/OpenFn/lightning/issues/2996)
->>>>>>> 00067f9c
 
 ## [v2.10.16] - 2025-02-28
 

# Changelog

All notable changes to this project will be documented in this file.

- `Added` for new features.
- `Changed` for changes in existing functionality.
- `Deprecated` for soon-to-be removed features.
- `Removed` for now removed features.
- `Fixed` for any bug fixes.
- `Security` in case of vulnerabilities.

The format is based on [Keep a Changelog](https://keepachangelog.com/en/1.0.0/),
and this project adheres to
[Semantic Versioning](https://semver.org/spec/v2.0.0.html).

## [Unreleased]

### Added

### Changed

### Fixed

<<<<<<< HEAD
- Make Collections delete_all idempotent.
  [#3143](https://github.com/OpenFn/lightning/issues/3143)

## [v2.11.3-pre.1] - 2025-04-16
=======
## [v2.12.0] - 2025-04-25
>>>>>>> c700c474

### Added

- Create workflows from base templates
  [#3018](https://github.com/OpenFn/lightning/issues/3018),
  [#3031](https://github.com/OpenFn/lightning/issues/3031)
  [#3080](https://github.com/OpenFn/lightning/issues/3080)
- Custom metrics to track lost runs
  [#3070](https://github.com/OpenFn/lightning/issues/3070)
- AI Assistant: add metadata column to chat sessions
  [#3054](https://github.com/OpenFn/lightning/issues/3054)
- Added a message to explain to the user why they're waiting for a run
  [#3131](https://github.com/OpenFn/lightning/issues/3131)
- Allow users to create workflows from base templates
  [#3110](https://github.com/OpenFn/lightning/issues/3110)
- Simplified adding credentials to projects
  [#3034](https://github.com/OpenFn/lightning/issues/3034)
- Enabled displaying full workflow name when hovering workflow name in the
  workflows list page [#2894](https://github.com/OpenFn/lightning/issues/2894)
- Enabled clickable rows in the workflows list page
  [#3047](https://github.com/OpenFn/lightning/issues/3047)
- Added sorting & filtering workflows
  [#3046](https://github.com/OpenFn/lightning/issues/3046)
- Add helper function to create latest snapshot
  [#3099](https://github.com/OpenFn/lightning/issues/3099)
- Restart the credential setup from selecting the credential type
  [#2284](https://github.com/OpenFn/lightning/issues/2284)
- Enable Support User and adds audit trail for MFA.
  [#3072](https://github.com/OpenFn/lightning/issues/3072)
- Allow users to view and copy their workflow as a code
  [#3016](https://github.com/OpenFn/lightning/issues/3016)
- Allow users to create workflow via YAML import
  [#3013](https://github.com/OpenFn/lightning/issues/3013)
- Make provision for the inclusion of 'external' metrics.
  [#3096](https://github.com/OpenFn/lightning/issues/3096)
- Introduce 'seeding' of PromEx event metrics
  [#3096](https://github.com/OpenFn/lightning/issues/3096)
- When claiming a run, a worker name can optionally be provided to the adaptor
  that is responsible for claiming runs.
  [#3079](https://github.com/OpenFn/lightning/issues/3079)
- Persist worker name provided by worker when claiming a run. NOTE: This
  requires version `1.13.2` of the worker.
  [#3079](https://github.com/OpenFn/lightning/issues/3079)

### Changed

- Add project name to failure email subject
  [#2974](https://github.com/OpenFn/lightning/issues/2974)
- Large refactor of the inspector and React components
  [#3043](https://github.com/OpenFn/lightning/pull/3043)
- The AI Assistant now has access to docs.openfn.org to better inform its
  responses [apollo#209](https://github.com/OpenFn/apollo/pull/209)
- Adjusted flash messages
- Updated dependencies [#3086](https://github.com/OpenFn/lightning/pull/3086):
  - `phoenix` from 1.7.20 to 1.7.21
  - `phoenix_live_view` from 1.0.5 to 1.0.9
  - `petal_components` from 2.9.0 to 3.0.1
- Move new workflow form into the edit page
  [#3083](https://github.com/OpenFn/lightning/issues/3083)
- Added logos & case-insensitive sorting of credential types
  [#3107](https://github.com/OpenFn/lightning/pull/3107)
- Added a "BETA" label to the Kafka trigger type
  [#3098](https://github.com/OpenFn/lightning/pull/3098)

## [v2.11.2] - 2025-04-10

### Added

- Remove Credentials for Collaborators Removed from a Project
  [#2942](https://github.com/OpenFn/lightning/issues/2942)
- Enable Credential Transfer In Projects Credentials Table
  [#2978](https://github.com/OpenFn/lightning/issues/2978)
- Allow possibility to inject components for implementing GDPR compliance
  [PR#3056](https://github.com/OpenFn/lightning/pull/3056)
- Change edge color in the workflow when there is an error
  [#2999](https://github.com/OpenFn/lightning/issues/2999)

### Changed

- Stagger cleanup crons in the hopes that it reduces the imapct on the database.
  [#3061](https://github.com/OpenFn/lightning/issues/3061)
- Default to latest specific version instead of @latest when selecting adaptors
  [#2843](https://github.com/OpenFn/lightning/issues/2843)
- Remove OpenTelemetry suport as it is not currently in use
  [#3081](https://github.com/OpenFn/lightning/issues/3081)

## [v2.11.1] - 2025-04-03

### Added

- Fix putting project credentials on a new credential
  [#2993](https://github.com/OpenFn/lightning/issues/2993)
- Allow users to book for demo sessions
  [PR#3035](https://github.com/OpenFn/lightning/pull/3035)
- Allow workflow and project concurrency progress windows
  [#2995](https://github.com/OpenFn/lightning/issues/2995)

### Changed

- Update flash message to contain link to github actions after save & sync
  [#2989](https://github.com/OpenFn/lightning/issues/2989)
- Added alphabetical sort to credential and Oauth2 client lists.
  [#2994](https://github.com/OpenFn/lightning/issues/2994)
- Update Phoenix LiveView to 1.0.5, Petal Components to 2.9.0 and TailwindCSS to
  v4 [#3033](https://github.com/OpenFn/lightning/pull/3033)

### Fixed

- Fixes to some issues with code-complete in the editor
  [#3052](https://github.com/OpenFn/lightning/pull/3052)

## [v2.11.0] - 2025-03-19

### Added

- Update Collections admin UI storage counter after deleting all
  [#2986](https://github.com/OpenFn/lightning/issues/2986)
- Refactor OAuth credentials to reuse existing refresh tokens for same scopes
  [#2908](https://github.com/OpenFn/lightning/issues/2908) \
  ⚠️️ Please note that you will need to migrate your existing OAuth credentials.
  To do that run the following command: `mix run priv/repo/migrate_oauth_credentials.exs`
  for local setup or `docker exec -it <lightning_container_name> /app/bin/lightning eval "Lightning.Credentials.OauthMigration.run()"`
  for production environments.

### Changed

- Changed the way Monaco workers are loaded, using ESM modules instead.
- Do not include `v` param in workflow links when it is latest
  [#2941](https://github.com/OpenFn/lightning/issues/2941)
- Use dropdown instead of modal for the log level filter
  [#2980](https://github.com/OpenFn/lightning/issues/2980)
- Upgrade esbuild to 0.25.0
  [#2962](https://github.com/OpenFn/lightning/issues/2962)

### Fixed

- Fix broken highlighter for selected step in the log viewer
  [#2980](https://github.com/OpenFn/lightning/issues/2980)
- Don't delete latest snapshot when deleting unused snaphots in workorders
  [#2996](https://github.com/OpenFn/lightning/issues/2996)
- Don't allow users to disable edges coming from a trigger
  [#3008](https://github.com/OpenFn/lightning/issues/3008)

## [v2.10.16] - 2025-02-28

### Added

- Disable jobs with non retriable steps
  [#2925](https://github.com/OpenFn/lightning/issues/2925)

### Fixed

- Fix toggle button not visually disabled
  [#2976](https://github.com/OpenFn/lightning/issues/2976)
- Dont clear dataclip input when user saves workflow
  [#2944](https://github.com/OpenFn/lightning/issues/2944)

## [v2.10.16-pre.0] - 2025-02-26

### Added

- Allow the billing app to schedule project deletion
  [#2972](https://github.com/OpenFn/lightning/issues/2972)
- Enable project level concurrency limit
  [#2906](https://github.com/OpenFn/lightning/issues/2906)
- Transfer credentials ownership to a project collaborator
  [#2820](https://github.com/OpenFn/lightning/issues/2820)
- Delete unused snapshots on workorders retention cleanup
  [#1832](https://github.com/OpenFn/lightning/issues/1832)
- Allow users to configure their preferred log levels
  [#2206](https://github.com/OpenFn/lightning/issues/2206)
- Allow project admins and owners to disable `console.log()` in jobs
  [#2205](https://github.com/OpenFn/lightning/issues/2205)

### Changed

- Bumped CI NodeJS and Postgres versions to 22.12.0 and 17.3 respectively
  [#2938](https://github.com/OpenFn/lightning/pull/2938)

### Fixed

- Creating a dataclip fails on indexing when it's too large
  [#2682](https://github.com/OpenFn/lightning/issues/2682)

## [v2.10.15] - 2025-02-14

### Changed

- Allow empty/blank log lines from the worker/jobs
  [#2914](https://github.com/OpenFn/lightning/issues/2914)
- Only allow `owner` and `admin` users to manage collections
  [#2923](https://github.com/OpenFn/lightning/issues/2923)

### Fixed

- Fixed issue where we failed to send failure alerts via email when runs were
  "lost". [#2921](https://github.com/OpenFn/lightning/issues/2921)

## [v2.10.14] - 2025-02-06

### Added

- Extend provisioner to support collections
  [#2830](https://github.com/OpenFn/lightning/issues/2830)
- Add collection limiter in the provisioner
  [PR#2910](https://github.com/OpenFn/lightning/pull/2910)
- Adds project name to failure alert email
  [#2884](https://github.com/OpenFn/lightning/pull/2884)
- Allow project users to manage collections
  [#2838](https://github.com/OpenFn/lightning/issues/2838)
- Allow limiting Collection create, put and put_all
  [#2853](https://github.com/OpenFn/lightning/issues/2853)

### Changed

- Makes the whole project row in the projects table clickable.
  [#2889](https://github.com/OpenFn/lightning/pull/2889)
- Standardizes date formats to YYYY-MM-DD
  [#2884](https://github.com/OpenFn/lightning/pull/2884)

### Fixed

- Allow ordering of Plug Injection
  [#2903](https://github.com/OpenFn/lightning/issues/2903)
- Removed empty first line in job editor helper text
  [#2887](https://github.com/OpenFn/lightning/pull/2887)
- Standardizes sort order arrows (all now show the direction of sort, rather
  than the direction they would sort if toggled)
  [#2423](https://github.com/OpenFn/lightning/issues/2423)
- Project combobox is populated when viewing MFA backup codes.
  [#2870](https://github.com/OpenFn/lightning/issues/2870)
- Allow JobEditor metrics to be tracked when the version of the workflow being
  viewed is not the latest version.
  [#2891](https://github.com/OpenFn/lightning/issues/2891)

## [v2.10.13] - 2025-01-29

### Added

- Add support for local adaptors. This can be enabled via `LOCAL_ADAPTORS=true`
  and path specified via `OPENFN_ADAPTORS_REPO=./path/to/repo/`
  [#905](https://github.com/OpenFn/lightning/issues/905)
- Add component injection for AI responses feedback
  [#2495](https://github.com/OpenFn/lightning/issues/2495)
- Audit the provisioning of projects via the API
  [#2718](https://github.com/OpenFn/lightning/issues/2718)
- Track Collections storage usage based on items key and value sizes
  [#2853](https://github.com/OpenFn/lightning/issues/2853)
- Temporary instrumentation for JobEditor to help identify performance issues.
  [#2617](https://github.com/OpenFn/lightning/issues/2617)
- Indexes to foreign keys on `workflow_edges` and `steps` tables to try and
  alleviate slow loading of the job editor.
  [#2617](https://github.com/OpenFn/lightning/issues/2617)
- Remove `Snapshot.get_or_create_latest_for`.
  [#2703](https://github.com/OpenFn/lightning/issues/2703)
- Add temporary events to allow Lightning to log metrics reported by editors.
  [#2617](https://github.com/OpenFn/lightning/issues/2617)
- Audit when workflow deletion is requested.
  [#2727](https://github.com/OpenFn/lightning/issues/2727)

### Changed

- Remove snapshot creation when performing the Github sync - no longer needed
  post-migration. [#2703](https://github.com/OpenFn/lightning/issues/2703)
- Remove some redundant code related to `WorkOrders.create_for`.
  [#2703](https://github.com/OpenFn/lightning/issues/2703)
- Remove use of Snapshot.get_or_create_latest_for from tests.
  [#2703](https://github.com/OpenFn/lightning/issues/2703)
- Bump PostCSS [#2863](https://github.com/OpenFn/lightning/pull/2863)
- Replaced HTTPoison with Tesla in the AdaptorRegistry.
  [#2861](https://github.com/OpenFn/lightning/pull/2861)
- Remove googlesheets, gmail and collections from credential schemas list
  [#2854](https://github.com/OpenFn/lightning/issues/2854)
- Remove ring on save workflow button
  [#2829](https://github.com/OpenFn/lightning/issues/2829)

### Fixed

- Do not send digest emails for projects with no workflows
  [#2688](https://github.com/OpenFn/lightning/issues/2688)
- Fixed navbar items alignment in the workflow builder
  [#2825](https://github.com/OpenFn/lightning/issues/2825)
- PromEx metrics no longer detaching on error
  [#2875](https://github.com/OpenFn/lightning/issues/2875)

## [v2.10.12] - 2025-01-21

### Changed

- PromEx metrics endpoint returns 401 on unauthorized requests.
  [#2823](https://github.com/OpenFn/lightning/issues/2823)
- Allow non-openfn.org users to access AI Assistant
  [#2845](https://github.com/OpenFn/lightning/issues/2845)

## [v2.10.11] - 2025-01-21

### Added

- Add component injection for AI responses feedback
  [#2495](https://github.com/OpenFn/lightning/issues/2495)

### Fixed

- Fix `z-index` for unsaved workflow dot on workflow edit page
  [#2809](https://github.com/OpenFn/lightning/issues/2809)

## [v2.10.10] - 2025-01-15

### Added

- Add workflows API to create, update, get and list.
  [#1887](https://github.com/OpenFn/lightning/issues/1887)
- Show email address of credential owner on project credentials page
  [#2210](https://github.com/OpenFn/lightning/issues/2210)

### Changed

- Configure Monaco to load files from lightning instead of cdn
  [#2786](https://github.com/OpenFn/lightning/issues/2786)

### Fixed

- Fixed Save and Run to always execute jobs with latest changes
  [#2804](https://github.com/OpenFn/lightning/issues/2804)
- Fixed aggressive CSS rule in app.css that made it hard to style menu items
  [#2807](https://github.com/OpenFn/lightning/pull/2807)
- `z-index` broken on unsaved dot on workflow edit page
  [#2809](https://github.com/OpenFn/lightning/issues/2809)
- Fixed an issue in the editor where the Loading Types message displays forever
  while running offline [#2813](https://github.com/OpenFn/lightning/issues/2813)
- Fixed an a small layout issue in the Docs panel when loading the editor
  offline [#2813](https://github.com/OpenFn/lightning/issues/2813)

## [v2.10.9] - 2025-01-09

### Added

- Audit the creation and removal of Github repo connections.
  [#2668](https://github.com/OpenFn/lightning/issues/2668)
- Add save and sync option in the workflow edit page
  [#2707](https://github.com/OpenFn/lightning/issues/2707)

### Changed

- Git-ignore files from mix assets.deploy
  [#2788](https://github.com/OpenFn/lightning/issues/2788)
- Added Claude integration in job chat
  [#2403](https://github.com/OpenFn/lightning/pull/2403)
- OPENAI_API_KEY renamed to AI_ASSISTANT_API_KEY
  [#2403](https://github.com/OpenFn/lightning/pull/2403)
- Remove snapshot creation from WorkOrders, no longer necessary post-migration.
  [#2703](https://github.com/OpenFn/lightning/issues/2703)

## [v2.10.8] - 2024-12-18

### Added

- Add ability to retry or cancel AI Assistant error responses for user messages
  [#2704](https://github.com/OpenFn/lightning/issues/2704)

### Changed

## [v2.10.7] - 2024-12-13 🎂 ❤️ Happy Birthday, Mom!

### Added

- Clear AI assistant's chat input after a message is sent
  [#2781](https://github.com/OpenFn/lightning/issues/2781)
- Allow different rules and action for delete user.
  [#2500](https://github.com/OpenFn/lightning/issues/2500)
- Handle errors from the AI Assistant more gracefully
  [#2474](https://github.com/OpenFn/lightning/issues/2474)

### Changed

- Make the AdaptorRegistry cache path configurable
  [#2780](https://github.com/OpenFn/lightning/issues/2780)

### Fixed

- Delete user modal no longer uses the same id as the underlying user record.
  [#2751](https://github.com/OpenFn/lightning/issues/2751)
- Use workflow activation limiter on index toggle.
  [#2777](https://github.com/OpenFn/lightning/issues/2777)

## [v2.10.6] - 2024-12-10

### Added

- Handle errors from the AI Assistant more gracefully
  [#2741](https://github.com/OpenFn/lightning/issues/2741)

### Changed

- Updated the About the AI Assistant help text
- Make user email verification optional. Defaults to `false`
  [#2755](https://github.com/OpenFn/lightning/issues/2755)
  > ⚠️ The default was behaviour was to always require email verification. Set
  > `REQUIRE_EMAIL_VERIFICATION` to `true` to revert to the old behaviour.
- Enhance AI assistant panel UI
  [#2497](https://github.com/OpenFn/lightning/issues/2497)
- Allow superusers to be created via the user UI.
  [#2719](https://github.com/OpenFn/lightning/issues/2719)

### Fixed

- Fix Priority and Scope Issues in Inspector Key Bindings
  [#2770](https://github.com/OpenFn/lightning/issues/2770)
- Fixed an issue where sometimes adaptor docs won't load in the Inspector
  [#2749](https://github.com/OpenFn/lightning/pull/2749)
- Return a 422 when a duplicate key is sent to the collections post/put_all API
  [#2752](https://github.com/OpenFn/lightning/issues/2752)
- Do not require the user's password when a superuser updates a user.
  [#2757](https://github.com/OpenFn/lightning/issues/2757)

## [v2.10.5] - 2024-12-04

### Added

- Enable Tab Key for Indenting Text in AI Assistant Input Box
  [#2407](https://github.com/OpenFn/lightning/issues/2407)
- Ctrl/Cmd + Enter to Send a Message to the AI Assistant
  [#2406](https://github.com/OpenFn/lightning/issues/2406)
- Add styles to AI chat messages
  [#2484](https://github.com/OpenFn/lightning/issues/2484)
- Auditing when enabling/disabling a workflow
  [#2697](https://github.com/OpenFn/lightning/issues/2697)
- Ability to enable/disable a workflow from the workflow editor
  [#2698](https://github.com/OpenFn/lightning/issues/2698)

### Changed

- Insert all on a collection with the same timestamp
  [#2711](https://github.com/OpenFn/lightning/issues/2711)
- AI Assistant: Show disclaimer once every day per user
  [#2481](https://github.com/OpenFn/lightning/issues/2481)
- AI Assistant: Scroll to new message when it arrives
  [#2409](https://github.com/OpenFn/lightning/issues/2409)
- AI Assistant: Set vertical scrollbar below the session title
  [#2477](https://github.com/OpenFn/lightning/issues/2477)
- AI Assistant: Increase size of input box for easier handling of large inputs
  [#2408](https://github.com/OpenFn/lightning/issues/2408)
- Bumped dependencies
- Extend display of audit events to cater for deletions.
  [#2701](https://github.com/OpenFn/lightning/issues/2701)
- Kafka documentation housekeeping.
  [#2414](https://github.com/OpenFn/lightning/issues/2414)

### Fixed

- Collections controller sending an invalid response body when a item doesn't
  exist [#2733](https://github.com/OpenFn/lightning/issues/2733)
- AI Assistant: Text in the form gets cleared when you change the editor content
  [#2739](https://github.com/OpenFn/lightning/issues/2739)

## [v2.10.4] - 2024-11-22

### Added

- Support dynamic json schema email format validation.
  [#2664](https://github.com/OpenFn/lightning/issues/2664)
- Audit snapshot creation
  [#2601](https://github.com/OpenFn/lightning/issues/2601)
- Allow filtering collection items by updated_before and updated_after.
  [#2693](https://github.com/OpenFn/lightning/issues/2693)
- Add support for SMTP email configuration
  [#2699](https://github.com/OpenFn/lightning/issues/2699) ⚠️️ Please note that
  `EMAIL_ADMIN` defaults to `lightning@example.com` in production environments

### Fixed

- Fix cursor for small limit on collections request
  [#2683](https://github.com/OpenFn/lightning/issues/2683)
- Disable save and run actions on deleted workflows
  [#2170](https://github.com/OpenFn/lightning/issues/2170)
- Distinguish active and inactive sort arrows in projects overview table
  [#2423](https://github.com/OpenFn/lightning/issues/2423)
- Fix show password toggle icon gets flipped after changing the password value
  [#2611](https://github.com/OpenFn/lightning/issues/2611)

## [v2.10.3] - 2024-11-13

### Added

- Disable monaco command palette in Input and Log viewers
  [#2643](https://github.com/OpenFn/lightning/issues/2643)
- Make provision for non-User actors when creating Audit entries.
  [#2601](https://github.com/OpenFn/lightning/issues/2601)

### Fixed

- Superusers can't update users passwords
  [#2621](https://github.com/OpenFn/lightning/issues/2621)
- Attempt to reduce memory consumption when generating UsageTracking reports.
  [#2636](https://github.com/OpenFn/lightning/issues/2636)

## [v2.10.2] - 2024-11-14

### Added

- Audit history exports events
  [#2637](https://github.com/OpenFn/lightning/issues/2637)

### Changed

- Ignore Plug.Conn.InvalidQueryError in Sentry
  [#2672](https://github.com/OpenFn/lightning/issues/2672)
- Add Index to `dataclip_id` on `runs` and `work_orders` tables to speed up
  deletion [PR#2677](https://github.com/OpenFn/lightning/pull/2677)

### Fixed

- Error when the logger receives a boolean
  [#2666](https://github.com/OpenFn/lightning/issues/2666)

## [v2.10.1] - 2024-11-13

### Fixed

- Fix metadata loading as code-assist in the editor
  [#2669](https://github.com/OpenFn/lightning/pull/2669)
- Fix Broken Input Dataclip UI
  [#2670](https://github.com/OpenFn/lightning/pull/2670)

## [v2.10.0] - 2024-11-13

### Changed

- Increase collection items value limit to 1M characters
  [#2661](https://github.com/OpenFn/lightning/pull/2661)

### Fixed

- Fix issues loading suggestions for code-assist
  [#2662](https://github.com/OpenFn/lightning/pull/2662)

## [v2.10.0-rc.2] - 2024-11-12

### Added

- Bootstrap script to help install and configure the Lightning app for
  development [#2654](https://github.com/OpenFn/lightning/pull/2654)

### Changed

- Upgrade dependencies [#2624](https://github.com/OpenFn/lightning/pull/2624)
- Hide the collections and fhir-jembi adaptors from the available adaptors list
  [#2648](https://github.com/OpenFn/lightning/issues/2648)
- Change column name for "Last Activity" to "Last Modified" on Projects list
  [#2593](https://github.com/OpenFn/lightning/issues/2593)

### Fixed

- Fix LiveView crash when pressing "esc" on inspector
  [#2622](https://github.com/OpenFn/lightning/issues/2622)
- Delete project data in batches to avoid timeouts in the db connection
  [#2632](https://github.com/OpenFn/lightning/issues/2632)
- Fix MetadataService crashing when errors are encountered
  [#2659](https://github.com/OpenFn/lightning/issues/2659)

## [v2.10.0-rc.1] - 2024-11-08

### Changed

- Reduce transaction time when fetching collection items by fetching upfront
  [#2645](https://github.com/OpenFn/lightning/issues/2645)

## [v2.10.0-rc.0] - 2024-11-07

### Added

- Adds a UI for managing collections
  [#2567](https://github.com/OpenFn/lightning/issues/2567)
- Introduces collections, a programatic workflow data sharing resource.
  [#2551](https://github.com/OpenFn/lightning/issues/2551)

## [v2.9.15] - 2024-11-06

### Added

- Added some basic editor usage tips to the docs panel
  [#2629](https://github.com/OpenFn/lightning/pull/2629)
- Create audit events when the retention periods for a project's dataclips and
  history are modified. [#2589](https://github.com/OpenFn/lightning/issues/2589)

### Changed

- The Docs panel in the inspector will now be closed by default
  [#2629](https://github.com/OpenFn/lightning/pull/2629)
- JSDoc annotations are removed from code assist descriptions
  [#2629](https://github.com/OpenFn/lightning/pull/2629)
- Show project name during delete confirmation
  [#2634](https://github.com/OpenFn/lightning/pull/2634)

### Fixed

- Fix misaligned margins on collapsed panels in the inspector
  [#2571](https://github.com/OpenFn/lightning/issues/2571)
- Fix sorting directions icons in projects table in the project dashboard page
  [#2631](https://github.com/OpenFn/lightning/pull/2631)
- Fixed an issue where code-completion prompts don't load properly in the
  inspector [#2629](https://github.com/OpenFn/lightning/pull/2629)
- Fixed an issue where namespaces (like http.) don't appear in code assist
  prompts [#2629](https://github.com/OpenFn/lightning/pull/2629)

## [v2.9.14] - 2024-10-31

### Added

- Additional documentation and notification text relating to the importance of
  alternate storage for Kafka triggers.
  [#2614](https://github.com/OpenFn/lightning/issues/2614)
- Add support for run memory limit option
  [#2623](https://github.com/OpenFn/lightning/pull/2623)

### Changed

- Enforcing MFA for a project can be enforced by the usage limiter
  [#2607](https://github.com/OpenFn/lightning/pull/2607)
- Add extensions for limiting retention period
  [#2618](https://github.com/OpenFn/lightning/pull/2618)

## [v2.9.13] - 2024-10-28

### Changed

- Add responsible ai disclaimer to arcade video
  [#2610](https://github.com/OpenFn/lightning/pull/2610)

## [v2.9.12] - 2024-10-25

### Fixed

- Fix editor panel buttons gets out of shape on smaller screens
  [#2278](https://github.com/OpenFn/lightning/issues/2278)
- Do not send empty strings in credential body to the worker
  [#2585](https://github.com/OpenFn/lightning/issues/2585)
- Refactor projects dashboard page and fix bug on last activity column
  [#2593](https://github.com/OpenFn/lightning/issues/2593)

## [v2.9.11] - 2024-10-23

### Added

- Optionally write Kafka messages that can not be persisted to the file system.
  [#2386](https://github.com/OpenFn/lightning/issues/2386)
- Add `MessageRecovery` utility code to restore Kafka messages that were
  pesisted to the file system.
  [#2386](https://github.com/OpenFn/lightning/issues/2386)
- Projects page welcome section: allow users to learn how to use the app thru
  Arcade videos [#2563](https://github.com/OpenFn/lightning/issues/2563)
- Store user preferences in database
  [#2564](https://github.com/OpenFn/lightning/issues/2564)

### Changed

- Allow users to to preview password fields in credential forms
  [#2584](https://github.com/OpenFn/lightning/issues/2584)
- Remove superuser flag for oauth clients creation
  [#2417](https://github.com/OpenFn/lightning/issues/2417)
- Make URL validator more flexible to support URLs with dashes and other cases
  [#2417](https://github.com/OpenFn/lightning/issues/2417)

### Fixed

- Fix retry many workorders when built for job
  [#2597](https://github.com/OpenFn/lightning/issues/2597)
- Do not count deleted workflows in the projects table
  [#2540](https://github.com/OpenFn/lightning/issues/2540)

## [v2.9.10] - 2024-10-16

### Added

- Notify users when a Kafka trigger can not persist a message to the database.
  [#2386](https://github.com/OpenFn/lightning/issues/2386)
- Support `kafka` trigger type in the provisioner
  [#2506](https://github.com/OpenFn/lightning/issues/2506)

### Fixed

- Fix work order retry sorting and avoids loading dataclips
  [#2581](https://github.com/OpenFn/lightning/issues/2581)
- Fix editor panel overlays output panel when scrolled
  [#2291](https://github.com/OpenFn/lightning/issues/2291)

## [v2.9.9] - 2024-10-09

### Changed

- Make project description multiline in project.yaml
  [#2534](https://github.com/OpenFn/lightning/issues/2534)
- Do not track partition timestamps when ingesting Kafka messages.
  [#2531](https://github.com/OpenFn/lightning/issues/2531)
- Always use the `initial_offset_reset_policy` when enabling a Kafka pipeline.
  [#2531](https://github.com/OpenFn/lightning/issues/2531)
- Add plumbing to simulate a persistence failure in a Kafka trigger pipeline.
  [#2386](https://github.com/OpenFn/lightning/issues/2386)

### Fixed

- Fix Oban errors not getting logged in Sentry
  [#2542](https://github.com/OpenFn/lightning/issues/2542)
- Perform data retention purging in batches to avoid timeouts
  [#2528](https://github.com/OpenFn/lightning/issues/2528)
- Fix editor panel title gets pushed away when collapsed
  [#2545](https://github.com/OpenFn/lightning/issues/2545)
- Mark unfinished steps having finished runs as `lost`
  [#2416](https://github.com/OpenFn/lightning/issues/2416)

## [v2.9.8] - 2024-10-03

### Added

- Ability for users to to retry Runs and create manual Work Orders from the job
  inspector #2496 [#2496](https://github.com/OpenFn/lightning/issues/2496)

### Fixed

- Fix panel icons overlays on top title when collapsed
  [#2537](https://github.com/OpenFn/lightning/issues/2537)

## [v2.9.7] - 2024-10-02

### Added

- Enqueues many work orders retries in the same transaction per Oban job.
  [#2363](https://github.com/OpenFn/lightning/issues/2363)
- Added the ability to retry rejected work orders.
  [#2391](https://github.com/OpenFn/lightning/issues/2391)

### Changed

- Notify other present users when the promoted user saves the workflow
  [#2282](https://github.com/OpenFn/lightning/issues/2282)
- User email change: Add debounce on blur to input forms to avoid validation
  after every keystroke [#2365](https://github.com/OpenFn/lightning/issues/2365)

### Fixed

- Use timestamps sent from worker when starting and completing runs
  [#2434](https://github.com/OpenFn/lightning/issues/2434)
- User email change: Add debounce on blur to input forms to avoid validation
  after every keystroke [#2365](https://github.com/OpenFn/lightning/issues/2365)

### Fixed

- User email change: Send notification of change to the old email address and
  confirmation to the new email address
  [#2365](https://github.com/OpenFn/lightning/issues/2365)
- Fixes filters to properly handle the "rejected" status for work orders.
  [#2391](https://github.com/OpenFn/lightning/issues/2391)
- Fix item selection (project / billing account) in the context switcher
  [#2518](https://github.com/OpenFn/lightning/issues/2518)
- Export edge condition expressions as multiline in project spec
  [#2521](https://github.com/OpenFn/lightning/issues/2521)
- Fix line spacing on AI Assistant
  [#2498](https://github.com/OpenFn/lightning/issues/2498)

## [v2.9.6] - 2024-09-23

### Added

### Changed

- Increase minimum password length to 12 in accordance with ASVS 4.0.3
  recommendation V2.1.2 [#2507](https://github.com/OpenFn/lightning/pull/2507)
- Changed the public sandbox (https://demo.openfn.org) setup script to use
  `welcome12345` passwords to comply with a 12-character minimum

### Fixed

- Dataclip selector always shows that the dataclip is wiped even when the job
  wasn't run [#2303](https://github.com/OpenFn/lightning/issues/2303)
- Send run channel errors to sentry
  [#2515](https://github.com/OpenFn/lightning/issues/2515)

## [v2.9.5] - 2024-09-18

### Changed

- Hide export history button when no workorder is rendered in the table
  [#2440](https://github.com/OpenFn/lightning/issues/2440)
- Improve docs for running lightning locally #2499
  [#2499](https://github.com/OpenFn/lightning/pull/2499)

### Fixed

- Fix empty webhook URL when switching workflow trigger type
  [#2050](https://github.com/OpenFn/lightning/issues/2050)
- Add quotes when special YAML characters are present in the exported project
  [#2446](https://github.com/OpenFn/lightning/issues/2446)
- In the AI Assistant, don't open the help page when clicking the Responsible AI
  Link [#2511](https://github.com/OpenFn/lightning/issues/2511)

## [v2.9.4] - 2024-09-16

### Changed

- Responsible AI review of AI Assistant
  [#2478](https://github.com/OpenFn/lightning/pull/2478)
- Improve history export page UI
  [#2442](https://github.com/OpenFn/lightning/issues/2442)
- When selecting a node in the workflow diagram, connected edges will also be
  highlighted [#2396](https://github.com/OpenFn/lightning/issues/2358)

### Fixed

- Fix AI Assitant crashes on a job that is not saved yet
  [#2479](https://github.com/OpenFn/lightning/issues/2479)
- Fix jumpy combobox for scope switcher
  [#2469](https://github.com/OpenFn/lightning/issues/2469)
- Fix console errors when rending edge labels in the workflow diagram
- Fix tooltip on export workorder button
  [#2430](https://github.com/OpenFn/lightning/issues/2430)

## [v2.9.3] - 2024-09-11

### Added

- Add utility module to seed a DB to support query performance analysis.
  [#2441](https://github.com/OpenFn/lightning/issues/2441)

### Changed

- Enhance user profile page to add a section for updating basic information
  [#2470](https://github.com/OpenFn/lightning/pull/2470)
- Upgraded Heroicons to v2.1.5, from v2.0.18
  [#2483](https://github.com/OpenFn/lightning/pull/2483)
- Standardize `link-uuid` style for uuid chips
- Updated PromEx configuration to align with custom Oban naming.
  [#2488](https://github.com/OpenFn/lightning/issues/2488)

## [v2.9.2] - 2024-09-09

### Changed

- Temporarily limit AI to @openfn emails while testing
  [#2482](https://github.com/OpenFn/lightning/pull/2482)

## [v2.9.1] - 2024-09-09

### Fixed

- Provisioner creates invalid snapshots when doing CLI deploy
  [#2461](https://github.com/OpenFn/lightning/issues/2461)
  [#2460](https://github.com/OpenFn/lightning/issues/2460)

  > This is a fix for future Workflow updates that are deployed by the CLI and
  > Github integrations. Unfortunately, there is a high likelihood that your
  > existing snapshots could be incorrect (e.g. missing steps, missing edges).
  > In order to fix this, you will need to manually create new snapshots for
  > each of your workflows. This can be done either by modifying the workflow in
  > the UI and saving it. Or running a command on the running instance:
  >
  > ```elixir
  > alias Lightning.Repo
  > alias Lightning.Workflows.{Workflow, Snapshot}
  >
  > Repo.transaction(fn ->
  >   snapshots =
  >     Repo.all(Workflow)
  >     |> Enum.map(&Workflow.touch/1)
  >     |> Enum.map(&Repo.update!/1)
  >     |> Enum.map(fn workflow ->
  >       {:ok, snapshot} = Snapshot.create(workflow)
  >       snapshot
  >     end)
  >
  >  {:ok, snapshots}
  > end)
  > ```

## [v2.9.0] - 2024-09-06

### Added

- Limit AI queries and hook the increment of AI queries to allow usage limiting.
  [#2438](https://github.com/OpenFn/lightning/pull/2438)
- Persist AI Assistant conversations and enable it for all users
  [#2296](https://github.com/OpenFn/lightning/issues/2296)

### Changed

- Rename `new_table` component to `table`.
  [#2448](https://github.com/OpenFn/lightning/pull/2448)

### Fixed

- Fix `workflow_id` presence in state.json during Github sync
  [#2445](https://github.com/OpenFn/lightning/issues/2445)

## [v2.8.2] - 2024-09-04

### Added

- Change navbar colors depending on scope.
  [#2449](https://github.com/OpenFn/lightning/pull/2449)
- Add support for configurable idle connection timeouts via the `IDLE_TIMEOUT`
  environment variable. [#2443](https://github.com/OpenFn/lightning/issues/2443)

### Changed

- Allow setup_user command to be execute from outside the container with
  `/app/bin/lightning eval Lightning.Setup.setup_user/3`
- Implement a combo-box to make navigating between projects easier
  [#241](https://github.com/OpenFn/lightning/pull/2424)
- Updated vulnerable version of micromatch.
  [#2454](https://github.com/OpenFn/lightning/issues/2454)

## [v2.8.1] - 2024-08-28

### Changed

- Improve run claim query by removing extraneous sorts
  [#2431](https://github.com/OpenFn/lightning/issues/2431)

## [v2.8.0] - 2024-08-27

### Added

- Users are now able to export work orders, runs, steps, logs, and dataclips
  from the History page.
  [#1698](https://github.com/OpenFn/lightning/issues/1698)

### Changed

- Add index over `run_id` and `step_id` in run_steps to improve worker claim
  speed. [#2428](https://github.com/OpenFn/lightning/issues/2428)
- Show Github Error messages as they are to help troubleshooting
  [#2156](https://github.com/OpenFn/lightning/issues/2156)
- Allow `Setup_utils.setup_user` to be used for the initial superuser creation.
- Update to code assist in the Job Editor to import namespaces from adaptors.
  [#2432](https://github.com/OpenFn/lightning/issues/2432)

### Fixed

- Unable to remove/reconnect github app in lightning after uninstalling directly
  from Github [#2168](https://github.com/OpenFn/lightning/issues/2168)
- Github sync buttons available even when usage limiter returns error
  [PR#2390](https://github.com/OpenFn/lightning/pull/2390)
- Fix issue with the persisting of a Kafka message with headers.
  [#2402](https://github.com/OpenFn/lightning/issues/2402)
- Protect against race conditions when updating partition timestamps for a Kafka
  trigger. [#2378](https://github.com/OpenFn/lightning/issues/2378)

## [v2.7.19] - 2024-08-19

### Added

- Pass the user_id param on check usage limits.
  [#2387](https://github.com/OpenFn/lightning/issues/2387)

## [v2.7.18] - 2024-08-17

### Added

- Ensure that all users in an instance have a confirmed email address within 48
  hours [#2389](https://github.com/OpenFn/lightning/issues/2389)

### Changed

- Ensure that all the demo accounts are confirmed by default
  [#2395](https://github.com/OpenFn/lightning/issues/2395)

### Fixed

- Removed all Kafka trigger code that ensured that message sequence is honoured
  for messages with keys. Functionality to ensure that message sequence is
  honoured will be added in the future, but in an abstraction that is a better
  fit for the current Lightning design.
  [#2362](https://github.com/OpenFn/lightning/issues/2362)
- Dropped the `trigger_kafka_messages` table that formed part of the Kafka
  trigger implementation, but which is now obsolete given the removal of the
  code related to message sequence preservation.
  [#2362](https://github.com/OpenFn/lightning/issues/2362)

## [v2.7.17] - 2024-08-14

### Added

- Added an `iex` command to setup a user, an apiToken, and credentials so that
  it's possible to get a fully running lightning instance via external shell
  script. (This is a tricky requirement for a distributed set of local
  deployments) [#2369](https://github.com/OpenFn/lightning/issues/2369) and
  [#2373](https://github.com/OpenFn/lightning/pull/2373)
- Added support for _very basic_ project-credential management (add, associate
  with job) via provisioning API.
  [#2367](https://github.com/OpenFn/lightning/issues/2367)

### Changed

- Enforced uniqueness on credential names _by user_.
  [#2371](https://github.com/OpenFn/lightning/pull/2371)
- Use Swoosh to format User models into recipients
  [#2374](https://github.com/OpenFn/lightning/pull/2374)
- Bump default CLI to `@openfn/cli@1.8.1`

### Fixed

- When a Workflow is deleted, any associated Kafka trigger pipelines will be
  stopped and deleted. [#2379](https://github.com/OpenFn/lightning/issues/2379)

## [v2.7.16] - 2024-08-07

### Fixed

- @ibrahimwickama fixed issue that prevented users from creating new workflows
  if they are running in an `http` environment (rather than `localhost` or
  `https`). [#2365](https://github.com/OpenFn/lightning/pull/2356)

## [v2.7.15] - 2024-08-07

### Changed

- Kafka messages without keys are synchronously converted into a Workorder,
  Dataclip and Run. Messages with keys are stored as TriggerKafkaMessage
  records, however the code needed to process them has been disabled, pending
  removal. [#2351](https://github.com/OpenFn/lightning/issues/2351)

## [v2.7.14] - 2024-08-05

### Changed

- Use standard styles for link, fix home button in breadcrumbs
  [#2354](https://github.com/OpenFn/lightning/pull/2354)

## [v2.7.13] - 2024-08-05

### Changed

- Don't log 406 Not Acceptable errors to Sentry
  [#2350](https://github.com/OpenFn/lightning/issues/2350)

### Fixed

- Correctly handle floats in LogMessage
  [#2348](https://github.com/OpenFn/lightning/issues/2348)

## [v2.7.12] - 2024-07-31

### Changed

- Make root layout configurable
  [#2310](https://github.com/OpenFn/lightning/pull/2310)
- Use snapshots when initiating Github Sync
  [#1827](https://github.com/OpenFn/lightning/issues/1827)
- Move runtime logic into module
  [#2338](https://github.com/OpenFn/lightning/pull/2338)
- Use `AccountHook Extension` to register new users invited in a project
  [#2341](https://github.com/OpenFn/lightning/pull/2341)
- Standardized top bars across the UI with a navigable breadcrumbs interface
  [#2299](https://github.com/OpenFn/lightning/pull/2299)

### Fixed

- Limit frame size of worker socket connections
  [#2339](https://github.com/OpenFn/lightning/issues/2339)
- Limit number of days to 31 in cron trigger dropdown
  [#2331](https://github.com/OpenFn/lightning/issues/2331)

## [v2.7.11] - 2024-07-26

### Added

- Expose more Kafka configuration at instance-level.
  [#2329](https://github.com/OpenFn/lightning/issues/2329)

### Fixed

- Table action css tweaks
  [#2333](https://github.com/OpenFn/lightning/issues/2333)

## [v2.7.10]

### Added

- A rudimentary optimisation for Kafka messages that do not have a key as the
  sequence of these messages can not be guaranteed.
  [#2323](https://github.com/OpenFn/lightning/issues/2323)

### Fixed

- Fix an intermittent bug when trying to intern Kafka offset reset policy.
  [#2327](https://github.com/OpenFn/lightning/issues/2327)

## [v2.7.9] - 2024-07-24

### Changed

- CSS - standardized some more tailwind components
  [PR#2324](https://github.com/OpenFn/lightning/pull/2324)

## [v2.7.8] - 2024-07-24

### Changed

- Enable End to End Integration tests
  [#2187](https://github.com/OpenFn/lightning/issues/2187)
- Make selected Kafka trigger parameters configurable via ENV vars.
  [#2315](https://github.com/OpenFn/lightning/issues/2315)
- Use the Oauth2 `revocation_endpoint` to revoke token access (1) before
  attempting to reauthorize and (2) when users schedule a credential for
  deletion [#2314](https://github.com/OpenFn/lightning/issues/2314)
- Standardized tailwind alerts
  [#2314](https://github.com/OpenFn/lightning/issues/2314)
- Standardized `link` tailwind style (and provided `link-plain`, `link-info`,
  `link-error`, and `link-warning`)
  [#2314](https://github.com/OpenFn/lightning/issues/2314)

### Fixed

- Fix work order URL in failure alerts
  [#2305](https://github.com/OpenFn/lightning/pull/2305)
- Fix error when handling existing encrypted credentials
  [#2316](https://github.com/OpenFn/lightning/issues/2316)
- Fix job editor switches to the snapshot version when body is changed
  [#2306](https://github.com/OpenFn/lightning/issues/2306)
- Fix misaligned "Retry from here" button on inspector page
  [#2308](https://github.com/OpenFn/lightning/issues/2308)

## [v2.7.7] - 2024-07-18

### Added

- Add experimental support for triggers that consume message from a Kafka
  cluster [#1801](https://github.com/OpenFn/lightning/issues/1801)
- Workflows can now specify concurrency, allowing runs to be executed
  syncronously or to a maximum concurrency level. Note that this applies to the
  default FifoRunQueue only.
  [#2022](https://github.com/OpenFn/lightning/issues/2022)
- Invite Non-Registered Users to a Project
  [#2288](https://github.com/OpenFn/lightning/pull/2288)

### Changed

- Make modal close events configurable
  [#2298](https://github.com/OpenFn/lightning/issues/2298)

### Fixed

- Prevent Oauth credentials from being created if they don't have a
  `refresh_token` [#2289](https://github.com/OpenFn/lightning/pull/2289) and
  send more helpful error data back to the worker during token refresh failure
  [#2135](https://github.com/OpenFn/lightning/issues/2135)
- Fix CLI deploy not creating snapshots for workflows
  [#2271](https://github.com/OpenFn/lightning/issues/2271)

## [v2.7.6] - 2024-07-11

### Fixed

- UsageTracking crons are enabled again (if config is enabled)
  [#2276](https://github.com/OpenFn/lightning/issues/2276)
- UsageTracking metrics absorb the fact that a step's job_id may not currently
  exist when counting unique jobs
  [#2279](https://github.com/OpenFn/lightning/issues/2279)
- Adjusted layout and text displayed when preventing simultaneous edits to
  accommodate more screen sizes
  [#2277](https://github.com/OpenFn/lightning/issues/2277)

## [v2.7.5] - 2024-07-10

### Changed

- Prevent two editors from making changes to the same workflow at the same time
  [#1949](https://github.com/OpenFn/lightning/issues/1949)
- Moved the Edge Condition Label field to the top of the form, so it's always
  visible [#2236](https://github.com/OpenFn/lightning/pull/2236)
- Update edge condition labels in the Workflow Diagram to always show the
  condition type icon and the label
  [#2236](https://github.com/OpenFn/lightning/pull/2236)

### Fixed

- Do Not Require Lock Version In URL Parameters
  [#2267](https://github.com/OpenFn/lightning/pull/2267)
- Trim erroneous spaces on user first and last names
  [#2269](https://github.com/OpenFn/lightning/pull/2269)

## [v2.7.4] - 2024-07-06

### Changed

- When the entire log string is a valid JSON object, pretty print it with a
  standard `JSON.stringify(str, null, 2)` but if it's something else then let
  the user do whatever they want (e.g., if you write
  `console.log('some', 'cool', state.data)` we won't mess with it.)
  [#2260](https://github.com/OpenFn/lightning/pull/2260)

### Fixed

- Fixed sticky toggle button for switching between latest version and a snapshot
  of a workflow [#2264](https://github.com/OpenFn/lightning/pull/2264)

## [v2.7.3] - 2024-07-05

### Changed

- Bumped the ws-worker to v1.3

### Fixed

- Fix issue when selecting different steps in RunViewer and the parent liveview
  not being informed [#2253](https://github.com/OpenFn/lightning/issues/2253)
- Stopped inspector from crashing when looking for a step by a run/job
  combination [#2201](https://github.com/OpenFn/lightning/issues/2201)
- Workflow activation only considers new and changed workflows
  [#2237](https://github.com/OpenFn/lightning/pull/2237)

## [v2.7.2] - 2024-07-03

### Changed

- Allow endpoint plugs to be injected at compile time.
  [#2248](https://github.com/OpenFn/lightning/pull/2248)
- All models to use the `public` schema.
  [#2249](https://github.com/OpenFn/lightning/pull/2249)
- In the workflow diagram, smartly update the view when adding new nodes
  [#2174](https://github.com/OpenFn/lightning/issues/2174)
- In the workflow diagram, remove the "autofit" toggle in the control bar

### Fixed

- Remove prompt parameter from the authorization URL parameters for the Generic
  Oauth Clients [#2250](https://github.com/OpenFn/lightning/issues/2250)
- Fixed react key error [#2233](https://github.com/OpenFn/lightning/issues/2233)
- Show common functions in the Docs panel
  [#1733](https://github.com/OpenFn/lightning/issues/1733)

## [v2.7.1] - 2024-07-01

### Changed

- Update email copies [#2213](https://github.com/OpenFn/lightning/issues/2213)

### Fixed

- Fix jumpy cursor in the Job editor.
  [#2229](https://github.com/OpenFn/lightning/issues/2229)
- Rework syncing behaviour to prevent changes getting thrown out on a socket
  reconnect. [#2007](https://github.com/OpenFn/lightning/issues/2007)

## [v2.7.0] - 2024-06-26

### Added

- Use of snapshots for displaying runs and their associated steps in the History
  page. [#1825](https://github.com/OpenFn/lightning/issues/1825)
- Added view-only mode for rendering workflows and runs in the Workflow Canvas
  and the Inspector page using snapshots, with the option to switch between a
  specific snapshot version and the latest version. Edit mode is available when
  displaying the latest version.
  [#1843](https://github.com/OpenFn/lightning/issues/1843)
- Allow users to delete steps sssociated with runs in the Workflow Canvas
  [#2027](https://github.com/OpenFn/lightning/issues/2027)
- Link to adaptor `/src` from inspector.
- Prototype AI Assistant for working with job code.
  [#2193](https://github.com/OpenFn/lightning/issues/2193)

### Changed

- Reverted behaviour on "Rerun from here" to select the Log tab.
  [#2202](https://github.com/OpenFn/lightning/issues/2202)
- Don't allow connections between an orphaned node and a
  Trigger[#2188](https://github.com/OpenFn/lightning/issues/2188)
- Reduce the minimum zoom in the workflow diagram
  [#2214](https://github.com/OpenFn/lightning/issues/2214)

### Fixed

- Fix some adaptor docs not displaying
  [#2019](https://github.com/OpenFn/lightning/issues/2019)
- Fix broken `mix lightning.install_adaptor_icons` task due to addition of Finch
  http client change.

## [v2.6.3] - 2024-06-19

### Changed

- Added a notice on application start about anonymous public impact reporting
  and its importance for the sustainability of
  [Digital Public Goods](https://digitalpublicgoods.net/) and
  [Digital Public Infrastructure](https://www.codevelop.fund/insights-1/what-is-digital-public-infrastructure).
- Increase default `WORKER_MAX_RUN_DURATION_SECONDS` to 300 to match the
  [ws-worker default](https://github.com/OpenFn/kit/blob/main/packages/ws-worker/src/util/cli.ts#L149-L153)
  so if people don't set their timeout via ENV, at least the two match up.

## [v2.6.2] - 2024-06-13

### Fixed

- Fix vanishing Docs panel when Editor panel is collapsed and opened again
  [#2195](https://github.com/OpenFn/lightning/issues/2195)
- Maintain tab when RunViewer remounts/push state drops tab hash
  [#2199](https://github.com/OpenFn/lightning/issues/2199)

## [v2.6.1] - 2024-06-12

### Changed

- Erlang to 26.2.5
- Update debian bookworm from 20240130 to 20240513.
- Return 403s when Provisioning API fails because of usage limits
  [#2182](https://github.com/OpenFn/lightning/pull/2182)
- Update email notification for changing retention period
  [#2066](https://github.com/OpenFn/lightning/issues/2066)
- Return 415s when Webhooks are sent Content-Types what are not supported.
  [#2180](https://github.com/OpenFn/lightning/issues/2180)
- Updated the default step text

### Fixed

- Rewrite TabSelector (now Tabbed) components fixing a number of navigation
  issues [#2051](https://github.com/OpenFn/lightning/issues/2051)

## [v2.6.0] - 2024-06-05

### Added

- Support multiple edges leading to the same step (a.k.a., "drag & drop")
  [#2008](https://github.com/OpenFn/lightning/issues/2008)

### Changed

### Fixed

## [v2.5.5] - 2024-06-05

### Added

- Replace LiveView Log Viewer component with React Monaco
  [#1863](https://github.com/OpenFn/lightning/issues/1863)

### Changed

- Bump default CLI to `@openfn/cli@1.3.2`
- Don't show deprecated adaptor versions in the adaptor version picklist (to be
  followed by some graceful deprecation handling/warning in
  [later work](https://github.com/OpenFn/lightning/issues/2172))
  [#2169](https://github.com/OpenFn/lightning/issues/2169)
- Refactor count workorders to reuse search code
  [#2121](https://github.com/OpenFn/lightning/issues/2121)
- Updated provisioning error message to include workflow and job names
  [#2140](https://github.com/OpenFn/lightning/issues/2140)

### Fixed

- Don't let two deploy workflows run at the same time to prevent git collisions
  [#2044](https://github.com/OpenFn/lightning/issues/2044)
- Stopped sending emails when creating a starter project
  [#2161](https://github.com/OpenFn/lightning/issues/2161)

## [v2.5.4] - 2024-05-31

### Added

- CORS support [#2157](https://github.com/OpenFn/lightning/issues/2157)
- Track users emails preferences
  [#2163](https://github.com/OpenFn/lightning/issues/2163)

### Changed

- Change Default Text For New Job Nodes
  [#2014](https://github.com/OpenFn/lightning/pull/2014)
- Persisted run options when runs are _created_, not when they are _claimed_.
  This has the benefit of "locking in" the behavior desired by the user at the
  time they demand a run, not whenever the worker picks it up.
  [#2085](https://github.com/OpenFn/lightning/pull/2085)
- Made `RUN_GRACE_PERIOD_SECONDS` a configurable ENV instead of 20% of the
  `WORKER_MAX_RUN_DURATION`
  [#2085](https://github.com/OpenFn/lightning/pull/2085)

### Fixed

- Stopped Janitor from calling runs lost if they have special runtime options
  [#2079](https://github.com/OpenFn/lightning/issues/2079)
- Dataclip Viewer now responds to page resize and internal page layout
  [#2120](https://github.com/OpenFn/lightning/issues/2120)

## [v2.5.3] - 2024-05-27

### Changed

- Stop users from creating deprecated Salesforce and GoogleSheets credentials.
  [#2142](https://github.com/OpenFn/lightning/issues/2142)
- Delegate menu customization and create menu components for reuse.
  [#1988](https://github.com/OpenFn/lightning/issues/1988)

### Fixed

- Disable Credential Save Button Until All Form Fields Are Validated
  [#2099](https://github.com/OpenFn/lightning/issues/2099)
- Fix Credential Modal Closure Error When Workflow Is Unsaved
  [#2101](https://github.com/OpenFn/lightning/pull/2101)
- Fix error when socket reconnects and user is viewing a run via the inspector
  [#2148](https://github.com/OpenFn/lightning/issues/2148)

## [v2.5.2] - 2024-05-23

### Fixed

- Preserve custom values (like `apiVersion`) during token refresh for OAuth2
  credentials [#2131](https://github.com/OpenFn/lightning/issues/2131)

## [v2.5.1] - 2024-05-21

### Fixed

- Don't compile Phoenix Storybook in production and test environments
  [#2119](https://github.com/OpenFn/lightning/pull/2119)
- Improve performance and memory consumption on queries and logic for digest
  mailer [#2121](https://github.com/OpenFn/lightning/issues/2121)

## [v2.5.0] - 2024-05-20

### Fixed

- When a refresh token is updated, save it!
  [#2124](https://github.com/OpenFn/lightning/pull/2124)

## [v2.5.0-pre4] - 2024-05-20

### Fixed

- Fix duplicate credential type bug
  [#2100](https://github.com/OpenFn/lightning/issues/2100)
- Ensure Global OAuth Clients Accessibility for All Users
  [#2114](https://github.com/OpenFn/lightning/issues/2114)

## [v2.5.0-pre3] - 2024-05-20

### Fixed

- Fix credential not added automatically after being created from the canvas.
  [#2105](https://github.com/OpenFn/lightning/issues/2105)
- Replace the "not working?" prompt by "All good, but if your credential stops
  working, you may need to re-authorize here.".
  [#2102](https://github.com/OpenFn/lightning/issues/1872)
- Fix Generic Oauth credentials don't get included in the refresh flow
  [#2106](https://github.com/OpenFn/lightning/pull/2106)

## [v2.5.0-pre2] - 2024-05-17

### Changed

- Replace LiveView Dataclip component with React Monaco bringing large
  performance improvements when viewing large dataclips.
  [#1872](https://github.com/OpenFn/lightning/issues/1872)

## [v2.5.0-pre] - 2024-05-17

### Added

- Allow users to build Oauth clients and associated credentials via the user
  interface. [#1919](https://github.com/OpenFn/lightning/issues/1919)

## [v2.4.14] - 2024-05-16

### Changed

- Refactored image and version info
  [#2097](https://github.com/OpenFn/lightning/pull/2097)

### Fixed

- Fixed issue where updating adaptor name and version of job node in the
  workflow canvas crashes the app when no credential is selected
  [#99](https://github.com/OpenFn/lightning/issues/99)
- Removes stacked viewer after switching tabs and steps.
  [#2064](https://github.com/OpenFn/lightning/issues/2064)

## [v2.4.13] - 2024-05-16

### Fixed

- Fixed issue where updating an existing Salesforce credential to use a
  `sandbox` endpoint would not properly re-authenticate.
  [#1842](https://github.com/OpenFn/lightning/issues/1842)
- Navigate directly to settings from url hash and renders default panel when
  there is no hash. [#1971](https://github.com/OpenFn/lightning/issues/1971)

## [v2.4.12] - 2024-05-15

### Fixed

- Fix render settings default panel on first load
  [#1971](https://github.com/OpenFn/lightning/issues/1971)

## [v2.4.11] - 2024-05-15

### Changed

- Upgraded Sentry to v10 for better error reporting.

## [v2.4.10] - 2024-05-14

### Fixed

- Fix the "reset demo" script by disabling the emailing that was introduced to
  the `create_project` function.
  [#2063](https://github.com/OpenFn/lightning/pull/2063)

## [v2.4.9] - 2024-05-14

### Changed

- Bumped @openfn/ws-worker to 1.1.8

### Fixed

- Correctly pass max allowed run time into the Run token, ensuring it's valid
  for the entirety of the Runs execution time
  [#2072](https://github.com/OpenFn/lightning/issues/2072)

## [v2.4.8] - 2024-05-13

### Added

- Add Github sync to usage limiter
  [#2031](https://github.com/OpenFn/lightning/pull/2031)

### Changed

- Remove illogical cancel buttons on user/pass change screen
  [#2067](https://github.com/OpenFn/lightning/issues/2067)

### Fixed

- Stop users from configuring failure alerts when the limiter returns error
  [#2076](https://github.com/OpenFn/lightning/pull/2076)

## [v2.4.7] - 2024-05-11

### Fixed

- Fixed early worker token expiry bug
  [#2070](https://github.com/OpenFn/lightning/issues/2070)

## [v2.4.6] - 2024-05-08

### Added

- Allow for automatic resubmission of failed usage tracking report submissions.
  [1789](https://github.com/OpenFn/lightning/issues/1789)
- Make signup feature configurable
  [#2049](https://github.com/OpenFn/lightning/issues/2049)
- Apply runtime limits to worker execution
  [#2015](https://github.com/OpenFn/lightning/pull/2015)
- Limit usage for failure alerts
  [#2011](https://github.com/OpenFn/lightning/pull/2011)

## [v2.4.5] - 2024-05-07

### Fixed

- Fix provioning API calls workflow limiter without the project ID
  [#2057](https://github.com/OpenFn/lightning/issues/2057)

## [v2.4.4] - 2024-05-03

### Added

- Benchmarking script that simulates data from a cold chain.
  [#1993](https://github.com/OpenFn/lightning/issues/1993)

### Changed

- Changed Snapshot `get_or_create_latest_for` to accept multis allow controlling
  of which repo it uses.
- Require exactly one owner for each project
  [#1991](https://github.com/OpenFn/lightning/issues/1991)

### Fixed

- Fixed issue preventing credential updates
  [#1861](https://github.com/OpenFn/lightning/issues/1861)

## [v2.4.3] - 2024-05-01

### Added

- Allow menu items customization
  [#1988](https://github.com/OpenFn/lightning/issues/1988)
- Workflow Snapshot support
  [#1822](https://github.com/OpenFn/lightning/issues/1822)
- Fix sample workflow from init_project_for_new_user
  [#2016](https://github.com/OpenFn/lightning/issues/2016)

### Changed

- Bumped @openfn/ws-worker to 1.1.6

### Fixed

- Assure workflow is always passed to Run.enqueue
  [#2032](https://github.com/OpenFn/lightning/issues/2032)
- Fix regression on History page where snapshots were not preloaded correctly
  [#2026](https://github.com/OpenFn/lightning/issues/2026)

## [v2.4.2] - 2024-04-24

### Fixed

- Fix missing credential types when running Lightning using Docker
  [#2010](https://github.com/OpenFn/lightning/issues/2010)
- Fix provisioning API includes deleted workflows in project state
  [#2001](https://github.com/OpenFn/lightning/issues/2001)

## [v2.4.1] - 2024-04-19

### Fixed

- Fix github cli deploy action failing to auto-commit
  [#1995](https://github.com/OpenFn/lightning/issues/1995)

## [v2.4.1-pre] - 2024-04-18

### Added

- Add custom metric to track the number of finalised runs.
  [#1790](https://github.com/OpenFn/lightning/issues/1790)

### Changed

- Set better defaults for the GitHub connection creation screen
  [#1994](https://github.com/OpenFn/lightning/issues/1994)
- Update `submission_status` for any Usagetracking.Report that does not have it
  set. [#1789](https://github.com/OpenFn/lightning/issues/1789)

## [v2.4.0] - 2024-04-12

### Added

- Allow description below the page title
  [#1975](https://github.com/OpenFn/lightning/issues/1975)
- Enable users to connect projects to their Github repos and branches that they
  have access to [#1895](https://github.com/OpenFn/lightning/issues/1895)
- Enable users to connect multiple projects to a single Github repo
  [#1811](https://github.com/OpenFn/lightning/issues/1811)

### Changed

- Change all System.get_env calls in runtime.exs to use dotenvy
  [#1968](https://github.com/OpenFn/lightning/issues/1968)
- Track usage tracking submission status in new field
  [#1789](https://github.com/OpenFn/lightning/issues/1789)
- Send richer version info as part of usage tracking submission.
  [#1819](https://github.com/OpenFn/lightning/issues/1819)

### Fixed

- Fix sync to branch only targetting main branch
  [#1892](https://github.com/OpenFn/lightning/issues/1892)
- Fix enqueue run without the workflow info
  [#1981](https://github.com/OpenFn/lightning/issues/1981)

## [v2.3.1] - 2024-04-03

### Changed

- Run the usage tracking submission job more frequently to reduce the risk of
  Oban unavailability at a particular time.
  [#1778](https://github.com/OpenFn/lightning/issues/1778)
- Remove code supporting V1 usage tracking submissions.
  [#1853](https://github.com/OpenFn/lightning/issues/1853)

### Fixed

- Fix scrolling behaviour on inspector for small screens
  [#1962](https://github.com/OpenFn/lightning/issues/1962)
- Fix project picker for users with many projects
  [#1952](https://github.com/OpenFn/lightning/issues/1952)

## [v2.3.0] - 2024-04-02

### Added

- Support for additional paths on a webhook URL such as `/i/<uuid>/Patient`
  [#1954](https://github.com/OpenFn/lightning/issues/1954)
- Support for a GET endpoint to "check" webhook URL availability
  [#1063](https://github.com/OpenFn/lightning/issues/1063)
- Allow external apps to control the run enqueue db transaction
  [#1958](https://github.com/OpenFn/lightning/issues/1958)

## [v2.2.2] - 2024-04-01

### Changed

- Changed dataclip search from string `LIKE` to tsvector on keys and values.
  While this will limit partial string matching to the beginning of words (not
  the middle or end) it will make searching way more performant
  [#1939](https://github.com/OpenFn/lightning/issues/1939)
- Translate job error messages using errors.po file
  [#1935](https://github.com/OpenFn/lightning/issues/1935)
- Improve the UI/UX of the run panel on the inspector for small screens
  [#1909](https://github.com/OpenFn/lightning/issues/1909)

### Fixed

- Regular database timeouts when searching across dataclip bodies
  [#1794](https://github.com/OpenFn/lightning/issues/1794)

## [v2.2.1] - 2024-03-27

### Added

- Enable users to connect to their Github accounts in preparation for
  streamlined GitHub project sync setup
  [#1894](https://github.com/OpenFn/lightning/issues/1894)

### Fixed

- Apply usage limit to bulk-reruns
  [#1931](https://github.com/OpenFn/lightning/issues/1931)
- Fix edge case that could result in duplicate usage tracking submissions.
  [#1853](https://github.com/OpenFn/lightning/issues/1853)
- Fix query timeout issue on history retention deletion
  [#1937](https://github.com/OpenFn/lightning/issues/1937)

## [v2.2.0] - 2024-03-21

### Added

- Allow admins to set project retention periods
  [#1760](https://github.com/OpenFn/lightning/issues/1760)
- Automatically wipe input/output data after their retention period
  [#1762](https://github.com/OpenFn/lightning/issues/1762)
- Automatically delete work order history after their retention period
  [#1761](https://github.com/OpenFn/lightning/issues/1761)

### Changed

- When automatically creating a project for a newly registered user (via the
  `INIT_PROJECT_FOR_NEW_USER=true` environment variable) that user should be the
  `owner` of the project.
  [#1927](https://github.com/OpenFn/lightning/issues/1927)
- Give priority to manual runs (over webhook requests and cron) so that active
  users on the inspector don't have to wait ages for thier work during high load
  periods [#1918](https://github.com/OpenFn/lightning/issues/1918)

## [v2.1.0] - 2024-03-20

### Added

- TSVector index to log_lines, and gin index to dataclips
  [#1898](https://github.com/OpenFn/lightning/issues/1898)
- Add API Version field to Salesforce OAuth credentials
  [#1838](https://github.com/OpenFn/lightning/issues/1838)

### Changed

- Replace v1 usage tracking with v2 usage tracking.
  [#1853](https://github.com/OpenFn/lightning/issues/1853)

## [v2.0.10]

### Changed

- Updated anonymous usage tracker submissions
  [#1853](https://github.com/OpenFn/lightning/issues/1853)

## [v2.0.9] - 2024-03-19

### Added

- Support for smaller screens on history and inspector.
  [#1908](https://github.com/OpenFn/lightning/issues/1908)
- Polling metric to track number of available runs.
  [#1790](https://github.com/OpenFn/lightning/issues/1790)
- Allows limiting creation of new runs and retries.
  [#1754](https://github.com/OpenFn/Lightning/issues/1754)
- Add specific messages for log, input, and output tabs when a run is lost
  [#1757](https://github.com/OpenFn/lightning/issues/1757)
- Soft and hard limits for runs created by webhook trigger.
  [#1859](https://github.com/OpenFn/Lightning/issues/1859)
- Publish an event when a new user is registered
  [#1873](https://github.com/OpenFn/lightning/issues/1873)
- Adds ability to add project collaborators from existing users
  [#1836](https://github.com/OpenFn/lightning/issues/1836)
- Added ability to remove project collaborators
  [#1837](https://github.com/OpenFn/lightning/issues/1837)
- Added new usage tracking submission code.
  [#1853](https://github.com/OpenFn/lightning/issues/1853)

### Changed

- Upgrade Elixir to 1.16.2
- Remove all values from `.env.example`.
  [#1904](https://github.com/OpenFn/lightning/issues/1904)

### Fixed

- Verify only stale project credentials
  [#1861](https://github.com/OpenFn/lightning/issues/1861)

## [v2.0.8] - 2024-02-29

### Fixed

- Show flash error when editing stale project credentials
  [#1795](https://github.com/OpenFn/lightning/issues/1795)
- Fixed bug with Github sync installation on docker-based deployments
  [#1845](https://github.com/OpenFn/lightning/issues/1845)

## [v2.0.6] - 2024-02-29

### Added

- Automatically create Github workflows in a target repository/branch when users
  set up a Github repo::OpenFn project sync
  [#1046](https://github.com/OpenFn/lightning/issues/1046)
- Allows limiting creation of new runs and retries.
  [#1754](https://github.com/OpenFn/Lightning/issues/1754)

### Changed

- Change bucket size used by the run queue delay custom metric.
  [#1790](https://github.com/OpenFn/lightning/issues/1790)
- Require setting `IS_RESETTABLE_DEMO` to "yes" via ENV before allowing the
  destructive `Demo.reset_demo/0` function from being called.
  [#1720](https://github.com/OpenFn/lightning/issues/1720)
- Remove version display condition that was redundant due to shadowing
  [#1819](https://github.com/OpenFn/lightning/issues/1819)

### Fixed

- Fix series of sentry issues related to OAuth credentials
  [#1799](https://github.com/OpenFn/lightning/issues/1799)

## [v2.0.5] - 2024-02-25

### Fixed

- Fixed error in Credentials without `sanbox` field set; only display `sandbox`
  field for Salesforce oauth credentials.
  [#1798](https://github.com/OpenFn/lightning/issues/1798)

## [v2.0.4] - 2024-02-24

### Added

- Display and edit OAuth credentials
  scopes[#1706](https://github.com/OpenFn/Lightning/issues/1706)

### Changed

- Stop sending `operating_system_detail` to the usage tracker
  [#1785](https://github.com/OpenFn/lightning/issues/1785)

### Fixed

- Make handling of usage tracking errors more robust.
  [#1787](https://github.com/OpenFn/lightning/issues/1787)
- Fix inspector shows selected dataclip as wiped after retying workorder from a
  non-first step [#1780](https://github.com/OpenFn/lightning/issues/1780)

## [v2.0.3] - 2024-02-21

### Added

- Actual metrics will now be submitted by Lightning to the Usage Tracker.
  [#1742](https://github.com/OpenFn/lightning/issues/1742)
- Added a support link to the menu that goes to the instance admin contact
  [#1783](https://github.com/OpenFn/lightning/issues/1783)

### Changed

- Usage Tracking submissions are now opt-out, rather than opt-in. Hashed UUIDs
  to ensure anonymity are default.
  [#1742](https://github.com/OpenFn/lightning/issues/1742)
- Usage Tracking submissions will now run daily rather than hourly.
  [#1742](https://github.com/OpenFn/lightning/issues/1742)

- Bumped @openfn/ws-worker to `v1.0` (this is used in dev mode when starting the
  worker from your mix app: `RTM=true iex -S mix phx.server`)
- Bumped @openfn/cli to `v1.0` (this is used for adaptor docs and magic)

### Fixed

- Non-responsive workflow canvas after web socket disconnection
  [#1750](https://github.com/OpenFn/lightning/issues/1750)

## [v2.0.2] - 2024-02-14

### Fixed

- Fixed a bug with the OAuth2 credential refresh flow that prevented
  GoogleSheets jobs from running after token expiration
  [#1735](https://github.com/OpenFn/Lightning/issues/1735)

## [v2.0.1] - 2024-02-13

### Changed

- Renamed ImpactTracking to UsageTracking
  [#1729](https://github.com/OpenFn/lightning/issues/1729)
- Block github installation if there's a pending installation in another project
  [#1731](https://github.com/OpenFn/Lightning/issues/1731)

### Fixed

- Expand work order button balloons randomly
  [#1737](https://github.com/OpenFn/Lightning/issues/1737)
- Editing credentials doesn't work from project scope
  [#1743](https://github.com/OpenFn/Lightning/issues/1743)

## [v2.0.0] - 2024-02-10

> At the time of writing there are no more big changes planned and testing has
> gone well. Thanks to everyone who's helped to kick the tyres during the "rc"
> phase. There are still a _lot of **new features** coming_, so please:
>
> - watch our [**Public Roadmap**](https://github.com/orgs/OpenFn/projects/3) to
>   stay abreast of our core team's backlog,
> - request a feature in the
>   [**Community Forum**](https://community.openfn.org),
> - raise a
>   [**new issue**](https://github.com/OpenFn/lightning/issues/new/choose) if
>   you spot a bug,
> - and head over to the
>   [**Contributing**](https://github.com/OpenFn/lightning/?tab=readme-ov-file#contribute-to-this-project)
>   section to lend a hand.
>
> Head to [**docs.openfn.org**](https://docs.openfn.org) for product
> documentation and help with v1 to v2 migration.

### Changed

- Bump `@openfn/worker` to `v0.8.1`
- Only show GoogleSheets and Salesforce credential options if Oauth clients are
  registered with the instance via ENV
  [#1734](https://github.com/OpenFn/Lightning/issues/1734)

### Fixed

- Use standard table type for webhook auth methods
  [#1514](https://github.com/OpenFn/Lightning/issues/1514)
- Make disabled button for "Connect to GitHub" clear, add tooltip
  [#1732](https://github.com/OpenFn/Lightning/issues/1715)

## [v2.0.0-rc12] - 2024-02-09

### Added

- Add RunQueue extension to allow claim customization.
  [#1715](https://github.com/OpenFn/Lightning/issues/1715)
- Add support for Salesforce OAuth2 credentials
  [#1633](https://github.com/OpenFn/Lightning/issues/1633)

### Changed

- Use `PAYLOAD_SIZE_KB` in k6 load testing script, set thresholds on wait time,
  set default payload size to `2kb`

### Fixed

- Adds more detail to work order states on dashboard
  [#1677](https://github.com/OpenFn/lightning/issues/1677)
- Fix Output & Logs in inspector fails to show sometimes
  [#1702](https://github.com/OpenFn/lightning/issues/1702)

## [v2.0.0-rc11] - 2024-02-08

### Fixed

- Bumped Phoenix LiveView from `0.20.4` to `0.20.5` to fix canvas selection
  issue [#1724](https://github.com/OpenFn/lightning/issues/1724)

## [v2.0.0-rc10] - 2024-02-08

### Changed

- Implemented safeguards to prevent deletion of jobs with associated run history
  [#1570](https://github.com/OpenFn/Lightning/issues/1570)

### Fixed

- Fixed inspector dataclip body not getting updated after dataclip is wiped
  [#1718](https://github.com/OpenFn/Lightning/issues/1718)
- Fixed work orders getting retried despite having wiped dataclips
  [#1721](https://github.com/OpenFn/Lightning/issues/1721)

## [v2.0.0-rc9] 2024-02-05

### Added

- Persist impact tracking configuration and reports
  [#1684](https://github.com/OpenFn/Lightning/issues/1684)
- Add zero-persistence project setting
  [#1209](https://github.com/OpenFn/Lightning/issues/1209)
- Wipe dataclip after use when zero-persistence is enabled
  [#1212](https://github.com/OpenFn/Lightning/issues/1212)
- Show appropriate message when a wiped dataclip is viewed
  [#1211](https://github.com/OpenFn/Lightning/issues/1211)
- Disable selecting work orders having wiped dataclips in the history page
  [#1210](https://github.com/OpenFn/Lightning/issues/1210)
- Hide rerun button in inspector when the selected step has a wiped dataclip
  [#1639](https://github.com/OpenFn/Lightning/issues/1639)
- Add rate limiter to webhook endpoints and runtime limiter for runs.
  [#639](https://github.com/OpenFn/Lightning/issues/639)

### Fixed

- Prevented secret scrubber from over-eagerly adding \*\*\* between all
  characters if an empty string secret was provided as a credential field value
  (e.g., {"username": "come-on-in", "password": ""})
  [#1585](https://github.com/OpenFn/Lightning/issues/1585)
- Fixed permissions issue that allowed viewer/editor to modify webhook auth
  methods. These permissions only belong to project owners and admins
  [#1692](https://github.com/OpenFn/Lightning/issues/1692)
- Fixed bug that was duplicating inbound http_requests, resulting in unnecessary
  data storage [#1695](https://github.com/OpenFn/Lightning/issues/1695)
- Fixed permissions issue that allowed editors to set up new Github connections
  [#1703](https://github.com/OpenFn/Lightning/issues/1703)
- Fixed permissions issue that allowed viewers to initiate syncs to github
  [#1704](https://github.com/OpenFn/Lightning/issues/1704)
- Fixed inspector view stuck at processing when following a crashed run
  [#1711](https://github.com/OpenFn/Lightning/issues/1711)
- Fixed inspector dataclip selector not getting updated after running manual run
  [#1714](https://github.com/OpenFn/Lightning/issues/1714)

## [v2.0.0-rc8] - 2024-01-30

### Added

- Shim code to interact with the Impact Tracking service
  [#1671](https://github.com/OpenFn/Lightning/issues/1671)

### Changed

- Standardized naming of "attempts" to "runs". This had already been done in the
  front-end, but this change cleans up the backend, the database, and the
  interface with the worker. Make sure to **run migrations** and update your
  ENV/secrets to use `WORKER_RUNS_PRIVATE_KEY` rather than
  `WORKER_ATTEMPTS_PRIVATE_KEY`
  [#1657](https://github.com/OpenFn/Lightning/issues/1657)
- Required `@openfn/ws-worker@0.8.0` or above.

## [v2.0.0-rc7] - 2024-01-26

### Added

- Store webhook request headers in Dataclips for use in jobs.
  [#1638](https://github.com/OpenFn/Lightning/issues/1638)

### Changed

- Display `http_request` dataclips to the user as they will be provided to the
  worker as "input" state to avoid confusion while writing jobs.
  [1664](https://github.com/OpenFn/Lightning/issues/1664)
- Named-spaced all worker environment variables with `WORKER_` and added
  documentation for how to configure them.
  [#1672](https://github.com/OpenFn/Lightning/pull/1672)
- Bumped to `@openfn/ws-worker@0.6.0`
- Bumped to `@openfn/cli@0.4.15`

### Fixed

- Fix Run via Docker [#1653](https://github.com/OpenFn/Lightning/issues/1653)
- Fix remaining warnings, enable "warnings as errors"
  [#1642](https://github.com/OpenFn/Lightning/issues/1642)
- Fix workflow dashboard bug when viewed for newly created workflows with only
  unfinished run steps. [#1674](https://github.com/OpenFn/Lightning/issues/1674)

## [v2.0.0-rc5] - 2024-01-22

### Changed

- Made two significant backend changes that don't impact UI/UX but **require
  migrations** and should make Lightning developer lives easier by updating
  parts of the backend to match terms now used in the frontend:
  - Renamed the `Runs` model and table to `Steps`
    [#1571](https://github.com/OpenFn/Lightning/issues/1571)
  - Renamed the `AttemptRuns` model and table to `AttemptSteps`
    [#1571](https://github.com/OpenFn/Lightning/issues/1571)

## [v2.0.0-rc4] - 2024-01-19

### Added

- Scrub output dataclips in the UI to avoid unintentional secret exposure
  [#1606](https://github.com/OpenFn/Lightning/issues/1606)

### Changed

- Bump to `@openfn/cli@0.4.14`
- Do not persist the active tab setting on the job editor
  [#1504](https://github.com/OpenFn/Lightning/issues/1504)
- Make condition label optional
  [#1648](https://github.com/OpenFn/Lightning/issues/1648)

### Fixed

- Fix credential body getting leaked to sentry incase of errors
  [#1600](https://github.com/OpenFn/Lightning/issues/1600)
- Fixed validation on Javascript edge conditions
  [#1602](https://github.com/OpenFn/Lightning/issues/1602)
- Removed unused code from `run_live` directory
  [#1625](https://github.com/OpenFn/Lightning/issues/1625)
- Edge condition expressions not correctly being handled during provisioning
  [#openfn/kit#560](https://github.com/OpenFn/kit/pull/560)

## [v2.0.0-rc3] 2024-01-12

### Added

- Custom metric to track stalled attempts
  [#1559](https://github.com/OpenFn/Lightning/issues/1559)
- Dashboard with project and workflow stats
  [#755](https://github.com/OpenFn/Lightning/issues/755)
- Add search by ID on the history page
  [#1468](https://github.com/OpenFn/Lightning/issues/1468)
- Custom metric to support autoscaling
  [#1607](https://github.com/OpenFn/Lightning/issues/1607)

### Changed

- Bumped CLI version to `0.4.13`
- Bumped worker version to `0.5.0`
- Give project editors and viewers read only access to project settings instead
  [#1477](https://github.com/OpenFn/Lightning/issues/1477)

### Fixed

- Throw an error when Lightning.MetadataService.get_adaptor_path/1 returns an
  adaptor path that is nil
  [#1601](https://github.com/OpenFn/Lightning/issues/1601)
- Fix failure due to creating work order from a newly created job
  [#1572](https://github.com/OpenFn/Lightning/issues/1572)
- Fixes on the dashboard and links
  [#1610](https://github.com/OpenFn/Lightning/issues/1610) and
  [#1608](https://github.com/OpenFn/Lightning/issues/1608)

## [2.0.0-rc2] - 2024-01-08

### Fixed

- Restored left-alignment for step list items on run detail and inspector
  [a6e4ada](https://github.com/OpenFn/Lightning/commit/a6e4adafd558269cfd690e7c4fdd8f9fe66c5f62)
- Inspector: fixed attempt/run language for "skipped" tooltip
  [fd7dd0c](https://github.com/OpenFn/Lightning/commit/fd7dd0ca8128dfba2902e5aa6a2259e2073f0f10)
- Inspector: fixed failure to save during "save & run" from inspector
  [#1596](https://github.com/OpenFn/Lightning/issues/1596)
- Inspector: fixed key bindings for save & run (retry vs. new work order)
  getting overridden when user focuses on the Monaco editor
  [#1596](https://github.com/OpenFn/Lightning/issues/1596)

## [2.0.0-rc1] - 2024-01-05

### Why does this repo go from `v0` to `v2.0`?

Lightning is the _2nd version_ of the OpenFn platform. While much of the core
technology is the same, there are breaking changes between `v1.105` (pre-2024)
and `v2` ("OpenFn Lightning").

For customers using OpenFn `v1`, a migration guide will be provided at
[docs.openfn.org](https://docs.openfn.org)

### Added

- Link to the job inspctor for a selected run from the history interface
  [#1524](https://github.com/OpenFn/Lightning/issues/1524)
- Reprocess an existing work order from the job inspector by default (instead of
  always creating a new work order)
  [#1524](https://github.com/OpenFn/Lightning/issues/1524)
- Bumped worker to support edge conditions between trigger and first job
  `"@openfn/ws-worker": "^0.4.0"`

### Changed

- Updated naming to prepare for v2 release
  [#1248](https://github.com/OpenFn/Lightning/issues/1248); the major change is
  that each time a work order (the typical unit of business value for an
  organization, e.g. "execute workflow ABC for patient 123") is executed, it is
  called a "run". Previously, it was called an "attempt". The hierarchy is now:

  ```
  Build-Time: Projects > Workflows > Steps
  Run-Time: Work Orders > Runs > Steps
  ```

  Note the name changes here are reflected in the UI, but not all tables/models
  will be changed until [1571](https://github.com/OpenFn/Lightning/issues/1571)
  is delivered.

## [v0.12.2] - 2023-12-24

### Changed

- Bumped worker to address occasional git install issue
  `"@openfn/ws-worker": "^0.3.2"`

### Fixed

- Fix RuntimeError: found duplicate ID "google-sheets-inner-form" for
  GoogleSheetsComponent [#1578](https://github.com/OpenFn/Lightning/issues/1578)
- Extend export script to include new JS expression edge type
  [#1540](https://github.com/OpenFn/Lightning/issues/1540)
- Fix regression for attempt viewer log line highlighting
  [#1589](https://github.com/OpenFn/Lightning/issues/1589)

## [v0.12.1] - 2023-12-21

### Changed

- Hide project security setting tab from non-authorized users
  [#1477](https://github.com/OpenFn/Lightning/issues/1477)

### Fixed

- History page crashes if job is removed from workflow after it's been run
  [#1568](https://github.com/OpenFn/Lightning/issues/1568)

## [v0.12.0] - 2023-12-15

### Added

- Add ellipsis for long job names on the canvas
  [#1217](https://github.com/OpenFn/Lightning/issues/1217)
- Fix Credential Creation Page UI
  [#1064](https://github.com/OpenFn/Lightning/issues/1064)
- Custom metric to track Attempt queue delay
  [#1556](https://github.com/OpenFn/Lightning/issues/1556)
- Expand work order row when a `workorder_id` is specified in the filter
  [#1515](https://github.com/OpenFn/Lightning/issues/1515)
- Allow Javascript expressions as conditions for edges
  [#1498](https://github.com/OpenFn/Lightning/issues/1498)

### Changed

- Derive dataclip in inspector from the attempt & step
  [#1551](https://github.com/OpenFn/Lightning/issues/1551)
- Updated CLI to 0.4.10 (fixes logging)
- Changed UserBackupToken model to use UTC timestamps (6563cb77)
- Restore FK relationship between `work_orders` and `attempts` pending a
  decision re: further partitioning.
  [#1254](https://github.com/OpenFn/Lightning/issues/1254)

### Fixed

- New credential doesn't appear in inspector until refresh
  [#1531](https://github.com/OpenFn/Lightning/issues/1531)
- Metadata not refreshing when credential is updated
  [#791](https://github.com/OpenFn/Lightning/issues/791)
- Adjusted z-index for Monaco Editor's sibling element to resolve layout
  conflict [#1329](https://github.com/OpenFn/Lightning/issues/1329)
- Demo script sets up example Runs with their log lines in a consistant order.
  [#1487](https://github.com/OpenFn/Lightning/issues/1487)
- Initial credential creation `changes` show `after` as `null` rather a value
  [#1118](https://github.com/OpenFn/Lightning/issues/1118)
- AttemptViewer flashing/rerendering when Jobs are running
  [#1550](https://github.com/OpenFn/Lightning/issues/1550)
- Not able to create a new Job when clicking the Check icon on the placeholder
  [#1537](https://github.com/OpenFn/Lightning/issues/1537)
- Improve selection logic on WorkflowDiagram
  [#1220](https://github.com/OpenFn/Lightning/issues/1220)

## [v0.11.0] - 2023-12-06

### Added

- Improved UI when manually creating Attempts via the Job Editor
  [#1474](https://github.com/OpenFn/Lightning/issues/1474)
- Increased the maximum inbound webhook request size to 10MB and added
  protection against _very large_ payloads with a 100MB "max_skip_body_length"
  [#1247](https://github.com/OpenFn/Lightning/issues/1247)

### Changed

- Use the internal port of the web container for the worker configuration in
  docker-compose setup. [#1485](https://github.com/OpenFn/Lightning/pull/1485)

## [v0.10.6] - 2023-12-05

### Changed

- Limit entries count on term work orders search
  [#1461](https://github.com/OpenFn/Lightning/issues/1461)
- Scrub log lines using multiple credentials samples
  [#1519](https://github.com/OpenFn/Lightning/issues/1519)
- Remove custom telemetry plumbing.
  [1259](https://github.com/OpenFn/Lightning/issues/1259)
- Enhance UX to prevent modal closure when Monaco/Dataclip editor is focused
  [#1510](https://github.com/OpenFn/Lightning/pull/1510)

### Fixed

- Use checkbox on boolean credential fields rather than a text input field
  [#1430](https://github.com/OpenFn/Lightning/issues/1430)
- Allow users to retry work orders that failed before their first run was
  created [#1417](https://github.com/OpenFn/Lightning/issues/1417)
- Fix to ensure webhook auth modal is closed when cancel or close are selected.
  [#1508](https://github.com/OpenFn/Lightning/issues/1508)
- Enable user to reauthorize and obtain a new refresh token.
  [#1495](https://github.com/OpenFn/Lightning/issues/1495)
- Save credential body with types declared on schema
  [#1518](https://github.com/OpenFn/Lightning/issues/1518)

## [v0.10.5] - 2023-12-03

### Changed

- Only add history page filters when needed for simpler multi-select status
  interface and shorter page URLs
  [#1331](https://github.com/OpenFn/Lightning/issues/1331)
- Use dynamic Endpoint config only on prod
  [#1435](https://github.com/OpenFn/Lightning/issues/1435)
- Validate schema field with any of expected values
  [#1502](https://github.com/OpenFn/Lightning/issues/1502)

### Fixed

- Fix for liveview crash when token expires or gets deleted after mount
  [#1318](https://github.com/OpenFn/Lightning/issues/1318)
- Remove two obsolete methods related to Run: `Lightning.Invocation.delete_run`
  and `Lightning.Invocation.Run.new_from`.
  [#1254](https://github.com/OpenFn/Lightning/issues/1254)
- Remove obsolete field `previous_id` from `runs` table.
  [#1254](https://github.com/OpenFn/Lightning/issues/1254)
- Fix for missing data in 'created' audit trail events for webhook auth methods
  [#1500](https://github.com/OpenFn/Lightning/issues/1500)

## [v0.10.4] - 2023-11-30

### Changed

- Increased History search timeout to 30s
  [#1461](https://github.com/OpenFn/Lightning/issues/1461)

### Fixed

- Tooltip text clears later than the background
  [#1094](https://github.com/OpenFn/Lightning/issues/1094)
- Temporary fix to superuser UI for managing project users
  [#1145](https://github.com/OpenFn/Lightning/issues/1145)
- Fix for adding ellipses on credential info on job editor heading
  [#1428](https://github.com/OpenFn/Lightning/issues/1428)

## [v0.10.3] - 2023-11-28

### Added

- Dimmed/greyed out triggers and edges on the canvas when they are disabled
  [#1464](https://github.com/OpenFn/Lightning/issues/1464)
- Async loading on the history page to improve UX on long DB queries
  [#1279](https://github.com/OpenFn/Lightning/issues/1279)
- Audit trail events for webhook auth (deletion method) change
  [#1165](https://github.com/OpenFn/Lightning/issues/1165)

### Changed

- Sort project collaborators by first name
  [#1326](https://github.com/OpenFn/Lightning/issues/1326)
- Work orders will now be set in a "pending" state when retries are enqueued.
  [#1340](https://github.com/OpenFn/Lightning/issues/1340)
- Avoid printing 2FA codes by default
  [#1322](https://github.com/OpenFn/Lightning/issues/1322)

### Fixed

- Create new workflow button sizing regression
  [#1405](https://github.com/OpenFn/Lightning/issues/1405)
- Google credential creation and automatic closing of oAuth tab
  [#1109](https://github.com/OpenFn/Lightning/issues/1109)
- Exporting project breaks the navigation of the page
  [#1440](https://github.com/OpenFn/Lightning/issues/1440)

## [v0.10.2] - 2023-11-21

### Changed

- Added `max_frame_size` to the Cowboy websockets protocol options in an attempt
  to address [#1421](https://github.com/OpenFn/Lightning/issues/1421)

## [v0.10.1] - 2023-11-21

### Fixed

- Work Order ID was not displayed properly in history page
  [#1423](https://github.com/OpenFn/Lightning/issues/1423)

## [v0.10.0] - 2023-11-21

### 🚨 Breaking change warning! 🚨

This release will contain breaking changes as we've significantly improved both
the workflow building and execution systems.

#### Nodes and edges

Before, workflows were represented as a list of jobs and triggers. For greater
flexibility and control of complex workflows, we've moved towards a more robust
"nodes and edges" approach. Where jobs in a workflow (a node) can be connected
by edges.

Triggers still exist, but live "outside" the directed acyclic graph (DAG) and
are used to automatically create work orders and attempts.

We've provided migrations that bring `v0.9.3` workflows in line with the
`v0.10.0` requirements.

#### Scalable workers

Before, Lightning spawned child processes to execute attempts in sand-boxed
NodeVMs on the same server. This created inefficiencies and security
vulnerabilities. Now, the Lightning web server adds attempts to a queue and
multiple worker applications can pull from that queue to process work.

In dev mode, this all happens automatically and on one machine, but in most
high-availability production environments the workers will be on another server.

Attempts are now handled entirely by the workers, and they report back to
Lightning. Exit reasons, final attempt states, error types and error messages
are either entirely new or handled differently now, but we have provided
migration scripts that will work to bring _most_ `v0.9.3` runs, attempts, and
work orders up to `v0.10.0`, though the granularity of `v0.9.3` states and exits
will be less than `v0.10.0` and the final states are not guaranteed to be
accurate for workflows with multiple branches and leaf nodes with varying exit
reasons.

The migration scripts can be run with a single function call in SetupUtils from
a connect `iex` session:

```
Lightning.SetupUtils.approximate_state_for_attempts_and_workorders()
```

Note that (like lots of _other_ functionality in `SetupUtils`, calling this
function is a destructive action and you should only do it if you've backed up
your data and you know what you're doing.)

As always, we recommend backing up your data before migrating. (And thanks for
bearing with us as we move towards our first stable Lightning release.)

### Added

- Fix flaky job name input behavior on error
  [#1218](https://github.com/OpenFn/Lightning/issues/1218)
- Added a hover effect on copy and add button for adaptors examples
  [#1297](https://github.com/OpenFn/Lightning/issues/1297)
- Migration helper code to move from `v0.9.3` to `v0.10.0` added to SetupUtils
  [#1363](https://github.com/OpenFn/Lightning/issues/1363)
- Option to start with `RTM=false iex -S mix phx.server` for opting out of the
  dev-mode automatic runtime manager.
- Webhook Authentication Methods database and CRUD operations
  [#1152](https://github.com/OpenFn/Lightning/issues/1152)
- Creation and Edit of webhook webhook authentication methods UI
  [#1149](https://github.com/OpenFn/Lightning/issues/1149)
- Add webhook authentication methods overview methods in the canvas
  [#1153](https://github.com/OpenFn/Lightning/issues/1153)
- Add icon on the canvas for triggers that have authentication enabled
  [#1157](https://github.com/OpenFn/Lightning/issues/1157)
- Require password/2FA code before showing password and API Key for webhook auth
  methods [#1200](https://github.com/OpenFn/Lightning/issues/1200)
- Restrict live dashboard access to only superusers, enable DB information and
  OS information [#1170](https://github.com/OpenFn/Lightning/issues/1170) OS
  information [#1170](https://github.com/OpenFn/Lightning/issues/1170)
- Expose additional metrics to LiveDashboard
  [#1171](https://github.com/OpenFn/Lightning/issues/1171)
- Add plumbing to dump Lightning metrics during load testing
  [#1178](https://github.com/OpenFn/Lightning/issues/1178)
- Allow for heavier payloads during load testing
  [#1179](https://github.com/OpenFn/Lightning/issues/1179)
- Add dynamic delay to help mitigate flickering test
  [#1195](https://github.com/OpenFn/Lightning/issues/1195)
- Add a OpenTelemetry trace example
  [#1189](https://github.com/OpenFn/Lightning/issues/1189)
- Add plumbing to support the use of PromEx
  [#1199](https://github.com/OpenFn/Lightning/issues/1199)
- Add warning text to PromEx config
  [#1222](https://github.com/OpenFn/Lightning/issues/1222)
- Track and filter on webhook controller state in :telemetry metrics
  [#1192](https://github.com/OpenFn/Lightning/issues/1192)
- Secure PromEx metrics endpoint by default
  [#1223](https://github.com/OpenFn/Lightning/issues/1223)
- Partition `log_lines` table based on `attempt_id`
  [#1254](https://github.com/OpenFn/Lightning/issues/1254)
- Remove foreign key from `attempts` in preparation for partitioning
  `work_orders` [#1254](https://github.com/OpenFn/Lightning/issues/1254)
- Remove `Workflows.delete_workflow`. It is no longer in use and would require
  modification to not leave orphaned attempts given the removal of the foreign
  key from `attempts`. [#1254](https://github.com/OpenFn/Lightning/issues/1254)
- Show tooltip for cloned runs in history page
  [#1327](https://github.com/OpenFn/Lightning/issues/1327)
- Have user create workflow name before moving to the canvas
  [#1103](https://github.com/OpenFn/Lightning/issues/1103)
- Allow PromEx authorization to be disabled
  [#1483](https://github.com/OpenFn/Lightning/issues/1483)

### Changed

- Updated vulnerable JS libraries, `postcss` and `semver`
  [#1176](https://github.com/OpenFn/Lightning/issues/1176)
- Update "Delete" to "Delete Job" on Job panel and include javascript deletion
  confirmation [#1105](https://github.com/OpenFn/Lightning/issues/1105)
- Move "Enabled" property from "Jobs" to "Edges"
  [#895](https://github.com/OpenFn/Lightning/issues/895)
- Incorrect wording on the "Delete" tooltip
  [#1313](https://github.com/OpenFn/Lightning/issues/1313)

### Fixed

- Fixed janitor lost query calculation
  [#1400](https://github.com/OpenFn/Lightning/issues/1400)
- Adaptor icons load gracefully
  [#1140](https://github.com/OpenFn/Lightning/issues/1140)
- Selected dataclip gets lost when starting a manual work order from the
  inspector interface [#1283](https://github.com/OpenFn/Lightning/issues/1283)
- Ensure that the whole edge when selected is highlighted
  [#1160](https://github.com/OpenFn/Lightning/issues/1160)
- Fix "Reconfigure Github" button in Project Settings
  [#1386](https://github.com/OpenFn/Lightning/issues/1386)
- Make janitor also clean up runs inside an attempt
  [#1348](https://github.com/OpenFn/Lightning/issues/1348)
- Modify CompleteRun to return error changeset when run not found
  [#1393](https://github.com/OpenFn/Lightning/issues/1393)
- Drop invocation reasons from DB
  [#1412](https://github.com/OpenFn/Lightning/issues/1412)
- Fix inconsistency in ordering of child nodes in the workflow diagram
  [#1406](https://github.com/OpenFn/Lightning/issues/1406)

## [v0.9.3] - 2023-09-27

### Added

- Add ellipsis when adaptor name is longer than the container allows
  [#1095](https://github.com/OpenFn/Lightning/issues/1095)
- Webhook Authentication Methods database and CRUD operations
  [#1152](https://github.com/OpenFn/Lightning/issues/1152)

### Changed

- Prevent deletion of first job of a workflow
  [#1097](https://github.com/OpenFn/Lightning/issues/1097)

### Fixed

- Fix long name on workflow cards
  [#1102](https://github.com/OpenFn/Lightning/issues/1102)
- Fix highlighted Edge can get out of sync with selected Edge
  [#1099](https://github.com/OpenFn/Lightning/issues/1099)
- Creating a new user without a password fails and there is no user feedback
  [#731](https://github.com/OpenFn/Lightning/issues/731)
- Crash when setting up version control
  [#1112](https://github.com/OpenFn/Lightning/issues/1112)

## [v0.9.2] - 2023-09-20

### Added

- Add "esc" key binding to close job inspector modal
  [#1069](https://github.com/OpenFn/Lightning/issues/1069)

### Changed

- Save icons from the `adaptors` repo locally and load them in the job editor
  [#943](https://github.com/OpenFn/Lightning/issues/943)

## [v0.9.1] - 2023-09-19

### Changed

- Modified audit trail to handle lots of different kind of audit events
  [#271](https://github.com/OpenFn/Lightning/issues/271)/[#44](https://github.com/OpenFn/Lightning/issues/44)
- Fix randomly unresponsive job panel after job deletion
  [#1113](https://github.com/OpenFn/Lightning/issues/1113)

## [v0.9.0] - 2023-09-15

### Added

- Add favicons [#1079](https://github.com/OpenFn/Lightning/issues/1079)
- Validate job name in placeholder job node
  [#1021](https://github.com/OpenFn/Lightning/issues/1021)
- Bring credential delete in line with new GDPR interpretation
  [#802](https://github.com/OpenFn/Lightning/issues/802)
- Make job names unique per workflow
  [#1053](https://github.com/OpenFn/Lightning/issues/1053)

### Changed

- Enhanced the job editor/inspector interface
  [#1025](https://github.com/OpenFn/Lightning/issues/1025)

### Fixed

- Finished run never appears in inspector when it fails
  [#1084](https://github.com/OpenFn/Lightning/issues/1084)
- Cannot delete some credentials via web UI
  [#1072](https://github.com/OpenFn/Lightning/issues/1072)
- Stopped the History table from jumping when re-running a job
  [#1100](https://github.com/OpenFn/Lightning/issues/1100)
- Fixed the "+" button when adding a job to a workflow
  [#1093](https://github.com/OpenFn/Lightning/issues/1093)

## [v0.8.3] - 2023-09-05

### Added

- Render error when workflow diagram node is invalid
  [#956](https://github.com/OpenFn/Lightning/issues/956)

### Changed

- Restyle history table [#1029](https://github.com/OpenFn/Lightning/issues/1029)
- Moved Filter and Search controls to the top of the history page
  [#1027](https://github.com/OpenFn/Lightning/issues/1027)

### Fixed

- Output incorrectly shows "this run failed" when the run hasn't yet finished
  [#1048](https://github.com/OpenFn/Lightning/issues/1048)
- Wrong label for workflow card timestamp
  [#1022](https://github.com/OpenFn/Lightning/issues/1022)

## [v0.8.2] - 2023-08-31

### Fixed

- Lack of differentiation between top of job editor modal and top menu was
  disorienting. Added shadow.

## [v0.8.1] - 2023-08-31

### Changed

- Moved Save and Run button to bottom of the Job edit modal
  [#1026](https://github.com/OpenFn/Lightning/issues/1026)
- Allow a manual work order to save the workflow before creating the work order
  [#959](https://github.com/OpenFn/Lightning/issues/959)

## [v0.8.0] - 2023-08-31

### Added

- Introduces Github sync feature, users can now setup our github app on their
  instance and sync projects using our latest portability spec
  [#970](https://github.com/OpenFn/Lightning/issues/970)
- Support Backup Codes for Multi-Factor Authentication
  [937](https://github.com/OpenFn/Lightning/issues/937)
- Log a warning in the console when the Editor/docs component is given latest
  [#958](https://github.com/OpenFn/Lightning/issues/958)
- Improve feedback when a Workflow name is invalid
  [#961](https://github.com/OpenFn/Lightning/issues/961)
- Show that the jobs' body is invalid
  [#957](https://github.com/OpenFn/Lightning/issues/957)
- Reimplement skipped CredentialLive tests
  [#962](https://github.com/OpenFn/Lightning/issues/962)
- Reimplement skipped WorkflowLive.IndexTest test
  [#964](https://github.com/OpenFn/Lightning/issues/964)
- Show GitHub installation ID and repo link to help setup/debugging for version
  control [1059](https://github.com/OpenFn/Lightning/issues/1059)

### Fixed

- Fixed issue where job names were being incorrectly hyphenated during
  project.yaml export [#1050](https://github.com/OpenFn/Lightning/issues/1050)
- Allows the demo script to set a project id during creation to help with cli
  deploy/pull/Github integration testing.
- Fixed demo project_repo_connection failing after nightly demo resets
  [1058](https://github.com/OpenFn/Lightning/issues/1058)
- Fixed an issue where the monaco suggestion tooltip was offset from the main
  editor [1030](https://github.com/OpenFn/Lightning/issues/1030)

## [v0.7.3] - 2023-08-15

### Changed

- Version control in project settings is now named Export your project
  [#1015](https://github.com/OpenFn/Lightning/issues/1015)

### Fixed

- Tooltip for credential select in Job Edit form is cut off
  [#972](https://github.com/OpenFn/Lightning/issues/972)
- Dataclip type and state assembly notice for creating new dataclip dropped
  during refactor [#975](https://github.com/OpenFn/Lightning/issues/975)

## [v0.7.2] - 2023-08-10

### Changed

- NodeJs security patch [1009](https://github.com/OpenFn/Lightning/pull/1009)

### Fixed

## [v0.7.1] - 2023-08-04

### Fixed

- Fixed flickery icons on new workflow job creation.

## [v0.7.0] - 2023-08-04

### Added

- Project owners can require MFA for their users
  [892](https://github.com/OpenFn/Lightning/issues/892)

### Changed

- Moved to Elixir 1.15 and Erlang 26.0.2 to sort our an annoying ElixirLS issue
  that was slowing down our engineers.
- Update Debian base to use bookworm (Debian 12) for our Docker images
- Change new credential modal to take up less space on the screen
  [#931](https://github.com/OpenFn/Lightning/issues/931)
- Placeholder nodes are now purely handled client-side

### Fixed

- Fix issue creating a new credential from the Job editor where the new
  credential was not being set on the job.
  [#951](https://github.com/OpenFn/Lightning/issues/951)
- Fix issue where checking a credential type radio button shows as unchecked on
  first click. [#976](https://github.com/OpenFn/Lightning/issues/976)
- Return the pre-filled workflow names
  [#971](https://github.com/OpenFn/Lightning/issues/971)
- Fix version reporting and external reset_demo() call via
  Application.spec()[#1010](https://github.com/OpenFn/Lightning/issues/1010)
- Fixed issue where entering a placeholder name through the form would result an
  in unsaveable workflow
  [#1001](https://github.com/OpenFn/Lightning/issues/1001)
- Ensure the DownloadController checks for authentication and authorisation.

## [v0.7.0-pre5] - 2023-07-28

### Changed

- Unless otherwise specified, only show work orders with activity in last 14
  days [#968](https://github.com/OpenFn/Lightning/issues/968)

## [v0.7.0-pre4] - 2023-07-27

### Changed

- Don't add cast fragments if the search_term is nil
  [#968](https://github.com/OpenFn/Lightning/issues/968)

## [v0.7.0-pre3] - 2023-07-26

### Fixed

- Fixed an issue with newly created edges that prevented downstream jobs
  [977](https://github.com/OpenFn/Lightning/issues/977)

## [v0.7.0-pre2] - 2023-07-26

Note that this is a pre-release with a couple of known bugs that are tracked in
the Nodes and Edges [epic](https://github.com/OpenFn/Lightning/issues/793).

### Added

- Added ability for a user to enable MFA on their account; using 2FA apps like
  Authy, Google Authenticator etc
  [#890](https://github.com/OpenFn/Lightning/issues/890)
- Write/run sql script to convert triggers
  [#875](https://github.com/OpenFn/Lightning/issues/875)
- Export projects as `.yaml` via UI
  [#249](https://github.com/OpenFn/Lightning/issues/249)

### Changed

- In `v0.7.0` we change the underlying workflow building and execution
  infrastructure to align with a standard "nodes and edges" design for directed
  acyclic graphs (DAGs). Make sure to run the migrations!
  [793](https://github.com/OpenFn/Lightning/issues/793)

### Fixed

- Propagate url pushState/changes to Workflow Diagram selection
  [#944](https://github.com/OpenFn/Lightning/issues/944)
- Fix issue when deleting nodes from the workflow editor
  [#830](https://github.com/OpenFn/Lightning/issues/830)
- Fix issue when clicking a trigger on a new/unsaved workflow
  [#954](https://github.com/OpenFn/Lightning/issues/954)

## [0.6.7] - 2023-07-13

### Added

- Add feature to bulk rerun work orders from a specific step in their workflow;
  e.g., "rerun these 50 work orders, starting each at step 4."
  [#906](https://github.com/OpenFn/Lightning/pull/906)

### Fixed

- Oban exception: "value too long" when log lines are longer than 255 chars
  [#929](https://github.com/OpenFn/Lightning/issues/929)

## [0.6.6] - 2023-06-30

### Added

- Add public API token to the demo site setup script
- Check and renew OAuth credentials when running a job
  [#646](https://github.com/OpenFn/Lightning/issues/646)

### Fixed

- Remove google sheets from adaptors list until supporting oauth flow
  [#792](https://github.com/OpenFn/Lightning/issues/792)
- Remove duplicate google sheets adaptor display on credential type picklist
  [#663](https://github.com/OpenFn/Lightning/issues/663)
- Fix demo setup script for calling from outside the app on Kubernetes
  deployments [#917](https://github.com/OpenFn/Lightning/issues/917)

## [0.6.5] - 2023-06-22

### Added

- Ability to rerun work orders from start by selecting one of more of them from
  the History page and clicking the "Rerun" button.
  [#659](https://github.com/OpenFn/Lightning/issues/659)

### Fixed

- Example runs for demo incorrect
  [#856](https://github.com/OpenFn/Lightning/issues/856)

## [0.6.3] - 2023-06-15

### Fixed

- Prevent saving null log lines to the database, fix issue with run display
  [#866](https://github.com/OpenFn/Lightning/issues/866)

## [0.6.2] - 2023-06-09

### Fixed

- Fixed viewer permissions for delete workflow

- Fixed bug with workflow cards
  [#859](https://github.com/OpenFn/Lightning/issues/859)

## [0.6.1] - 2023-06-08

### Fixed

- Fixed bug with run logs [#864](https://github.com/OpenFn/Lightning/issues/864)

- Correctly stagger demo runs to maintain order
  [#856](https://github.com/OpenFn/Lightning/issues/856)
- Remove `Timex` use from `SetupUtils` in favor of `DateTime` to fix issue when
  calling it in escript.

## [0.6.0]- 2023-04-12

### Added

- Create sample runs when generating sample workflow
  [#821](https://github.com/OpenFn/Lightning/issues/821)
- Added a provisioning api for creating and updating projects and their
  workflows See: [PROVISIONING.md](./PROVISIONING.md)
  [#641](https://github.com/OpenFn/Lightning/issues/641)
- Add ability for a `superuser` to schedule deletion, cancel deletion, and
  delete projects [#757](https://github.com/OpenFn/Lightning/issues/757)
- Add ability for a `project owner` to schedule deletion, cancel deletion, and
  delete projects [#746](https://github.com/OpenFn/Lightning/issues/746)

### Changed

- Ability to store run log lines as rows in a separate table
  [#514](https://github.com/OpenFn/Lightning/issues/514)

### Fixed

- Incorrect project digest queries
  [#768](https://github.com/OpenFn/Lightning/issues/768)]
- Fix issue when purging deleted users
  [#747](https://github.com/OpenFn/Lightning/issues/747)
- Generate a random name for Workflows when creating one via the UI.
  [#828](https://github.com/OpenFn/Lightning/issues/828)
- Handle error when deleting a job with runs.
  [#814](https://github.com/OpenFn/Lightning/issues/814)

## [0.5.2]

### Added

- Add `workflow_edges` table in preparation for new workflow editor
  implementation [#794](https://github.com/OpenFn/Lightning/issues/794)
- Stamped `credential_id` on run directly for easier auditing of the history
  interface. Admins can now see which credential was used to run a run.
  [#800](https://github.com/OpenFn/Lightning/issues/800)
- Better errors when using magic functions: "no magic yet" and "check
  credential" [#812](https://github.com/OpenFn/Lightning/issues/812)

### Changed

- The `delete-project` function now delete all associated activities
  [#759](https://github.com/OpenFn/Lightning/issues/759)

### Fixed

## [0.5.1] - 2023-04-12

### Added

- Added ability to create and revoke personal API tokens
  [#147](https://github.com/OpenFn/Lightning/issues/147)
- Add `last-used at` to API tokens
  [#722](https://github.com/OpenFn/Lightning/issues/722)
- Improved "save" for job builder; users can now press `Ctrl + S` or `⌘ + S` to
  save new or updated jobs job panel will _not_ close. (Click elsewhere in the
  canvas or click the "Close" button to close.)
  [#568](https://github.com/OpenFn/Lightning/issues/568)
- Add filtered search params to the history page URL
  [#660](https://github.com/OpenFn/Lightning/issues/660)

### Changed

- The secret scrubber now ignores booleans
  [690](https://github.com/OpenFn/Lightning/issues/690)

### Fixed

- The secret scrubber now properly handles integer secrets from credentials
  [690](https://github.com/OpenFn/Lightning/issues/690)
- Updated describe-package dependency, fixing sparkles in adaptor-docs
  [657](https://github.com/OpenFn/Lightning/issues/657)
- Clicks on the workflow canvas were not lining up with the nodes users clicked
  on; they are now [733](https://github.com/OpenFn/Lightning/issues/733)
- Job panel behaves better when collapsed
  [774](https://github.com/OpenFn/Lightning/issues/774)

## [0.5.0] - 2023-04-03

### Added

- Magic functions that fetch real metadata from connected systems via
  `credentials` and suggest completions in the job builder (e.g., pressing
  `control-space` when setting the `orgUnit` attribute for a DHIS2 create
  operation will pull the _actual_ list of orgUnits with human readable labels
  and fill in their orgUnit codes upon
  enter.)[670](https://github.com/OpenFn/Lightning/issues/670)
- A "metadata explorer" to browse actual system metadata for connected
  instances. [658](https://github.com/OpenFn/Lightning/issues/658)
- Resizable job builder panel for the main canvas/workflow view.
  [681](https://github.com/OpenFn/Lightning/issues/681)

### Changed

- Display timezone for cron schedule—it is always UTC.
  [#716](https://github.com/OpenFn/Lightning/issues/716)
- Instance administrators can now configure the interval between when a project
  owner or user requests deletion and when these records are purged from the
  database. It defaults to 7, but by providing a `PURGE_DELETED_AFTER_DAYS`
  environment variable the grace period can be altered. Note that setting this
  variable to `0` will make automatic purging _never_ occur but will still make
  "deleted" projects and users unavailable. This has been requested by certain
  organizations that must retain audit logs in a Lightning instance.
  [758](https://github.com/OpenFn/Lightning/issues/758)

### Fixed

- Locked CLI version to `@openfn/cli@0.0.35`.
  [#761](https://github.com/OpenFn/Lightning/issues/761)

## [0.4.8] - 2023-03-29

### Added

- Added a test harness for monitoring critical parts of the app using Telemetry
  [#654](https://github.com/OpenFn/Lightning/issues/654)

### Changed

- Set log level to `info` for runs. Most of the `debug` logging is useful for
  the CLI, but not for Lightning. In the future the log level will be
  configurable at instance > project > job level by the `superuser` and any
  project `admin`.
- Renamed license file so that automagic github icon is less confusing

### Fixed

- Broken links in failure alert email
  [#732](https://github.com/OpenFn/Lightning/issues/732)
- Registration Submission on app.openfn.org shows internal server error in
  browser [#686](https://github.com/OpenFn/Lightning/issues/686)
- Run the correct runtime install mix task in `Dockerfile-dev`
  [#541](https://github.com/OpenFn/Lightning/issues/541)
- Users not disabled when scheduled for deletion
  [#719](https://github.com/OpenFn/Lightning/issues/719)

## [0.4.6] - 2023-03-23

### Added

- Implement roles and permissions across entire app
  [#645](https://github.com/OpenFn/Lightning/issues/645)
- Fix webhook URL
  (`https://<<HOST_URL>>/i/cae544ab-03dc-4ccc-a09c-fb4edb255d7a`) for the
  OpenHIE demo workflow [448](https://github.com/OpenFn/Lightning/issues/448)
- Phoenix Storybook for improved component development
- Load test for webhook endpoint performance
  [#645](https://github.com/OpenFn/Lightning/issues/634)
- Notify user via email when they're added to a project
  [#306](https://github.com/OpenFn/Lightning/issues/306)
- Added notify user via email when their account is created
  [#307](https://github.com/OpenFn/Lightning/issues/307)

### Changed

- Improved errors when decoding encryption keys for use with Cloak.
  [#684](https://github.com/OpenFn/Lightning/issues/684)
- Allow users to run ANY job with a custom input.
  [#629](https://github.com/OpenFn/Lightning/issues/629)

### Fixed

- Ensure JSON schema form inputs are in the same order as they are written in
  the schema [#685](https://github.com/OpenFn/Lightning/issues/685)

## [0.4.4] - 2023-03-10

### Added

- Users can receive a digest email reporting on a specified project.
  [#638](https://github.com/OpenFn/Lightning/issues/638)
  [#585](https://github.com/OpenFn/Lightning/issues/585)

## [0.4.3] - 2023-03-06

### Added

- Tooltips on Job Builder panel
  [#650](https://github.com/OpenFn/Lightning/issues/650)

### Changed

- Upgraded to Phoenix 1.7 (3945856)

### Fixed

- Issue with FailureAlerter configuration missing in `prod` mode.

## [0.4.2] - 2023-02-24

### Added

- A user can change their own email
  [#247](https://github.com/OpenFn/Lightning/issues/247)
- Added a `SCHEMAS_PATH` environment variable to override the default folder
  location for credential schemas
  [#604](https://github.com/OpenFn/Lightning/issues/604)
- Added the ability to configure Google Sheets credentials
  [#536](https://github.com/OpenFn/Lightning/issues/536)
- Function to import a project
  [#574](https://github.com/OpenFn/Lightning/issues/574)

### Changed

- Users cannot register if they have not selected the terms and conditions
  [#531](https://github.com/OpenFn/Lightning/issues/531)

### Fixed

- Jobs panel slow for first open after restart
  [#567](https://github.com/OpenFn/Lightning/issues/567)

## [0.4.0] - 2023-02-08

### Added

- Added a Delete job button in Inspector
- Filter workflow runs by text/value in run logs or input body
- Drop "configuration" key from Run output dataclips after completion
- Ability to 'rerun' a run from the Run list
- Attempts and Runs update themselves in the Runs list
- Configure a project and workflow for a new registering user
- Run a job with a custom input
- Added plausible analytics
- Allow user to click on Webhook Trigger Node to copy webhook URL on workflow
  diagram
- Allow any user to delete a credential that they own
- Create any credential through a form except for OAuth
- Refit all diagram nodes on browser and container resize
- Enable distributed Erlang, allowing any number of redundant Lightning nodes to
  communicate with each other.
- Users can set up realtime alerts for a project

### Changed

- Better code-assist and intelliense in the Job Editor
- Updated @openfn/workflow-diagram to 0.4.0
- Make plus button part of job nodes in Workflow Diagram
- Updated @openfn/adaptor-docs to 0.0.5
- Updated @openfn/describe-package to 0.0.10
- Create an follow a manual Run from the Job Inspector
- View all workflows in a project on the workflows index page
- Move @openfn/workflow-diagram into the application, the NPM module is now
  deprecated.
- Remove workflow name from first node
- Move the used parts of `@openfn/engine` into the application.
- [BREAKING CHANGE] Ported `mix openfn.install.runtime` into application, use
  `mix lightning.install_runtime`.
- [BREAKING CHANGE] Introduced `@openfn/cli` as the new runtime for Jobs
- Rename a workflow through the page heading
- Hide the dataclips tab for beta
- Make adaptor default to common@latest
- Remove jobs list page
- Better error handling in the docs panel
- Disable credential ownership transfer in dev and prod environments
- Add project settings page
- Change Work Order filters to apply to the aggregate state of the work order
  and not the run directly
- Enable jobs by default
- Set log level to info
- Add Beta checkbox to register page
- User roles and permissions

### Fixed

- Don't consider disabled jobs when calculating subsequent runs
- Fixed overflow on Job Editor Tooltips
- Fixed auto-scroll when adding a new snippet in the Job Editor
- Fixed common operation typings in Job Editor

## [0.3.1] - 2022-11-22

### Fixed

- Fixed bug that tried to execute HTML scripts in dataclips
- Fixed bug that prevented work orders from displaying in the order of their
  last run, descending.
- Remove alerts after set timeout or close

## [0.3.0] - 2022-11-21

### Added

- Add seed data for demo site
- Create adaptor credentials through a form
- Configure cron expressions through a form
- View runs grouped by work orders and attempts
- Run an existing Job with any dataclip uuid from the Job form

### Changed

- Redirect users to projects list page when they click on Admin Settings menu
- Move job, project, input and output Dataclips to Run table
- Reverse the relationship between Jobs and Triggers. Triggers now can exist on
  their own; setting the stage for branching and merging workflows
- Updated Elixir and frontend dependencies
- [BREAKING CHANGE] Pipeline now uses Work Orders, previous data is not
  compatible.
- Runs, Dataclips and Attempts now all correctly use `usec` resolution
  timestamps.
- Upgraded LiveView to 0.18.0
- Upgraded Elixir to 1.14.1 and OTP 25
- Workflow Job editor now behaves like a panel
- Split JobLive.InspectorFormComponent into different plug-able subcomponents
- Ensure new jobs with cron triggers receive a default frequency
- Webhooks are now referenced by the trigger id instead of job id.
- Filter runs by status
- Filter runs by workflow
- Filter runs by date
- View a job run from the runs history
- View latest matching inputs to run a job with

## [0.2.0] - 2022-09-12

### Changed

- [BREAKING CHANGE] Add `Workflow` model, Jobs now belong to a Workflow This is
  a breaking change to the schema.
- Use Node.js 18, soon to be in LTS.
- Visualize success/fail triggers in workflow diagram.
- Move WorkflowDiagram related actions from DashboardLive into WorkflowLive
- Move WorkflowDiagram component into liveview, so that we can subscribe to
  channels (i.e. updating of the diagram when someone changes something).
- Integrate `@openfn/workflow-diagram@0.0.8` and use the new Store interface for
  updating it.
- Remove `component_mounted` event from WorkflowDiagram hook, using a
  MutationObserver and a Base64 encoded JSON payload.
- Fixed an issue where the compiler component would try and load a 'nothing
  adaptor', added a condition to check an adaptor is actually selected.
- Removed previous Workflow CTE queries, replaced by the introduction of the
  Workflow model, see
  (https://github.com/OpenFn/Lightning/blob/53da6883483e7d8d078783f348da327d1dd72d20/lib/lightning/workflows.ex#L111-L119).

## [0.1.13] - 2022-08-29

### Added

- Allow administrators to configure OIDC providers for authentication (note that
  this is just for authenticating, not yet for creating new accounts via OIDC)
- Add Monaco editor to the step/job panel
- Allow users to delete their own accounts. Schedule their user and credentials
  data for deletion when they do.
- Allow superusers to delete a user account. Schedule the user's credentials and
  user data for deletion when they do.
- If a user is scheduled for deletion, disable their account and prevent them
  from logging in.
- The 'User profile' and 'Credentials' page now have a sidebar menu

### Changed

- Project users now have one of the following roles: viewer, editor, admin,
  owner
- Users only have the following roles: user, superuser

## [0.1.12] - 2022-08-15

### Added

- Transfer credential ownership to another user.
- Create credentials via a form interface\*
- Show "projects with access" in credentials list view.
- Show job in runs list and run view.
- Added roles and permissions to workflows and history page
  [#645](https://github.com/OpenFn/Lightning/issues/645)

\*The form is defined by a JSON schema provided by an adaptor, in most cases:
e.g., `language-dhis2` provides a single schema which defines the required
attributes for `state.configuration`, while `language-common` provides multiple
credential schemas like "oauth" or "basic auth" which define attributes for
`state.configuration` and which might be used by lots of different jobs.)

### Fixed

- User menu (top right) appears on top of all other components.
- User profile screen integrated with the rest of the liveview app.

## [0.1.11] - 2022-08-05

### Fixed

- Fixed logging in Runner when `:debug` log level used; note that this caused
  crashes in Oban

## [0.1.10] - 2022-08-05

### Added

- Credential auditing
- Build/version information display for easier debugging

### Fixed

- Fixed a bug that enqueued cron-triggered jobs even when they were disabled

## [0.1.9] - 2022-07-27

### Added

- Navigate to user profile or credentials page and log out through the user icon
  dropdown
- Create and edit dataclips
- Add a production tag to credentials
- View a dropdown of operations and their description for the language-common
  `v2.0.0-rc2` adaptor (this pattern to be rolled out across adaptors)

### Changed

- Navigate between projects through a project picker on the navbar

### Fixed

- Run Lightning with docker

### Security

- Sensitive credential values are scrubbed from run logs
- All credentials are encrypted at REST

## [0.1.7] - 2022-06-24

### Added

- Run a job with a cron trigger
- Queue jobs via Oban/Postgres
- Edit jobs via the workflow canvas

## [0.1.6] - 2022-06-07

### Added

- Register, log in and log out of an account
- Allow superusers and admin users to create projects
- Allow admin users to create or disable a user’s account
- Allow superusers for local deployments to create users and give them access to
  project spaces

- Create and edit a job with a webhook, flow/fail or cron trigger
- Create and edit credentials for a job
- Copy a job's webhook URL
- View all workflows in a project visually
- Deploy lightning locally with Docker

- Enable a job to automatically process incoming requests
- Run a job with a webhook or flow/fail trigger
- View job runs along with their logs, exit code, start and end time
- View data clips that have initiated job runs (http requests for webhooks, run
  results)<|MERGE_RESOLUTION|>--- conflicted
+++ resolved
@@ -21,14 +21,10 @@
 
 ### Fixed
 
-<<<<<<< HEAD
 - Make Collections delete_all idempotent.
   [#3143](https://github.com/OpenFn/lightning/issues/3143)
 
-## [v2.11.3-pre.1] - 2025-04-16
-=======
 ## [v2.12.0] - 2025-04-25
->>>>>>> c700c474
 
 ### Added
 

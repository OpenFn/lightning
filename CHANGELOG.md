# Changelog

All notable changes to this project will be documented in this file.

- `Added` for new features.
- `Changed` for changes in existing functionality.
- `Deprecated` for soon-to-be removed features.
- `Removed` for now removed features.
- `Fixed` for any bug fixes.
- `Security` in case of vulnerabilities.

The format is based on [Keep a Changelog](https://keepachangelog.com/en/1.0.0/),
and this project adheres to
[Semantic Versioning](https://semver.org/spec/v2.0.0.html).

## [Unreleased]

### Added

### Changed

<<<<<<< HEAD
- Change Default Text For New Job Nodes
  [#2014](https://github.com/OpenFn/lightning/pull/2014)
=======
- Stop users from creating deprecated Salesforce and GoogleSheets credentials.
  [#2142](https://github.com/OpenFn/lightning/issues/2142)
>>>>>>> d57c50d2

### Fixed

- Disable Credential Save Button Until All Form Fields Are Validated
  [#2099](https://github.com/OpenFn/lightning/issues/2099)

- Fix Credential Modal Closure Error When Workflow Is Unsaved
  [#2101](https://github.com/OpenFn/lightning/pull/2101)

## [v2.5.2] - 2024-05-23

### Fixed

- Preserve custom values (like `apiVersion`) during token refresh for OAuth2
  credentials [#2131](https://github.com/OpenFn/lightning/issues/2131)

## [v2.5.1]

- Don't compile Phoenix Storybook in production and test environments
  [#2119](https://github.com/OpenFn/lightning/pull/2119)
- Improve performance and memory consumption on queries and logic for digest
  mailer [#2121](https://github.com/OpenFn/lightning/issues/2121)

## [v2.5.0] - 2024-05-20

### Fixed

- When a refresh token is updated, save it!
  [#2124](https://github.com/OpenFn/lightning/pull/2124)

## [v2.5.0-pre4] - 2024-05-20

### Fixed

- Fix duplicate credential type bug
  [#2100](https://github.com/OpenFn/lightning/issues/2100)
- Ensure Global OAuth Clients Accessibility for All Users
  [#2114](https://github.com/OpenFn/lightning/issues/2114)

## [v2.5.0-pre3] - 2024-05-20

### Fixed

- Fix credential not added automatically after being created from the canvas.
  [#2105](https://github.com/OpenFn/lightning/issues/2105)
- Replace the "not working?" prompt by "All good, but if your credential stops
  working, you may need to re-authorize here.".
  [#2102](https://github.com/OpenFn/lightning/issues/1872)
- Fix Generic Oauth credentials don't get included in the refresh flow
  [#2106](https://github.com/OpenFn/lightning/pull/2106)

## [v2.5.0-pre2] - 2024-05-17

### Changed

- Replace LiveView Dataclip component with React Monaco bringing large
  performance improvements when viewing large dataclips.
  [#1872](https://github.com/OpenFn/lightning/issues/1872)

## [v2.5.0-pre] - 2024-05-17

### Added

- Allow users to build Oauth clients and associated credentials via the user
  interface. [#1919](https://github.com/OpenFn/lightning/issues/1919)

## [v2.4.14] - 2024-05-16

### Changed

- Refactored image and version info
  [#2097](https://github.com/OpenFn/lightning/pull/2097)

### Fixed

- Fixed issue where updating adaptor name and version of job node in the
  workflow canvas crashes the app when no credential is selected
  [#99](https://github.com/OpenFn/lightning/issues/99)
- Removes stacked viewer after switching tabs and steps.
  [#2064](https://github.com/OpenFn/lightning/issues/2064)

## [v2.4.13] - 2024-05-16

### Fixed

- Fixed issue where updating an existing Salesforce credential to use a
  `sandbox` endpoint would not properly re-authenticate.
  [#1842](https://github.com/OpenFn/lightning/issues/1842)
- Navigate directly to settings from url hash and renders default panel when
  there is no hash. [#1971](https://github.com/OpenFn/lightning/issues/1971)

## [v2.4.12] - 2024-05-15

### Fixed

- Fix render settings default panel on first load
  [#1971](https://github.com/OpenFn/lightning/issues/1971)

## [v2.4.11] - 2024-05-15

### Changed

- Upgraded Sentry to v10 for better error reporting.

## [v2.4.10] - 2024-05-14

### Fixed

- Fix the "reset demo" script by disabling the emailing that was introduced to
  the `create_project` function.
  [#2063](https://github.com/OpenFn/lightning/pull/2063)

## [v2.4.9] - 2024-05-14

### Changed

- Bumped @openfn/ws-worker to 1.1.8

### Fixed

- Correctly pass max allowed run time into the Run token, ensuring it's valid
  for the entirety of the Runs execution time
  [#2072](https://github.com/OpenFn/lightning/issues/2072)

## [v2.4.8] - 2024-05-13

### Added

- Add Github sync to usage limiter
  [#2031](https://github.com/OpenFn/lightning/pull/2031)

### Changed

- Remove illogical cancel buttons on user/pass change screen
  [#2067](https://github.com/OpenFn/lightning/issues/2067)

### Fixed

- Stop users from configuring failure alerts when the limiter returns error
  [#2076](https://github.com/OpenFn/lightning/pull/2076)

## [v2.4.7] - 2024-05-11

### Fixed

- Fixed early worker token expiry bug
  [#2070](https://github.com/OpenFn/lightning/issues/2070)

## [v2.4.6] - 2024-05-08

### Added

- Allow for automatic resubmission of failed usage tracking report submissions.
  [1789](https://github.com/OpenFn/lightning/issues/1789)
- Make signup feature configurable
  [#2049](https://github.com/OpenFn/lightning/issues/2049)
- Apply runtime limits to worker execution
  [#2015](https://github.com/OpenFn/lightning/pull/2015)
- Limit usage for failure alerts
  [#2011](https://github.com/OpenFn/lightning/pull/2011)

## [v2.4.5] - 2024-05-07

### Fixed

- Fix provioning API calls workflow limiter without the project ID
  [#2057](https://github.com/OpenFn/lightning/issues/2057)

## [v2.4.4] - 2024-05-03

### Added

- Benchmarking script that simulates data from a cold chain.
  [#1993](https://github.com/OpenFn/lightning/issues/1993)

### Changed

- Changed Snapshot `get_or_create_latest_for` to accept multis allow controlling
  of which repo it uses.
- Require exactly one owner for each project
  [#1991](https://github.com/OpenFn/lightning/issues/1991)

### Fixed

- Fixed issue preventing credential updates
  [#1861](https://github.com/OpenFn/lightning/issues/1861)

## [v2.4.3] - 2024-05-01

### Added

- Allow menu items customization
  [#1988](https://github.com/OpenFn/lightning/issues/1988)
- Workflow Snapshot support
  [#1822](https://github.com/OpenFn/lightning/issues/1822)
- Fix sample workflow from init_project_for_new_user
  [#2016](https://github.com/OpenFn/lightning/issues/2016)

### Changed

- Bumped @openfn/ws-worker to 1.1.6

### Fixed

- Assure workflow is always passed to Run.enqueue
  [#2032](https://github.com/OpenFn/lightning/issues/2032)
- Fix regression on History page where snapshots were not preloaded correctly
  [#2026](https://github.com/OpenFn/lightning/issues/2026)

## [v2.4.2] - 2024-04-24

### Fixed

- Fix missing credential types when running Lightning using Docker
  [#2010](https://github.com/OpenFn/lightning/issues/2010)
- Fix provisioning API includes deleted workflows in project state
  [#2001](https://github.com/OpenFn/lightning/issues/2001)

## [v2.4.1] - 2024-04-19

### Fixed

- Fix github cli deploy action failing to auto-commit
  [#1995](https://github.com/OpenFn/lightning/issues/1995)

## [v2.4.1-pre] - 2024-04-18

### Added

- Add custom metric to track the number of finalised runs.
  [#1790](https://github.com/OpenFn/lightning/issues/1790)

### Changed

- Set better defaults for the GitHub connection creation screen
  [#1994](https://github.com/OpenFn/lightning/issues/1994)
- Update `submission_status` for any Usagetracking.Report that does not have it
  set. [#1789](https://github.com/OpenFn/lightning/issues/1789)

## [v2.4.0] - 2024-04-12

### Added

- Allow description below the page title
  [#1975](https://github.com/OpenFn/lightning/issues/1975)
- Enable users to connect projects to their Github repos and branches that they
  have access to [#1895](https://github.com/OpenFn/lightning/issues/1895)
- Enable users to connect multiple projects to a single Github repo
  [#1811](https://github.com/OpenFn/lightning/issues/1811)

### Changed

- Change all System.get_env calls in runtime.exs to use dotenvy
  [#1968](https://github.com/OpenFn/lightning/issues/1968)
- Track usage tracking submission status in new field
  [#1789](https://github.com/OpenFn/lightning/issues/1789)
- Send richer version info as part of usage tracking submission.
  [#1819](https://github.com/OpenFn/lightning/issues/1819)

### Fixed

- Fix sync to branch only targetting main branch
  [#1892](https://github.com/OpenFn/lightning/issues/1892)
- Fix enqueue run without the workflow info
  [#1981](https://github.com/OpenFn/lightning/issues/1981)

## [v2.3.1] - 2024-04-03

### Changed

- Run the usage tracking submission job more frequently to reduce the risk of
  Oban unavailability at a particular time.
  [#1778](https://github.com/OpenFn/lightning/issues/1778)
- Remove code supporting V1 usage tracking submissions.
  [#1853](https://github.com/OpenFn/lightning/issues/1853)

### Fixed

- Fix scrolling behaviour on inspector for small screens
  [#1962](https://github.com/OpenFn/lightning/issues/1962)
- Fix project picker for users with many projects
  [#1952](https://github.com/OpenFn/lightning/issues/1952)

## [v2.3.0] - 2024-04-02

### Added

- Support for additional paths on a webhook URL such as `/i/<uuid>/Patient`
  [#1954](https://github.com/OpenFn/lightning/issues/1954)
- Support for a GET endpoint to "check" webhook URL availability
  [#1063](https://github.com/OpenFn/lightning/issues/1063)
- Allow external apps to control the run enqueue db transaction
  [#1958](https://github.com/OpenFn/lightning/issues/1958)

## [v2.2.2] - 2024-04-01

### Changed

- Changed dataclip search from string `LIKE` to tsvector on keys and values.
  While this will limit partial string matching to the beginning of words (not
  the middle or end) it will make searching way more performant
  [#1939](https://github.com/OpenFn/lightning/issues/1939)
- Translate job error messages using errors.po file
  [#1935](https://github.com/OpenFn/lightning/issues/1935)
- Improve the UI/UX of the run panel on the inspector for small screens
  [#1909](https://github.com/OpenFn/lightning/issues/1909)

### Fixed

- Regular database timeouts when searching across dataclip bodies
  [#1794](https://github.com/OpenFn/lightning/issues/1794)

## [v2.2.1] - 2024-03-27

### Added

- Enable users to connect to their Github accounts in preparation for
  streamlined GitHub project sync setup
  [#1894](https://github.com/OpenFn/lightning/issues/1894)

### Fixed

- Apply usage limit to bulk-reruns
  [#1931](https://github.com/OpenFn/lightning/issues/1931)
- Fix edge case that could result in duplicate usage tracking submissions.
  [#1853](https://github.com/OpenFn/lightning/issues/1853)
- Fix query timeout issue on history retention deletion
  [#1937](https://github.com/OpenFn/lightning/issues/1937)

## [v2.2.0] - 2024-03-21

### Added

- Allow admins to set project retention periods
  [#1760](https://github.com/OpenFn/lightning/issues/1760)
- Automatically wipe input/output data after their retention period
  [#1762](https://github.com/OpenFn/lightning/issues/1762)
- Automatically delete work order history after their retention period
  [#1761](https://github.com/OpenFn/lightning/issues/1761)

### Changed

- When automatically creating a project for a newly registered user (via the
  `INIT_PROJECT_FOR_NEW_USER=true` environment variable) that user should be the
  `owner` of the project.
  [#1927](https://github.com/OpenFn/lightning/issues/1927)
- Give priority to manual runs (over webhook requests and cron) so that active
  users on the inspector don't have to wait ages for thier work during high load
  periods [#1918](https://github.com/OpenFn/lightning/issues/1918)

## [v2.1.0] - 2024-03-20

### Added

- TSVector index to log_lines, and gin index to dataclips
  [#1898](https://github.com/OpenFn/lightning/issues/1898)
- Add API Version field to Salesforce OAuth credentials
  [#1838](https://github.com/OpenFn/lightning/issues/1838)

### Changed

- Replace v1 usage tracking with v2 usage tracking.
  [#1853](https://github.com/OpenFn/lightning/issues/1853)

## [v2.0.10]

### Changed

- Updated anonymous usage tracker submissions
  [#1853](https://github.com/OpenFn/lightning/issues/1853)

## [v2.0.9] - 2024-03-19

### Added

- Support for smaller screens on history and inspector.
  [#1908](https://github.com/OpenFn/lightning/issues/1908)
- Polling metric to track number of available runs.
  [#1790](https://github.com/OpenFn/lightning/issues/1790)
- Allows limiting creation of new runs and retries.
  [#1754](https://github.com/OpenFn/Lightning/issues/1754)
- Add specific messages for log, input, and output tabs when a run is lost
  [#1757](https://github.com/OpenFn/lightning/issues/1757)
- Soft and hard limits for runs created by webhook trigger.
  [#1859](https://github.com/OpenFn/Lightning/issues/1859)
- Publish an event when a new user is registered
  [#1873](https://github.com/OpenFn/lightning/issues/1873)
- Adds ability to add project collaborators from existing users
  [#1836](https://github.com/OpenFn/lightning/issues/1836)
- Added ability to remove project collaborators
  [#1837](https://github.com/OpenFn/lightning/issues/1837)
- Added new usage tracking submission code.
  [#1853](https://github.com/OpenFn/lightning/issues/1853)

### Changed

- Upgrade Elixir to 1.16.2
- Remove all values from `.env.example`.
  [#1904](https://github.com/OpenFn/lightning/issues/1904)

### Fixed

- Verify only stale project credentials
  [#1861](https://github.com/OpenFn/lightning/issues/1861)

## [v2.0.8] - 2024-02-29

### Fixed

- Show flash error when editing stale project credentials
  [#1795](https://github.com/OpenFn/lightning/issues/1795)
- Fixed bug with Github sync installation on docker-based deployments
  [#1845](https://github.com/OpenFn/lightning/issues/1845)

## [v2.0.6] - 2024-02-29

### Added

- Automatically create Github workflows in a target repository/branch when users
  set up a Github repo::OpenFn project sync
  [#1046](https://github.com/OpenFn/lightning/issues/1046)
- Allows limiting creation of new runs and retries.
  [#1754](https://github.com/OpenFn/Lightning/issues/1754)

### Changed

- Change bucket size used by the run queue delay custom metric.
  [#1790](https://github.com/OpenFn/lightning/issues/1790)
- Require setting `IS_RESETTABLE_DEMO` to "yes" via ENV before allowing the
  destructive `Demo.reset_demo/0` function from being called.
  [#1720](https://github.com/OpenFn/lightning/issues/1720)
- Remove version display condition that was redundant due to shadowing
  [#1819](https://github.com/OpenFn/lightning/issues/1819)

### Fixed

- Fix series of sentry issues related to OAuth credentials
  [#1799](https://github.com/OpenFn/lightning/issues/1799)

## [v2.0.5] - 2024-02-25

### Fixed

- Fixed error in Credentials without `sanbox` field set; only display `sandbox`
  field for Salesforce oauth credentials.
  [#1798](https://github.com/OpenFn/lightning/issues/1798)

## [v2.0.4] - 2024-02-24

### Added

- Display and edit OAuth credentials
  scopes[#1706](https://github.com/OpenFn/Lightning/issues/1706)

### Changed

- Stop sending `operating_system_detail` to the usage tracker
  [#1785](https://github.com/OpenFn/lightning/issues/1785)

### Fixed

- Make handling of usage tracking errors more robust.
  [#1787](https://github.com/OpenFn/lightning/issues/1787)
- Fix inspector shows selected dataclip as wiped after retying workorder from a
  non-first step [#1780](https://github.com/OpenFn/lightning/issues/1780)

## [v2.0.3] - 2024-02-21

### Added

- Actual metrics will now be submitted by Lightning to the Usage Tracker.
  [#1742](https://github.com/OpenFn/lightning/issues/1742)
- Added a support link to the menu that goes to the instance admin contact
  [#1783](https://github.com/OpenFn/lightning/issues/1783)

### Changed

- Usage Tracking submissions are now opt-out, rather than opt-in. Hashed UUIDs
  to ensure anonymity are default.
  [#1742](https://github.com/OpenFn/lightning/issues/1742)
- Usage Tracking submissions will now run daily rather than hourly.
  [#1742](https://github.com/OpenFn/lightning/issues/1742)

- Bumped @openfn/ws-worker to `v1.0` (this is used in dev mode when starting the
  worker from your mix app: `RTM=true iex -S mix phx.server`)
- Bumped @openfn/cli to `v1.0` (this is used for adaptor docs and magic)

### Fixed

- Non-responsive workflow canvas after web socket disconnection
  [#1750](https://github.com/OpenFn/lightning/issues/1750)

## [v2.0.2] - 2024-02-14

### Fixed

- Fixed a bug with the OAuth2 credential refresh flow that prevented
  GoogleSheets jobs from running after token expiration
  [#1735](https://github.com/OpenFn/Lightning/issues/1735)

## [v2.0.1] - 2024-02-13

### Changed

- Renamed ImpactTracking to UsageTracking
  [#1729](https://github.com/OpenFn/lightning/issues/1729)
- Block github installation if there's a pending installation in another project
  [#1731](https://github.com/OpenFn/Lightning/issues/1731)

### Fixed

- Expand work order button balloons randomly
  [#1737](https://github.com/OpenFn/Lightning/issues/1737)
- Editing credentials doesn't work from project scope
  [#1743](https://github.com/OpenFn/Lightning/issues/1743)

## [v2.0.0] - 2024-02-10

> At the time of writing there are no more big changes planned and testing has
> gone well. Thanks to everyone who's helped to kick the tyres during the "rc"
> phase. There are still a _lot of **new features** coming_, so please:
>
> - watch our [**Public Roadmap**](https://github.com/orgs/OpenFn/projects/3) to
>   stay abreast of our core team's backlog,
> - request a feature in the
>   [**Community Forum**](https://community.openfn.org),
> - raise a
>   [**new issue**](https://github.com/OpenFn/lightning/issues/new/choose) if
>   you spot a bug,
> - and head over to the
>   [**Contributing**](https://github.com/OpenFn/lightning/?tab=readme-ov-file#contribute-to-this-project)
>   section to lend a hand.
>
> Head to [**docs.openfn.org**](https://docs.openfn.org) for product
> documentation and help with v1 to v2 migration.

### Changed

- Bump `@openfn/worker` to `v0.8.1`
- Only show GoogleSheets and Salesforce credential options if Oauth clients are
  registered with the instance via ENV
  [#1734](https://github.com/OpenFn/Lightning/issues/1734)

### Fixed

- Use standard table type for webhook auth methods
  [#1514](https://github.com/OpenFn/Lightning/issues/1514)
- Make disabled button for "Connect to GitHub" clear, add tooltip
  [#1732](https://github.com/OpenFn/Lightning/issues/1715)

## [v2.0.0-rc12] - 2024-02-09

### Added

- Add RunQueue extension to allow claim customization.
  [#1715](https://github.com/OpenFn/Lightning/issues/1715)
- Add support for Salesforce OAuth2 credentials
  [#1633](https://github.com/OpenFn/Lightning/issues/1633)

### Changed

- Use `PAYLOAD_SIZE_KB` in k6 load testing script, set thresholds on wait time,
  set default payload size to `2kb`

### Fixed

- Adds more detail to work order states on dashboard
  [#1677](https://github.com/OpenFn/lightning/issues/1677)
- Fix Output & Logs in inspector fails to show sometimes
  [#1702](https://github.com/OpenFn/lightning/issues/1702)

## [v2.0.0-rc11] - 2024-02-08

### Fixed

- Bumped Phoenix LiveView from `0.20.4` to `0.20.5` to fix canvas selection
  issue [#1724](https://github.com/OpenFn/lightning/issues/1724)

## [v2.0.0-rc10] - 2024-02-08

### Changed

- Implemented safeguards to prevent deletion of jobs with associated run history
  [#1570](https://github.com/OpenFn/Lightning/issues/1570)

### Fixed

- Fixed inspector dataclip body not getting updated after dataclip is wiped
  [#1718](https://github.com/OpenFn/Lightning/issues/1718)
- Fixed work orders getting retried despite having wiped dataclips
  [#1721](https://github.com/OpenFn/Lightning/issues/1721)

## [v2.0.0-rc9] 2024-02-05

### Added

- Persist impact tracking configuration and reports
  [#1684](https://github.com/OpenFn/Lightning/issues/1684)
- Add zero-persistence project setting
  [#1209](https://github.com/OpenFn/Lightning/issues/1209)
- Wipe dataclip after use when zero-persistence is enabled
  [#1212](https://github.com/OpenFn/Lightning/issues/1212)
- Show appropriate message when a wiped dataclip is viewed
  [#1211](https://github.com/OpenFn/Lightning/issues/1211)
- Disable selecting work orders having wiped dataclips in the history page
  [#1210](https://github.com/OpenFn/Lightning/issues/1210)
- Hide rerun button in inspector when the selected step has a wiped dataclip
  [#1639](https://github.com/OpenFn/Lightning/issues/1639)
- Add rate limiter to webhook endpoints and runtime limiter for runs.
  [#639](https://github.com/OpenFn/Lightning/issues/639)

### Fixed

- Prevented secret scrubber from over-eagerly adding \*\*\* between all
  characters if an empty string secret was provided as a credential field value
  (e.g., {"username": "come-on-in", "password": ""})
  [#1585](https://github.com/OpenFn/Lightning/issues/1585)
- Fixed permissions issue that allowed viewer/editor to modify webhook auth
  methods. These permissions only belong to project owners and admins
  [#1692](https://github.com/OpenFn/Lightning/issues/1692)
- Fixed bug that was duplicating inbound http_requests, resulting in unnecessary
  data storage [#1695](https://github.com/OpenFn/Lightning/issues/1695)
- Fixed permissions issue that allowed editors to set up new Github connections
  [#1703](https://github.com/OpenFn/Lightning/issues/1703)
- Fixed permissions issue that allowed viewers to initiate syncs to github
  [#1704](https://github.com/OpenFn/Lightning/issues/1704)
- Fixed inspector view stuck at processing when following a crashed run
  [#1711](https://github.com/OpenFn/Lightning/issues/1711)
- Fixed inspector dataclip selector not getting updated after running manual run
  [#1714](https://github.com/OpenFn/Lightning/issues/1714)

## [v2.0.0-rc8] - 2024-01-30

### Added

- Shim code to interact with the Impact Tracking service
  [#1671](https://github.com/OpenFn/Lightning/issues/1671)

### Changed

- Standardized naming of "attempts" to "runs". This had already been done in the
  front-end, but this change cleans up the backend, the database, and the
  interface with the worker. Make sure to **run migrations** and update your
  ENV/secrets to use `WORKER_RUNS_PRIVATE_KEY` rather than
  `WORKER_ATTEMPTS_PRIVATE_KEY`
  [#1657](https://github.com/OpenFn/Lightning/issues/1657)
- Required `@openfn/ws-worker@0.8.0` or above.

## [v2.0.0-rc7] - 2024-01-26

### Added

- Store webhook request headers in Dataclips for use in jobs.
  [#1638](https://github.com/OpenFn/Lightning/issues/1638)

### Changed

- Display `http_request` dataclips to the user as they will be provided to the
  worker as "input" state to avoid confusion while writing jobs.
  [1664](https://github.com/OpenFn/Lightning/issues/1664)
- Named-spaced all worker environment variables with `WORKER_` and added
  documentation for how to configure them.
  [#1672](https://github.com/OpenFn/Lightning/pull/1672)
- Bumped to `@openfn/ws-worker@0.6.0`
- Bumped to `@openfn/cli@0.4.15`

### Fixed

- Fix Run via Docker [#1653](https://github.com/OpenFn/Lightning/issues/1653)
- Fix remaining warnings, enable "warnings as errors"
  [#1642](https://github.com/OpenFn/Lightning/issues/1642)
- Fix workflow dashboard bug when viewed for newly created workflows with only
  unfinished run steps. [#1674](https://github.com/OpenFn/Lightning/issues/1674)

## [v2.0.0-rc5] - 2024-01-22

### Changed

- Made two significant backend changes that don't impact UI/UX but **require
  migrations** and should make Lightning developer lives easier by updating
  parts of the backend to match terms now used in the frontend:
  - Renamed the `Runs` model and table to `Steps`
    [#1571](https://github.com/OpenFn/Lightning/issues/1571)
  - Renamed the `AttemptRuns` model and table to `AttemptSteps`
    [#1571](https://github.com/OpenFn/Lightning/issues/1571)

## [v2.0.0-rc4] - 2024-01-19

### Added

- Scrub output dataclips in the UI to avoid unintentional secret exposure
  [#1606](https://github.com/OpenFn/Lightning/issues/1606)

### Changed

- Bump to `@openfn/cli@0.4.14`
- Do not persist the active tab setting on the job editor
  [#1504](https://github.com/OpenFn/Lightning/issues/1504)
- Make condition label optional
  [#1648](https://github.com/OpenFn/Lightning/issues/1648)

### Fixed

- Fix credential body getting leaked to sentry incase of errors
  [#1600](https://github.com/OpenFn/Lightning/issues/1600)
- Fixed validation on Javascript edge conditions
  [#1602](https://github.com/OpenFn/Lightning/issues/1602)
- Removed unused code from `run_live` directory
  [#1625](https://github.com/OpenFn/Lightning/issues/1625)
- Edge condition expressions not correctly being handled during provisioning
  [#openfn/kit#560](https://github.com/OpenFn/kit/pull/560)

## [v2.0.0-rc3] 2024-01-12

### Added

- Custom metric to track stalled attempts
  [#1559](https://github.com/OpenFn/Lightning/issues/1559)
- Dashboard with project and workflow stats
  [#755](https://github.com/OpenFn/Lightning/issues/755)
- Add search by ID on the history page
  [#1468](https://github.com/OpenFn/Lightning/issues/1468)
- Custom metric to support autoscaling
  [#1607](https://github.com/OpenFn/Lightning/issues/1607)

### Changed

- Bumped CLI version to `0.4.13`
- Bumped worker version to `0.5.0`
- Give project editors and viewers read only access to project settings instead
  [#1477](https://github.com/OpenFn/Lightning/issues/1477)

### Fixed

- Throw an error when Lightning.MetadataService.get_adaptor_path/1 returns an
  adaptor path that is nil
  [#1601](https://github.com/OpenFn/Lightning/issues/1601)
- Fix failure due to creating work order from a newly created job
  [#1572](https://github.com/OpenFn/Lightning/issues/1572)
- Fixes on the dashboard and links
  [#1610](https://github.com/OpenFn/Lightning/issues/1610) and
  [#1608](https://github.com/OpenFn/Lightning/issues/1608)

## [2.0.0-rc2] - 2024-01-08

### Fixed

- Restored left-alignment for step list items on run detail and inspector
  [a6e4ada](https://github.com/OpenFn/Lightning/commit/a6e4adafd558269cfd690e7c4fdd8f9fe66c5f62)
- Inspector: fixed attempt/run language for "skipped" tooltip
  [fd7dd0c](https://github.com/OpenFn/Lightning/commit/fd7dd0ca8128dfba2902e5aa6a2259e2073f0f10)
- Inspector: fixed failure to save during "save & run" from inspector
  [#1596](https://github.com/OpenFn/Lightning/issues/1596)
- Inspector: fixed key bindings for save & run (retry vs. new work order)
  getting overridden when user focuses on the Monaco editor
  [#1596](https://github.com/OpenFn/Lightning/issues/1596)

## [2.0.0-rc1] - 2024-01-05

### Why does this repo go from `v0` to `v2.0`?

Lightning is the _2nd version_ of the OpenFn platform. While much of the core
technology is the same, there are breaking changes between `v1.105` (pre-2024)
and `v2` ("OpenFn Lightning").

For customers using OpenFn `v1`, a migration guide will be provided at
[docs.openfn.org](https://docs.openfn.org)

### Added

- Link to the job inspctor for a selected run from the history interface
  [#1524](https://github.com/OpenFn/Lightning/issues/1524)
- Reprocess an existing work order from the job inspector by default (instead of
  always creating a new work order)
  [#1524](https://github.com/OpenFn/Lightning/issues/1524)
- Bumped worker to support edge conditions between trigger and first job
  `"@openfn/ws-worker": "^0.4.0"`

### Changed

- Updated naming to prepare for v2 release
  [#1248](https://github.com/OpenFn/Lightning/issues/1248); the major change is
  that each time a work order (the typical unit of business value for an
  organization, e.g. "execute workflow ABC for patient 123") is executed, it is
  called a "run". Previously, it was called an "attempt". The hierarchy is now:

  ```
  Build-Time: Projects > Workflows > Steps
  Run-Time: Work Orders > Runs > Steps
  ```

  Note the name changes here are reflected in the UI, but not all tables/models
  will be changed until [1571](https://github.com/OpenFn/Lightning/issues/1571)
  is delivered.

## [v0.12.2] - 2023-12-24

### Changed

- Bumped worker to address occasional git install issue
  `"@openfn/ws-worker": "^0.3.2"`

### Fixed

- Fix RuntimeError: found duplicate ID "google-sheets-inner-form" for
  GoogleSheetsComponent [#1578](https://github.com/OpenFn/Lightning/issues/1578)
- Extend export script to include new JS expression edge type
  [#1540](https://github.com/OpenFn/Lightning/issues/1540)
- Fix regression for attempt viewer log line highlighting
  [#1589](https://github.com/OpenFn/Lightning/issues/1589)

## [v0.12.1] - 2023-12-21

### Changed

- Hide project security setting tab from non-authorized users
  [#1477](https://github.com/OpenFn/Lightning/issues/1477)

### Fixed

- History page crashes if job is removed from workflow after it's been run
  [#1568](https://github.com/OpenFn/Lightning/issues/1568)

## [v0.12.0] - 2023-12-15

### Added

- Add ellipsis for long job names on the canvas
  [#1217](https://github.com/OpenFn/Lightning/issues/1217)
- Fix Credential Creation Page UI
  [#1064](https://github.com/OpenFn/Lightning/issues/1064)
- Custom metric to track Attempt queue delay
  [#1556](https://github.com/OpenFn/Lightning/issues/1556)
- Expand work order row when a `workorder_id` is specified in the filter
  [#1515](https://github.com/OpenFn/Lightning/issues/1515)
- Allow Javascript expressions as conditions for edges
  [#1498](https://github.com/OpenFn/Lightning/issues/1498)

### Changed

- Derive dataclip in inspector from the attempt & step
  [#1551](https://github.com/OpenFn/Lightning/issues/1551)
- Updated CLI to 0.4.10 (fixes logging)
- Changed UserBackupToken model to use UTC timestamps (6563cb77)
- Restore FK relationship between `work_orders` and `attempts` pending a
  decision re: further partitioning.
  [#1254](https://github.com/OpenFn/Lightning/issues/1254)

### Fixed

- New credential doesn't appear in inspector until refresh
  [#1531](https://github.com/OpenFn/Lightning/issues/1531)
- Metadata not refreshing when credential is updated
  [#791](https://github.com/OpenFn/Lightning/issues/791)
- Adjusted z-index for Monaco Editor's sibling element to resolve layout
  conflict [#1329](https://github.com/OpenFn/Lightning/issues/1329)
- Demo script sets up example Runs with their log lines in a consistant order.
  [#1487](https://github.com/OpenFn/Lightning/issues/1487)
- Initial credential creation `changes` show `after` as `null` rather a value
  [#1118](https://github.com/OpenFn/Lightning/issues/1118)
- AttemptViewer flashing/rerendering when Jobs are running
  [#1550](https://github.com/OpenFn/Lightning/issues/1550)
- Not able to create a new Job when clicking the Check icon on the placeholder
  [#1537](https://github.com/OpenFn/Lightning/issues/1537)
- Improve selection logic on WorkflowDiagram
  [#1220](https://github.com/OpenFn/Lightning/issues/1220)

## [v0.11.0] - 2023-12-06

### Added

- Improved UI when manually creating Attempts via the Job Editor
  [#1474](https://github.com/OpenFn/Lightning/issues/1474)
- Increased the maximum inbound webhook request size to 10MB and added
  protection against _very large_ payloads with a 100MB "max_skip_body_length"
  [#1247](https://github.com/OpenFn/Lightning/issues/1247)

### Changed

- Use the internal port of the web container for the worker configuration in
  docker-compose setup. [#1485](https://github.com/OpenFn/Lightning/pull/1485)

## [v0.10.6] - 2023-12-05

### Changed

- Limit entries count on term work orders search
  [#1461](https://github.com/OpenFn/Lightning/issues/1461)
- Scrub log lines using multiple credentials samples
  [#1519](https://github.com/OpenFn/Lightning/issues/1519)
- Remove custom telemetry plumbing.
  [1259](https://github.com/OpenFn/Lightning/issues/1259)
- Enhance UX to prevent modal closure when Monaco/Dataclip editor is focused
  [#1510](https://github.com/OpenFn/Lightning/pull/1510)

### Fixed

- Use checkbox on boolean credential fields rather than a text input field
  [#1430](https://github.com/OpenFn/Lightning/issues/1430)
- Allow users to retry work orders that failed before their first run was
  created [#1417](https://github.com/OpenFn/Lightning/issues/1417)
- Fix to ensure webhook auth modal is closed when cancel or close are selected.
  [#1508](https://github.com/OpenFn/Lightning/issues/1508)
- Enable user to reauthorize and obtain a new refresh token.
  [#1495](https://github.com/OpenFn/Lightning/issues/1495)
- Save credential body with types declared on schema
  [#1518](https://github.com/OpenFn/Lightning/issues/1518)

## [v0.10.5] - 2023-12-03

### Changed

- Only add history page filters when needed for simpler multi-select status
  interface and shorter page URLs
  [#1331](https://github.com/OpenFn/Lightning/issues/1331)
- Use dynamic Endpoint config only on prod
  [#1435](https://github.com/OpenFn/Lightning/issues/1435)
- Validate schema field with any of expected values
  [#1502](https://github.com/OpenFn/Lightning/issues/1502)

### Fixed

- Fix for liveview crash when token expires or gets deleted after mount
  [#1318](https://github.com/OpenFn/Lightning/issues/1318)
- Remove two obsolete methods related to Run: `Lightning.Invocation.delete_run`
  and `Lightning.Invocation.Run.new_from`.
  [#1254](https://github.com/OpenFn/Lightning/issues/1254)
- Remove obsolete field `previous_id` from `runs` table.
  [#1254](https://github.com/OpenFn/Lightning/issues/1254)
- Fix for missing data in 'created' audit trail events for webhook auth methods
  [#1500](https://github.com/OpenFn/Lightning/issues/1500)

## [v0.10.4] - 2023-11-30

### Changed

- Increased History search timeout to 30s
  [#1461](https://github.com/OpenFn/Lightning/issues/1461)

### Fixed

- Tooltip text clears later than the background
  [#1094](https://github.com/OpenFn/Lightning/issues/1094)
- Temporary fix to superuser UI for managing project users
  [#1145](https://github.com/OpenFn/Lightning/issues/1145)
- Fix for adding ellipses on credential info on job editor heading
  [#1428](https://github.com/OpenFn/Lightning/issues/1428)

## [v0.10.3] - 2023-11-28

### Added

- Dimmed/greyed out triggers and edges on the canvas when they are disabled
  [#1464](https://github.com/OpenFn/Lightning/issues/1464)
- Async loading on the history page to improve UX on long DB queries
  [#1279](https://github.com/OpenFn/Lightning/issues/1279)
- Audit trail events for webhook auth (deletion method) change
  [#1165](https://github.com/OpenFn/Lightning/issues/1165)

### Changed

- Sort project collaborators by first name
  [#1326](https://github.com/OpenFn/Lightning/issues/1326)
- Work orders will now be set in a "pending" state when retries are enqueued.
  [#1340](https://github.com/OpenFn/Lightning/issues/1340)
- Avoid printing 2FA codes by default
  [#1322](https://github.com/OpenFn/Lightning/issues/1322)

### Fixed

- Create new workflow button sizing regression
  [#1405](https://github.com/OpenFn/Lightning/issues/1405)
- Google credential creation and automatic closing of oAuth tab
  [#1109](https://github.com/OpenFn/Lightning/issues/1109)
- Exporting project breaks the navigation of the page
  [#1440](https://github.com/OpenFn/Lightning/issues/1440)

## [v0.10.2] - 2023-11-21

### Changed

- Added `max_frame_size` to the Cowboy websockets protocol options in an attempt
  to address [#1421](https://github.com/OpenFn/Lightning/issues/1421)

## [v0.10.1] - 2023-11-21

### Fixed

- Work Order ID was not displayed properly in history page
  [#1423](https://github.com/OpenFn/Lightning/issues/1423)

## [v0.10.0] - 2023-11-21

### 🚨 Breaking change warning! 🚨

This release will contain breaking changes as we've significantly improved both
the workflow building and execution systems.

#### Nodes and edges

Before, workflows were represented as a list of jobs and triggers. For greater
flexibility and control of complex workflows, we've moved towards a more robust
"nodes and edges" approach. Where jobs in a workflow (a node) can be connected
by edges.

Triggers still exist, but live "outside" the directed acyclic graph (DAG) and
are used to automatically create work orders and attempts.

We've provided migrations that bring `v0.9.3` workflows in line with the
`v0.10.0` requirements.

#### Scalable workers

Before, Lightning spawned child processes to execute attempts in sand-boxed
NodeVMs on the same server. This created inefficiencies and security
vulnerabilities. Now, the Lightning web server adds attempts to a queue and
multiple worker applications can pull from that queue to process work.

In dev mode, this all happens automatically and on one machine, but in most
high-availability production environments the workers will be on another server.

Attempts are now handled entirely by the workers, and they report back to
Lightning. Exit reasons, final attempt states, error types and error messages
are either entirely new or handled differently now, but we have provided
migration scripts that will work to bring _most_ `v0.9.3` runs, attempts, and
work orders up to `v0.10.0`, though the granularity of `v0.9.3` states and exits
will be less than `v0.10.0` and the final states are not guaranteed to be
accurate for workflows with multiple branches and leaf nodes with varying exit
reasons.

The migration scripts can be run with a single function call in SetupUtils from
a connect `iex` session:

```
Lightning.SetupUtils.approximate_state_for_attempts_and_workorders()
```

Note that (like lots of _other_ functionality in `SetupUtils`, calling this
function is a destructive action and you should only do it if you've backed up
your data and you know what you're doing.)

As always, we recommend backing up your data before migrating. (And thanks for
bearing with us as we move towards our first stable Lightning release.)

### Added

- Fix flaky job name input behavior on error
  [#1218](https://github.com/OpenFn/Lightning/issues/1218)
- Added a hover effect on copy and add button for adaptors examples
  [#1297](https://github.com/OpenFn/Lightning/issues/1297)
- Migration helper code to move from `v0.9.3` to `v0.10.0` added to SetupUtils
  [#1363](https://github.com/OpenFn/Lightning/issues/1363)
- Option to start with `RTM=false iex -S mix phx.server` for opting out of the
  dev-mode automatic runtime manager.
- Webhook Authentication Methods database and CRUD operations
  [#1152](https://github.com/OpenFn/Lightning/issues/1152)
- Creation and Edit of webhook webhook authentication methods UI
  [#1149](https://github.com/OpenFn/Lightning/issues/1149)
- Add webhook authentication methods overview methods in the canvas
  [#1153](https://github.com/OpenFn/Lightning/issues/1153)
- Add icon on the canvas for triggers that have authentication enabled
  [#1157](https://github.com/OpenFn/Lightning/issues/1157)
- Require password/2FA code before showing password and API Key for webhook auth
  methods [#1200](https://github.com/OpenFn/Lightning/issues/1200)
- Restrict live dashboard access to only superusers, enable DB information and
  OS information [#1170](https://github.com/OpenFn/Lightning/issues/1170) OS
  information [#1170](https://github.com/OpenFn/Lightning/issues/1170)
- Expose additional metrics to LiveDashboard
  [#1171](https://github.com/OpenFn/Lightning/issues/1171)
- Add plumbing to dump Lightning metrics during load testing
  [#1178](https://github.com/OpenFn/Lightning/issues/1178)
- Allow for heavier payloads during load testing
  [#1179](https://github.com/OpenFn/Lightning/issues/1179)
- Add dynamic delay to help mitigate flickering test
  [#1195](https://github.com/OpenFn/Lightning/issues/1195)
- Add a OpenTelemetry trace example
  [#1189](https://github.com/OpenFn/Lightning/issues/1189)
- Add plumbing to support the use of PromEx
  [#1199](https://github.com/OpenFn/Lightning/issues/1199)
- Add warning text to PromEx config
  [#1222](https://github.com/OpenFn/Lightning/issues/1222)
- Track and filter on webhook controller state in :telemetry metrics
  [#1192](https://github.com/OpenFn/Lightning/issues/1192)
- Secure PromEx metrics endpoint by default
  [#1223](https://github.com/OpenFn/Lightning/issues/1223)
- Partition `log_lines` table based on `attempt_id`
  [#1254](https://github.com/OpenFn/Lightning/issues/1254)
- Remove foreign key from `attempts` in preparation for partitioning
  `work_orders` [#1254](https://github.com/OpenFn/Lightning/issues/1254)
- Remove `Workflows.delete_workflow`. It is no longer in use and would require
  modification to not leave orphaned attempts given the removal of the foreign
  key from `attempts`. [#1254](https://github.com/OpenFn/Lightning/issues/1254)
- Show tooltip for cloned runs in history page
  [#1327](https://github.com/OpenFn/Lightning/issues/1327)
- Have user create workflow name before moving to the canvas
  [#1103](https://github.com/OpenFn/Lightning/issues/1103)
- Allow PromEx authorization to be disabled
  [#1483](https://github.com/OpenFn/Lightning/issues/1483)

### Changed

- Updated vulnerable JS libraries, `postcss` and `semver`
  [#1176](https://github.com/OpenFn/Lightning/issues/1176)
- Update "Delete" to "Delete Job" on Job panel and include javascript deletion
  confirmation [#1105](https://github.com/OpenFn/Lightning/issues/1105)
- Move "Enabled" property from "Jobs" to "Edges"
  [#895](https://github.com/OpenFn/Lightning/issues/895)
- Incorrect wording on the "Delete" tooltip
  [#1313](https://github.com/OpenFn/Lightning/issues/1313)

### Fixed

- Fixed janitor lost query calculation
  [#1400](https://github.com/OpenFn/Lightning/issues/1400)
- Adaptor icons load gracefully
  [#1140](https://github.com/OpenFn/Lightning/issues/1140)
- Selected dataclip gets lost when starting a manual work order from the
  inspector interface [#1283](https://github.com/OpenFn/Lightning/issues/1283)
- Ensure that the whole edge when selected is highlighted
  [#1160](https://github.com/OpenFn/Lightning/issues/1160)
- Fix "Reconfigure Github" button in Project Settings
  [#1386](https://github.com/OpenFn/Lightning/issues/1386)
- Make janitor also clean up runs inside an attempt
  [#1348](https://github.com/OpenFn/Lightning/issues/1348)
- Modify CompleteRun to return error changeset when run not found
  [#1393](https://github.com/OpenFn/Lightning/issues/1393)
- Drop invocation reasons from DB
  [#1412](https://github.com/OpenFn/Lightning/issues/1412)
- Fix inconsistency in ordering of child nodes in the workflow diagram
  [#1406](https://github.com/OpenFn/Lightning/issues/1406)

## [v0.9.3] - 2023-09-27

### Added

- Add ellipsis when adaptor name is longer than the container allows
  [#1095](https://github.com/OpenFn/Lightning/issues/1095)
- Webhook Authentication Methods database and CRUD operations
  [#1152](https://github.com/OpenFn/Lightning/issues/1152)

### Changed

- Prevent deletion of first job of a workflow
  [#1097](https://github.com/OpenFn/Lightning/issues/1097)

### Fixed

- Fix long name on workflow cards
  [#1102](https://github.com/OpenFn/Lightning/issues/1102)
- Fix highlighted Edge can get out of sync with selected Edge
  [#1099](https://github.com/OpenFn/Lightning/issues/1099)
- Creating a new user without a password fails and there is no user feedback
  [#731](https://github.com/OpenFn/Lightning/issues/731)
- Crash when setting up version control
  [#1112](https://github.com/OpenFn/Lightning/issues/1112)

## [v0.9.2] - 2023-09-20

### Added

- Add "esc" key binding to close job inspector modal
  [#1069](https://github.com/OpenFn/Lightning/issues/1069)

### Changed

- Save icons from the `adaptors` repo locally and load them in the job editor
  [#943](https://github.com/OpenFn/Lightning/issues/943)

## [v0.9.1] - 2023-09-19

### Changed

- Modified audit trail to handle lots of different kind of audit events
  [#271](https://github.com/OpenFn/Lightning/issues/271)/[#44](https://github.com/OpenFn/Lightning/issues/44)
- Fix randomly unresponsive job panel after job deletion
  [#1113](https://github.com/OpenFn/Lightning/issues/1113)

## [v0.9.0] - 2023-09-15

### Added

- Add favicons [#1079](https://github.com/OpenFn/Lightning/issues/1079)
- Validate job name in placeholder job node
  [#1021](https://github.com/OpenFn/Lightning/issues/1021)
- Bring credential delete in line with new GDPR interpretation
  [#802](https://github.com/OpenFn/Lightning/issues/802)
- Make job names unique per workflow
  [#1053](https://github.com/OpenFn/Lightning/issues/1053)

### Changed

- Enhanced the job editor/inspector interface
  [#1025](https://github.com/OpenFn/Lightning/issues/1025)

### Fixed

- Finished run never appears in inspector when it fails
  [#1084](https://github.com/OpenFn/Lightning/issues/1084)
- Cannot delete some credentials via web UI
  [#1072](https://github.com/OpenFn/Lightning/issues/1072)
- Stopped the History table from jumping when re-running a job
  [#1100](https://github.com/OpenFn/Lightning/issues/1100)
- Fixed the "+" button when adding a job to a workflow
  [#1093](https://github.com/OpenFn/Lightning/issues/1093)

## [v0.8.3] - 2023-09-05

### Added

- Render error when workflow diagram node is invalid
  [#956](https://github.com/OpenFn/Lightning/issues/956)

### Changed

- Restyle history table [#1029](https://github.com/OpenFn/Lightning/issues/1029)
- Moved Filter and Search controls to the top of the history page
  [#1027](https://github.com/OpenFn/Lightning/issues/1027)

### Fixed

- Output incorrectly shows "this run failed" when the run hasn't yet finished
  [#1048](https://github.com/OpenFn/Lightning/issues/1048)
- Wrong label for workflow card timestamp
  [#1022](https://github.com/OpenFn/Lightning/issues/1022)

## [v0.8.2] - 2023-08-31

### Fixed

- Lack of differentiation between top of job editor modal and top menu was
  disorienting. Added shadow.

## [v0.8.1] - 2023-08-31

### Changed

- Moved Save and Run button to bottom of the Job edit modal
  [#1026](https://github.com/OpenFn/Lightning/issues/1026)
- Allow a manual work order to save the workflow before creating the work order
  [#959](https://github.com/OpenFn/Lightning/issues/959)

## [v0.8.0] - 2023-08-31

### Added

- Introduces Github sync feature, users can now setup our github app on their
  instance and sync projects using our latest portability spec
  [#970](https://github.com/OpenFn/Lightning/issues/970)
- Support Backup Codes for Multi-Factor Authentication
  [937](https://github.com/OpenFn/Lightning/issues/937)
- Log a warning in the console when the Editor/docs component is given latest
  [#958](https://github.com/OpenFn/Lightning/issues/958)
- Improve feedback when a Workflow name is invalid
  [#961](https://github.com/OpenFn/Lightning/issues/961)
- Show that the jobs' body is invalid
  [#957](https://github.com/OpenFn/Lightning/issues/957)
- Reimplement skipped CredentialLive tests
  [#962](https://github.com/OpenFn/Lightning/issues/962)
- Reimplement skipped WorkflowLive.IndexTest test
  [#964](https://github.com/OpenFn/Lightning/issues/964)
- Show GitHub installation ID and repo link to help setup/debugging for version
  control [1059](https://github.com/OpenFn/Lightning/issues/1059)

### Fixed

- Fixed issue where job names were being incorrectly hyphenated during
  project.yaml export [#1050](https://github.com/OpenFn/Lightning/issues/1050)
- Allows the demo script to set a project id during creation to help with cli
  deploy/pull/Github integration testing.
- Fixed demo project_repo_connection failing after nightly demo resets
  [1058](https://github.com/OpenFn/Lightning/issues/1058)
- Fixed an issue where the monaco suggestion tooltip was offset from the main
  editor [1030](https://github.com/OpenFn/Lightning/issues/1030)

## [v0.7.3] - 2023-08-15

### Changed

- Version control in project settings is now named Export your project
  [#1015](https://github.com/OpenFn/Lightning/issues/1015)

### Fixed

- Tooltip for credential select in Job Edit form is cut off
  [#972](https://github.com/OpenFn/Lightning/issues/972)
- Dataclip type and state assembly notice for creating new dataclip dropped
  during refactor [#975](https://github.com/OpenFn/Lightning/issues/975)

## [v0.7.2] - 2023-08-10

### Changed

- NodeJs security patch [1009](https://github.com/OpenFn/Lightning/pull/1009)

### Fixed

## [v0.7.1] - 2023-08-04

### Fixed

- Fixed flickery icons on new workflow job creation.

## [v0.7.0] - 2023-08-04

### Added

- Project owners can require MFA for their users
  [892](https://github.com/OpenFn/Lightning/issues/892)

### Changed

- Moved to Elixir 1.15 and Erlang 26.0.2 to sort our an annoying ElixirLS issue
  that was slowing down our engineers.
- Update Debian base to use bookworm (Debian 12) for our Docker images
- Change new credential modal to take up less space on the screen
  [#931](https://github.com/OpenFn/Lightning/issues/931)
- Placeholder nodes are now purely handled client-side

### Fixed

- Fix issue creating a new credential from the Job editor where the new
  credential was not being set on the job.
  [#951](https://github.com/OpenFn/Lightning/issues/951)
- Fix issue where checking a credential type radio button shows as unchecked on
  first click. [#976](https://github.com/OpenFn/Lightning/issues/976)
- Return the pre-filled workflow names
  [#971](https://github.com/OpenFn/Lightning/issues/971)
- Fix version reporting and external reset_demo() call via
  Application.spec()[#1010](https://github.com/OpenFn/Lightning/issues/1010)
- Fixed issue where entering a placeholder name through the form would result an
  in unsaveable workflow
  [#1001](https://github.com/OpenFn/Lightning/issues/1001)
- Ensure the DownloadController checks for authentication and authorisation.

## [v0.7.0-pre5] - 2023-07-28

### Changed

- Unless otherwise specified, only show work orders with activity in last 14
  days [#968](https://github.com/OpenFn/Lightning/issues/968)

## [v0.7.0-pre4] - 2023-07-27

### Changed

- Don't add cast fragments if the search_term is nil
  [#968](https://github.com/OpenFn/Lightning/issues/968)

## [v0.7.0-pre3] - 2023-07-26

### Fixed

- Fixed an issue with newly created edges that prevented downstream jobs
  [977](https://github.com/OpenFn/Lightning/issues/977)

## [v0.7.0-pre2] - 2023-07-26

Note that this is a pre-release with a couple of known bugs that are tracked in
the Nodes and Edges [epic](https://github.com/OpenFn/Lightning/issues/793).

### Added

- Added ability for a user to enable MFA on their account; using 2FA apps like
  Authy, Google Authenticator etc
  [#890](https://github.com/OpenFn/Lightning/issues/890)
- Write/run sql script to convert triggers
  [#875](https://github.com/OpenFn/Lightning/issues/875)
- Export projects as `.yaml` via UI
  [#249](https://github.com/OpenFn/Lightning/issues/249)

### Changed

- In `v0.7.0` we change the underlying workflow building and execution
  infrastructure to align with a standard "nodes and edges" design for directed
  acyclic graphs (DAGs). Make sure to run the migrations!
  [793](https://github.com/OpenFn/Lightning/issues/793)

### Fixed

- Propagate url pushState/changes to Workflow Diagram selection
  [#944](https://github.com/OpenFn/Lightning/issues/944)
- Fix issue when deleting nodes from the workflow editor
  [#830](https://github.com/OpenFn/Lightning/issues/830)
- Fix issue when clicking a trigger on a new/unsaved workflow
  [#954](https://github.com/OpenFn/Lightning/issues/954)

## [0.6.7] - 2023-07-13

### Added

- Add feature to bulk rerun work orders from a specific step in their workflow;
  e.g., "rerun these 50 work orders, starting each at step 4."
  [#906](https://github.com/OpenFn/Lightning/pull/906)

### Fixed

- Oban exception: "value too long" when log lines are longer than 255 chars
  [#929](https://github.com/OpenFn/Lightning/issues/929)

## [0.6.6] - 2023-06-30

### Added

- Add public API token to the demo site setup script
- Check and renew OAuth credentials when running a job
  [#646](https://github.com/OpenFn/Lightning/issues/646)

### Fixed

- Remove google sheets from adaptors list until supporting oauth flow
  [#792](https://github.com/OpenFn/Lightning/issues/792)
- Remove duplicate google sheets adaptor display on credential type picklist
  [#663](https://github.com/OpenFn/Lightning/issues/663)
- Fix demo setup script for calling from outside the app on Kubernetes
  deployments [#917](https://github.com/OpenFn/Lightning/issues/917)

## [0.6.5] - 2023-06-22

### Added

- Ability to rerun work orders from start by selecting one of more of them from
  the History page and clicking the "Rerun" button.
  [#659](https://github.com/OpenFn/Lightning/issues/659)

### Fixed

- Example runs for demo incorrect
  [#856](https://github.com/OpenFn/Lightning/issues/856)

## [0.6.3] - 2023-06-15

### Fixed

- Prevent saving null log lines to the database, fix issue with run display
  [#866](https://github.com/OpenFn/Lightning/issues/866)

## [0.6.2] - 2023-06-09

### Fixed

- Fixed viewer permissions for delete workflow

- Fixed bug with workflow cards
  [#859](https://github.com/OpenFn/Lightning/issues/859)

## [0.6.1] - 2023-06-08

### Fixed

- Fixed bug with run logs [#864](https://github.com/OpenFn/Lightning/issues/864)

- Correctly stagger demo runs to maintain order
  [#856](https://github.com/OpenFn/Lightning/issues/856)
- Remove `Timex` use from `SetupUtils` in favor of `DateTime` to fix issue when
  calling it in escript.

## [0.6.0]- 2023-04-12

### Added

- Create sample runs when generating sample workflow
  [#821](https://github.com/OpenFn/Lightning/issues/821)
- Added a provisioning api for creating and updating projects and their
  workflows See: [PROVISIONING.md](./PROVISIONING.md)
  [#641](https://github.com/OpenFn/Lightning/issues/641)
- Add ability for a `superuser` to schedule deletion, cancel deletion, and
  delete projects [#757](https://github.com/OpenFn/Lightning/issues/757)
- Add ability for a `project owner` to schedule deletion, cancel deletion, and
  delete projects [#746](https://github.com/OpenFn/Lightning/issues/746)

### Changed

- Ability to store run log lines as rows in a separate table
  [#514](https://github.com/OpenFn/Lightning/issues/514)

### Fixed

- Incorrect project digest queries
  [#768](https://github.com/OpenFn/Lightning/issues/768)]
- Fix issue when purging deleted users
  [#747](https://github.com/OpenFn/Lightning/issues/747)
- Generate a random name for Workflows when creating one via the UI.
  [#828](https://github.com/OpenFn/Lightning/issues/828)
- Handle error when deleting a job with runs.
  [#814](https://github.com/OpenFn/Lightning/issues/814)

## [0.5.2]

### Added

- Add `workflow_edges` table in preparation for new workflow editor
  implementation [#794](https://github.com/OpenFn/Lightning/issues/794)
- Stamped `credential_id` on run directly for easier auditing of the history
  interface. Admins can now see which credential was used to run a run.
  [#800](https://github.com/OpenFn/Lightning/issues/800)
- Better errors when using magic functions: "no magic yet" and "check
  credential" [#812](https://github.com/OpenFn/Lightning/issues/812)

### Changed

- The `delete-project` function now delete all associated activities
  [#759](https://github.com/OpenFn/Lightning/issues/759)

### Fixed

## [0.5.1] - 2023-04-12

### Added

- Added ability to create and revoke personal API tokens
  [#147](https://github.com/OpenFn/Lightning/issues/147)
- Add `last-used at` to API tokens
  [#722](https://github.com/OpenFn/Lightning/issues/722)
- Improved "save" for job builder; users can now press `Ctrl + S` or `⌘ + S` to
  save new or updated jobs job panel will _not_ close. (Click elsewhere in the
  canvas or click the "Close" button to close.)
  [#568](https://github.com/OpenFn/Lightning/issues/568)
- Add filtered search params to the history page URL
  [#660](https://github.com/OpenFn/Lightning/issues/660)

### Changed

- The secret scrubber now ignores booleans
  [690](https://github.com/OpenFn/Lightning/issues/690)

### Fixed

- The secret scrubber now properly handles integer secrets from credentials
  [690](https://github.com/OpenFn/Lightning/issues/690)
- Updated describe-package dependency, fixing sparkles in adaptor-docs
  [657](https://github.com/OpenFn/Lightning/issues/657)
- Clicks on the workflow canvas were not lining up with the nodes users clicked
  on; they are now [733](https://github.com/OpenFn/Lightning/issues/733)
- Job panel behaves better when collapsed
  [774](https://github.com/OpenFn/Lightning/issues/774)

## [0.5.0] - 2023-04-03

### Added

- Magic functions that fetch real metadata from connected systems via
  `credentials` and suggest completions in the job builder (e.g., pressing
  `control-space` when setting the `orgUnit` attribute for a DHIS2 create
  operation will pull the _actual_ list of orgUnits with human readable labels
  and fill in their orgUnit codes upon
  enter.)[670](https://github.com/OpenFn/Lightning/issues/670)
- A "metadata explorer" to browse actual system metadata for connected
  instances. [658](https://github.com/OpenFn/Lightning/issues/658)
- Resizable job builder panel for the main canvas/workflow view.
  [681](https://github.com/OpenFn/Lightning/issues/681)

### Changed

- Display timezone for cron schedule—it is always UTC.
  [#716](https://github.com/OpenFn/Lightning/issues/716)
- Instance administrators can now configure the interval between when a project
  owner or user requests deletion and when these records are purged from the
  database. It defaults to 7, but by providing a `PURGE_DELETED_AFTER_DAYS`
  environment variable the grace period can be altered. Note that setting this
  variable to `0` will make automatic purging _never_ occur but will still make
  "deleted" projects and users unavailable. This has been requested by certain
  organizations that must retain audit logs in a Lightning instance.
  [758](https://github.com/OpenFn/Lightning/issues/758)

### Fixed

- Locked CLI version to `@openfn/cli@0.0.35`.
  [#761](https://github.com/OpenFn/Lightning/issues/761)

## [0.4.8] - 2023-03-29

### Added

- Added a test harness for monitoring critical parts of the app using Telemetry
  [#654](https://github.com/OpenFn/Lightning/issues/654)

### Changed

- Set log level to `info` for runs. Most of the `debug` logging is useful for
  the CLI, but not for Lightning. In the future the log level will be
  configurable at instance > project > job level by the `superuser` and any
  project `admin`.
- Renamed license file so that automagic github icon is less confusing

### Fixed

- Broken links in failure alert email
  [#732](https://github.com/OpenFn/Lightning/issues/732)
- Registration Submission on app.openfn.org shows internal server error in
  browser [#686](https://github.com/OpenFn/Lightning/issues/686)
- Run the correct runtime install mix task in `Dockerfile-dev`
  [#541](https://github.com/OpenFn/Lightning/issues/541)
- Users not disabled when scheduled for deletion
  [#719](https://github.com/OpenFn/Lightning/issues/719)

## [0.4.6] - 2023-03-23

### Added

- Implement roles and permissions across entire app
  [#645](https://github.com/OpenFn/Lightning/issues/645)
- Fix webhook URL
  (`https://<<HOST_URL>>/i/cae544ab-03dc-4ccc-a09c-fb4edb255d7a`) for the
  OpenHIE demo workflow [448](https://github.com/OpenFn/Lightning/issues/448)
- Phoenix Storybook for improved component development
- Load test for webhook endpoint performance
  [#645](https://github.com/OpenFn/Lightning/issues/634)
- Notify user via email when they're added to a project
  [#306](https://github.com/OpenFn/Lightning/issues/306)
- Added notify user via email when their account is created
  [#307](https://github.com/OpenFn/Lightning/issues/307)

### Changed

- Improved errors when decoding encryption keys for use with Cloak.
  [#684](https://github.com/OpenFn/Lightning/issues/684)
- Allow users to run ANY job with a custom input.
  [#629](https://github.com/OpenFn/Lightning/issues/629)

### Fixed

- Ensure JSON schema form inputs are in the same order as they are written in
  the schema [#685](https://github.com/OpenFn/Lightning/issues/685)

## [0.4.4] - 2023-03-10

### Added

- Users can receive a digest email reporting on a specified project.
  [#638](https://github.com/OpenFn/Lightning/issues/638)
  [#585](https://github.com/OpenFn/Lightning/issues/585)

## [0.4.3] - 2023-03-06

### Added

- Tooltips on Job Builder panel
  [#650](https://github.com/OpenFn/Lightning/issues/650)

### Changed

- Upgraded to Phoenix 1.7 (3945856)

### Fixed

- Issue with FailureAlerter configuration missing in `prod` mode.

## [0.4.2] - 2023-02-24

### Added

- A user can change their own email
  [#247](https://github.com/OpenFn/Lightning/issues/247)
- Added a `SCHEMAS_PATH` environment variable to override the default folder
  location for credential schemas
  [#604](https://github.com/OpenFn/Lightning/issues/604)
- Added the ability to configure Google Sheets credentials
  [#536](https://github.com/OpenFn/Lightning/issues/536)
- Function to import a project
  [#574](https://github.com/OpenFn/Lightning/issues/574)

### Changed

- Users cannot register if they have not selected the terms and conditions
  [#531](https://github.com/OpenFn/Lightning/issues/531)

### Fixed

- Jobs panel slow for first open after restart
  [#567](https://github.com/OpenFn/Lightning/issues/567)

## [0.4.0] - 2023-02-08

### Added

- Added a Delete job button in Inspector
- Filter workflow runs by text/value in run logs or input body
- Drop "configuration" key from Run output dataclips after completion
- Ability to 'rerun' a run from the Run list
- Attempts and Runs update themselves in the Runs list
- Configure a project and workflow for a new registering user
- Run a job with a custom input
- Added plausible analytics
- Allow user to click on Webhook Trigger Node to copy webhook URL on workflow
  diagram
- Allow any user to delete a credential that they own
- Create any credential through a form except for OAuth
- Refit all diagram nodes on browser and container resize
- Enable distributed Erlang, allowing any number of redundant Lightning nodes to
  communicate with each other.
- Users can set up realtime alerts for a project

### Changed

- Better code-assist and intelliense in the Job Editor
- Updated @openfn/workflow-diagram to 0.4.0
- Make plus button part of job nodes in Workflow Diagram
- Updated @openfn/adaptor-docs to 0.0.5
- Updated @openfn/describe-package to 0.0.10
- Create an follow a manual Run from the Job Inspector
- View all workflows in a project on the workflows index page
- Move @openfn/workflow-diagram into the application, the NPM module is now
  deprecated.
- Remove workflow name from first node
- Move the used parts of `@openfn/engine` into the application.
- [BREAKING CHANGE] Ported `mix openfn.install.runtime` into application, use
  `mix lightning.install_runtime`.
- [BREAKING CHANGE] Introduced `@openfn/cli` as the new runtime for Jobs
- Rename a workflow through the page heading
- Hide the dataclips tab for beta
- Make adaptor default to common@latest
- Remove jobs list page
- Better error handling in the docs panel
- Disable credential ownership transfer in dev and prod environments
- Add project settings page
- Change Work Order filters to apply to the aggregate state of the work order
  and not the run directly
- Enable jobs by default
- Set log level to info
- Add Beta checkbox to register page
- User roles and permissions

### Fixed

- Don't consider disabled jobs when calculating subsequent runs
- Fixed overflow on Job Editor Tooltips
- Fixed auto-scroll when adding a new snippet in the Job Editor
- Fixed common operation typings in Job Editor

## [0.3.1] - 2022-11-22

### Fixed

- Fixed bug that tried to execute HTML scripts in dataclips
- Fixed bug that prevented work orders from displaying in the order of their
  last run, descending.
- Remove alerts after set timeout or close

## [0.3.0] - 2022-11-21

### Added

- Add seed data for demo site
- Create adaptor credentials through a form
- Configure cron expressions through a form
- View runs grouped by work orders and attempts
- Run an existing Job with any dataclip uuid from the Job form

### Changed

- Redirect users to projects list page when they click on Admin Settings menu
- Move job, project, input and output Dataclips to Run table
- Reverse the relationship between Jobs and Triggers. Triggers now can exist on
  their own; setting the stage for branching and merging workflows
- Updated Elixir and frontend dependencies
- [BREAKING CHANGE] Pipeline now uses Work Orders, previous data is not
  compatible.
- Runs, Dataclips and Attempts now all correctly use `usec` resolution
  timestamps.
- Upgraded LiveView to 0.18.0
- Upgraded Elixir to 1.14.1 and OTP 25
- Workflow Job editor now behaves like a panel
- Split JobLive.InspectorFormComponent into different plug-able subcomponents
- Ensure new jobs with cron triggers receive a default frequency
- Webhooks are now referenced by the trigger id instead of job id.
- Filter runs by status
- Filter runs by workflow
- Filter runs by date
- View a job run from the runs history
- View latest matching inputs to run a job with

## [0.2.0] - 2022-09-12

### Changed

- [BREAKING CHANGE] Add `Workflow` model, Jobs now belong to a Workflow This is
  a breaking change to the schema.
- Use Node.js 18, soon to be in LTS.
- Visualize success/fail triggers in workflow diagram.
- Move WorkflowDiagram related actions from DashboardLive into WorkflowLive
- Move WorkflowDiagram component into liveview, so that we can subscribe to
  channels (i.e. updating of the diagram when someone changes something).
- Integrate `@openfn/workflow-diagram@0.0.8` and use the new Store interface for
  updating it.
- Remove `component_mounted` event from WorkflowDiagram hook, using a
  MutationObserver and a Base64 encoded JSON payload.
- Fixed an issue where the compiler component would try and load a 'nothing
  adaptor', added a condition to check an adaptor is actually selected.
- Removed previous Workflow CTE queries, replaced by the introduction of the
  Workflow model, see
  (https://github.com/OpenFn/Lightning/blob/53da6883483e7d8d078783f348da327d1dd72d20/lib/lightning/workflows.ex#L111-L119).

## [0.1.13] - 2022-08-29

### Added

- Allow administrators to configure OIDC providers for authentication (note that
  this is just for authenticating, not yet for creating new accounts via OIDC)
- Add Monaco editor to the step/job panel
- Allow users to delete their own accounts. Schedule their user and credentials
  data for deletion when they do.
- Allow superusers to delete a user account. Schedule the user's credentials and
  user data for deletion when they do.
- If a user is scheduled for deletion, disable their account and prevent them
  from logging in.
- The 'User profile' and 'Credentials' page now have a sidebar menu

### Changed

- Project users now have one of the following roles: viewer, editor, admin,
  owner
- Users only have the following roles: user, superuser

## [0.1.12] - 2022-08-15

### Added

- Transfer credential ownership to another user.
- Create credentials via a form interface\*
- Show "projects with access" in credentials list view.
- Show job in runs list and run view.
- Added roles and permissions to workflows and history page
  [#645](https://github.com/OpenFn/Lightning/issues/645)

\*The form is defined by a JSON schema provided by an adaptor, in most cases:
e.g., `language-dhis2` provides a single schema which defines the required
attributes for `state.configuration`, while `language-common` provides multiple
credential schemas like "oauth" or "basic auth" which define attributes for
`state.configuration` and which might be used by lots of different jobs.)

### Fixed

- User menu (top right) appears on top of all other components.
- User profile screen integrated with the rest of the liveview app.

## [0.1.11] - 2022-08-05

### Fixed

- Fixed logging in Runner when `:debug` log level used; note that this caused
  crashes in Oban

## [0.1.10] - 2022-08-05

### Added

- Credential auditing
- Build/version information display for easier debugging

### Fixed

- Fixed a bug that enqueued cron-triggered jobs even when they were disabled

## [0.1.9] - 2022-07-27

### Added

- Navigate to user profile or credentials page and log out through the user icon
  dropdown
- Create and edit dataclips
- Add a production tag to credentials
- View a dropdown of operations and their description for the language-common
  `v2.0.0-rc2` adaptor (this pattern to be rolled out across adaptors)

### Changed

- Navigate between projects through a project picker on the navbar

### Fixed

- Run Lightning with docker

### Security

- Sensitive credential values are scrubbed from run logs
- All credentials are encrypted at REST

## [0.1.7] - 2022-06-24

### Added

- Run a job with a cron trigger
- Queue jobs via Oban/Postgres
- Edit jobs via the workflow canvas

## [0.1.6] - 2022-06-07

### Added

- Register, log in and log out of an account
- Allow superusers and admin users to create projects
- Allow admin users to create or disable a user’s account
- Allow superusers for local deployments to create users and give them access to
  project spaces

- Create and edit a job with a webhook, flow/fail or cron trigger
- Create and edit credentials for a job
- Copy a job's webhook URL
- View all workflows in a project visually
- Deploy lightning locally with Docker

- Enable a job to automatically process incoming requests
- Run a job with a webhook or flow/fail trigger
- View job runs along with their logs, exit code, start and end time
- View data clips that have initiated job runs (http requests for webhooks, run
  results)<|MERGE_RESOLUTION|>--- conflicted
+++ resolved
@@ -19,13 +19,10 @@
 
 ### Changed
 
-<<<<<<< HEAD
 - Change Default Text For New Job Nodes
   [#2014](https://github.com/OpenFn/lightning/pull/2014)
-=======
 - Stop users from creating deprecated Salesforce and GoogleSheets credentials.
   [#2142](https://github.com/OpenFn/lightning/issues/2142)
->>>>>>> d57c50d2
 
 ### Fixed
 

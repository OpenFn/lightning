# Changelog

All notable changes to this project will be documented in this file.

- `Added` for new features.
- `Changed` for changes in existing functionality.
- `Deprecated` for soon-to-be removed features.
- `Removed` for now removed features.
- `Fixed` for any bug fixes.
- `Security` in case of vulnerabilities.

The format is based on [Keep a Changelog](https://keepachangelog.com/en/1.0.0/),
and this project adheres to
[Semantic Versioning](https://semver.org/spec/v2.0.0.html).

## [Unreleased]

### Added

<<<<<<< HEAD
- Allow description below the page title
  [#1975](https://github.com/OpenFn/lightning/issues/1975)
=======
- Enable users to connect projects to their Github repos and branches that they
  have access to [#1895](https://github.com/OpenFn/lightning/issues/1895)
- Enable users to connect multiple projects to a single Github repo
  [#1811](https://github.com/OpenFn/lightning/issues/1811)
>>>>>>> 11485e79

### Changed

- Change all System.get_env calls in runtime.exs to use dotenvy
  [#1968](https://github.com/OpenFn/lightning/issues/1968)

### Fixed

- Fix sync to branch only targetting main branch
  [#1892](https://github.com/OpenFn/lightning/issues/1892)

## [v2.3.1] - 2024-04-03

### Changed

- Run the usage tracking submission job more frequently to reduce the risk of
  Oban unavailability at a particular time.
  [#1778](https://github.com/OpenFn/lightning/issues/1778)
- Remove code supporting V1 usage tracking submissions.
  [#1853](https://github.com/OpenFn/lightning/issues/1853)

### Fixed

- Fix scrolling behaviour on inspector for small screens
  [#1962](https://github.com/OpenFn/lightning/issues/1962)
- Fix project picker for users with many projects
  [#1952](https://github.com/OpenFn/lightning/issues/1952)

## [v2.3.0] - 2024-04-02

### Added

- Support for additional paths on a webhook URL such as `/i/<uuid>/Patient`
  [#1954](https://github.com/OpenFn/lightning/issues/1954)
- Support for a GET endpoint to "check" webhook URL availability
  [#1063](https://github.com/OpenFn/lightning/issues/1063)
- Allow external apps to control the run enqueue db transaction
  [#1958](https://github.com/OpenFn/lightning/issues/1958)

## [v2.2.2] - 2024-04-01

### Changed

- Changed dataclip search from string `LIKE` to tsvector on keys and values.
  While this will limit partial string matching to the beginning of words (not
  the middle or end) it will make searching way more performant
  [#1939](https://github.com/OpenFn/lightning/issues/1939)
- Translate job error messages using errors.po file
  [#1935](https://github.com/OpenFn/lightning/issues/1935)
- Improve the UI/UX of the run panel on the inspector for small screens
  [#1909](https://github.com/OpenFn/lightning/issues/1909)

### Fixed

- Regular database timeouts when searching across dataclip bodies
  [#1794](https://github.com/OpenFn/lightning/issues/1794)

## [v2.2.1] - 2024-03-27

### Added

- Enable users to connect to their Github accounts in preparation for
  streamlined GitHub project sync setup
  [#1894](https://github.com/OpenFn/lightning/issues/1894)

### Fixed

- Apply usage limit to bulk-reruns
  [#1931](https://github.com/OpenFn/lightning/issues/1931)
- Fix edge case that could result in duplicate usage tracking submissions.
  [#1853](https://github.com/OpenFn/lightning/issues/1853)
- Fix query timeout issue on history retention deletion
  [#1937](https://github.com/OpenFn/lightning/issues/1937)

## [v2.2.0] - 2024-03-21

### Added

- Allow admins to set project retention periods
  [#1760](https://github.com/OpenFn/lightning/issues/1760)
- Automatically wipe input/output data after their retention period
  [#1762](https://github.com/OpenFn/lightning/issues/1762)
- Automatically delete work order history after their retention period
  [#1761](https://github.com/OpenFn/lightning/issues/1761)

### Changed

- When automatically creating a project for a newly registered user (via the
  `INIT_PROJECT_FOR_NEW_USER=true` environment variable) that user should be the
  `owner` of the project.
  [#1927](https://github.com/OpenFn/lightning/issues/1927)
- Give priority to manual runs (over webhook requests and cron) so that active
  users on the inspector don't have to wait ages for thier work during high load
  periods [#1918](https://github.com/OpenFn/lightning/issues/1918)

## [v2.1.0] - 2024-03-20

### Added

- TSVector index to log_lines, and gin index to dataclips
  [#1898](https://github.com/OpenFn/lightning/issues/1898)
- Add API Version field to Salesforce OAuth credentials
  [#1838](https://github.com/OpenFn/lightning/issues/1838)

### Changed

- Replace v1 usage tracking with v2 usage tracking.
  [#1853](https://github.com/OpenFn/lightning/issues/1853)

## [v2.0.10]

### Changed

- Updated anonymous usage tracker submissions
  [#1853](https://github.com/OpenFn/lightning/issues/1853)

## [v2.0.9] - 2024-03-19

### Added

- Support for smaller screens on history and inspector.
  [#1908](https://github.com/OpenFn/lightning/issues/1908)
- Polling metric to track number of available runs.
  [#1790](https://github.com/OpenFn/lightning/issues/1790)
- Allows limiting creation of new runs and retries.
  [#1754](https://github.com/OpenFn/Lightning/issues/1754)
- Add specific messages for log, input, and output tabs when a run is lost
  [#1757](https://github.com/OpenFn/lightning/issues/1757)
- Soft and hard limits for runs created by webhook trigger.
  [#1859](https://github.com/OpenFn/Lightning/issues/1859)
- Publish an event when a new user is registered
  [#1873](https://github.com/OpenFn/lightning/issues/1873)
- Adds ability to add project collaborators from existing users
  [#1836](https://github.com/OpenFn/lightning/issues/1836)
- Added ability to remove project collaborators
  [#1837](https://github.com/OpenFn/lightning/issues/1837)
- Added new usage tracking submission code.
  [#1853](https://github.com/OpenFn/lightning/issues/1853)

### Changed

- Upgrade Elixir to 1.16.2
- Remove all values from `.env.example`.
  [#1904](https://github.com/OpenFn/lightning/issues/1904)

### Fixed

- Verify only stale project credentials
  [#1861](https://github.com/OpenFn/lightning/issues/1861)

## [v2.0.8] - 2024-02-29

### Fixed

- Show flash error when editing stale project credentials
  [#1795](https://github.com/OpenFn/lightning/issues/1795)
- Fixed bug with Github sync installation on docker-based deployments
  [#1845](https://github.com/OpenFn/lightning/issues/1845)

## [v2.0.6] - 2024-02-29

### Added

- Automatically create Github workflows in a target repository/branch when users
  set up a Github repo::OpenFn project sync
  [#1046](https://github.com/OpenFn/lightning/issues/1046)
- Allows limiting creation of new runs and retries.
  [#1754](https://github.com/OpenFn/Lightning/issues/1754)

### Changed

- Change bucket size used by the run queue delay custom metric.
  [#1790](https://github.com/OpenFn/lightning/issues/1790)
- Require setting `IS_RESETTABLE_DEMO` to "yes" via ENV before allowing the
  destructive `Demo.reset_demo/0` function from being called.
  [#1720](https://github.com/OpenFn/lightning/issues/1720)
- Remove version display condition that was redundant due to shadowing
  [#1819](https://github.com/OpenFn/lightning/issues/1819)

### Fixed

- Fix series of sentry issues related to OAuth credentials
  [#1799](https://github.com/OpenFn/lightning/issues/1799)

## [v2.0.5] - 2024-02-25

### Fixed

- Fixed error in Credentials without `sanbox` field set; only display `sandbox`
  field for Salesforce oauth credentials.
  [#1798](https://github.com/OpenFn/lightning/issues/1798)

## [v2.0.4] - 2024-02-24

### Added

- Display and edit OAuth credentials
  scopes[#1706](https://github.com/OpenFn/Lightning/issues/1706)

### Changed

- Stop sending `operating_system_detail` to the usage tracker
  [#1785](https://github.com/OpenFn/lightning/issues/1785)

### Fixed

- Make handling of usage tracking errors more robust.
  [#1787](https://github.com/OpenFn/lightning/issues/1787)
- Fix inspector shows selected dataclip as wiped after retying workorder from a
  non-first step [#1780](https://github.com/OpenFn/lightning/issues/1780)

## [v2.0.3] - 2024-02-21

### Added

- Actual metrics will now be submitted by Lightning to the Usage Tracker.
  [#1742](https://github.com/OpenFn/lightning/issues/1742)
- Added a support link to the menu that goes to the instance admin contact
  [#1783](https://github.com/OpenFn/lightning/issues/1783)

### Changed

- Usage Tracking submissions are now opt-out, rather than opt-in. Hashed UUIDs
  to ensure anonymity are default.
  [#1742](https://github.com/OpenFn/lightning/issues/1742)
- Usage Tracking submissions will now run daily rather than hourly.
  [#1742](https://github.com/OpenFn/lightning/issues/1742)

- Bumped @openfn/ws-worker to `v1.0` (this is used in dev mode when starting the
  worker from your mix app: `RTM=true iex -S mix phx.server`)
- Bumped @openfn/cli to `v1.0` (this is used for adaptor docs and magic)

### Fixed

- Non-responsive workflow canvas after web socket disconnection
  [#1750](https://github.com/OpenFn/lightning/issues/1750)

## [v2.0.2] - 2024-02-14

### Fixed

- Fixed a bug with the OAuth2 credential refresh flow that prevented
  GoogleSheets jobs from running after token expiration
  [#1735](https://github.com/OpenFn/Lightning/issues/1735)

## [v2.0.1] - 2024-02-13

### Changed

- Renamed ImpactTracking to UsageTracking
  [#1729](https://github.com/OpenFn/lightning/issues/1729)
- Block github installation if there's a pending installation in another project
  [#1731](https://github.com/OpenFn/Lightning/issues/1731)

### Fixed

- Expand work order button balloons randomly
  [#1737](https://github.com/OpenFn/Lightning/issues/1737)
- Editing credentials doesn't work from project scope
  [#1743](https://github.com/OpenFn/Lightning/issues/1743)

## [v2.0.0] - 2024-02-10

> At the time of writing there are no more big changes planned and testing has
> gone well. Thanks to everyone who's helped to kick the tyres during the "rc"
> phase. There are still a _lot of **new features** coming_, so please:
>
> - watch our [**Public Roadmap**](https://github.com/orgs/OpenFn/projects/3) to
>   stay abreast of our core team's backlog,
> - request a feature in the
>   [**Community Forum**](https://community.openfn.org),
> - raise a
>   [**new issue**](https://github.com/OpenFn/lightning/issues/new/choose) if
>   you spot a bug,
> - and head over to the
>   [**Contributing**](https://github.com/OpenFn/lightning/?tab=readme-ov-file#contribute-to-this-project)
>   section to lend a hand.
>
> Head to [**docs.openfn.org**](https://docs.openfn.org) for product
> documentation and help with v1 to v2 migration.

### Changed

- Bump `@openfn/worker` to `v0.8.1`
- Only show GoogleSheets and Salesforce credential options if Oauth clients are
  registered with the instance via ENV
  [#1734](https://github.com/OpenFn/Lightning/issues/1734)

### Fixed

- Use standard table type for webhook auth methods
  [#1514](https://github.com/OpenFn/Lightning/issues/1514)
- Make disabled button for "Connect to GitHub" clear, add tooltip
  [#1732](https://github.com/OpenFn/Lightning/issues/1715)

## [v2.0.0-rc12] - 2024-02-09

### Added

- Add RunQueue extension to allow claim customization.
  [#1715](https://github.com/OpenFn/Lightning/issues/1715)
- Add support for Salesforce OAuth2 credentials
  [#1633](https://github.com/OpenFn/Lightning/issues/1633)

### Changed

- Use `PAYLOAD_SIZE_KB` in k6 load testing script, set thresholds on wait time,
  set default payload size to `2kb`

### Fixed

- Adds more detail to work order states on dashboard
  [#1677](https://github.com/OpenFn/lightning/issues/1677)
- Fix Output & Logs in inspector fails to show sometimes
  [#1702](https://github.com/OpenFn/lightning/issues/1702)

## [v2.0.0-rc11] - 2024-02-08

### Fixed

- Bumped Phoenix LiveView from `0.20.4` to `0.20.5` to fix canvas selection
  issue [#1724](https://github.com/OpenFn/lightning/issues/1724)

## [v2.0.0-rc10] - 2024-02-08

### Changed

- Implemented safeguards to prevent deletion of jobs with associated run history
  [#1570](https://github.com/OpenFn/Lightning/issues/1570)

### Fixed

- Fixed inspector dataclip body not getting updated after dataclip is wiped
  [#1718](https://github.com/OpenFn/Lightning/issues/1718)
- Fixed work orders getting retried despite having wiped dataclips
  [#1721](https://github.com/OpenFn/Lightning/issues/1721)

## [v2.0.0-rc9] 2024-02-05

### Added

- Persist impact tracking configuration and reports
  [#1684](https://github.com/OpenFn/Lightning/issues/1684)
- Add zero-persistence project setting
  [#1209](https://github.com/OpenFn/Lightning/issues/1209)
- Wipe dataclip after use when zero-persistence is enabled
  [#1212](https://github.com/OpenFn/Lightning/issues/1212)
- Show appropriate message when a wiped dataclip is viewed
  [#1211](https://github.com/OpenFn/Lightning/issues/1211)
- Disable selecting work orders having wiped dataclips in the history page
  [#1210](https://github.com/OpenFn/Lightning/issues/1210)
- Hide rerun button in inspector when the selected step has a wiped dataclip
  [#1639](https://github.com/OpenFn/Lightning/issues/1639)
- Add rate limiter to webhook endpoints and runtime limiter for runs.
  [#639](https://github.com/OpenFn/Lightning/issues/639)

### Fixed

- Prevented secret scrubber from over-eagerly adding \*\*\* between all
  characters if an empty string secret was provided as a credential field value
  (e.g., {"username": "come-on-in", "password": ""})
  [#1585](https://github.com/OpenFn/Lightning/issues/1585)
- Fixed permissions issue that allowed viewer/editor to modify webhook auth
  methods. These permissions only belong to project owners and admins
  [#1692](https://github.com/OpenFn/Lightning/issues/1692)
- Fixed bug that was duplicating inbound http_requests, resulting in unnecessary
  data storage [#1695](https://github.com/OpenFn/Lightning/issues/1695)
- Fixed permissions issue that allowed editors to set up new Github connections
  [#1703](https://github.com/OpenFn/Lightning/issues/1703)
- Fixed permissions issue that allowed viewers to initiate syncs to github
  [#1704](https://github.com/OpenFn/Lightning/issues/1704)
- Fixed inspector view stuck at processing when following a crashed run
  [#1711](https://github.com/OpenFn/Lightning/issues/1711)
- Fixed inspector dataclip selector not getting updated after running manual run
  [#1714](https://github.com/OpenFn/Lightning/issues/1714)

## [v2.0.0-rc8] - 2024-01-30

### Added

- Shim code to interact with the Impact Tracking service
  [#1671](https://github.com/OpenFn/Lightning/issues/1671)

### Changed

- Standardized naming of "attempts" to "runs". This had already been done in the
  front-end, but this change cleans up the backend, the database, and the
  interface with the worker. Make sure to **run migrations** and update your
  ENV/secrets to use `WORKER_RUNS_PRIVATE_KEY` rather than
  `WORKER_ATTEMPTS_PRIVATE_KEY`
  [#1657](https://github.com/OpenFn/Lightning/issues/1657)
- Required `@openfn/ws-worker@0.8.0` or above.

## [v2.0.0-rc7] - 2024-01-26

### Added

- Store webhook request headers in Dataclips for use in jobs.
  [#1638](https://github.com/OpenFn/Lightning/issues/1638)

### Changed

- Display `http_request` dataclips to the user as they will be provided to the
  worker as "input" state to avoid confusion while writing jobs.
  [1664](https://github.com/OpenFn/Lightning/issues/1664)
- Named-spaced all worker environment variables with `WORKER_` and added
  documentation for how to configure them.
  [#1672](https://github.com/OpenFn/Lightning/pull/1672)
- Bumped to `@openfn/ws-worker@0.6.0`
- Bumped to `@openfn/cli@0.4.15`

### Fixed

- Fix Run via Docker [#1653](https://github.com/OpenFn/Lightning/issues/1653)
- Fix remaining warnings, enable "warnings as errors"
  [#1642](https://github.com/OpenFn/Lightning/issues/1642)
- Fix workflow dashboard bug when viewed for newly created workflows with only
  unfinished run steps. [#1674](https://github.com/OpenFn/Lightning/issues/1674)

## [v2.0.0-rc5] - 2024-01-22

### Changed

- Made two significant backend changes that don't impact UI/UX but **require
  migrations** and should make Lightning developer lives easier by updating
  parts of the backend to match terms now used in the frontend:
  - Renamed the `Runs` model and table to `Steps`
    [#1571](https://github.com/OpenFn/Lightning/issues/1571)
  - Renamed the `AttemptRuns` model and table to `AttemptSteps`
    [#1571](https://github.com/OpenFn/Lightning/issues/1571)

## [v2.0.0-rc4] - 2024-01-19

### Added

- Scrub output dataclips in the UI to avoid unintentional secret exposure
  [#1606](https://github.com/OpenFn/Lightning/issues/1606)

### Changed

- Bump to `@openfn/cli@0.4.14`
- Do not persist the active tab setting on the job editor
  [#1504](https://github.com/OpenFn/Lightning/issues/1504)
- Make condition label optional
  [#1648](https://github.com/OpenFn/Lightning/issues/1648)

### Fixed

- Fix credential body getting leaked to sentry incase of errors
  [#1600](https://github.com/OpenFn/Lightning/issues/1600)
- Fixed validation on Javascript edge conditions
  [#1602](https://github.com/OpenFn/Lightning/issues/1602)
- Removed unused code from `run_live` directory
  [#1625](https://github.com/OpenFn/Lightning/issues/1625)
- Edge condition expressions not correctly being handled during provisioning
  [#openfn/kit#560](https://github.com/OpenFn/kit/pull/560)

## [v2.0.0-rc3] 2024-01-12

### Added

- Custom metric to track stalled attempts
  [#1559](https://github.com/OpenFn/Lightning/issues/1559)
- Dashboard with project and workflow stats
  [#755](https://github.com/OpenFn/Lightning/issues/755)
- Add search by ID on the history page
  [#1468](https://github.com/OpenFn/Lightning/issues/1468)
- Custom metric to support autoscaling
  [#1607](https://github.com/OpenFn/Lightning/issues/1607)

### Changed

- Bumped CLI version to `0.4.13`
- Bumped worker version to `0.5.0`
- Give project editors and viewers read only access to project settings instead
  [#1477](https://github.com/OpenFn/Lightning/issues/1477)

### Fixed

- Throw an error when Lightning.MetadataService.get_adaptor_path/1 returns an
  adaptor path that is nil
  [#1601](https://github.com/OpenFn/Lightning/issues/1601)
- Fix failure due to creating work order from a newly created job
  [#1572](https://github.com/OpenFn/Lightning/issues/1572)
- Fixes on the dashboard and links
  [#1610](https://github.com/OpenFn/Lightning/issues/1610) and
  [#1608](https://github.com/OpenFn/Lightning/issues/1608)

## [2.0.0-rc2] - 2024-01-08

### Fixed

- Restored left-alignment for step list items on run detail and inspector
  [a6e4ada](https://github.com/OpenFn/Lightning/commit/a6e4adafd558269cfd690e7c4fdd8f9fe66c5f62)
- Inspector: fixed attempt/run language for "skipped" tooltip
  [fd7dd0c](https://github.com/OpenFn/Lightning/commit/fd7dd0ca8128dfba2902e5aa6a2259e2073f0f10)
- Inspector: fixed failure to save during "save & run" from inspector
  [#1596](https://github.com/OpenFn/Lightning/issues/1596)
- Inspector: fixed key bindings for save & run (retry vs. new work order)
  getting overridden when user focuses on the Monaco editor
  [#1596](https://github.com/OpenFn/Lightning/issues/1596)

## [2.0.0-rc1] - 2024-01-05

### Why does this repo go from `v0` to `v2.0`?

Lightning is the _2nd version_ of the OpenFn platform. While much of the core
technology is the same, there are breaking changes between `v1.105` (pre-2024)
and `v2` ("OpenFn Lightning").

For customers using OpenFn `v1`, a migration guide will be provided at
[docs.openfn.org](https://docs.openfn.org)

### Added

- Link to the job inspctor for a selected run from the history interface
  [#1524](https://github.com/OpenFn/Lightning/issues/1524)
- Reprocess an existing work order from the job inspector by default (instead of
  always creating a new work order)
  [#1524](https://github.com/OpenFn/Lightning/issues/1524)
- Bumped worker to support edge conditions between trigger and first job
  `"@openfn/ws-worker": "^0.4.0"`

### Changed

- Updated naming to prepare for v2 release
  [#1248](https://github.com/OpenFn/Lightning/issues/1248); the major change is
  that each time a work order (the typical unit of business value for an
  organization, e.g. "execute workflow ABC for patient 123") is executed, it is
  called a "run". Previously, it was called an "attempt". The hierarchy is now:

  ```
  Build-Time: Projects > Workflows > Steps
  Run-Time: Work Orders > Runs > Steps
  ```

  Note the name changes here are reflected in the UI, but not all tables/models
  will be changed until [1571](https://github.com/OpenFn/Lightning/issues/1571)
  is delivered.

## [v0.12.2] - 2023-12-24

### Changed

- Bumped worker to address occasional git install issue
  `"@openfn/ws-worker": "^0.3.2"`

### Fixed

- Fix RuntimeError: found duplicate ID "google-sheets-inner-form" for
  GoogleSheetsComponent [#1578](https://github.com/OpenFn/Lightning/issues/1578)
- Extend export script to include new JS expression edge type
  [#1540](https://github.com/OpenFn/Lightning/issues/1540)
- Fix regression for attempt viewer log line highlighting
  [#1589](https://github.com/OpenFn/Lightning/issues/1589)

## [v0.12.1] - 2023-12-21

### Changed

- Hide project security setting tab from non-authorized users
  [#1477](https://github.com/OpenFn/Lightning/issues/1477)

### Fixed

- History page crashes if job is removed from workflow after it's been run
  [#1568](https://github.com/OpenFn/Lightning/issues/1568)

## [v0.12.0] - 2023-12-15

### Added

- Add ellipsis for long job names on the canvas
  [#1217](https://github.com/OpenFn/Lightning/issues/1217)
- Fix Credential Creation Page UI
  [#1064](https://github.com/OpenFn/Lightning/issues/1064)
- Custom metric to track Attempt queue delay
  [#1556](https://github.com/OpenFn/Lightning/issues/1556)
- Expand work order row when a `workorder_id` is specified in the filter
  [#1515](https://github.com/OpenFn/Lightning/issues/1515)
- Allow Javascript expressions as conditions for edges
  [#1498](https://github.com/OpenFn/Lightning/issues/1498)

### Changed

- Derive dataclip in inspector from the attempt & step
  [#1551](https://github.com/OpenFn/Lightning/issues/1551)
- Updated CLI to 0.4.10 (fixes logging)
- Changed UserBackupToken model to use UTC timestamps (6563cb77)
- Restore FK relationship between `work_orders` and `attempts` pending a
  decision re: further partitioning.
  [#1254](https://github.com/OpenFn/Lightning/issues/1254)

### Fixed

- New credential doesn't appear in inspector until refresh
  [#1531](https://github.com/OpenFn/Lightning/issues/1531)
- Metadata not refreshing when credential is updated
  [#791](https://github.com/OpenFn/Lightning/issues/791)
- Adjusted z-index for Monaco Editor's sibling element to resolve layout
  conflict [#1329](https://github.com/OpenFn/Lightning/issues/1329)
- Demo script sets up example Runs with their log lines in a consistant order.
  [#1487](https://github.com/OpenFn/Lightning/issues/1487)
- Initial credential creation `changes` show `after` as `null` rather a value
  [#1118](https://github.com/OpenFn/Lightning/issues/1118)
- AttemptViewer flashing/rerendering when Jobs are running
  [#1550](https://github.com/OpenFn/Lightning/issues/1550)
- Not able to create a new Job when clicking the Check icon on the placeholder
  [#1537](https://github.com/OpenFn/Lightning/issues/1537)
- Improve selection logic on WorkflowDiagram
  [#1220](https://github.com/OpenFn/Lightning/issues/1220)

## [v0.11.0] - 2023-12-06

### Added

- Improved UI when manually creating Attempts via the Job Editor
  [#1474](https://github.com/OpenFn/Lightning/issues/1474)
- Increased the maximum inbound webhook request size to 10MB and added
  protection against _very large_ payloads with a 100MB "max_skip_body_length"
  [#1247](https://github.com/OpenFn/Lightning/issues/1247)

### Changed

- Use the internal port of the web container for the worker configuration in
  docker-compose setup. [#1485](https://github.com/OpenFn/Lightning/pull/1485)

## [v0.10.6] - 2023-12-05

### Changed

- Limit entries count on term work orders search
  [#1461](https://github.com/OpenFn/Lightning/issues/1461)
- Scrub log lines using multiple credentials samples
  [#1519](https://github.com/OpenFn/Lightning/issues/1519)
- Remove custom telemetry plumbing.
  [1259](https://github.com/OpenFn/Lightning/issues/1259)
- Enhance UX to prevent modal closure when Monaco/Dataclip editor is focused
  [#1510](https://github.com/OpenFn/Lightning/pull/1510)

### Fixed

- Use checkbox on boolean credential fields rather than a text input field
  [#1430](https://github.com/OpenFn/Lightning/issues/1430)
- Allow users to retry work orders that failed before their first run was
  created [#1417](https://github.com/OpenFn/Lightning/issues/1417)
- Fix to ensure webhook auth modal is closed when cancel or close are selected.
  [#1508](https://github.com/OpenFn/Lightning/issues/1508)
- Enable user to reauthorize and obtain a new refresh token.
  [#1495](https://github.com/OpenFn/Lightning/issues/1495)
- Save credential body with types declared on schema
  [#1518](https://github.com/OpenFn/Lightning/issues/1518)

## [v0.10.5] - 2023-12-03

### Changed

- Only add history page filters when needed for simpler multi-select status
  interface and shorter page URLs
  [#1331](https://github.com/OpenFn/Lightning/issues/1331)
- Use dynamic Endpoint config only on prod
  [#1435](https://github.com/OpenFn/Lightning/issues/1435)
- Validate schema field with any of expected values
  [#1502](https://github.com/OpenFn/Lightning/issues/1502)

### Fixed

- Fix for liveview crash when token expires or gets deleted after mount
  [#1318](https://github.com/OpenFn/Lightning/issues/1318)
- Remove two obsolete methods related to Run: `Lightning.Invocation.delete_run`
  and `Lightning.Invocation.Run.new_from`.
  [#1254](https://github.com/OpenFn/Lightning/issues/1254)
- Remove obsolete field `previous_id` from `runs` table.
  [#1254](https://github.com/OpenFn/Lightning/issues/1254)
- Fix for missing data in 'created' audit trail events for webhook auth methods
  [#1500](https://github.com/OpenFn/Lightning/issues/1500)

## [v0.10.4] - 2023-11-30

### Changed

- Increased History search timeout to 30s
  [#1461](https://github.com/OpenFn/Lightning/issues/1461)

### Fixed

- Tooltip text clears later than the background
  [#1094](https://github.com/OpenFn/Lightning/issues/1094)
- Temporary fix to superuser UI for managing project users
  [#1145](https://github.com/OpenFn/Lightning/issues/1145)
- Fix for adding ellipses on credential info on job editor heading
  [#1428](https://github.com/OpenFn/Lightning/issues/1428)

## [v0.10.3] - 2023-11-28

### Added

- Dimmed/greyed out triggers and edges on the canvas when they are disabled
  [#1464](https://github.com/OpenFn/Lightning/issues/1464)
- Async loading on the history page to improve UX on long DB queries
  [#1279](https://github.com/OpenFn/Lightning/issues/1279)
- Audit trail events for webhook auth (deletion method) change
  [#1165](https://github.com/OpenFn/Lightning/issues/1165)

### Changed

- Sort project collaborators by first name
  [#1326](https://github.com/OpenFn/Lightning/issues/1326)
- Work orders will now be set in a "pending" state when retries are enqueued.
  [#1340](https://github.com/OpenFn/Lightning/issues/1340)
- Avoid printing 2FA codes by default
  [#1322](https://github.com/OpenFn/Lightning/issues/1322)

### Fixed

- Create new workflow button sizing regression
  [#1405](https://github.com/OpenFn/Lightning/issues/1405)
- Google credential creation and automatic closing of oAuth tab
  [#1109](https://github.com/OpenFn/Lightning/issues/1109)
- Exporting project breaks the navigation of the page
  [#1440](https://github.com/OpenFn/Lightning/issues/1440)

## [v0.10.2] - 2023-11-21

### Changed

- Added `max_frame_size` to the Cowboy websockets protocol options in an attempt
  to address [#1421](https://github.com/OpenFn/Lightning/issues/1421)

## [v0.10.1] - 2023-11-21

### Fixed

- Work Order ID was not displayed properly in history page
  [#1423](https://github.com/OpenFn/Lightning/issues/1423)

## [v0.10.0] - 2023-11-21

### 🚨 Breaking change warning! 🚨

This release will contain breaking changes as we've significantly improved both
the workflow building and execution systems.

#### Nodes and edges

Before, workflows were represented as a list of jobs and triggers. For greater
flexibility and control of complex workflows, we've moved towards a more robust
"nodes and edges" approach. Where jobs in a workflow (a node) can be connected
by edges.

Triggers still exist, but live "outside" the directed acyclic graph (DAG) and
are used to automatically create work orders and attempts.

We've provided migrations that bring `v0.9.3` workflows in line with the
`v0.10.0` requirements.

#### Scalable workers

Before, Lightning spawned child processes to execute attempts in sand-boxed
NodeVMs on the same server. This created inefficiencies and security
vulnerabilities. Now, the Lightning web server adds attempts to a queue and
multiple worker applications can pull from that queue to process work.

In dev mode, this all happens automatically and on one machine, but in most
high-availability production environments the workers will be on another server.

Attempts are now handled entirely by the workers, and they report back to
Lightning. Exit reasons, final attempt states, error types and error messages
are either entirely new or handled differently now, but we have provided
migration scripts that will work to bring _most_ `v0.9.3` runs, attempts, and
work orders up to `v0.10.0`, though the granularity of `v0.9.3` states and exits
will be less than `v0.10.0` and the final states are not guaranteed to be
accurate for workflows with multiple branches and leaf nodes with varying exit
reasons.

The migration scripts can be run with a single function call in SetupUtils from
a connect `iex` session:

```
Lightning.SetupUtils.approximate_state_for_attempts_and_workorders()
```

Note that (like lots of _other_ functionality in `SetupUtils`, calling this
function is a destructive action and you should only do it if you've backed up
your data and you know what you're doing.)

As always, we recommend backing up your data before migrating. (And thanks for
bearing with us as we move towards our first stable Lightning release.)

### Added

- Fix flaky job name input behavior on error
  [#1218](https://github.com/OpenFn/Lightning/issues/1218)
- Added a hover effect on copy and add button for adaptors examples
  [#1297](https://github.com/OpenFn/Lightning/issues/1297)
- Migration helper code to move from `v0.9.3` to `v0.10.0` added to SetupUtils
  [#1363](https://github.com/OpenFn/Lightning/issues/1363)
- Option to start with `RTM=false iex -S mix phx.server` for opting out of the
  dev-mode automatic runtime manager.
- Webhook Authentication Methods database and CRUD operations
  [#1152](https://github.com/OpenFn/Lightning/issues/1152)
- Creation and Edit of webhook webhook authentication methods UI
  [#1149](https://github.com/OpenFn/Lightning/issues/1149)
- Add webhook authentication methods overview methods in the canvas
  [#1153](https://github.com/OpenFn/Lightning/issues/1153)
- Add icon on the canvas for triggers that have authentication enabled
  [#1157](https://github.com/OpenFn/Lightning/issues/1157)
- Require password/2FA code before showing password and API Key for webhook auth
  methods [#1200](https://github.com/OpenFn/Lightning/issues/1200)
- Restrict live dashboard access to only superusers, enable DB information and
  OS information [#1170](https://github.com/OpenFn/Lightning/issues/1170) OS
  information [#1170](https://github.com/OpenFn/Lightning/issues/1170)
- Expose additional metrics to LiveDashboard
  [#1171](https://github.com/OpenFn/Lightning/issues/1171)
- Add plumbing to dump Lightning metrics during load testing
  [#1178](https://github.com/OpenFn/Lightning/issues/1178)
- Allow for heavier payloads during load testing
  [#1179](https://github.com/OpenFn/Lightning/issues/1179)
- Add dynamic delay to help mitigate flickering test
  [#1195](https://github.com/OpenFn/Lightning/issues/1195)
- Add a OpenTelemetry trace example
  [#1189](https://github.com/OpenFn/Lightning/issues/1189)
- Add plumbing to support the use of PromEx
  [#1199](https://github.com/OpenFn/Lightning/issues/1199)
- Add warning text to PromEx config
  [#1222](https://github.com/OpenFn/Lightning/issues/1222)
- Track and filter on webhook controller state in :telemetry metrics
  [#1192](https://github.com/OpenFn/Lightning/issues/1192)
- Secure PromEx metrics endpoint by default
  [#1223](https://github.com/OpenFn/Lightning/issues/1223)
- Partition `log_lines` table based on `attempt_id`
  [#1254](https://github.com/OpenFn/Lightning/issues/1254)
- Remove foreign key from `attempts` in preparation for partitioning
  `work_orders` [#1254](https://github.com/OpenFn/Lightning/issues/1254)
- Remove `Workflows.delete_workflow`. It is no longer in use and would require
  modification to not leave orphaned attempts given the removal of the foreign
  key from `attempts`. [#1254](https://github.com/OpenFn/Lightning/issues/1254)
- Show tooltip for cloned runs in history page
  [#1327](https://github.com/OpenFn/Lightning/issues/1327)
- Have user create workflow name before moving to the canvas
  [#1103](https://github.com/OpenFn/Lightning/issues/1103)
- Allow PromEx authorization to be disabled
  [#1483](https://github.com/OpenFn/Lightning/issues/1483)

### Changed

- Updated vulnerable JS libraries, `postcss` and `semver`
  [#1176](https://github.com/OpenFn/Lightning/issues/1176)
- Update "Delete" to "Delete Job" on Job panel and include javascript deletion
  confirmation [#1105](https://github.com/OpenFn/Lightning/issues/1105)
- Move "Enabled" property from "Jobs" to "Edges"
  [#895](https://github.com/OpenFn/Lightning/issues/895)
- Incorrect wording on the "Delete" tooltip
  [#1313](https://github.com/OpenFn/Lightning/issues/1313)

### Fixed

- Fixed janitor lost query calculation
  [#1400](https://github.com/OpenFn/Lightning/issues/1400)
- Adaptor icons load gracefully
  [#1140](https://github.com/OpenFn/Lightning/issues/1140)
- Selected dataclip gets lost when starting a manual work order from the
  inspector interface [#1283](https://github.com/OpenFn/Lightning/issues/1283)
- Ensure that the whole edge when selected is highlighted
  [#1160](https://github.com/OpenFn/Lightning/issues/1160)
- Fix "Reconfigure Github" button in Project Settings
  [#1386](https://github.com/OpenFn/Lightning/issues/1386)
- Make janitor also clean up runs inside an attempt
  [#1348](https://github.com/OpenFn/Lightning/issues/1348)
- Modify CompleteRun to return error changeset when run not found
  [#1393](https://github.com/OpenFn/Lightning/issues/1393)
- Drop invocation reasons from DB
  [#1412](https://github.com/OpenFn/Lightning/issues/1412)
- Fix inconsistency in ordering of child nodes in the workflow diagram
  [#1406](https://github.com/OpenFn/Lightning/issues/1406)

## [v0.9.3] - 2023-09-27

### Added

- Add ellipsis when adaptor name is longer than the container allows
  [#1095](https://github.com/OpenFn/Lightning/issues/1095)
- Webhook Authentication Methods database and CRUD operations
  [#1152](https://github.com/OpenFn/Lightning/issues/1152)

### Changed

- Prevent deletion of first job of a workflow
  [#1097](https://github.com/OpenFn/Lightning/issues/1097)

### Fixed

- Fix long name on workflow cards
  [#1102](https://github.com/OpenFn/Lightning/issues/1102)
- Fix highlighted Edge can get out of sync with selected Edge
  [#1099](https://github.com/OpenFn/Lightning/issues/1099)
- Creating a new user without a password fails and there is no user feedback
  [#731](https://github.com/OpenFn/Lightning/issues/731)
- Crash when setting up version control
  [#1112](https://github.com/OpenFn/Lightning/issues/1112)

## [v0.9.2] - 2023-09-20

### Added

- Add "esc" key binding to close job inspector modal
  [#1069](https://github.com/OpenFn/Lightning/issues/1069)

### Changed

- Save icons from the `adaptors` repo locally and load them in the job editor
  [#943](https://github.com/OpenFn/Lightning/issues/943)

## [v0.9.1] - 2023-09-19

### Changed

- Modified audit trail to handle lots of different kind of audit events
  [#271](https://github.com/OpenFn/Lightning/issues/271)/[#44](https://github.com/OpenFn/Lightning/issues/44)
- Fix randomly unresponsive job panel after job deletion
  [#1113](https://github.com/OpenFn/Lightning/issues/1113)

## [v0.9.0] - 2023-09-15

### Added

- Add favicons [#1079](https://github.com/OpenFn/Lightning/issues/1079)
- Validate job name in placeholder job node
  [#1021](https://github.com/OpenFn/Lightning/issues/1021)
- Bring credential delete in line with new GDPR interpretation
  [#802](https://github.com/OpenFn/Lightning/issues/802)
- Make job names unique per workflow
  [#1053](https://github.com/OpenFn/Lightning/issues/1053)

### Changed

- Enhanced the job editor/inspector interface
  [#1025](https://github.com/OpenFn/Lightning/issues/1025)

### Fixed

- Finished run never appears in inspector when it fails
  [#1084](https://github.com/OpenFn/Lightning/issues/1084)
- Cannot delete some credentials via web UI
  [#1072](https://github.com/OpenFn/Lightning/issues/1072)
- Stopped the History table from jumping when re-running a job
  [#1100](https://github.com/OpenFn/Lightning/issues/1100)
- Fixed the "+" button when adding a job to a workflow
  [#1093](https://github.com/OpenFn/Lightning/issues/1093)

## [v0.8.3] - 2023-09-05

### Added

- Render error when workflow diagram node is invalid
  [#956](https://github.com/OpenFn/Lightning/issues/956)

### Changed

- Restyle history table [#1029](https://github.com/OpenFn/Lightning/issues/1029)
- Moved Filter and Search controls to the top of the history page
  [#1027](https://github.com/OpenFn/Lightning/issues/1027)

### Fixed

- Output incorrectly shows "this run failed" when the run hasn't yet finished
  [#1048](https://github.com/OpenFn/Lightning/issues/1048)
- Wrong label for workflow card timestamp
  [#1022](https://github.com/OpenFn/Lightning/issues/1022)

## [v0.8.2] - 2023-08-31

### Fixed

- Lack of differentiation between top of job editor modal and top menu was
  disorienting. Added shadow.

## [v0.8.1] - 2023-08-31

### Changed

- Moved Save and Run button to bottom of the Job edit modal
  [#1026](https://github.com/OpenFn/Lightning/issues/1026)
- Allow a manual work order to save the workflow before creating the work order
  [#959](https://github.com/OpenFn/Lightning/issues/959)

## [v0.8.0] - 2023-08-31

### Added

- Introduces Github sync feature, users can now setup our github app on their
  instance and sync projects using our latest portability spec
  [#970](https://github.com/OpenFn/Lightning/issues/970)
- Support Backup Codes for Multi-Factor Authentication
  [937](https://github.com/OpenFn/Lightning/issues/937)
- Log a warning in the console when the Editor/docs component is given latest
  [#958](https://github.com/OpenFn/Lightning/issues/958)
- Improve feedback when a Workflow name is invalid
  [#961](https://github.com/OpenFn/Lightning/issues/961)
- Show that the jobs' body is invalid
  [#957](https://github.com/OpenFn/Lightning/issues/957)
- Reimplement skipped CredentialLive tests
  [#962](https://github.com/OpenFn/Lightning/issues/962)
- Reimplement skipped WorkflowLive.IndexTest test
  [#964](https://github.com/OpenFn/Lightning/issues/964)
- Show GitHub installation ID and repo link to help setup/debugging for version
  control [1059](https://github.com/OpenFn/Lightning/issues/1059)

### Fixed

- Fixed issue where job names were being incorrectly hyphenated during
  project.yaml export [#1050](https://github.com/OpenFn/Lightning/issues/1050)
- Allows the demo script to set a project id during creation to help with cli
  deploy/pull/Github integration testing.
- Fixed demo project_repo_connection failing after nightly demo resets
  [1058](https://github.com/OpenFn/Lightning/issues/1058)
- Fixed an issue where the monaco suggestion tooltip was offset from the main
  editor [1030](https://github.com/OpenFn/Lightning/issues/1030)

## [v0.7.3] - 2023-08-15

### Changed

- Version control in project settings is now named Export your project
  [#1015](https://github.com/OpenFn/Lightning/issues/1015)

### Fixed

- Tooltip for credential select in Job Edit form is cut off
  [#972](https://github.com/OpenFn/Lightning/issues/972)
- Dataclip type and state assembly notice for creating new dataclip dropped
  during refactor [#975](https://github.com/OpenFn/Lightning/issues/975)

## [v0.7.2] - 2023-08-10

### Changed

- NodeJs security patch [1009](https://github.com/OpenFn/Lightning/pull/1009)

### Fixed

## [v0.7.1] - 2023-08-04

### Fixed

- Fixed flickery icons on new workflow job creation.

## [v0.7.0] - 2023-08-04

### Added

- Project owners can require MFA for their users
  [892](https://github.com/OpenFn/Lightning/issues/892)

### Changed

- Moved to Elixir 1.15 and Erlang 26.0.2 to sort our an annoying ElixirLS issue
  that was slowing down our engineers.
- Update Debian base to use bookworm (Debian 12) for our Docker images
- Change new credential modal to take up less space on the screen
  [#931](https://github.com/OpenFn/Lightning/issues/931)
- Placeholder nodes are now purely handled client-side

### Fixed

- Fix issue creating a new credential from the Job editor where the new
  credential was not being set on the job.
  [#951](https://github.com/OpenFn/Lightning/issues/951)
- Fix issue where checking a credential type radio button shows as unchecked on
  first click. [#976](https://github.com/OpenFn/Lightning/issues/976)
- Return the pre-filled workflow names
  [#971](https://github.com/OpenFn/Lightning/issues/971)
- Fix version reporting and external reset_demo() call via
  Application.spec()[#1010](https://github.com/OpenFn/Lightning/issues/1010)
- Fixed issue where entering a placeholder name through the form would result an
  in unsaveable workflow
  [#1001](https://github.com/OpenFn/Lightning/issues/1001)
- Ensure the DownloadController checks for authentication and authorisation.

## [v0.7.0-pre5] - 2023-07-28

### Changed

- Unless otherwise specified, only show work orders with activity in last 14
  days [#968](https://github.com/OpenFn/Lightning/issues/968)

## [v0.7.0-pre4] - 2023-07-27

### Changed

- Don't add cast fragments if the search_term is nil
  [#968](https://github.com/OpenFn/Lightning/issues/968)

## [v0.7.0-pre3] - 2023-07-26

### Fixed

- Fixed an issue with newly created edges that prevented downstream jobs
  [977](https://github.com/OpenFn/Lightning/issues/977)

## [v0.7.0-pre2] - 2023-07-26

Note that this is a pre-release with a couple of known bugs that are tracked in
the Nodes and Edges [epic](https://github.com/OpenFn/Lightning/issues/793).

### Added

- Added ability for a user to enable MFA on their account; using 2FA apps like
  Authy, Google Authenticator etc
  [#890](https://github.com/OpenFn/Lightning/issues/890)
- Write/run sql script to convert triggers
  [#875](https://github.com/OpenFn/Lightning/issues/875)
- Export projects as `.yaml` via UI
  [#249](https://github.com/OpenFn/Lightning/issues/249)

### Changed

- In `v0.7.0` we change the underlying workflow building and execution
  infrastructure to align with a standard "nodes and edges" design for directed
  acyclic graphs (DAGs). Make sure to run the migrations!
  [793](https://github.com/OpenFn/Lightning/issues/793)

### Fixed

- Propagate url pushState/changes to Workflow Diagram selection
  [#944](https://github.com/OpenFn/Lightning/issues/944)
- Fix issue when deleting nodes from the workflow editor
  [#830](https://github.com/OpenFn/Lightning/issues/830)
- Fix issue when clicking a trigger on a new/unsaved workflow
  [#954](https://github.com/OpenFn/Lightning/issues/954)

## [0.6.7] - 2023-07-13

### Added

- Add feature to bulk rerun work orders from a specific step in their workflow;
  e.g., "rerun these 50 work orders, starting each at step 4."
  [#906](https://github.com/OpenFn/Lightning/pull/906)

### Fixed

- Oban exception: "value too long" when log lines are longer than 255 chars
  [#929](https://github.com/OpenFn/Lightning/issues/929)

## [0.6.6] - 2023-06-30

### Added

- Add public API token to the demo site setup script
- Check and renew OAuth credentials when running a job
  [#646](https://github.com/OpenFn/Lightning/issues/646)

### Fixed

- Remove google sheets from adaptors list until supporting oauth flow
  [#792](https://github.com/OpenFn/Lightning/issues/792)
- Remove duplicate google sheets adaptor display on credential type picklist
  [#663](https://github.com/OpenFn/Lightning/issues/663)
- Fix demo setup script for calling from outside the app on Kubernetes
  deployments [#917](https://github.com/OpenFn/Lightning/issues/917)

## [0.6.5] - 2023-06-22

### Added

- Ability to rerun work orders from start by selecting one of more of them from
  the History page and clicking the "Rerun" button.
  [#659](https://github.com/OpenFn/Lightning/issues/659)

### Fixed

- Example runs for demo incorrect
  [#856](https://github.com/OpenFn/Lightning/issues/856)

## [0.6.3] - 2023-06-15

### Fixed

- Prevent saving null log lines to the database, fix issue with run display
  [#866](https://github.com/OpenFn/Lightning/issues/866)

## [0.6.2] - 2023-06-09

### Fixed

- Fixed viewer permissions for delete workflow

- Fixed bug with workflow cards
  [#859](https://github.com/OpenFn/Lightning/issues/859)

## [0.6.1] - 2023-06-08

### Fixed

- Fixed bug with run logs [#864](https://github.com/OpenFn/Lightning/issues/864)

- Correctly stagger demo runs to maintain order
  [#856](https://github.com/OpenFn/Lightning/issues/856)
- Remove `Timex` use from `SetupUtils` in favor of `DateTime` to fix issue when
  calling it in escript.

## [0.6.0]- 2023-04-12

### Added

- Create sample runs when generating sample workflow
  [#821](https://github.com/OpenFn/Lightning/issues/821)
- Added a provisioning api for creating and updating projects and their
  workflows See: [PROVISIONING.md](./PROVISIONING.md)
  [#641](https://github.com/OpenFn/Lightning/issues/641)
- Add ability for a `superuser` to schedule deletion, cancel deletion, and
  delete projects [#757](https://github.com/OpenFn/Lightning/issues/757)
- Add ability for a `project owner` to schedule deletion, cancel deletion, and
  delete projects [#746](https://github.com/OpenFn/Lightning/issues/746)

### Changed

- Ability to store run log lines as rows in a separate table
  [#514](https://github.com/OpenFn/Lightning/issues/514)

### Fixed

- Incorrect project digest queries
  [#768](https://github.com/OpenFn/Lightning/issues/768)]
- Fix issue when purging deleted users
  [#747](https://github.com/OpenFn/Lightning/issues/747)
- Generate a random name for Workflows when creating one via the UI.
  [#828](https://github.com/OpenFn/Lightning/issues/828)
- Handle error when deleting a job with runs.
  [#814](https://github.com/OpenFn/Lightning/issues/814)

## [0.5.2]

### Added

- Add `workflow_edges` table in preparation for new workflow editor
  implementation [#794](https://github.com/OpenFn/Lightning/issues/794)
- Stamped `credential_id` on run directly for easier auditing of the history
  interface. Admins can now see which credential was used to run a run.
  [#800](https://github.com/OpenFn/Lightning/issues/800)
- Better errors when using magic functions: "no magic yet" and "check
  credential" [#812](https://github.com/OpenFn/Lightning/issues/812)

### Changed

- The `delete-project` function now delete all associated activities
  [#759](https://github.com/OpenFn/Lightning/issues/759)

### Fixed

## [0.5.1] - 2023-04-12

### Added

- Added ability to create and revoke personal API tokens
  [#147](https://github.com/OpenFn/Lightning/issues/147)
- Add `last-used at` to API tokens
  [#722](https://github.com/OpenFn/Lightning/issues/722)
- Improved "save" for job builder; users can now press `Ctrl + S` or `⌘ + S` to
  save new or updated jobs job panel will _not_ close. (Click elsewhere in the
  canvas or click the "Close" button to close.)
  [#568](https://github.com/OpenFn/Lightning/issues/568)
- Add filtered search params to the history page URL
  [#660](https://github.com/OpenFn/Lightning/issues/660)

### Changed

- The secret scrubber now ignores booleans
  [690](https://github.com/OpenFn/Lightning/issues/690)

### Fixed

- The secret scrubber now properly handles integer secrets from credentials
  [690](https://github.com/OpenFn/Lightning/issues/690)
- Updated describe-package dependency, fixing sparkles in adaptor-docs
  [657](https://github.com/OpenFn/Lightning/issues/657)
- Clicks on the workflow canvas were not lining up with the nodes users clicked
  on; they are now [733](https://github.com/OpenFn/Lightning/issues/733)
- Job panel behaves better when collapsed
  [774](https://github.com/OpenFn/Lightning/issues/774)

## [0.5.0] - 2023-04-03

### Added

- Magic functions that fetch real metadata from connected systems via
  `credentials` and suggest completions in the job builder (e.g., pressing
  `control-space` when setting the `orgUnit` attribute for a DHIS2 create
  operation will pull the _actual_ list of orgUnits with human readable labels
  and fill in their orgUnit codes upon
  enter.)[670](https://github.com/OpenFn/Lightning/issues/670)
- A "metadata explorer" to browse actual system metadata for connected
  instances. [658](https://github.com/OpenFn/Lightning/issues/658)
- Resizable job builder panel for the main canvas/workflow view.
  [681](https://github.com/OpenFn/Lightning/issues/681)

### Changed

- Display timezone for cron schedule—it is always UTC.
  [#716](https://github.com/OpenFn/Lightning/issues/716)
- Instance administrators can now configure the interval between when a project
  owner or user requests deletion and when these records are purged from the
  database. It defaults to 7, but by providing a `PURGE_DELETED_AFTER_DAYS`
  environment variable the grace period can be altered. Note that setting this
  variable to `0` will make automatic purging _never_ occur but will still make
  "deleted" projects and users unavailable. This has been requested by certain
  organizations that must retain audit logs in a Lightning instance.
  [758](https://github.com/OpenFn/Lightning/issues/758)

### Fixed

- Locked CLI version to `@openfn/cli@0.0.35`.
  [#761](https://github.com/OpenFn/Lightning/issues/761)

## [0.4.8] - 2023-03-29

### Added

- Added a test harness for monitoring critical parts of the app using Telemetry
  [#654](https://github.com/OpenFn/Lightning/issues/654)

### Changed

- Set log level to `info` for runs. Most of the `debug` logging is useful for
  the CLI, but not for Lightning. In the future the log level will be
  configurable at instance > project > job level by the `superuser` and any
  project `admin`.
- Renamed license file so that automagic github icon is less confusing

### Fixed

- Broken links in failure alert email
  [#732](https://github.com/OpenFn/Lightning/issues/732)
- Registration Submission on app.openfn.org shows internal server error in
  browser [#686](https://github.com/OpenFn/Lightning/issues/686)
- Run the correct runtime install mix task in `Dockerfile-dev`
  [#541](https://github.com/OpenFn/Lightning/issues/541)
- Users not disabled when scheduled for deletion
  [#719](https://github.com/OpenFn/Lightning/issues/719)

## [0.4.6] - 2023-03-23

### Added

- Implement roles and permissions across entire app
  [#645](https://github.com/OpenFn/Lightning/issues/645)
- Fix webhook URL
  (`https://<<HOST_URL>>/i/cae544ab-03dc-4ccc-a09c-fb4edb255d7a`) for the
  OpenHIE demo workflow [448](https://github.com/OpenFn/Lightning/issues/448)
- Phoenix Storybook for improved component development
- Load test for webhook endpoint performance
  [#645](https://github.com/OpenFn/Lightning/issues/634)
- Notify user via email when they're added to a project
  [#306](https://github.com/OpenFn/Lightning/issues/306)
- Added notify user via email when their account is created
  [#307](https://github.com/OpenFn/Lightning/issues/307)

### Changed

- Improved errors when decoding encryption keys for use with Cloak.
  [#684](https://github.com/OpenFn/Lightning/issues/684)
- Allow users to run ANY job with a custom input.
  [#629](https://github.com/OpenFn/Lightning/issues/629)

### Fixed

- Ensure JSON schema form inputs are in the same order as they are written in
  the schema [#685](https://github.com/OpenFn/Lightning/issues/685)

## [0.4.4] - 2023-03-10

### Added

- Users can receive a digest email reporting on a specified project.
  [#638](https://github.com/OpenFn/Lightning/issues/638)
  [#585](https://github.com/OpenFn/Lightning/issues/585)

## [0.4.3] - 2023-03-06

### Added

- Tooltips on Job Builder panel
  [#650](https://github.com/OpenFn/Lightning/issues/650)

### Changed

- Upgraded to Phoenix 1.7 (3945856)

### Fixed

- Issue with FailureAlerter configuration missing in `prod` mode.

## [0.4.2] - 2023-02-24

### Added

- A user can change their own email
  [#247](https://github.com/OpenFn/Lightning/issues/247)
- Added a `SCHEMAS_PATH` environment variable to override the default folder
  location for credential schemas
  [#604](https://github.com/OpenFn/Lightning/issues/604)
- Added the ability to configure Google Sheets credentials
  [#536](https://github.com/OpenFn/Lightning/issues/536)
- Function to import a project
  [#574](https://github.com/OpenFn/Lightning/issues/574)

### Changed

- Users cannot register if they have not selected the terms and conditions
  [#531](https://github.com/OpenFn/Lightning/issues/531)

### Fixed

- Jobs panel slow for first open after restart
  [#567](https://github.com/OpenFn/Lightning/issues/567)

## [0.4.0] - 2023-02-08

### Added

- Added a Delete job button in Inspector
- Filter workflow runs by text/value in run logs or input body
- Drop "configuration" key from Run output dataclips after completion
- Ability to 'rerun' a run from the Run list
- Attempts and Runs update themselves in the Runs list
- Configure a project and workflow for a new registering user
- Run a job with a custom input
- Added plausible analytics
- Allow user to click on Webhook Trigger Node to copy webhook URL on workflow
  diagram
- Allow any user to delete a credential that they own
- Create any credential through a form except for OAuth
- Refit all diagram nodes on browser and container resize
- Enable distributed Erlang, allowing any number of redundant Lightning nodes to
  communicate with each other.
- Users can set up realtime alerts for a project

### Changed

- Better code-assist and intelliense in the Job Editor
- Updated @openfn/workflow-diagram to 0.4.0
- Make plus button part of job nodes in Workflow Diagram
- Updated @openfn/adaptor-docs to 0.0.5
- Updated @openfn/describe-package to 0.0.10
- Create an follow a manual Run from the Job Inspector
- View all workflows in a project on the workflows index page
- Move @openfn/workflow-diagram into the application, the NPM module is now
  deprecated.
- Remove workflow name from first node
- Move the used parts of `@openfn/engine` into the application.
- [BREAKING CHANGE] Ported `mix openfn.install.runtime` into application, use
  `mix lightning.install_runtime`.
- [BREAKING CHANGE] Introduced `@openfn/cli` as the new runtime for Jobs
- Rename a workflow through the page heading
- Hide the dataclips tab for beta
- Make adaptor default to common@latest
- Remove jobs list page
- Better error handling in the docs panel
- Disable credential ownership transfer in dev and prod environments
- Add project settings page
- Change Work Order filters to apply to the aggregate state of the work order
  and not the run directly
- Enable jobs by default
- Set log level to info
- Add Beta checkbox to register page
- User roles and permissions

### Fixed

- Don't consider disabled jobs when calculating subsequent runs
- Fixed overflow on Job Editor Tooltips
- Fixed auto-scroll when adding a new snippet in the Job Editor
- Fixed common operation typings in Job Editor

## [0.3.1] - 2022-11-22

### Fixed

- Fixed bug that tried to execute HTML scripts in dataclips
- Fixed bug that prevented work orders from displaying in the order of their
  last run, descending.
- Remove alerts after set timeout or close

## [0.3.0] - 2022-11-21

### Added

- Add seed data for demo site
- Create adaptor credentials through a form
- Configure cron expressions through a form
- View runs grouped by work orders and attempts
- Run an existing Job with any dataclip uuid from the Job form

### Changed

- Redirect users to projects list page when they click on Admin Settings menu
- Move job, project, input and output Dataclips to Run table
- Reverse the relationship between Jobs and Triggers. Triggers now can exist on
  their own; setting the stage for branching and merging workflows
- Updated Elixir and frontend dependencies
- [BREAKING CHANGE] Pipeline now uses Work Orders, previous data is not
  compatible.
- Runs, Dataclips and Attempts now all correctly use `usec` resolution
  timestamps.
- Upgraded LiveView to 0.18.0
- Upgraded Elixir to 1.14.1 and OTP 25
- Workflow Job editor now behaves like a panel
- Split JobLive.InspectorFormComponent into different plug-able subcomponents
- Ensure new jobs with cron triggers receive a default frequency
- Webhooks are now referenced by the trigger id instead of job id.
- Filter runs by status
- Filter runs by workflow
- Filter runs by date
- View a job run from the runs history
- View latest matching inputs to run a job with

## [0.2.0] - 2022-09-12

### Changed

- [BREAKING CHANGE] Add `Workflow` model, Jobs now belong to a Workflow This is
  a breaking change to the schema.
- Use Node.js 18, soon to be in LTS.
- Visualize success/fail triggers in workflow diagram.
- Move WorkflowDiagram related actions from DashboardLive into WorkflowLive
- Move WorkflowDiagram component into liveview, so that we can subscribe to
  channels (i.e. updating of the diagram when someone changes something).
- Integrate `@openfn/workflow-diagram@0.0.8` and use the new Store interface for
  updating it.
- Remove `component_mounted` event from WorkflowDiagram hook, using a
  MutationObserver and a Base64 encoded JSON payload.
- Fixed an issue where the compiler component would try and load a 'nothing
  adaptor', added a condition to check an adaptor is actually selected.
- Removed previous Workflow CTE queries, replaced by the introduction of the
  Workflow model, see
  (https://github.com/OpenFn/Lightning/blob/53da6883483e7d8d078783f348da327d1dd72d20/lib/lightning/workflows.ex#L111-L119).

## [0.1.13] - 2022-08-29

### Added

- Allow administrators to configure OIDC providers for authentication (note that
  this is just for authenticating, not yet for creating new accounts via OIDC)
- Add Monaco editor to the step/job panel
- Allow users to delete their own accounts. Schedule their user and credentials
  data for deletion when they do.
- Allow superusers to delete a user account. Schedule the user's credentials and
  user data for deletion when they do.
- If a user is scheduled for deletion, disable their account and prevent them
  from logging in.
- The 'User profile' and 'Credentials' page now have a sidebar menu

### Changed

- Project users now have one of the following roles: viewer, editor, admin,
  owner
- Users only have the following roles: user, superuser

## [0.1.12] - 2022-08-15

### Added

- Transfer credential ownership to another user.
- Create credentials via a form interface\*
- Show "projects with access" in credentials list view.
- Show job in runs list and run view.
- Added roles and permissions to workflows and history page
  [#645](https://github.com/OpenFn/Lightning/issues/645)

\*The form is defined by a JSON schema provided by an adaptor, in most cases:
e.g., `language-dhis2` provides a single schema which defines the required
attributes for `state.configuration`, while `language-common` provides multiple
credential schemas like "oauth" or "basic auth" which define attributes for
`state.configuration` and which might be used by lots of different jobs.)

### Fixed

- User menu (top right) appears on top of all other components.
- User profile screen integrated with the rest of the liveview app.

## [0.1.11] - 2022-08-05

### Fixed

- Fixed logging in Runner when `:debug` log level used; note that this caused
  crashes in Oban

## [0.1.10] - 2022-08-05

### Added

- Credential auditing
- Build/version information display for easier debugging

### Fixed

- Fixed a bug that enqueued cron-triggered jobs even when they were disabled

## [0.1.9] - 2022-07-27

### Added

- Navigate to user profile or credentials page and log out through the user icon
  dropdown
- Create and edit dataclips
- Add a production tag to credentials
- View a dropdown of operations and their description for the language-common
  `v2.0.0-rc2` adaptor (this pattern to be rolled out across adaptors)

### Changed

- Navigate between projects through a project picker on the navbar

### Fixed

- Run Lightning with docker

### Security

- Sensitive credential values are scrubbed from run logs
- All credentials are encrypted at REST

## [0.1.7] - 2022-06-24

### Added

- Run a job with a cron trigger
- Queue jobs via Oban/Postgres
- Edit jobs via the workflow canvas

## [0.1.6] - 2022-06-07

### Added

- Register, log in and log out of an account
- Allow superusers and admin users to create projects
- Allow admin users to create or disable a user’s account
- Allow superusers for local deployments to create users and give them access to
  project spaces

- Create and edit a job with a webhook, flow/fail or cron trigger
- Create and edit credentials for a job
- Copy a job's webhook URL
- View all workflows in a project visually
- Deploy lightning locally with Docker

- Enable a job to automatically process incoming requests
- Run a job with a webhook or flow/fail trigger
- View job runs along with their logs, exit code, start and end time
- View data clips that have initiated job runs (http requests for webhooks, run
  results)<|MERGE_RESOLUTION|>--- conflicted
+++ resolved
@@ -17,15 +17,12 @@
 
 ### Added
 
-<<<<<<< HEAD
 - Allow description below the page title
   [#1975](https://github.com/OpenFn/lightning/issues/1975)
-=======
 - Enable users to connect projects to their Github repos and branches that they
   have access to [#1895](https://github.com/OpenFn/lightning/issues/1895)
 - Enable users to connect multiple projects to a single Github repo
   [#1811](https://github.com/OpenFn/lightning/issues/1811)
->>>>>>> 11485e79
 
 ### Changed
 

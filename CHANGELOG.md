--- conflicted
+++ resolved
@@ -36,13 +36,10 @@
 
 - Dataclip selector always shows that the dataclip is wiped even when the job wasn't run
   [#2303](https://github.com/OpenFn/lightning/issues/2303)
-<<<<<<< HEAD
 - Export edge condition expressions as multiline in project spec
   [#2521](https://github.com/OpenFn/lightning/issues/2521)
-=======
 - Send run channel errors to sentry
   [#2515](https://github.com/OpenFn/lightning/issues/2515)
->>>>>>> 6c1f29ee
 
 ## [v2.9.5] - 2024-09-18
 

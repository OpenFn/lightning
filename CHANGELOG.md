--- conflicted
+++ resolved
@@ -17,13 +17,10 @@
 
 ### Added
 
-<<<<<<< HEAD
 - Add database changes for credentials environments support
   [#3597](https://github.com/OpenFn/lightning/issues/3597)
-=======
 - REST API for Credential creation, deletion, list
   [#3583](https://github.com/OpenFn/lightning/issues/3583)
->>>>>>> a3acce63
 
 ### Changed
 

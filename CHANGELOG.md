--- conflicted
+++ resolved
@@ -20,6 +20,9 @@
 ### Changed
 
 ### Fixed
+
+- Fixed AI chat session persistence when switching between jobs in workflow
+  editor [#3745](https://github.com/OpenFn/lightning/issues/3745)
 
 ## [2.15.0-pre] - 2025-11-20
 
@@ -46,15 +49,10 @@
 
 ### Fixed
 
-<<<<<<< HEAD
-- Fixed AI chat session persistence when switching between jobs in workflow
-  editor [#3745](https://github.com/OpenFn/lightning/issues/3745)
-=======
 - Restored footers to inspectors on the canvas while in read only mode
   [#4018](https://github.com/OpenFn/lightning/issues/4018)
 - Fix vertical scrolling in workflow panels
   [#3979](https://github.com/OpenFn/lightning/issues/3979)
->>>>>>> 94bbbb73
 - Fix ghost edges blocking saves and breaking autolayout when deleting jobs in
   collaborative editor [#3983](https://github.com/OpenFn/lightning/issues/3983)
 - Fix tooltip styling inconsistencies in collaborative editor

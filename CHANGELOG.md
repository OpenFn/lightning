# Changelog

All notable changes to this project will be documented in this file.

- `Added` for new features.
- `Changed` for changes in existing functionality.
- `Deprecated` for soon-to-be removed features.
- `Removed` for now removed features.
- `Fixed` for any bug fixes.
- `Security` in case of vulnerabilities.

The format is based on [Keep a Changelog](https://keepachangelog.com/en/1.0.0/),
and this project adheres to
[Semantic Versioning](https://semver.org/spec/v2.0.0.html).

## [Unreleased]

### Added

- Disable jobs with non retriable steps
  [#2925](https://github.com/OpenFn/lightning/issues/2925)

### Changed

### Fixed

<<<<<<< HEAD
- Fix toggle button not visually disabled
  [#2976](https://github.com/OpenFn/lightning/issues/2976)
=======
- Dont clear dataclip input when user saves workflow
  [#2944](https://github.com/OpenFn/lightning/issues/2944)
>>>>>>> 635ade13

## [v2.10.16-pre.0] - 2025-02-26

### Added

- Allow the billing app to schedule project deletion
  [#2972](https://github.com/OpenFn/lightning/issues/2972)
- Enable project level concurrency limit
  [#2906](https://github.com/OpenFn/lightning/issues/2906)
- Transfer credentials ownership to a project collaborator
  [#2820](https://github.com/OpenFn/lightning/issues/2820)
- Delete unused snapshots on workorders retention cleanup
  [#1832](https://github.com/OpenFn/lightning/issues/1832)
- Allow users to configure their preferred log levels
  [#2206](https://github.com/OpenFn/lightning/issues/2206)
- Allow project admins and owners to disable `console.log()` in jobs
  [#2205](https://github.com/OpenFn/lightning/issues/2205)

### Changed

- Bumped CI NodeJS and Postgres versions to 22.12.0 and 17.3 respectively
  [#2938](https://github.com/OpenFn/lightning/pull/2938)

### Fixed

- Creating a dataclip fails on indexing when it's too large
  [#2682](https://github.com/OpenFn/lightning/issues/2682)

## [v2.10.15] - 2025-02-14

### Changed

- Allow empty/blank log lines from the worker/jobs
  [#2914](https://github.com/OpenFn/lightning/issues/2914)
- Only allow `owner` and `admin` users to manage collections
  [#2923](https://github.com/OpenFn/lightning/issues/2923)

### Fixed

- Fixed issue where we failed to send failure alerts via email when runs were
  "lost". [#2921](https://github.com/OpenFn/lightning/issues/2921)

## [v2.10.14] - 2025-02-06

### Added

- Extend provisioner to support collections
  [#2830](https://github.com/OpenFn/lightning/issues/2830)
- Add collection limiter in the provisioner
  [PR#2910](https://github.com/OpenFn/lightning/pull/2910)
- Adds project name to failure alert email
  [#2884](https://github.com/OpenFn/lightning/pull/2884)
- Allow project users to manage collections
  [#2838](https://github.com/OpenFn/lightning/issues/2838)
- Allow limiting Collection create, put and put_all
  [#2853](https://github.com/OpenFn/lightning/issues/2853)

### Changed

- Makes the whole project row in the projects table clickable.
  [#2889](https://github.com/OpenFn/lightning/pull/2889)
- Standardizes date formats to YYYY-MM-DD
  [#2884](https://github.com/OpenFn/lightning/pull/2884)

### Fixed

- Allow ordering of Plug Injection
  [#2903](https://github.com/OpenFn/lightning/issues/2903)
- Removed empty first line in job editor helper text
  [#2887](https://github.com/OpenFn/lightning/pull/2887)
- Standardizes sort order arrows (all now show the direction of sort, rather
  than the direction they would sort if toggled)
  [#2423](https://github.com/OpenFn/lightning/issues/2423)
- Project combobox is populated when viewing MFA backup codes.
  [#2870](https://github.com/OpenFn/lightning/issues/2870)
- Allow JobEditor metrics to be tracked when the version of the workflow being
  viewed is not the latest version.
  [#2891](https://github.com/OpenFn/lightning/issues/2891)

## [v2.10.13] - 2025-01-29

### Added

- Add support for local adaptors. This can be enabled via `LOCAL_ADAPTORS=true`
  and path specified via `OPENFN_ADAPTORS_REPO=./path/to/repo/`
  [#905](https://github.com/OpenFn/lightning/issues/905)
- Add component injection for AI responses feedback
  [#2495](https://github.com/OpenFn/lightning/issues/2495)
- Audit the provisioning of projects via the API
  [#2718](https://github.com/OpenFn/lightning/issues/2718)
- Track Collections storage usage based on items key and value sizes
  [#2853](https://github.com/OpenFn/lightning/issues/2853)
- Temporary instrumentation for JobEditor to help identify performance issues.
  [#2617](https://github.com/OpenFn/lightning/issues/2617)
- Indexes to foreign keys on `workflow_edges` and `steps` tables to try and
  alleviate slow loading of the job editor.
  [#2617](https://github.com/OpenFn/lightning/issues/2617)
- Remove `Snapshot.get_or_create_latest_for`.
  [#2703](https://github.com/OpenFn/lightning/issues/2703)
- Add temporary events to allow Lightning to log metrics reported by editors.
  [#2617](https://github.com/OpenFn/lightning/issues/2617)
- Audit when workflow deletion is requested.
  [#2727](https://github.com/OpenFn/lightning/issues/2727)

### Changed

- Remove snapshot creation when performing the Github sync - no longer needed
  post-migration. [#2703](https://github.com/OpenFn/lightning/issues/2703)
- Remove some redundant code related to `WorkOrders.create_for`.
  [#2703](https://github.com/OpenFn/lightning/issues/2703)
- Remove use of Snapshot.get_or_create_latest_for from tests.
  [#2703](https://github.com/OpenFn/lightning/issues/2703)
- Bump PostCSS [#2863](https://github.com/OpenFn/lightning/pull/2863)
- Replaced HTTPoison with Tesla in the AdaptorRegistry.
  [#2861](https://github.com/OpenFn/lightning/pull/2861)
- Remove googlesheets, gmail and collections from credential schemas list
  [#2854](https://github.com/OpenFn/lightning/issues/2854)
- Remove ring on save workflow button
  [#2829](https://github.com/OpenFn/lightning/issues/2829)

### Fixed

- Do not send digest emails for projects with no workflows
  [#2688](https://github.com/OpenFn/lightning/issues/2688)
- Fixed navbar items alignment in the workflow builder
  [#2825](https://github.com/OpenFn/lightning/issues/2825)
- PromEx metrics no longer detaching on error
  [#2875](https://github.com/OpenFn/lightning/issues/2875)

## [v2.10.12] - 2025-01-21

### Changed

- PromEx metrics endpoint returns 401 on unauthorized requests.
  [#2823](https://github.com/OpenFn/lightning/issues/2823)
- Allow non-openfn.org users to access AI Assistant
  [#2845](https://github.com/OpenFn/lightning/issues/2845)

## [v2.10.11] - 2025-01-21

### Added

- Add component injection for AI responses feedback
  [#2495](https://github.com/OpenFn/lightning/issues/2495)

### Fixed

- Fix `z-index` for unsaved workflow dot on workflow edit page
  [#2809](https://github.com/OpenFn/lightning/issues/2809)

## [v2.10.10] - 2025-01-15

### Added

- Add workflows API to create, update, get and list.
  [#1887](https://github.com/OpenFn/lightning/issues/1887)
- Show email address of credential owner on project credentials page
  [#2210](https://github.com/OpenFn/lightning/issues/2210)

### Changed

- Configure Monaco to load files from lightning instead of cdn
  [#2786](https://github.com/OpenFn/lightning/issues/2786)

### Fixed

- Fixed Save and Run to always execute jobs with latest changes
  [#2804](https://github.com/OpenFn/lightning/issues/2804)
- Fixed aggressive CSS rule in app.css that made it hard to style menu items
  [#2807](https://github.com/OpenFn/lightning/pull/2807)
- `z-index` broken on unsaved dot on workflow edit page
  [#2809](https://github.com/OpenFn/lightning/issues/2809)
- Fixed an issue in the editor where the Loading Types message displays forever
  while running offline [#2813](https://github.com/OpenFn/lightning/issues/2813)
- Fixed an a small layout issue in the Docs panel when loading the editor
  offline [#2813](https://github.com/OpenFn/lightning/issues/2813)

## [v2.10.9] - 2025-01-09

### Added

- Audit the creation and removal of Github repo connections.
  [#2668](https://github.com/OpenFn/lightning/issues/2668)
- Add save and sync option in the workflow edit page
  [#2707](https://github.com/OpenFn/lightning/issues/2707)

### Changed

- Git-ignore files from mix assets.deploy
  [#2788](https://github.com/OpenFn/lightning/issues/2788)
- Added Claude integration in job chat
  [#2403](https://github.com/OpenFn/lightning/pull/2403)
- OPENAI_API_KEY renamed to AI_ASSISTANT_API_KEY
  [#2403](https://github.com/OpenFn/lightning/pull/2403)
- Remove snapshot creation from WorkOrders, no longer necessary post-migration.
  [#2703](https://github.com/OpenFn/lightning/issues/2703)

## [v2.10.8] - 2024-12-18

### Added

- Add ability to retry or cancel AI Assistant error responses for user messages
  [#2704](https://github.com/OpenFn/lightning/issues/2704)

### Changed

## [v2.10.7] - 2024-12-13 🎂 ❤️ Happy Birthday, Mom!

### Added

- Clear AI assistant's chat input after a message is sent
  [#2781](https://github.com/OpenFn/lightning/issues/2781)
- Allow different rules and action for delete user.
  [#2500](https://github.com/OpenFn/lightning/issues/2500)
- Handle errors from the AI Assistant more gracefully
  [#2474](https://github.com/OpenFn/lightning/issues/2474)

### Changed

- Make the AdaptorRegistry cache path configurable
  [#2780](https://github.com/OpenFn/lightning/issues/2780)

### Fixed

- Delete user modal no longer uses the same id as the underlying user record.
  [#2751](https://github.com/OpenFn/lightning/issues/2751)
- Use workflow activation limiter on index toggle.
  [#2777](https://github.com/OpenFn/lightning/issues/2777)

## [v2.10.6] - 2024-12-10

### Added

- Handle errors from the AI Assistant more gracefully
  [#2741](https://github.com/OpenFn/lightning/issues/2741)

### Changed

- Updated the About the AI Assistant help text
- Make user email verification optional. Defaults to `false`
  [#2755](https://github.com/OpenFn/lightning/issues/2755)
  > ⚠️ The default was behaviour was to always require email verification. Set
  > `REQUIRE_EMAIL_VERIFICATION` to `true` to revert to the old behaviour.
- Enhance AI assistant panel UI
  [#2497](https://github.com/OpenFn/lightning/issues/2497)
- Allow superusers to be created via the user UI.
  [#2719](https://github.com/OpenFn/lightning/issues/2719)

### Fixed

- Fix Priority and Scope Issues in Inspector Key Bindings
  [#2770](https://github.com/OpenFn/lightning/issues/2770)
- Fixed an issue where sometimes adaptor docs won't load in the Inspector
  [#2749](https://github.com/OpenFn/lightning/pull/2749)
- Return a 422 when a duplicate key is sent to the collections post/put_all API
  [#2752](https://github.com/OpenFn/lightning/issues/2752)
- Do not require the user's password when a superuser updates a user.
  [#2757](https://github.com/OpenFn/lightning/issues/2757)

## [v2.10.5] - 2024-12-04

### Added

- Enable Tab Key for Indenting Text in AI Assistant Input Box
  [#2407](https://github.com/OpenFn/lightning/issues/2407)
- Ctrl/Cmd + Enter to Send a Message to the AI Assistant
  [#2406](https://github.com/OpenFn/lightning/issues/2406)
- Add styles to AI chat messages
  [#2484](https://github.com/OpenFn/lightning/issues/2484)
- Auditing when enabling/disabling a workflow
  [#2697](https://github.com/OpenFn/lightning/issues/2697)
- Ability to enable/disable a workflow from the workflow editor
  [#2698](https://github.com/OpenFn/lightning/issues/2698)

### Changed

- Insert all on a collection with the same timestamp
  [#2711](https://github.com/OpenFn/lightning/issues/2711)
- AI Assistant: Show disclaimer once every day per user
  [#2481](https://github.com/OpenFn/lightning/issues/2481)
- AI Assistant: Scroll to new message when it arrives
  [#2409](https://github.com/OpenFn/lightning/issues/2409)
- AI Assistant: Set vertical scrollbar below the session title
  [#2477](https://github.com/OpenFn/lightning/issues/2477)
- AI Assistant: Increase size of input box for easier handling of large inputs
  [#2408](https://github.com/OpenFn/lightning/issues/2408)
- Bumped dependencies
- Extend display of audit events to cater for deletions.
  [#2701](https://github.com/OpenFn/lightning/issues/2701)
- Kafka documentation housekeeping.
  [#2414](https://github.com/OpenFn/lightning/issues/2414)

### Fixed

- Collections controller sending an invalid response body when a item doesn't
  exist [#2733](https://github.com/OpenFn/lightning/issues/2733)
- AI Assistant: Text in the form gets cleared when you change the editor content
  [#2739](https://github.com/OpenFn/lightning/issues/2739)

## [v2.10.4] - 2024-11-22

### Added

- Support dynamic json schema email format validation.
  [#2664](https://github.com/OpenFn/lightning/issues/2664)
- Audit snapshot creation
  [#2601](https://github.com/OpenFn/lightning/issues/2601)
- Allow filtering collection items by updated_before and updated_after.
  [#2693](https://github.com/OpenFn/lightning/issues/2693)
- Add support for SMTP email configuration
  [#2699](https://github.com/OpenFn/lightning/issues/2699) ⚠️️ Please note that
  `EMAIL_ADMIN` defaults to `lightning@example.com` in production environments

### Fixed

- Fix cursor for small limit on collections request
  [#2683](https://github.com/OpenFn/lightning/issues/2683)
- Disable save and run actions on deleted workflows
  [#2170](https://github.com/OpenFn/lightning/issues/2170)
- Distinguish active and inactive sort arrows in projects overview table
  [#2423](https://github.com/OpenFn/lightning/issues/2423)
- Fix show password toggle icon gets flipped after changing the password value
  [#2611](https://github.com/OpenFn/lightning/issues/2611)

## [v2.10.3] - 2024-11-13

### Added

- Disable monaco command palette in Input and Log viewers
  [#2643](https://github.com/OpenFn/lightning/issues/2643)
- Make provision for non-User actors when creating Audit entries.
  [#2601](https://github.com/OpenFn/lightning/issues/2601)

### Fixed

- Superusers can't update users passwords
  [#2621](https://github.com/OpenFn/lightning/issues/2621)
- Attempt to reduce memory consumption when generating UsageTracking reports.
  [#2636](https://github.com/OpenFn/lightning/issues/2636)

## [v2.10.2] - 2024-11-14

### Added

- Audit history exports events
  [#2637](https://github.com/OpenFn/lightning/issues/2637)

### Changed

- Ignore Plug.Conn.InvalidQueryError in Sentry
  [#2672](https://github.com/OpenFn/lightning/issues/2672)
- Add Index to `dataclip_id` on `runs` and `work_orders` tables to speed up
  deletion [PR#2677](https://github.com/OpenFn/lightning/pull/2677)

### Fixed

- Error when the logger receives a boolean
  [#2666](https://github.com/OpenFn/lightning/issues/2666)

## [v2.10.1] - 2024-11-13

### Fixed

- Fix metadata loading as code-assist in the editor
  [#2669](https://github.com/OpenFn/lightning/pull/2669)
- Fix Broken Input Dataclip UI
  [#2670](https://github.com/OpenFn/lightning/pull/2670)

## [v2.10.0] - 2024-11-13

### Changed

- Increase collection items value limit to 1M characters
  [#2661](https://github.com/OpenFn/lightning/pull/2661)

### Fixed

- Fix issues loading suggestions for code-assist
  [#2662](https://github.com/OpenFn/lightning/pull/2662)

## [v2.10.0-rc.2] - 2024-11-12

### Added

- Bootstrap script to help install and configure the Lightning app for
  development [#2654](https://github.com/OpenFn/lightning/pull/2654)

### Changed

- Upgrade dependencies [#2624](https://github.com/OpenFn/lightning/pull/2624)
- Hide the collections and fhir-jembi adaptors from the available adaptors list
  [#2648](https://github.com/OpenFn/lightning/issues/2648)
- Change column name for "Last Activity" to "Last Modified" on Projects list
  [#2593](https://github.com/OpenFn/lightning/issues/2593)

### Fixed

- Fix LiveView crash when pressing "esc" on inspector
  [#2622](https://github.com/OpenFn/lightning/issues/2622)
- Delete project data in batches to avoid timeouts in the db connection
  [#2632](https://github.com/OpenFn/lightning/issues/2632)
- Fix MetadataService crashing when errors are encountered
  [#2659](https://github.com/OpenFn/lightning/issues/2659)

## [v2.10.0-rc.1] - 2024-11-08

### Changed

- Reduce transaction time when fetching collection items by fetching upfront
  [#2645](https://github.com/OpenFn/lightning/issues/2645)

## [v2.10.0-rc.0] - 2024-11-07

### Added

- Adds a UI for managing collections
  [#2567](https://github.com/OpenFn/lightning/issues/2567)
- Introduces collections, a programatic workflow data sharing resource.
  [#2551](https://github.com/OpenFn/lightning/issues/2551)

## [v2.9.15] - 2024-11-06

### Added

- Added some basic editor usage tips to the docs panel
  [#2629](https://github.com/OpenFn/lightning/pull/2629)
- Create audit events when the retention periods for a project's dataclips and
  history are modified. [#2589](https://github.com/OpenFn/lightning/issues/2589)

### Changed

- The Docs panel in the inspector will now be closed by default
  [#2629](https://github.com/OpenFn/lightning/pull/2629)
- JSDoc annotations are removed from code assist descriptions
  [#2629](https://github.com/OpenFn/lightning/pull/2629)
- Show project name during delete confirmation
  [#2634](https://github.com/OpenFn/lightning/pull/2634)

### Fixed

- Fix misaligned margins on collapsed panels in the inspector
  [#2571](https://github.com/OpenFn/lightning/issues/2571)
- Fix sorting directions icons in projects table in the project dashboard page
  [#2631](https://github.com/OpenFn/lightning/pull/2631)
- Fixed an issue where code-completion prompts don't load properly in the
  inspector [#2629](https://github.com/OpenFn/lightning/pull/2629)
- Fixed an issue where namespaces (like http.) don't appear in code assist
  prompts [#2629](https://github.com/OpenFn/lightning/pull/2629)

## [v2.9.14] - 2024-10-31

### Added

- Additional documentation and notification text relating to the importance of
  alternate storage for Kafka triggers.
  [#2614](https://github.com/OpenFn/lightning/issues/2614)
- Add support for run memory limit option
  [#2623](https://github.com/OpenFn/lightning/pull/2623)

### Changed

- Enforcing MFA for a project can be enforced by the usage limiter
  [#2607](https://github.com/OpenFn/lightning/pull/2607)
- Add extensions for limiting retention period
  [#2618](https://github.com/OpenFn/lightning/pull/2618)

## [v2.9.13] - 2024-10-28

### Changed

- Add responsible ai disclaimer to arcade video
  [#2610](https://github.com/OpenFn/lightning/pull/2610)

## [v2.9.12] - 2024-10-25

### Fixed

- Fix editor panel buttons gets out of shape on smaller screens
  [#2278](https://github.com/OpenFn/lightning/issues/2278)
- Do not send empty strings in credential body to the worker
  [#2585](https://github.com/OpenFn/lightning/issues/2585)
- Refactor projects dashboard page and fix bug on last activity column
  [#2593](https://github.com/OpenFn/lightning/issues/2593)

## [v2.9.11] - 2024-10-23

### Added

- Optionally write Kafka messages that can not be persisted to the file system.
  [#2386](https://github.com/OpenFn/lightning/issues/2386)
- Add `MessageRecovery` utility code to restore Kafka messages that were
  pesisted to the file system.
  [#2386](https://github.com/OpenFn/lightning/issues/2386)
- Projects page welcome section: allow users to learn how to use the app thru
  Arcade videos [#2563](https://github.com/OpenFn/lightning/issues/2563)
- Store user preferences in database
  [#2564](https://github.com/OpenFn/lightning/issues/2564)

### Changed

- Allow users to to preview password fields in credential forms
  [#2584](https://github.com/OpenFn/lightning/issues/2584)
- Remove superuser flag for oauth clients creation
  [#2417](https://github.com/OpenFn/lightning/issues/2417)
- Make URL validator more flexible to support URLs with dashes and other cases
  [#2417](https://github.com/OpenFn/lightning/issues/2417)

### Fixed

- Fix retry many workorders when built for job
  [#2597](https://github.com/OpenFn/lightning/issues/2597)
- Do not count deleted workflows in the projects table
  [#2540](https://github.com/OpenFn/lightning/issues/2540)

## [v2.9.10] - 2024-10-16

### Added

- Notify users when a Kafka trigger can not persist a message to the database.
  [#2386](https://github.com/OpenFn/lightning/issues/2386)
- Support `kafka` trigger type in the provisioner
  [#2506](https://github.com/OpenFn/lightning/issues/2506)

### Fixed

- Fix work order retry sorting and avoids loading dataclips
  [#2581](https://github.com/OpenFn/lightning/issues/2581)
- Fix editor panel overlays output panel when scrolled
  [#2291](https://github.com/OpenFn/lightning/issues/2291)

## [v2.9.9] - 2024-10-09

### Changed

- Make project description multiline in project.yaml
  [#2534](https://github.com/OpenFn/lightning/issues/2534)
- Do not track partition timestamps when ingesting Kafka messages.
  [#2531](https://github.com/OpenFn/lightning/issues/2531)
- Always use the `initial_offset_reset_policy` when enabling a Kafka pipeline.
  [#2531](https://github.com/OpenFn/lightning/issues/2531)
- Add plumbing to simulate a persistence failure in a Kafka trigger pipeline.
  [#2386](https://github.com/OpenFn/lightning/issues/2386)

### Fixed

- Fix Oban errors not getting logged in Sentry
  [#2542](https://github.com/OpenFn/lightning/issues/2542)
- Perform data retention purging in batches to avoid timeouts
  [#2528](https://github.com/OpenFn/lightning/issues/2528)
- Fix editor panel title gets pushed away when collapsed
  [#2545](https://github.com/OpenFn/lightning/issues/2545)
- Mark unfinished steps having finished runs as `lost`
  [#2416](https://github.com/OpenFn/lightning/issues/2416)

## [v2.9.8] - 2024-10-03

### Added

- Ability for users to to retry Runs and create manual Work Orders from the job
  inspector #2496 [#2496](https://github.com/OpenFn/lightning/issues/2496)

### Fixed

- Fix panel icons overlays on top title when collapsed
  [#2537](https://github.com/OpenFn/lightning/issues/2537)

## [v2.9.7] - 2024-10-02

### Added

- Enqueues many work orders retries in the same transaction per Oban job.
  [#2363](https://github.com/OpenFn/lightning/issues/2363)
- Added the ability to retry rejected work orders.
  [#2391](https://github.com/OpenFn/lightning/issues/2391)

### Changed

- Notify other present users when the promoted user saves the workflow
  [#2282](https://github.com/OpenFn/lightning/issues/2282)
- User email change: Add debounce on blur to input forms to avoid validation
  after every keystroke [#2365](https://github.com/OpenFn/lightning/issues/2365)

### Fixed

- Use timestamps sent from worker when starting and completing runs
  [#2434](https://github.com/OpenFn/lightning/issues/2434)
- User email change: Add debounce on blur to input forms to avoid validation
  after every keystroke [#2365](https://github.com/OpenFn/lightning/issues/2365)

### Fixed

- User email change: Send notification of change to the old email address and
  confirmation to the new email address
  [#2365](https://github.com/OpenFn/lightning/issues/2365)
- Fixes filters to properly handle the "rejected" status for work orders.
  [#2391](https://github.com/OpenFn/lightning/issues/2391)
- Fix item selection (project / billing account) in the context switcher
  [#2518](https://github.com/OpenFn/lightning/issues/2518)
- Export edge condition expressions as multiline in project spec
  [#2521](https://github.com/OpenFn/lightning/issues/2521)
- Fix line spacing on AI Assistant
  [#2498](https://github.com/OpenFn/lightning/issues/2498)

## [v2.9.6] - 2024-09-23

### Added

### Changed

- Increase minimum password length to 12 in accordance with ASVS 4.0.3
  recommendation V2.1.2 [#2507](https://github.com/OpenFn/lightning/pull/2507)
- Changed the public sandbox (https://demo.openfn.org) setup script to use
  `welcome12345` passwords to comply with a 12-character minimum

### Fixed

- Dataclip selector always shows that the dataclip is wiped even when the job
  wasn't run [#2303](https://github.com/OpenFn/lightning/issues/2303)
- Send run channel errors to sentry
  [#2515](https://github.com/OpenFn/lightning/issues/2515)

## [v2.9.5] - 2024-09-18

### Changed

- Hide export history button when no workorder is rendered in the table
  [#2440](https://github.com/OpenFn/lightning/issues/2440)
- Improve docs for running lightning locally #2499
  [#2499](https://github.com/OpenFn/lightning/pull/2499)

### Fixed

- Fix empty webhook URL when switching workflow trigger type
  [#2050](https://github.com/OpenFn/lightning/issues/2050)
- Add quotes when special YAML characters are present in the exported project
  [#2446](https://github.com/OpenFn/lightning/issues/2446)
- In the AI Assistant, don't open the help page when clicking the Responsible AI
  Link [#2511](https://github.com/OpenFn/lightning/issues/2511)

## [v2.9.4] - 2024-09-16

### Changed

- Responsible AI review of AI Assistant
  [#2478](https://github.com/OpenFn/lightning/pull/2478)
- Improve history export page UI
  [#2442](https://github.com/OpenFn/lightning/issues/2442)
- When selecting a node in the workflow diagram, connected edges will also be
  highlighted [#2396](https://github.com/OpenFn/lightning/issues/2358)

### Fixed

- Fix AI Assitant crashes on a job that is not saved yet
  [#2479](https://github.com/OpenFn/lightning/issues/2479)
- Fix jumpy combobox for scope switcher
  [#2469](https://github.com/OpenFn/lightning/issues/2469)
- Fix console errors when rending edge labels in the workflow diagram
- Fix tooltip on export workorder button
  [#2430](https://github.com/OpenFn/lightning/issues/2430)

## [v2.9.3] - 2024-09-11

### Added

- Add utility module to seed a DB to support query performance analysis.
  [#2441](https://github.com/OpenFn/lightning/issues/2441)

### Changed

- Enhance user profile page to add a section for updating basic information
  [#2470](https://github.com/OpenFn/lightning/pull/2470)
- Upgraded Heroicons to v2.1.5, from v2.0.18
  [#2483](https://github.com/OpenFn/lightning/pull/2483)
- Standardize `link-uuid` style for uuid chips
- Updated PromEx configuration to align with custom Oban naming.
  [#2488](https://github.com/OpenFn/lightning/issues/2488)

## [v2.9.2] - 2024-09-09

### Changed

- Temporarily limit AI to @openfn emails while testing
  [#2482](https://github.com/OpenFn/lightning/pull/2482)

## [v2.9.1] - 2024-09-09

### Fixed

- Provisioner creates invalid snapshots when doing CLI deploy
  [#2461](https://github.com/OpenFn/lightning/issues/2461)
  [#2460](https://github.com/OpenFn/lightning/issues/2460)

  > This is a fix for future Workflow updates that are deployed by the CLI and
  > Github integrations. Unfortunately, there is a high likelihood that your
  > existing snapshots could be incorrect (e.g. missing steps, missing edges).
  > In order to fix this, you will need to manually create new snapshots for
  > each of your workflows. This can be done either by modifying the workflow in
  > the UI and saving it. Or running a command on the running instance:
  >
  > ```elixir
  > alias Lightning.Repo
  > alias Lightning.Workflows.{Workflow, Snapshot}
  >
  > Repo.transaction(fn ->
  >   snapshots =
  >     Repo.all(Workflow)
  >     |> Enum.map(&Workflow.touch/1)
  >     |> Enum.map(&Repo.update!/1)
  >     |> Enum.map(fn workflow ->
  >       {:ok, snapshot} = Snapshot.create(workflow)
  >       snapshot
  >     end)
  >
  >  {:ok, snapshots}
  > end)
  > ```

## [v2.9.0] - 2024-09-06

### Added

- Limit AI queries and hook the increment of AI queries to allow usage limiting.
  [#2438](https://github.com/OpenFn/lightning/pull/2438)
- Persist AI Assistant conversations and enable it for all users
  [#2296](https://github.com/OpenFn/lightning/issues/2296)

### Changed

- Rename `new_table` component to `table`.
  [#2448](https://github.com/OpenFn/lightning/pull/2448)

### Fixed

- Fix `workflow_id` presence in state.json during Github sync
  [#2445](https://github.com/OpenFn/lightning/issues/2445)

## [v2.8.2] - 2024-09-04

### Added

- Change navbar colors depending on scope.
  [#2449](https://github.com/OpenFn/lightning/pull/2449)
- Add support for configurable idle connection timeouts via the `IDLE_TIMEOUT`
  environment variable. [#2443](https://github.com/OpenFn/lightning/issues/2443)

### Changed

- Allow setup_user command to be execute from outside the container with
  `/app/bin/lightning eval Lightning.Setup.setup_user/3`
- Implement a combo-box to make navigating between projects easier
  [#241](https://github.com/OpenFn/lightning/pull/2424)
- Updated vulnerable version of micromatch.
  [#2454](https://github.com/OpenFn/lightning/issues/2454)

## [v2.8.1] - 2024-08-28

### Changed

- Improve run claim query by removing extraneous sorts
  [#2431](https://github.com/OpenFn/lightning/issues/2431)

## [v2.8.0] - 2024-08-27

### Added

- Users are now able to export work orders, runs, steps, logs, and dataclips
  from the History page.
  [#1698](https://github.com/OpenFn/lightning/issues/1698)

### Changed

- Add index over `run_id` and `step_id` in run_steps to improve worker claim
  speed. [#2428](https://github.com/OpenFn/lightning/issues/2428)
- Show Github Error messages as they are to help troubleshooting
  [#2156](https://github.com/OpenFn/lightning/issues/2156)
- Allow `Setup_utils.setup_user` to be used for the initial superuser creation.
- Update to code assist in the Job Editor to import namespaces from adaptors.
  [#2432](https://github.com/OpenFn/lightning/issues/2432)

### Fixed

- Unable to remove/reconnect github app in lightning after uninstalling directly
  from Github [#2168](https://github.com/OpenFn/lightning/issues/2168)
- Github sync buttons available even when usage limiter returns error
  [PR#2390](https://github.com/OpenFn/lightning/pull/2390)
- Fix issue with the persisting of a Kafka message with headers.
  [#2402](https://github.com/OpenFn/lightning/issues/2402)
- Protect against race conditions when updating partition timestamps for a Kafka
  trigger. [#2378](https://github.com/OpenFn/lightning/issues/2378)

## [v2.7.19] - 2024-08-19

### Added

- Pass the user_id param on check usage limits.
  [#2387](https://github.com/OpenFn/lightning/issues/2387)

## [v2.7.18] - 2024-08-17

### Added

- Ensure that all users in an instance have a confirmed email address within 48
  hours [#2389](https://github.com/OpenFn/lightning/issues/2389)

### Changed

- Ensure that all the demo accounts are confirmed by default
  [#2395](https://github.com/OpenFn/lightning/issues/2395)

### Fixed

- Removed all Kafka trigger code that ensured that message sequence is honoured
  for messages with keys. Functionality to ensure that message sequence is
  honoured will be added in the future, but in an abstraction that is a better
  fit for the current Lightning design.
  [#2362](https://github.com/OpenFn/lightning/issues/2362)
- Dropped the `trigger_kafka_messages` table that formed part of the Kafka
  trigger implementation, but which is now obsolete given the removal of the
  code related to message sequence preservation.
  [#2362](https://github.com/OpenFn/lightning/issues/2362)

## [v2.7.17] - 2024-08-14

### Added

- Added an `iex` command to setup a user, an apiToken, and credentials so that
  it's possible to get a fully running lightning instance via external shell
  script. (This is a tricky requirement for a distributed set of local
  deployments) [#2369](https://github.com/OpenFn/lightning/issues/2369) and
  [#2373](https://github.com/OpenFn/lightning/pull/2373)
- Added support for _very basic_ project-credential management (add, associate
  with job) via provisioning API.
  [#2367](https://github.com/OpenFn/lightning/issues/2367)

### Changed

- Enforced uniqueness on credential names _by user_.
  [#2371](https://github.com/OpenFn/lightning/pull/2371)
- Use Swoosh to format User models into recipients
  [#2374](https://github.com/OpenFn/lightning/pull/2374)
- Bump default CLI to `@openfn/cli@1.8.1`

### Fixed

- When a Workflow is deleted, any associated Kafka trigger pipelines will be
  stopped and deleted. [#2379](https://github.com/OpenFn/lightning/issues/2379)

## [v2.7.16] - 2024-08-07

### Fixed

- @ibrahimwickama fixed issue that prevented users from creating new workflows
  if they are running in an `http` environment (rather than `localhost` or
  `https`). [#2365](https://github.com/OpenFn/lightning/pull/2356)

## [v2.7.15] - 2024-08-07

### Changed

- Kafka messages without keys are synchronously converted into a Workorder,
  Dataclip and Run. Messages with keys are stored as TriggerKafkaMessage
  records, however the code needed to process them has been disabled, pending
  removal. [#2351](https://github.com/OpenFn/lightning/issues/2351)

## [v2.7.14] - 2024-08-05

### Changed

- Use standard styles for link, fix home button in breadcrumbs
  [#2354](https://github.com/OpenFn/lightning/pull/2354)

## [v2.7.13] - 2024-08-05

### Changed

- Don't log 406 Not Acceptable errors to Sentry
  [#2350](https://github.com/OpenFn/lightning/issues/2350)

### Fixed

- Correctly handle floats in LogMessage
  [#2348](https://github.com/OpenFn/lightning/issues/2348)

## [v2.7.12] - 2024-07-31

### Changed

- Make root layout configurable
  [#2310](https://github.com/OpenFn/lightning/pull/2310)
- Use snapshots when initiating Github Sync
  [#1827](https://github.com/OpenFn/lightning/issues/1827)
- Move runtime logic into module
  [#2338](https://github.com/OpenFn/lightning/pull/2338)
- Use `AccountHook Extension` to register new users invited in a project
  [#2341](https://github.com/OpenFn/lightning/pull/2341)
- Standardized top bars across the UI with a navigable breadcrumbs interface
  [#2299](https://github.com/OpenFn/lightning/pull/2299)

### Fixed

- Limit frame size of worker socket connections
  [#2339](https://github.com/OpenFn/lightning/issues/2339)
- Limit number of days to 31 in cron trigger dropdown
  [#2331](https://github.com/OpenFn/lightning/issues/2331)

## [v2.7.11] - 2024-07-26

### Added

- Expose more Kafka configuration at instance-level.
  [#2329](https://github.com/OpenFn/lightning/issues/2329)

### Fixed

- Table action css tweaks
  [#2333](https://github.com/OpenFn/lightning/issues/2333)

## [v2.7.10]

### Added

- A rudimentary optimisation for Kafka messages that do not have a key as the
  sequence of these messages can not be guaranteed.
  [#2323](https://github.com/OpenFn/lightning/issues/2323)

### Fixed

- Fix an intermittent bug when trying to intern Kafka offset reset policy.
  [#2327](https://github.com/OpenFn/lightning/issues/2327)

## [v2.7.9] - 2024-07-24

### Changed

- CSS - standardized some more tailwind components
  [PR#2324](https://github.com/OpenFn/lightning/pull/2324)

## [v2.7.8] - 2024-07-24

### Changed

- Enable End to End Integration tests
  [#2187](https://github.com/OpenFn/lightning/issues/2187)
- Make selected Kafka trigger parameters configurable via ENV vars.
  [#2315](https://github.com/OpenFn/lightning/issues/2315)
- Use the Oauth2 `revocation_endpoint` to revoke token access (1) before
  attempting to reauthorize and (2) when users schedule a credential for
  deletion [#2314](https://github.com/OpenFn/lightning/issues/2314)
- Standardized tailwind alerts
  [#2314](https://github.com/OpenFn/lightning/issues/2314)
- Standardized `link` tailwind style (and provided `link-plain`, `link-info`,
  `link-error`, and `link-warning`)
  [#2314](https://github.com/OpenFn/lightning/issues/2314)

### Fixed

- Fix work order URL in failure alerts
  [#2305](https://github.com/OpenFn/lightning/pull/2305)
- Fix error when handling existing encrypted credentials
  [#2316](https://github.com/OpenFn/lightning/issues/2316)
- Fix job editor switches to the snapshot version when body is changed
  [#2306](https://github.com/OpenFn/lightning/issues/2306)
- Fix misaligned "Retry from here" button on inspector page
  [#2308](https://github.com/OpenFn/lightning/issues/2308)

## [v2.7.7] - 2024-07-18

### Added

- Add experimental support for triggers that consume message from a Kafka
  cluster [#1801](https://github.com/OpenFn/lightning/issues/1801)
- Workflows can now specify concurrency, allowing runs to be executed
  syncronously or to a maximum concurrency level. Note that this applies to the
  default FifoRunQueue only.
  [#2022](https://github.com/OpenFn/lightning/issues/2022)
- Invite Non-Registered Users to a Project
  [#2288](https://github.com/OpenFn/lightning/pull/2288)

### Changed

- Make modal close events configurable
  [#2298](https://github.com/OpenFn/lightning/issues/2298)

### Fixed

- Prevent Oauth credentials from being created if they don't have a
  `refresh_token` [#2289](https://github.com/OpenFn/lightning/pull/2289) and
  send more helpful error data back to the worker during token refresh failure
  [#2135](https://github.com/OpenFn/lightning/issues/2135)
- Fix CLI deploy not creating snapshots for workflows
  [#2271](https://github.com/OpenFn/lightning/issues/2271)

## [v2.7.6] - 2024-07-11

### Fixed

- UsageTracking crons are enabled again (if config is enabled)
  [#2276](https://github.com/OpenFn/lightning/issues/2276)
- UsageTracking metrics absorb the fact that a step's job_id may not currently
  exist when counting unique jobs
  [#2279](https://github.com/OpenFn/lightning/issues/2279)
- Adjusted layout and text displayed when preventing simultaneous edits to
  accommodate more screen sizes
  [#2277](https://github.com/OpenFn/lightning/issues/2277)

## [v2.7.5] - 2024-07-10

### Changed

- Prevent two editors from making changes to the same workflow at the same time
  [#1949](https://github.com/OpenFn/lightning/issues/1949)
- Moved the Edge Condition Label field to the top of the form, so it's always
  visible [#2236](https://github.com/OpenFn/lightning/pull/2236)
- Update edge condition labels in the Workflow Diagram to always show the
  condition type icon and the label
  [#2236](https://github.com/OpenFn/lightning/pull/2236)

### Fixed

- Do Not Require Lock Version In URL Parameters
  [#2267](https://github.com/OpenFn/lightning/pull/2267)
- Trim erroneous spaces on user first and last names
  [#2269](https://github.com/OpenFn/lightning/pull/2269)

## [v2.7.4] - 2024-07-06

### Changed

- When the entire log string is a valid JSON object, pretty print it with a
  standard `JSON.stringify(str, null, 2)` but if it's something else then let
  the user do whatever they want (e.g., if you write
  `console.log('some', 'cool', state.data)` we won't mess with it.)
  [#2260](https://github.com/OpenFn/lightning/pull/2260)

### Fixed

- Fixed sticky toggle button for switching between latest version and a snapshot
  of a workflow [#2264](https://github.com/OpenFn/lightning/pull/2264)

## [v2.7.3] - 2024-07-05

### Changed

- Bumped the ws-worker to v1.3

### Fixed

- Fix issue when selecting different steps in RunViewer and the parent liveview
  not being informed [#2253](https://github.com/OpenFn/lightning/issues/2253)
- Stopped inspector from crashing when looking for a step by a run/job
  combination [#2201](https://github.com/OpenFn/lightning/issues/2201)
- Workflow activation only considers new and changed workflows
  [#2237](https://github.com/OpenFn/lightning/pull/2237)

## [v2.7.2] - 2024-07-03

### Changed

- Allow endpoint plugs to be injected at compile time.
  [#2248](https://github.com/OpenFn/lightning/pull/2248)
- All models to use the `public` schema.
  [#2249](https://github.com/OpenFn/lightning/pull/2249)
- In the workflow diagram, smartly update the view when adding new nodes
  [#2174](https://github.com/OpenFn/lightning/issues/2174)
- In the workflow diagram, remove the "autofit" toggle in the control bar

### Fixed

- Remove prompt parameter from the authorization URL parameters for the Generic
  Oauth Clients [#2250](https://github.com/OpenFn/lightning/issues/2250)
- Fixed react key error [#2233](https://github.com/OpenFn/lightning/issues/2233)
- Show common functions in the Docs panel
  [#1733](https://github.com/OpenFn/lightning/issues/1733)

## [v2.7.1] - 2024-07-01

### Changed

- Update email copies [#2213](https://github.com/OpenFn/lightning/issues/2213)

### Fixed

- Fix jumpy cursor in the Job editor.
  [#2229](https://github.com/OpenFn/lightning/issues/2229)
- Rework syncing behaviour to prevent changes getting thrown out on a socket
  reconnect. [#2007](https://github.com/OpenFn/lightning/issues/2007)

## [v2.7.0] - 2024-06-26

### Added

- Use of snapshots for displaying runs and their associated steps in the History
  page. [#1825](https://github.com/OpenFn/lightning/issues/1825)
- Added view-only mode for rendering workflows and runs in the Workflow Canvas
  and the Inspector page using snapshots, with the option to switch between a
  specific snapshot version and the latest version. Edit mode is available when
  displaying the latest version.
  [#1843](https://github.com/OpenFn/lightning/issues/1843)
- Allow users to delete steps sssociated with runs in the Workflow Canvas
  [#2027](https://github.com/OpenFn/lightning/issues/2027)
- Link to adaptor `/src` from inspector.
- Prototype AI Assistant for working with job code.
  [#2193](https://github.com/OpenFn/lightning/issues/2193)

### Changed

- Reverted behaviour on "Rerun from here" to select the Log tab.
  [#2202](https://github.com/OpenFn/lightning/issues/2202)
- Don't allow connections between an orphaned node and a
  Trigger[#2188](https://github.com/OpenFn/lightning/issues/2188)
- Reduce the minimum zoom in the workflow diagram
  [#2214](https://github.com/OpenFn/lightning/issues/2214)

### Fixed

- Fix some adaptor docs not displaying
  [#2019](https://github.com/OpenFn/lightning/issues/2019)
- Fix broken `mix lightning.install_adaptor_icons` task due to addition of Finch
  http client change.

## [v2.6.3] - 2024-06-19

### Changed

- Added a notice on application start about anonymous public impact reporting
  and its importance for the sustainability of
  [Digital Public Goods](https://digitalpublicgoods.net/) and
  [Digital Public Infrastructure](https://www.codevelop.fund/insights-1/what-is-digital-public-infrastructure).
- Increase default `WORKER_MAX_RUN_DURATION_SECONDS` to 300 to match the
  [ws-worker default](https://github.com/OpenFn/kit/blob/main/packages/ws-worker/src/util/cli.ts#L149-L153)
  so if people don't set their timeout via ENV, at least the two match up.

## [v2.6.2] - 2024-06-13

### Fixed

- Fix vanishing Docs panel when Editor panel is collapsed and opened again
  [#2195](https://github.com/OpenFn/lightning/issues/2195)
- Maintain tab when RunViewer remounts/push state drops tab hash
  [#2199](https://github.com/OpenFn/lightning/issues/2199)

## [v2.6.1] - 2024-06-12

### Changed

- Erlang to 26.2.5
- Update debian bookworm from 20240130 to 20240513.
- Return 403s when Provisioning API fails because of usage limits
  [#2182](https://github.com/OpenFn/lightning/pull/2182)
- Update email notification for changing retention period
  [#2066](https://github.com/OpenFn/lightning/issues/2066)
- Return 415s when Webhooks are sent Content-Types what are not supported.
  [#2180](https://github.com/OpenFn/lightning/issues/2180)
- Updated the default step text

### Fixed

- Rewrite TabSelector (now Tabbed) components fixing a number of navigation
  issues [#2051](https://github.com/OpenFn/lightning/issues/2051)

## [v2.6.0] - 2024-06-05

### Added

- Support multiple edges leading to the same step (a.k.a., "drag & drop")
  [#2008](https://github.com/OpenFn/lightning/issues/2008)

### Changed

### Fixed

## [v2.5.5] - 2024-06-05

### Added

- Replace LiveView Log Viewer component with React Monaco
  [#1863](https://github.com/OpenFn/lightning/issues/1863)

### Changed

- Bump default CLI to `@openfn/cli@1.3.2`
- Don't show deprecated adaptor versions in the adaptor version picklist (to be
  followed by some graceful deprecation handling/warning in
  [later work](https://github.com/OpenFn/lightning/issues/2172))
  [#2169](https://github.com/OpenFn/lightning/issues/2169)
- Refactor count workorders to reuse search code
  [#2121](https://github.com/OpenFn/lightning/issues/2121)
- Updated provisioning error message to include workflow and job names
  [#2140](https://github.com/OpenFn/lightning/issues/2140)

### Fixed

- Don't let two deploy workflows run at the same time to prevent git collisions
  [#2044](https://github.com/OpenFn/lightning/issues/2044)
- Stopped sending emails when creating a starter project
  [#2161](https://github.com/OpenFn/lightning/issues/2161)

## [v2.5.4] - 2024-05-31

### Added

- CORS support [#2157](https://github.com/OpenFn/lightning/issues/2157)
- Track users emails preferences
  [#2163](https://github.com/OpenFn/lightning/issues/2163)

### Changed

- Change Default Text For New Job Nodes
  [#2014](https://github.com/OpenFn/lightning/pull/2014)
- Persisted run options when runs are _created_, not when they are _claimed_.
  This has the benefit of "locking in" the behavior desired by the user at the
  time they demand a run, not whenever the worker picks it up.
  [#2085](https://github.com/OpenFn/lightning/pull/2085)
- Made `RUN_GRACE_PERIOD_SECONDS` a configurable ENV instead of 20% of the
  `WORKER_MAX_RUN_DURATION`
  [#2085](https://github.com/OpenFn/lightning/pull/2085)

### Fixed

- Stopped Janitor from calling runs lost if they have special runtime options
  [#2079](https://github.com/OpenFn/lightning/issues/2079)
- Dataclip Viewer now responds to page resize and internal page layout
  [#2120](https://github.com/OpenFn/lightning/issues/2120)

## [v2.5.3] - 2024-05-27

### Changed

- Stop users from creating deprecated Salesforce and GoogleSheets credentials.
  [#2142](https://github.com/OpenFn/lightning/issues/2142)
- Delegate menu customization and create menu components for reuse.
  [#1988](https://github.com/OpenFn/lightning/issues/1988)

### Fixed

- Disable Credential Save Button Until All Form Fields Are Validated
  [#2099](https://github.com/OpenFn/lightning/issues/2099)
- Fix Credential Modal Closure Error When Workflow Is Unsaved
  [#2101](https://github.com/OpenFn/lightning/pull/2101)
- Fix error when socket reconnects and user is viewing a run via the inspector
  [#2148](https://github.com/OpenFn/lightning/issues/2148)

## [v2.5.2] - 2024-05-23

### Fixed

- Preserve custom values (like `apiVersion`) during token refresh for OAuth2
  credentials [#2131](https://github.com/OpenFn/lightning/issues/2131)

## [v2.5.1] - 2024-05-21

### Fixed

- Don't compile Phoenix Storybook in production and test environments
  [#2119](https://github.com/OpenFn/lightning/pull/2119)
- Improve performance and memory consumption on queries and logic for digest
  mailer [#2121](https://github.com/OpenFn/lightning/issues/2121)

## [v2.5.0] - 2024-05-20

### Fixed

- When a refresh token is updated, save it!
  [#2124](https://github.com/OpenFn/lightning/pull/2124)

## [v2.5.0-pre4] - 2024-05-20

### Fixed

- Fix duplicate credential type bug
  [#2100](https://github.com/OpenFn/lightning/issues/2100)
- Ensure Global OAuth Clients Accessibility for All Users
  [#2114](https://github.com/OpenFn/lightning/issues/2114)

## [v2.5.0-pre3] - 2024-05-20

### Fixed

- Fix credential not added automatically after being created from the canvas.
  [#2105](https://github.com/OpenFn/lightning/issues/2105)
- Replace the "not working?" prompt by "All good, but if your credential stops
  working, you may need to re-authorize here.".
  [#2102](https://github.com/OpenFn/lightning/issues/1872)
- Fix Generic Oauth credentials don't get included in the refresh flow
  [#2106](https://github.com/OpenFn/lightning/pull/2106)

## [v2.5.0-pre2] - 2024-05-17

### Changed

- Replace LiveView Dataclip component with React Monaco bringing large
  performance improvements when viewing large dataclips.
  [#1872](https://github.com/OpenFn/lightning/issues/1872)

## [v2.5.0-pre] - 2024-05-17

### Added

- Allow users to build Oauth clients and associated credentials via the user
  interface. [#1919](https://github.com/OpenFn/lightning/issues/1919)

## [v2.4.14] - 2024-05-16

### Changed

- Refactored image and version info
  [#2097](https://github.com/OpenFn/lightning/pull/2097)

### Fixed

- Fixed issue where updating adaptor name and version of job node in the
  workflow canvas crashes the app when no credential is selected
  [#99](https://github.com/OpenFn/lightning/issues/99)
- Removes stacked viewer after switching tabs and steps.
  [#2064](https://github.com/OpenFn/lightning/issues/2064)

## [v2.4.13] - 2024-05-16

### Fixed

- Fixed issue where updating an existing Salesforce credential to use a
  `sandbox` endpoint would not properly re-authenticate.
  [#1842](https://github.com/OpenFn/lightning/issues/1842)
- Navigate directly to settings from url hash and renders default panel when
  there is no hash. [#1971](https://github.com/OpenFn/lightning/issues/1971)

## [v2.4.12] - 2024-05-15

### Fixed

- Fix render settings default panel on first load
  [#1971](https://github.com/OpenFn/lightning/issues/1971)

## [v2.4.11] - 2024-05-15

### Changed

- Upgraded Sentry to v10 for better error reporting.

## [v2.4.10] - 2024-05-14

### Fixed

- Fix the "reset demo" script by disabling the emailing that was introduced to
  the `create_project` function.
  [#2063](https://github.com/OpenFn/lightning/pull/2063)

## [v2.4.9] - 2024-05-14

### Changed

- Bumped @openfn/ws-worker to 1.1.8

### Fixed

- Correctly pass max allowed run time into the Run token, ensuring it's valid
  for the entirety of the Runs execution time
  [#2072](https://github.com/OpenFn/lightning/issues/2072)

## [v2.4.8] - 2024-05-13

### Added

- Add Github sync to usage limiter
  [#2031](https://github.com/OpenFn/lightning/pull/2031)

### Changed

- Remove illogical cancel buttons on user/pass change screen
  [#2067](https://github.com/OpenFn/lightning/issues/2067)

### Fixed

- Stop users from configuring failure alerts when the limiter returns error
  [#2076](https://github.com/OpenFn/lightning/pull/2076)

## [v2.4.7] - 2024-05-11

### Fixed

- Fixed early worker token expiry bug
  [#2070](https://github.com/OpenFn/lightning/issues/2070)

## [v2.4.6] - 2024-05-08

### Added

- Allow for automatic resubmission of failed usage tracking report submissions.
  [1789](https://github.com/OpenFn/lightning/issues/1789)
- Make signup feature configurable
  [#2049](https://github.com/OpenFn/lightning/issues/2049)
- Apply runtime limits to worker execution
  [#2015](https://github.com/OpenFn/lightning/pull/2015)
- Limit usage for failure alerts
  [#2011](https://github.com/OpenFn/lightning/pull/2011)

## [v2.4.5] - 2024-05-07

### Fixed

- Fix provioning API calls workflow limiter without the project ID
  [#2057](https://github.com/OpenFn/lightning/issues/2057)

## [v2.4.4] - 2024-05-03

### Added

- Benchmarking script that simulates data from a cold chain.
  [#1993](https://github.com/OpenFn/lightning/issues/1993)

### Changed

- Changed Snapshot `get_or_create_latest_for` to accept multis allow controlling
  of which repo it uses.
- Require exactly one owner for each project
  [#1991](https://github.com/OpenFn/lightning/issues/1991)

### Fixed

- Fixed issue preventing credential updates
  [#1861](https://github.com/OpenFn/lightning/issues/1861)

## [v2.4.3] - 2024-05-01

### Added

- Allow menu items customization
  [#1988](https://github.com/OpenFn/lightning/issues/1988)
- Workflow Snapshot support
  [#1822](https://github.com/OpenFn/lightning/issues/1822)
- Fix sample workflow from init_project_for_new_user
  [#2016](https://github.com/OpenFn/lightning/issues/2016)

### Changed

- Bumped @openfn/ws-worker to 1.1.6

### Fixed

- Assure workflow is always passed to Run.enqueue
  [#2032](https://github.com/OpenFn/lightning/issues/2032)
- Fix regression on History page where snapshots were not preloaded correctly
  [#2026](https://github.com/OpenFn/lightning/issues/2026)

## [v2.4.2] - 2024-04-24

### Fixed

- Fix missing credential types when running Lightning using Docker
  [#2010](https://github.com/OpenFn/lightning/issues/2010)
- Fix provisioning API includes deleted workflows in project state
  [#2001](https://github.com/OpenFn/lightning/issues/2001)

## [v2.4.1] - 2024-04-19

### Fixed

- Fix github cli deploy action failing to auto-commit
  [#1995](https://github.com/OpenFn/lightning/issues/1995)

## [v2.4.1-pre] - 2024-04-18

### Added

- Add custom metric to track the number of finalised runs.
  [#1790](https://github.com/OpenFn/lightning/issues/1790)

### Changed

- Set better defaults for the GitHub connection creation screen
  [#1994](https://github.com/OpenFn/lightning/issues/1994)
- Update `submission_status` for any Usagetracking.Report that does not have it
  set. [#1789](https://github.com/OpenFn/lightning/issues/1789)

## [v2.4.0] - 2024-04-12

### Added

- Allow description below the page title
  [#1975](https://github.com/OpenFn/lightning/issues/1975)
- Enable users to connect projects to their Github repos and branches that they
  have access to [#1895](https://github.com/OpenFn/lightning/issues/1895)
- Enable users to connect multiple projects to a single Github repo
  [#1811](https://github.com/OpenFn/lightning/issues/1811)

### Changed

- Change all System.get_env calls in runtime.exs to use dotenvy
  [#1968](https://github.com/OpenFn/lightning/issues/1968)
- Track usage tracking submission status in new field
  [#1789](https://github.com/OpenFn/lightning/issues/1789)
- Send richer version info as part of usage tracking submission.
  [#1819](https://github.com/OpenFn/lightning/issues/1819)

### Fixed

- Fix sync to branch only targetting main branch
  [#1892](https://github.com/OpenFn/lightning/issues/1892)
- Fix enqueue run without the workflow info
  [#1981](https://github.com/OpenFn/lightning/issues/1981)

## [v2.3.1] - 2024-04-03

### Changed

- Run the usage tracking submission job more frequently to reduce the risk of
  Oban unavailability at a particular time.
  [#1778](https://github.com/OpenFn/lightning/issues/1778)
- Remove code supporting V1 usage tracking submissions.
  [#1853](https://github.com/OpenFn/lightning/issues/1853)

### Fixed

- Fix scrolling behaviour on inspector for small screens
  [#1962](https://github.com/OpenFn/lightning/issues/1962)
- Fix project picker for users with many projects
  [#1952](https://github.com/OpenFn/lightning/issues/1952)

## [v2.3.0] - 2024-04-02

### Added

- Support for additional paths on a webhook URL such as `/i/<uuid>/Patient`
  [#1954](https://github.com/OpenFn/lightning/issues/1954)
- Support for a GET endpoint to "check" webhook URL availability
  [#1063](https://github.com/OpenFn/lightning/issues/1063)
- Allow external apps to control the run enqueue db transaction
  [#1958](https://github.com/OpenFn/lightning/issues/1958)

## [v2.2.2] - 2024-04-01

### Changed

- Changed dataclip search from string `LIKE` to tsvector on keys and values.
  While this will limit partial string matching to the beginning of words (not
  the middle or end) it will make searching way more performant
  [#1939](https://github.com/OpenFn/lightning/issues/1939)
- Translate job error messages using errors.po file
  [#1935](https://github.com/OpenFn/lightning/issues/1935)
- Improve the UI/UX of the run panel on the inspector for small screens
  [#1909](https://github.com/OpenFn/lightning/issues/1909)

### Fixed

- Regular database timeouts when searching across dataclip bodies
  [#1794](https://github.com/OpenFn/lightning/issues/1794)

## [v2.2.1] - 2024-03-27

### Added

- Enable users to connect to their Github accounts in preparation for
  streamlined GitHub project sync setup
  [#1894](https://github.com/OpenFn/lightning/issues/1894)

### Fixed

- Apply usage limit to bulk-reruns
  [#1931](https://github.com/OpenFn/lightning/issues/1931)
- Fix edge case that could result in duplicate usage tracking submissions.
  [#1853](https://github.com/OpenFn/lightning/issues/1853)
- Fix query timeout issue on history retention deletion
  [#1937](https://github.com/OpenFn/lightning/issues/1937)

## [v2.2.0] - 2024-03-21

### Added

- Allow admins to set project retention periods
  [#1760](https://github.com/OpenFn/lightning/issues/1760)
- Automatically wipe input/output data after their retention period
  [#1762](https://github.com/OpenFn/lightning/issues/1762)
- Automatically delete work order history after their retention period
  [#1761](https://github.com/OpenFn/lightning/issues/1761)

### Changed

- When automatically creating a project for a newly registered user (via the
  `INIT_PROJECT_FOR_NEW_USER=true` environment variable) that user should be the
  `owner` of the project.
  [#1927](https://github.com/OpenFn/lightning/issues/1927)
- Give priority to manual runs (over webhook requests and cron) so that active
  users on the inspector don't have to wait ages for thier work during high load
  periods [#1918](https://github.com/OpenFn/lightning/issues/1918)

## [v2.1.0] - 2024-03-20

### Added

- TSVector index to log_lines, and gin index to dataclips
  [#1898](https://github.com/OpenFn/lightning/issues/1898)
- Add API Version field to Salesforce OAuth credentials
  [#1838](https://github.com/OpenFn/lightning/issues/1838)

### Changed

- Replace v1 usage tracking with v2 usage tracking.
  [#1853](https://github.com/OpenFn/lightning/issues/1853)

## [v2.0.10]

### Changed

- Updated anonymous usage tracker submissions
  [#1853](https://github.com/OpenFn/lightning/issues/1853)

## [v2.0.9] - 2024-03-19

### Added

- Support for smaller screens on history and inspector.
  [#1908](https://github.com/OpenFn/lightning/issues/1908)
- Polling metric to track number of available runs.
  [#1790](https://github.com/OpenFn/lightning/issues/1790)
- Allows limiting creation of new runs and retries.
  [#1754](https://github.com/OpenFn/Lightning/issues/1754)
- Add specific messages for log, input, and output tabs when a run is lost
  [#1757](https://github.com/OpenFn/lightning/issues/1757)
- Soft and hard limits for runs created by webhook trigger.
  [#1859](https://github.com/OpenFn/Lightning/issues/1859)
- Publish an event when a new user is registered
  [#1873](https://github.com/OpenFn/lightning/issues/1873)
- Adds ability to add project collaborators from existing users
  [#1836](https://github.com/OpenFn/lightning/issues/1836)
- Added ability to remove project collaborators
  [#1837](https://github.com/OpenFn/lightning/issues/1837)
- Added new usage tracking submission code.
  [#1853](https://github.com/OpenFn/lightning/issues/1853)

### Changed

- Upgrade Elixir to 1.16.2
- Remove all values from `.env.example`.
  [#1904](https://github.com/OpenFn/lightning/issues/1904)

### Fixed

- Verify only stale project credentials
  [#1861](https://github.com/OpenFn/lightning/issues/1861)

## [v2.0.8] - 2024-02-29

### Fixed

- Show flash error when editing stale project credentials
  [#1795](https://github.com/OpenFn/lightning/issues/1795)
- Fixed bug with Github sync installation on docker-based deployments
  [#1845](https://github.com/OpenFn/lightning/issues/1845)

## [v2.0.6] - 2024-02-29

### Added

- Automatically create Github workflows in a target repository/branch when users
  set up a Github repo::OpenFn project sync
  [#1046](https://github.com/OpenFn/lightning/issues/1046)
- Allows limiting creation of new runs and retries.
  [#1754](https://github.com/OpenFn/Lightning/issues/1754)

### Changed

- Change bucket size used by the run queue delay custom metric.
  [#1790](https://github.com/OpenFn/lightning/issues/1790)
- Require setting `IS_RESETTABLE_DEMO` to "yes" via ENV before allowing the
  destructive `Demo.reset_demo/0` function from being called.
  [#1720](https://github.com/OpenFn/lightning/issues/1720)
- Remove version display condition that was redundant due to shadowing
  [#1819](https://github.com/OpenFn/lightning/issues/1819)

### Fixed

- Fix series of sentry issues related to OAuth credentials
  [#1799](https://github.com/OpenFn/lightning/issues/1799)

## [v2.0.5] - 2024-02-25

### Fixed

- Fixed error in Credentials without `sanbox` field set; only display `sandbox`
  field for Salesforce oauth credentials.
  [#1798](https://github.com/OpenFn/lightning/issues/1798)

## [v2.0.4] - 2024-02-24

### Added

- Display and edit OAuth credentials
  scopes[#1706](https://github.com/OpenFn/Lightning/issues/1706)

### Changed

- Stop sending `operating_system_detail` to the usage tracker
  [#1785](https://github.com/OpenFn/lightning/issues/1785)

### Fixed

- Make handling of usage tracking errors more robust.
  [#1787](https://github.com/OpenFn/lightning/issues/1787)
- Fix inspector shows selected dataclip as wiped after retying workorder from a
  non-first step [#1780](https://github.com/OpenFn/lightning/issues/1780)

## [v2.0.3] - 2024-02-21

### Added

- Actual metrics will now be submitted by Lightning to the Usage Tracker.
  [#1742](https://github.com/OpenFn/lightning/issues/1742)
- Added a support link to the menu that goes to the instance admin contact
  [#1783](https://github.com/OpenFn/lightning/issues/1783)

### Changed

- Usage Tracking submissions are now opt-out, rather than opt-in. Hashed UUIDs
  to ensure anonymity are default.
  [#1742](https://github.com/OpenFn/lightning/issues/1742)
- Usage Tracking submissions will now run daily rather than hourly.
  [#1742](https://github.com/OpenFn/lightning/issues/1742)

- Bumped @openfn/ws-worker to `v1.0` (this is used in dev mode when starting the
  worker from your mix app: `RTM=true iex -S mix phx.server`)
- Bumped @openfn/cli to `v1.0` (this is used for adaptor docs and magic)

### Fixed

- Non-responsive workflow canvas after web socket disconnection
  [#1750](https://github.com/OpenFn/lightning/issues/1750)

## [v2.0.2] - 2024-02-14

### Fixed

- Fixed a bug with the OAuth2 credential refresh flow that prevented
  GoogleSheets jobs from running after token expiration
  [#1735](https://github.com/OpenFn/Lightning/issues/1735)

## [v2.0.1] - 2024-02-13

### Changed

- Renamed ImpactTracking to UsageTracking
  [#1729](https://github.com/OpenFn/lightning/issues/1729)
- Block github installation if there's a pending installation in another project
  [#1731](https://github.com/OpenFn/Lightning/issues/1731)

### Fixed

- Expand work order button balloons randomly
  [#1737](https://github.com/OpenFn/Lightning/issues/1737)
- Editing credentials doesn't work from project scope
  [#1743](https://github.com/OpenFn/Lightning/issues/1743)

## [v2.0.0] - 2024-02-10

> At the time of writing there are no more big changes planned and testing has
> gone well. Thanks to everyone who's helped to kick the tyres during the "rc"
> phase. There are still a _lot of **new features** coming_, so please:
>
> - watch our [**Public Roadmap**](https://github.com/orgs/OpenFn/projects/3) to
>   stay abreast of our core team's backlog,
> - request a feature in the
>   [**Community Forum**](https://community.openfn.org),
> - raise a
>   [**new issue**](https://github.com/OpenFn/lightning/issues/new/choose) if
>   you spot a bug,
> - and head over to the
>   [**Contributing**](https://github.com/OpenFn/lightning/?tab=readme-ov-file#contribute-to-this-project)
>   section to lend a hand.
>
> Head to [**docs.openfn.org**](https://docs.openfn.org) for product
> documentation and help with v1 to v2 migration.

### Changed

- Bump `@openfn/worker` to `v0.8.1`
- Only show GoogleSheets and Salesforce credential options if Oauth clients are
  registered with the instance via ENV
  [#1734](https://github.com/OpenFn/Lightning/issues/1734)

### Fixed

- Use standard table type for webhook auth methods
  [#1514](https://github.com/OpenFn/Lightning/issues/1514)
- Make disabled button for "Connect to GitHub" clear, add tooltip
  [#1732](https://github.com/OpenFn/Lightning/issues/1715)

## [v2.0.0-rc12] - 2024-02-09

### Added

- Add RunQueue extension to allow claim customization.
  [#1715](https://github.com/OpenFn/Lightning/issues/1715)
- Add support for Salesforce OAuth2 credentials
  [#1633](https://github.com/OpenFn/Lightning/issues/1633)

### Changed

- Use `PAYLOAD_SIZE_KB` in k6 load testing script, set thresholds on wait time,
  set default payload size to `2kb`

### Fixed

- Adds more detail to work order states on dashboard
  [#1677](https://github.com/OpenFn/lightning/issues/1677)
- Fix Output & Logs in inspector fails to show sometimes
  [#1702](https://github.com/OpenFn/lightning/issues/1702)

## [v2.0.0-rc11] - 2024-02-08

### Fixed

- Bumped Phoenix LiveView from `0.20.4` to `0.20.5` to fix canvas selection
  issue [#1724](https://github.com/OpenFn/lightning/issues/1724)

## [v2.0.0-rc10] - 2024-02-08

### Changed

- Implemented safeguards to prevent deletion of jobs with associated run history
  [#1570](https://github.com/OpenFn/Lightning/issues/1570)

### Fixed

- Fixed inspector dataclip body not getting updated after dataclip is wiped
  [#1718](https://github.com/OpenFn/Lightning/issues/1718)
- Fixed work orders getting retried despite having wiped dataclips
  [#1721](https://github.com/OpenFn/Lightning/issues/1721)

## [v2.0.0-rc9] 2024-02-05

### Added

- Persist impact tracking configuration and reports
  [#1684](https://github.com/OpenFn/Lightning/issues/1684)
- Add zero-persistence project setting
  [#1209](https://github.com/OpenFn/Lightning/issues/1209)
- Wipe dataclip after use when zero-persistence is enabled
  [#1212](https://github.com/OpenFn/Lightning/issues/1212)
- Show appropriate message when a wiped dataclip is viewed
  [#1211](https://github.com/OpenFn/Lightning/issues/1211)
- Disable selecting work orders having wiped dataclips in the history page
  [#1210](https://github.com/OpenFn/Lightning/issues/1210)
- Hide rerun button in inspector when the selected step has a wiped dataclip
  [#1639](https://github.com/OpenFn/Lightning/issues/1639)
- Add rate limiter to webhook endpoints and runtime limiter for runs.
  [#639](https://github.com/OpenFn/Lightning/issues/639)

### Fixed

- Prevented secret scrubber from over-eagerly adding \*\*\* between all
  characters if an empty string secret was provided as a credential field value
  (e.g., {"username": "come-on-in", "password": ""})
  [#1585](https://github.com/OpenFn/Lightning/issues/1585)
- Fixed permissions issue that allowed viewer/editor to modify webhook auth
  methods. These permissions only belong to project owners and admins
  [#1692](https://github.com/OpenFn/Lightning/issues/1692)
- Fixed bug that was duplicating inbound http_requests, resulting in unnecessary
  data storage [#1695](https://github.com/OpenFn/Lightning/issues/1695)
- Fixed permissions issue that allowed editors to set up new Github connections
  [#1703](https://github.com/OpenFn/Lightning/issues/1703)
- Fixed permissions issue that allowed viewers to initiate syncs to github
  [#1704](https://github.com/OpenFn/Lightning/issues/1704)
- Fixed inspector view stuck at processing when following a crashed run
  [#1711](https://github.com/OpenFn/Lightning/issues/1711)
- Fixed inspector dataclip selector not getting updated after running manual run
  [#1714](https://github.com/OpenFn/Lightning/issues/1714)

## [v2.0.0-rc8] - 2024-01-30

### Added

- Shim code to interact with the Impact Tracking service
  [#1671](https://github.com/OpenFn/Lightning/issues/1671)

### Changed

- Standardized naming of "attempts" to "runs". This had already been done in the
  front-end, but this change cleans up the backend, the database, and the
  interface with the worker. Make sure to **run migrations** and update your
  ENV/secrets to use `WORKER_RUNS_PRIVATE_KEY` rather than
  `WORKER_ATTEMPTS_PRIVATE_KEY`
  [#1657](https://github.com/OpenFn/Lightning/issues/1657)
- Required `@openfn/ws-worker@0.8.0` or above.

## [v2.0.0-rc7] - 2024-01-26

### Added

- Store webhook request headers in Dataclips for use in jobs.
  [#1638](https://github.com/OpenFn/Lightning/issues/1638)

### Changed

- Display `http_request` dataclips to the user as they will be provided to the
  worker as "input" state to avoid confusion while writing jobs.
  [1664](https://github.com/OpenFn/Lightning/issues/1664)
- Named-spaced all worker environment variables with `WORKER_` and added
  documentation for how to configure them.
  [#1672](https://github.com/OpenFn/Lightning/pull/1672)
- Bumped to `@openfn/ws-worker@0.6.0`
- Bumped to `@openfn/cli@0.4.15`

### Fixed

- Fix Run via Docker [#1653](https://github.com/OpenFn/Lightning/issues/1653)
- Fix remaining warnings, enable "warnings as errors"
  [#1642](https://github.com/OpenFn/Lightning/issues/1642)
- Fix workflow dashboard bug when viewed for newly created workflows with only
  unfinished run steps. [#1674](https://github.com/OpenFn/Lightning/issues/1674)

## [v2.0.0-rc5] - 2024-01-22

### Changed

- Made two significant backend changes that don't impact UI/UX but **require
  migrations** and should make Lightning developer lives easier by updating
  parts of the backend to match terms now used in the frontend:
  - Renamed the `Runs` model and table to `Steps`
    [#1571](https://github.com/OpenFn/Lightning/issues/1571)
  - Renamed the `AttemptRuns` model and table to `AttemptSteps`
    [#1571](https://github.com/OpenFn/Lightning/issues/1571)

## [v2.0.0-rc4] - 2024-01-19

### Added

- Scrub output dataclips in the UI to avoid unintentional secret exposure
  [#1606](https://github.com/OpenFn/Lightning/issues/1606)

### Changed

- Bump to `@openfn/cli@0.4.14`
- Do not persist the active tab setting on the job editor
  [#1504](https://github.com/OpenFn/Lightning/issues/1504)
- Make condition label optional
  [#1648](https://github.com/OpenFn/Lightning/issues/1648)

### Fixed

- Fix credential body getting leaked to sentry incase of errors
  [#1600](https://github.com/OpenFn/Lightning/issues/1600)
- Fixed validation on Javascript edge conditions
  [#1602](https://github.com/OpenFn/Lightning/issues/1602)
- Removed unused code from `run_live` directory
  [#1625](https://github.com/OpenFn/Lightning/issues/1625)
- Edge condition expressions not correctly being handled during provisioning
  [#openfn/kit#560](https://github.com/OpenFn/kit/pull/560)

## [v2.0.0-rc3] 2024-01-12

### Added

- Custom metric to track stalled attempts
  [#1559](https://github.com/OpenFn/Lightning/issues/1559)
- Dashboard with project and workflow stats
  [#755](https://github.com/OpenFn/Lightning/issues/755)
- Add search by ID on the history page
  [#1468](https://github.com/OpenFn/Lightning/issues/1468)
- Custom metric to support autoscaling
  [#1607](https://github.com/OpenFn/Lightning/issues/1607)

### Changed

- Bumped CLI version to `0.4.13`
- Bumped worker version to `0.5.0`
- Give project editors and viewers read only access to project settings instead
  [#1477](https://github.com/OpenFn/Lightning/issues/1477)

### Fixed

- Throw an error when Lightning.MetadataService.get_adaptor_path/1 returns an
  adaptor path that is nil
  [#1601](https://github.com/OpenFn/Lightning/issues/1601)
- Fix failure due to creating work order from a newly created job
  [#1572](https://github.com/OpenFn/Lightning/issues/1572)
- Fixes on the dashboard and links
  [#1610](https://github.com/OpenFn/Lightning/issues/1610) and
  [#1608](https://github.com/OpenFn/Lightning/issues/1608)

## [2.0.0-rc2] - 2024-01-08

### Fixed

- Restored left-alignment for step list items on run detail and inspector
  [a6e4ada](https://github.com/OpenFn/Lightning/commit/a6e4adafd558269cfd690e7c4fdd8f9fe66c5f62)
- Inspector: fixed attempt/run language for "skipped" tooltip
  [fd7dd0c](https://github.com/OpenFn/Lightning/commit/fd7dd0ca8128dfba2902e5aa6a2259e2073f0f10)
- Inspector: fixed failure to save during "save & run" from inspector
  [#1596](https://github.com/OpenFn/Lightning/issues/1596)
- Inspector: fixed key bindings for save & run (retry vs. new work order)
  getting overridden when user focuses on the Monaco editor
  [#1596](https://github.com/OpenFn/Lightning/issues/1596)

## [2.0.0-rc1] - 2024-01-05

### Why does this repo go from `v0` to `v2.0`?

Lightning is the _2nd version_ of the OpenFn platform. While much of the core
technology is the same, there are breaking changes between `v1.105` (pre-2024)
and `v2` ("OpenFn Lightning").

For customers using OpenFn `v1`, a migration guide will be provided at
[docs.openfn.org](https://docs.openfn.org)

### Added

- Link to the job inspctor for a selected run from the history interface
  [#1524](https://github.com/OpenFn/Lightning/issues/1524)
- Reprocess an existing work order from the job inspector by default (instead of
  always creating a new work order)
  [#1524](https://github.com/OpenFn/Lightning/issues/1524)
- Bumped worker to support edge conditions between trigger and first job
  `"@openfn/ws-worker": "^0.4.0"`

### Changed

- Updated naming to prepare for v2 release
  [#1248](https://github.com/OpenFn/Lightning/issues/1248); the major change is
  that each time a work order (the typical unit of business value for an
  organization, e.g. "execute workflow ABC for patient 123") is executed, it is
  called a "run". Previously, it was called an "attempt". The hierarchy is now:

  ```
  Build-Time: Projects > Workflows > Steps
  Run-Time: Work Orders > Runs > Steps
  ```

  Note the name changes here are reflected in the UI, but not all tables/models
  will be changed until [1571](https://github.com/OpenFn/Lightning/issues/1571)
  is delivered.

## [v0.12.2] - 2023-12-24

### Changed

- Bumped worker to address occasional git install issue
  `"@openfn/ws-worker": "^0.3.2"`

### Fixed

- Fix RuntimeError: found duplicate ID "google-sheets-inner-form" for
  GoogleSheetsComponent [#1578](https://github.com/OpenFn/Lightning/issues/1578)
- Extend export script to include new JS expression edge type
  [#1540](https://github.com/OpenFn/Lightning/issues/1540)
- Fix regression for attempt viewer log line highlighting
  [#1589](https://github.com/OpenFn/Lightning/issues/1589)

## [v0.12.1] - 2023-12-21

### Changed

- Hide project security setting tab from non-authorized users
  [#1477](https://github.com/OpenFn/Lightning/issues/1477)

### Fixed

- History page crashes if job is removed from workflow after it's been run
  [#1568](https://github.com/OpenFn/Lightning/issues/1568)

## [v0.12.0] - 2023-12-15

### Added

- Add ellipsis for long job names on the canvas
  [#1217](https://github.com/OpenFn/Lightning/issues/1217)
- Fix Credential Creation Page UI
  [#1064](https://github.com/OpenFn/Lightning/issues/1064)
- Custom metric to track Attempt queue delay
  [#1556](https://github.com/OpenFn/Lightning/issues/1556)
- Expand work order row when a `workorder_id` is specified in the filter
  [#1515](https://github.com/OpenFn/Lightning/issues/1515)
- Allow Javascript expressions as conditions for edges
  [#1498](https://github.com/OpenFn/Lightning/issues/1498)

### Changed

- Derive dataclip in inspector from the attempt & step
  [#1551](https://github.com/OpenFn/Lightning/issues/1551)
- Updated CLI to 0.4.10 (fixes logging)
- Changed UserBackupToken model to use UTC timestamps (6563cb77)
- Restore FK relationship between `work_orders` and `attempts` pending a
  decision re: further partitioning.
  [#1254](https://github.com/OpenFn/Lightning/issues/1254)

### Fixed

- New credential doesn't appear in inspector until refresh
  [#1531](https://github.com/OpenFn/Lightning/issues/1531)
- Metadata not refreshing when credential is updated
  [#791](https://github.com/OpenFn/Lightning/issues/791)
- Adjusted z-index for Monaco Editor's sibling element to resolve layout
  conflict [#1329](https://github.com/OpenFn/Lightning/issues/1329)
- Demo script sets up example Runs with their log lines in a consistant order.
  [#1487](https://github.com/OpenFn/Lightning/issues/1487)
- Initial credential creation `changes` show `after` as `null` rather a value
  [#1118](https://github.com/OpenFn/Lightning/issues/1118)
- AttemptViewer flashing/rerendering when Jobs are running
  [#1550](https://github.com/OpenFn/Lightning/issues/1550)
- Not able to create a new Job when clicking the Check icon on the placeholder
  [#1537](https://github.com/OpenFn/Lightning/issues/1537)
- Improve selection logic on WorkflowDiagram
  [#1220](https://github.com/OpenFn/Lightning/issues/1220)

## [v0.11.0] - 2023-12-06

### Added

- Improved UI when manually creating Attempts via the Job Editor
  [#1474](https://github.com/OpenFn/Lightning/issues/1474)
- Increased the maximum inbound webhook request size to 10MB and added
  protection against _very large_ payloads with a 100MB "max_skip_body_length"
  [#1247](https://github.com/OpenFn/Lightning/issues/1247)

### Changed

- Use the internal port of the web container for the worker configuration in
  docker-compose setup. [#1485](https://github.com/OpenFn/Lightning/pull/1485)

## [v0.10.6] - 2023-12-05

### Changed

- Limit entries count on term work orders search
  [#1461](https://github.com/OpenFn/Lightning/issues/1461)
- Scrub log lines using multiple credentials samples
  [#1519](https://github.com/OpenFn/Lightning/issues/1519)
- Remove custom telemetry plumbing.
  [1259](https://github.com/OpenFn/Lightning/issues/1259)
- Enhance UX to prevent modal closure when Monaco/Dataclip editor is focused
  [#1510](https://github.com/OpenFn/Lightning/pull/1510)

### Fixed

- Use checkbox on boolean credential fields rather than a text input field
  [#1430](https://github.com/OpenFn/Lightning/issues/1430)
- Allow users to retry work orders that failed before their first run was
  created [#1417](https://github.com/OpenFn/Lightning/issues/1417)
- Fix to ensure webhook auth modal is closed when cancel or close are selected.
  [#1508](https://github.com/OpenFn/Lightning/issues/1508)
- Enable user to reauthorize and obtain a new refresh token.
  [#1495](https://github.com/OpenFn/Lightning/issues/1495)
- Save credential body with types declared on schema
  [#1518](https://github.com/OpenFn/Lightning/issues/1518)

## [v0.10.5] - 2023-12-03

### Changed

- Only add history page filters when needed for simpler multi-select status
  interface and shorter page URLs
  [#1331](https://github.com/OpenFn/Lightning/issues/1331)
- Use dynamic Endpoint config only on prod
  [#1435](https://github.com/OpenFn/Lightning/issues/1435)
- Validate schema field with any of expected values
  [#1502](https://github.com/OpenFn/Lightning/issues/1502)

### Fixed

- Fix for liveview crash when token expires or gets deleted after mount
  [#1318](https://github.com/OpenFn/Lightning/issues/1318)
- Remove two obsolete methods related to Run: `Lightning.Invocation.delete_run`
  and `Lightning.Invocation.Run.new_from`.
  [#1254](https://github.com/OpenFn/Lightning/issues/1254)
- Remove obsolete field `previous_id` from `runs` table.
  [#1254](https://github.com/OpenFn/Lightning/issues/1254)
- Fix for missing data in 'created' audit trail events for webhook auth methods
  [#1500](https://github.com/OpenFn/Lightning/issues/1500)

## [v0.10.4] - 2023-11-30

### Changed

- Increased History search timeout to 30s
  [#1461](https://github.com/OpenFn/Lightning/issues/1461)

### Fixed

- Tooltip text clears later than the background
  [#1094](https://github.com/OpenFn/Lightning/issues/1094)
- Temporary fix to superuser UI for managing project users
  [#1145](https://github.com/OpenFn/Lightning/issues/1145)
- Fix for adding ellipses on credential info on job editor heading
  [#1428](https://github.com/OpenFn/Lightning/issues/1428)

## [v0.10.3] - 2023-11-28

### Added

- Dimmed/greyed out triggers and edges on the canvas when they are disabled
  [#1464](https://github.com/OpenFn/Lightning/issues/1464)
- Async loading on the history page to improve UX on long DB queries
  [#1279](https://github.com/OpenFn/Lightning/issues/1279)
- Audit trail events for webhook auth (deletion method) change
  [#1165](https://github.com/OpenFn/Lightning/issues/1165)

### Changed

- Sort project collaborators by first name
  [#1326](https://github.com/OpenFn/Lightning/issues/1326)
- Work orders will now be set in a "pending" state when retries are enqueued.
  [#1340](https://github.com/OpenFn/Lightning/issues/1340)
- Avoid printing 2FA codes by default
  [#1322](https://github.com/OpenFn/Lightning/issues/1322)

### Fixed

- Create new workflow button sizing regression
  [#1405](https://github.com/OpenFn/Lightning/issues/1405)
- Google credential creation and automatic closing of oAuth tab
  [#1109](https://github.com/OpenFn/Lightning/issues/1109)
- Exporting project breaks the navigation of the page
  [#1440](https://github.com/OpenFn/Lightning/issues/1440)

## [v0.10.2] - 2023-11-21

### Changed

- Added `max_frame_size` to the Cowboy websockets protocol options in an attempt
  to address [#1421](https://github.com/OpenFn/Lightning/issues/1421)

## [v0.10.1] - 2023-11-21

### Fixed

- Work Order ID was not displayed properly in history page
  [#1423](https://github.com/OpenFn/Lightning/issues/1423)

## [v0.10.0] - 2023-11-21

### 🚨 Breaking change warning! 🚨

This release will contain breaking changes as we've significantly improved both
the workflow building and execution systems.

#### Nodes and edges

Before, workflows were represented as a list of jobs and triggers. For greater
flexibility and control of complex workflows, we've moved towards a more robust
"nodes and edges" approach. Where jobs in a workflow (a node) can be connected
by edges.

Triggers still exist, but live "outside" the directed acyclic graph (DAG) and
are used to automatically create work orders and attempts.

We've provided migrations that bring `v0.9.3` workflows in line with the
`v0.10.0` requirements.

#### Scalable workers

Before, Lightning spawned child processes to execute attempts in sand-boxed
NodeVMs on the same server. This created inefficiencies and security
vulnerabilities. Now, the Lightning web server adds attempts to a queue and
multiple worker applications can pull from that queue to process work.

In dev mode, this all happens automatically and on one machine, but in most
high-availability production environments the workers will be on another server.

Attempts are now handled entirely by the workers, and they report back to
Lightning. Exit reasons, final attempt states, error types and error messages
are either entirely new or handled differently now, but we have provided
migration scripts that will work to bring _most_ `v0.9.3` runs, attempts, and
work orders up to `v0.10.0`, though the granularity of `v0.9.3` states and exits
will be less than `v0.10.0` and the final states are not guaranteed to be
accurate for workflows with multiple branches and leaf nodes with varying exit
reasons.

The migration scripts can be run with a single function call in SetupUtils from
a connect `iex` session:

```
Lightning.SetupUtils.approximate_state_for_attempts_and_workorders()
```

Note that (like lots of _other_ functionality in `SetupUtils`, calling this
function is a destructive action and you should only do it if you've backed up
your data and you know what you're doing.)

As always, we recommend backing up your data before migrating. (And thanks for
bearing with us as we move towards our first stable Lightning release.)

### Added

- Fix flaky job name input behavior on error
  [#1218](https://github.com/OpenFn/Lightning/issues/1218)
- Added a hover effect on copy and add button for adaptors examples
  [#1297](https://github.com/OpenFn/Lightning/issues/1297)
- Migration helper code to move from `v0.9.3` to `v0.10.0` added to SetupUtils
  [#1363](https://github.com/OpenFn/Lightning/issues/1363)
- Option to start with `RTM=false iex -S mix phx.server` for opting out of the
  dev-mode automatic runtime manager.
- Webhook Authentication Methods database and CRUD operations
  [#1152](https://github.com/OpenFn/Lightning/issues/1152)
- Creation and Edit of webhook webhook authentication methods UI
  [#1149](https://github.com/OpenFn/Lightning/issues/1149)
- Add webhook authentication methods overview methods in the canvas
  [#1153](https://github.com/OpenFn/Lightning/issues/1153)
- Add icon on the canvas for triggers that have authentication enabled
  [#1157](https://github.com/OpenFn/Lightning/issues/1157)
- Require password/2FA code before showing password and API Key for webhook auth
  methods [#1200](https://github.com/OpenFn/Lightning/issues/1200)
- Restrict live dashboard access to only superusers, enable DB information and
  OS information [#1170](https://github.com/OpenFn/Lightning/issues/1170) OS
  information [#1170](https://github.com/OpenFn/Lightning/issues/1170)
- Expose additional metrics to LiveDashboard
  [#1171](https://github.com/OpenFn/Lightning/issues/1171)
- Add plumbing to dump Lightning metrics during load testing
  [#1178](https://github.com/OpenFn/Lightning/issues/1178)
- Allow for heavier payloads during load testing
  [#1179](https://github.com/OpenFn/Lightning/issues/1179)
- Add dynamic delay to help mitigate flickering test
  [#1195](https://github.com/OpenFn/Lightning/issues/1195)
- Add a OpenTelemetry trace example
  [#1189](https://github.com/OpenFn/Lightning/issues/1189)
- Add plumbing to support the use of PromEx
  [#1199](https://github.com/OpenFn/Lightning/issues/1199)
- Add warning text to PromEx config
  [#1222](https://github.com/OpenFn/Lightning/issues/1222)
- Track and filter on webhook controller state in :telemetry metrics
  [#1192](https://github.com/OpenFn/Lightning/issues/1192)
- Secure PromEx metrics endpoint by default
  [#1223](https://github.com/OpenFn/Lightning/issues/1223)
- Partition `log_lines` table based on `attempt_id`
  [#1254](https://github.com/OpenFn/Lightning/issues/1254)
- Remove foreign key from `attempts` in preparation for partitioning
  `work_orders` [#1254](https://github.com/OpenFn/Lightning/issues/1254)
- Remove `Workflows.delete_workflow`. It is no longer in use and would require
  modification to not leave orphaned attempts given the removal of the foreign
  key from `attempts`. [#1254](https://github.com/OpenFn/Lightning/issues/1254)
- Show tooltip for cloned runs in history page
  [#1327](https://github.com/OpenFn/Lightning/issues/1327)
- Have user create workflow name before moving to the canvas
  [#1103](https://github.com/OpenFn/Lightning/issues/1103)
- Allow PromEx authorization to be disabled
  [#1483](https://github.com/OpenFn/Lightning/issues/1483)

### Changed

- Updated vulnerable JS libraries, `postcss` and `semver`
  [#1176](https://github.com/OpenFn/Lightning/issues/1176)
- Update "Delete" to "Delete Job" on Job panel and include javascript deletion
  confirmation [#1105](https://github.com/OpenFn/Lightning/issues/1105)
- Move "Enabled" property from "Jobs" to "Edges"
  [#895](https://github.com/OpenFn/Lightning/issues/895)
- Incorrect wording on the "Delete" tooltip
  [#1313](https://github.com/OpenFn/Lightning/issues/1313)

### Fixed

- Fixed janitor lost query calculation
  [#1400](https://github.com/OpenFn/Lightning/issues/1400)
- Adaptor icons load gracefully
  [#1140](https://github.com/OpenFn/Lightning/issues/1140)
- Selected dataclip gets lost when starting a manual work order from the
  inspector interface [#1283](https://github.com/OpenFn/Lightning/issues/1283)
- Ensure that the whole edge when selected is highlighted
  [#1160](https://github.com/OpenFn/Lightning/issues/1160)
- Fix "Reconfigure Github" button in Project Settings
  [#1386](https://github.com/OpenFn/Lightning/issues/1386)
- Make janitor also clean up runs inside an attempt
  [#1348](https://github.com/OpenFn/Lightning/issues/1348)
- Modify CompleteRun to return error changeset when run not found
  [#1393](https://github.com/OpenFn/Lightning/issues/1393)
- Drop invocation reasons from DB
  [#1412](https://github.com/OpenFn/Lightning/issues/1412)
- Fix inconsistency in ordering of child nodes in the workflow diagram
  [#1406](https://github.com/OpenFn/Lightning/issues/1406)

## [v0.9.3] - 2023-09-27

### Added

- Add ellipsis when adaptor name is longer than the container allows
  [#1095](https://github.com/OpenFn/Lightning/issues/1095)
- Webhook Authentication Methods database and CRUD operations
  [#1152](https://github.com/OpenFn/Lightning/issues/1152)

### Changed

- Prevent deletion of first job of a workflow
  [#1097](https://github.com/OpenFn/Lightning/issues/1097)

### Fixed

- Fix long name on workflow cards
  [#1102](https://github.com/OpenFn/Lightning/issues/1102)
- Fix highlighted Edge can get out of sync with selected Edge
  [#1099](https://github.com/OpenFn/Lightning/issues/1099)
- Creating a new user without a password fails and there is no user feedback
  [#731](https://github.com/OpenFn/Lightning/issues/731)
- Crash when setting up version control
  [#1112](https://github.com/OpenFn/Lightning/issues/1112)

## [v0.9.2] - 2023-09-20

### Added

- Add "esc" key binding to close job inspector modal
  [#1069](https://github.com/OpenFn/Lightning/issues/1069)

### Changed

- Save icons from the `adaptors` repo locally and load them in the job editor
  [#943](https://github.com/OpenFn/Lightning/issues/943)

## [v0.9.1] - 2023-09-19

### Changed

- Modified audit trail to handle lots of different kind of audit events
  [#271](https://github.com/OpenFn/Lightning/issues/271)/[#44](https://github.com/OpenFn/Lightning/issues/44)
- Fix randomly unresponsive job panel after job deletion
  [#1113](https://github.com/OpenFn/Lightning/issues/1113)

## [v0.9.0] - 2023-09-15

### Added

- Add favicons [#1079](https://github.com/OpenFn/Lightning/issues/1079)
- Validate job name in placeholder job node
  [#1021](https://github.com/OpenFn/Lightning/issues/1021)
- Bring credential delete in line with new GDPR interpretation
  [#802](https://github.com/OpenFn/Lightning/issues/802)
- Make job names unique per workflow
  [#1053](https://github.com/OpenFn/Lightning/issues/1053)

### Changed

- Enhanced the job editor/inspector interface
  [#1025](https://github.com/OpenFn/Lightning/issues/1025)

### Fixed

- Finished run never appears in inspector when it fails
  [#1084](https://github.com/OpenFn/Lightning/issues/1084)
- Cannot delete some credentials via web UI
  [#1072](https://github.com/OpenFn/Lightning/issues/1072)
- Stopped the History table from jumping when re-running a job
  [#1100](https://github.com/OpenFn/Lightning/issues/1100)
- Fixed the "+" button when adding a job to a workflow
  [#1093](https://github.com/OpenFn/Lightning/issues/1093)

## [v0.8.3] - 2023-09-05

### Added

- Render error when workflow diagram node is invalid
  [#956](https://github.com/OpenFn/Lightning/issues/956)

### Changed

- Restyle history table [#1029](https://github.com/OpenFn/Lightning/issues/1029)
- Moved Filter and Search controls to the top of the history page
  [#1027](https://github.com/OpenFn/Lightning/issues/1027)

### Fixed

- Output incorrectly shows "this run failed" when the run hasn't yet finished
  [#1048](https://github.com/OpenFn/Lightning/issues/1048)
- Wrong label for workflow card timestamp
  [#1022](https://github.com/OpenFn/Lightning/issues/1022)

## [v0.8.2] - 2023-08-31

### Fixed

- Lack of differentiation between top of job editor modal and top menu was
  disorienting. Added shadow.

## [v0.8.1] - 2023-08-31

### Changed

- Moved Save and Run button to bottom of the Job edit modal
  [#1026](https://github.com/OpenFn/Lightning/issues/1026)
- Allow a manual work order to save the workflow before creating the work order
  [#959](https://github.com/OpenFn/Lightning/issues/959)

## [v0.8.0] - 2023-08-31

### Added

- Introduces Github sync feature, users can now setup our github app on their
  instance and sync projects using our latest portability spec
  [#970](https://github.com/OpenFn/Lightning/issues/970)
- Support Backup Codes for Multi-Factor Authentication
  [937](https://github.com/OpenFn/Lightning/issues/937)
- Log a warning in the console when the Editor/docs component is given latest
  [#958](https://github.com/OpenFn/Lightning/issues/958)
- Improve feedback when a Workflow name is invalid
  [#961](https://github.com/OpenFn/Lightning/issues/961)
- Show that the jobs' body is invalid
  [#957](https://github.com/OpenFn/Lightning/issues/957)
- Reimplement skipped CredentialLive tests
  [#962](https://github.com/OpenFn/Lightning/issues/962)
- Reimplement skipped WorkflowLive.IndexTest test
  [#964](https://github.com/OpenFn/Lightning/issues/964)
- Show GitHub installation ID and repo link to help setup/debugging for version
  control [1059](https://github.com/OpenFn/Lightning/issues/1059)

### Fixed

- Fixed issue where job names were being incorrectly hyphenated during
  project.yaml export [#1050](https://github.com/OpenFn/Lightning/issues/1050)
- Allows the demo script to set a project id during creation to help with cli
  deploy/pull/Github integration testing.
- Fixed demo project_repo_connection failing after nightly demo resets
  [1058](https://github.com/OpenFn/Lightning/issues/1058)
- Fixed an issue where the monaco suggestion tooltip was offset from the main
  editor [1030](https://github.com/OpenFn/Lightning/issues/1030)

## [v0.7.3] - 2023-08-15

### Changed

- Version control in project settings is now named Export your project
  [#1015](https://github.com/OpenFn/Lightning/issues/1015)

### Fixed

- Tooltip for credential select in Job Edit form is cut off
  [#972](https://github.com/OpenFn/Lightning/issues/972)
- Dataclip type and state assembly notice for creating new dataclip dropped
  during refactor [#975](https://github.com/OpenFn/Lightning/issues/975)

## [v0.7.2] - 2023-08-10

### Changed

- NodeJs security patch [1009](https://github.com/OpenFn/Lightning/pull/1009)

### Fixed

## [v0.7.1] - 2023-08-04

### Fixed

- Fixed flickery icons on new workflow job creation.

## [v0.7.0] - 2023-08-04

### Added

- Project owners can require MFA for their users
  [892](https://github.com/OpenFn/Lightning/issues/892)

### Changed

- Moved to Elixir 1.15 and Erlang 26.0.2 to sort our an annoying ElixirLS issue
  that was slowing down our engineers.
- Update Debian base to use bookworm (Debian 12) for our Docker images
- Change new credential modal to take up less space on the screen
  [#931](https://github.com/OpenFn/Lightning/issues/931)
- Placeholder nodes are now purely handled client-side

### Fixed

- Fix issue creating a new credential from the Job editor where the new
  credential was not being set on the job.
  [#951](https://github.com/OpenFn/Lightning/issues/951)
- Fix issue where checking a credential type radio button shows as unchecked on
  first click. [#976](https://github.com/OpenFn/Lightning/issues/976)
- Return the pre-filled workflow names
  [#971](https://github.com/OpenFn/Lightning/issues/971)
- Fix version reporting and external reset_demo() call via
  Application.spec()[#1010](https://github.com/OpenFn/Lightning/issues/1010)
- Fixed issue where entering a placeholder name through the form would result an
  in unsaveable workflow
  [#1001](https://github.com/OpenFn/Lightning/issues/1001)
- Ensure the DownloadController checks for authentication and authorisation.

## [v0.7.0-pre5] - 2023-07-28

### Changed

- Unless otherwise specified, only show work orders with activity in last 14
  days [#968](https://github.com/OpenFn/Lightning/issues/968)

## [v0.7.0-pre4] - 2023-07-27

### Changed

- Don't add cast fragments if the search_term is nil
  [#968](https://github.com/OpenFn/Lightning/issues/968)

## [v0.7.0-pre3] - 2023-07-26

### Fixed

- Fixed an issue with newly created edges that prevented downstream jobs
  [977](https://github.com/OpenFn/Lightning/issues/977)

## [v0.7.0-pre2] - 2023-07-26

Note that this is a pre-release with a couple of known bugs that are tracked in
the Nodes and Edges [epic](https://github.com/OpenFn/Lightning/issues/793).

### Added

- Added ability for a user to enable MFA on their account; using 2FA apps like
  Authy, Google Authenticator etc
  [#890](https://github.com/OpenFn/Lightning/issues/890)
- Write/run sql script to convert triggers
  [#875](https://github.com/OpenFn/Lightning/issues/875)
- Export projects as `.yaml` via UI
  [#249](https://github.com/OpenFn/Lightning/issues/249)

### Changed

- In `v0.7.0` we change the underlying workflow building and execution
  infrastructure to align with a standard "nodes and edges" design for directed
  acyclic graphs (DAGs). Make sure to run the migrations!
  [793](https://github.com/OpenFn/Lightning/issues/793)

### Fixed

- Propagate url pushState/changes to Workflow Diagram selection
  [#944](https://github.com/OpenFn/Lightning/issues/944)
- Fix issue when deleting nodes from the workflow editor
  [#830](https://github.com/OpenFn/Lightning/issues/830)
- Fix issue when clicking a trigger on a new/unsaved workflow
  [#954](https://github.com/OpenFn/Lightning/issues/954)

## [0.6.7] - 2023-07-13

### Added

- Add feature to bulk rerun work orders from a specific step in their workflow;
  e.g., "rerun these 50 work orders, starting each at step 4."
  [#906](https://github.com/OpenFn/Lightning/pull/906)

### Fixed

- Oban exception: "value too long" when log lines are longer than 255 chars
  [#929](https://github.com/OpenFn/Lightning/issues/929)

## [0.6.6] - 2023-06-30

### Added

- Add public API token to the demo site setup script
- Check and renew OAuth credentials when running a job
  [#646](https://github.com/OpenFn/Lightning/issues/646)

### Fixed

- Remove google sheets from adaptors list until supporting oauth flow
  [#792](https://github.com/OpenFn/Lightning/issues/792)
- Remove duplicate google sheets adaptor display on credential type picklist
  [#663](https://github.com/OpenFn/Lightning/issues/663)
- Fix demo setup script for calling from outside the app on Kubernetes
  deployments [#917](https://github.com/OpenFn/Lightning/issues/917)

## [0.6.5] - 2023-06-22

### Added

- Ability to rerun work orders from start by selecting one of more of them from
  the History page and clicking the "Rerun" button.
  [#659](https://github.com/OpenFn/Lightning/issues/659)

### Fixed

- Example runs for demo incorrect
  [#856](https://github.com/OpenFn/Lightning/issues/856)

## [0.6.3] - 2023-06-15

### Fixed

- Prevent saving null log lines to the database, fix issue with run display
  [#866](https://github.com/OpenFn/Lightning/issues/866)

## [0.6.2] - 2023-06-09

### Fixed

- Fixed viewer permissions for delete workflow

- Fixed bug with workflow cards
  [#859](https://github.com/OpenFn/Lightning/issues/859)

## [0.6.1] - 2023-06-08

### Fixed

- Fixed bug with run logs [#864](https://github.com/OpenFn/Lightning/issues/864)

- Correctly stagger demo runs to maintain order
  [#856](https://github.com/OpenFn/Lightning/issues/856)
- Remove `Timex` use from `SetupUtils` in favor of `DateTime` to fix issue when
  calling it in escript.

## [0.6.0]- 2023-04-12

### Added

- Create sample runs when generating sample workflow
  [#821](https://github.com/OpenFn/Lightning/issues/821)
- Added a provisioning api for creating and updating projects and their
  workflows See: [PROVISIONING.md](./PROVISIONING.md)
  [#641](https://github.com/OpenFn/Lightning/issues/641)
- Add ability for a `superuser` to schedule deletion, cancel deletion, and
  delete projects [#757](https://github.com/OpenFn/Lightning/issues/757)
- Add ability for a `project owner` to schedule deletion, cancel deletion, and
  delete projects [#746](https://github.com/OpenFn/Lightning/issues/746)

### Changed

- Ability to store run log lines as rows in a separate table
  [#514](https://github.com/OpenFn/Lightning/issues/514)

### Fixed

- Incorrect project digest queries
  [#768](https://github.com/OpenFn/Lightning/issues/768)]
- Fix issue when purging deleted users
  [#747](https://github.com/OpenFn/Lightning/issues/747)
- Generate a random name for Workflows when creating one via the UI.
  [#828](https://github.com/OpenFn/Lightning/issues/828)
- Handle error when deleting a job with runs.
  [#814](https://github.com/OpenFn/Lightning/issues/814)

## [0.5.2]

### Added

- Add `workflow_edges` table in preparation for new workflow editor
  implementation [#794](https://github.com/OpenFn/Lightning/issues/794)
- Stamped `credential_id` on run directly for easier auditing of the history
  interface. Admins can now see which credential was used to run a run.
  [#800](https://github.com/OpenFn/Lightning/issues/800)
- Better errors when using magic functions: "no magic yet" and "check
  credential" [#812](https://github.com/OpenFn/Lightning/issues/812)

### Changed

- The `delete-project` function now delete all associated activities
  [#759](https://github.com/OpenFn/Lightning/issues/759)

### Fixed

## [0.5.1] - 2023-04-12

### Added

- Added ability to create and revoke personal API tokens
  [#147](https://github.com/OpenFn/Lightning/issues/147)
- Add `last-used at` to API tokens
  [#722](https://github.com/OpenFn/Lightning/issues/722)
- Improved "save" for job builder; users can now press `Ctrl + S` or `⌘ + S` to
  save new or updated jobs job panel will _not_ close. (Click elsewhere in the
  canvas or click the "Close" button to close.)
  [#568](https://github.com/OpenFn/Lightning/issues/568)
- Add filtered search params to the history page URL
  [#660](https://github.com/OpenFn/Lightning/issues/660)

### Changed

- The secret scrubber now ignores booleans
  [690](https://github.com/OpenFn/Lightning/issues/690)

### Fixed

- The secret scrubber now properly handles integer secrets from credentials
  [690](https://github.com/OpenFn/Lightning/issues/690)
- Updated describe-package dependency, fixing sparkles in adaptor-docs
  [657](https://github.com/OpenFn/Lightning/issues/657)
- Clicks on the workflow canvas were not lining up with the nodes users clicked
  on; they are now [733](https://github.com/OpenFn/Lightning/issues/733)
- Job panel behaves better when collapsed
  [774](https://github.com/OpenFn/Lightning/issues/774)

## [0.5.0] - 2023-04-03

### Added

- Magic functions that fetch real metadata from connected systems via
  `credentials` and suggest completions in the job builder (e.g., pressing
  `control-space` when setting the `orgUnit` attribute for a DHIS2 create
  operation will pull the _actual_ list of orgUnits with human readable labels
  and fill in their orgUnit codes upon
  enter.)[670](https://github.com/OpenFn/Lightning/issues/670)
- A "metadata explorer" to browse actual system metadata for connected
  instances. [658](https://github.com/OpenFn/Lightning/issues/658)
- Resizable job builder panel for the main canvas/workflow view.
  [681](https://github.com/OpenFn/Lightning/issues/681)

### Changed

- Display timezone for cron schedule—it is always UTC.
  [#716](https://github.com/OpenFn/Lightning/issues/716)
- Instance administrators can now configure the interval between when a project
  owner or user requests deletion and when these records are purged from the
  database. It defaults to 7, but by providing a `PURGE_DELETED_AFTER_DAYS`
  environment variable the grace period can be altered. Note that setting this
  variable to `0` will make automatic purging _never_ occur but will still make
  "deleted" projects and users unavailable. This has been requested by certain
  organizations that must retain audit logs in a Lightning instance.
  [758](https://github.com/OpenFn/Lightning/issues/758)

### Fixed

- Locked CLI version to `@openfn/cli@0.0.35`.
  [#761](https://github.com/OpenFn/Lightning/issues/761)

## [0.4.8] - 2023-03-29

### Added

- Added a test harness for monitoring critical parts of the app using Telemetry
  [#654](https://github.com/OpenFn/Lightning/issues/654)

### Changed

- Set log level to `info` for runs. Most of the `debug` logging is useful for
  the CLI, but not for Lightning. In the future the log level will be
  configurable at instance > project > job level by the `superuser` and any
  project `admin`.
- Renamed license file so that automagic github icon is less confusing

### Fixed

- Broken links in failure alert email
  [#732](https://github.com/OpenFn/Lightning/issues/732)
- Registration Submission on app.openfn.org shows internal server error in
  browser [#686](https://github.com/OpenFn/Lightning/issues/686)
- Run the correct runtime install mix task in `Dockerfile-dev`
  [#541](https://github.com/OpenFn/Lightning/issues/541)
- Users not disabled when scheduled for deletion
  [#719](https://github.com/OpenFn/Lightning/issues/719)

## [0.4.6] - 2023-03-23

### Added

- Implement roles and permissions across entire app
  [#645](https://github.com/OpenFn/Lightning/issues/645)
- Fix webhook URL
  (`https://<<HOST_URL>>/i/cae544ab-03dc-4ccc-a09c-fb4edb255d7a`) for the
  OpenHIE demo workflow [448](https://github.com/OpenFn/Lightning/issues/448)
- Phoenix Storybook for improved component development
- Load test for webhook endpoint performance
  [#645](https://github.com/OpenFn/Lightning/issues/634)
- Notify user via email when they're added to a project
  [#306](https://github.com/OpenFn/Lightning/issues/306)
- Added notify user via email when their account is created
  [#307](https://github.com/OpenFn/Lightning/issues/307)

### Changed

- Improved errors when decoding encryption keys for use with Cloak.
  [#684](https://github.com/OpenFn/Lightning/issues/684)
- Allow users to run ANY job with a custom input.
  [#629](https://github.com/OpenFn/Lightning/issues/629)

### Fixed

- Ensure JSON schema form inputs are in the same order as they are written in
  the schema [#685](https://github.com/OpenFn/Lightning/issues/685)

## [0.4.4] - 2023-03-10

### Added

- Users can receive a digest email reporting on a specified project.
  [#638](https://github.com/OpenFn/Lightning/issues/638)
  [#585](https://github.com/OpenFn/Lightning/issues/585)

## [0.4.3] - 2023-03-06

### Added

- Tooltips on Job Builder panel
  [#650](https://github.com/OpenFn/Lightning/issues/650)

### Changed

- Upgraded to Phoenix 1.7 (3945856)

### Fixed

- Issue with FailureAlerter configuration missing in `prod` mode.

## [0.4.2] - 2023-02-24

### Added

- A user can change their own email
  [#247](https://github.com/OpenFn/Lightning/issues/247)
- Added a `SCHEMAS_PATH` environment variable to override the default folder
  location for credential schemas
  [#604](https://github.com/OpenFn/Lightning/issues/604)
- Added the ability to configure Google Sheets credentials
  [#536](https://github.com/OpenFn/Lightning/issues/536)
- Function to import a project
  [#574](https://github.com/OpenFn/Lightning/issues/574)

### Changed

- Users cannot register if they have not selected the terms and conditions
  [#531](https://github.com/OpenFn/Lightning/issues/531)

### Fixed

- Jobs panel slow for first open after restart
  [#567](https://github.com/OpenFn/Lightning/issues/567)

## [0.4.0] - 2023-02-08

### Added

- Added a Delete job button in Inspector
- Filter workflow runs by text/value in run logs or input body
- Drop "configuration" key from Run output dataclips after completion
- Ability to 'rerun' a run from the Run list
- Attempts and Runs update themselves in the Runs list
- Configure a project and workflow for a new registering user
- Run a job with a custom input
- Added plausible analytics
- Allow user to click on Webhook Trigger Node to copy webhook URL on workflow
  diagram
- Allow any user to delete a credential that they own
- Create any credential through a form except for OAuth
- Refit all diagram nodes on browser and container resize
- Enable distributed Erlang, allowing any number of redundant Lightning nodes to
  communicate with each other.
- Users can set up realtime alerts for a project

### Changed

- Better code-assist and intelliense in the Job Editor
- Updated @openfn/workflow-diagram to 0.4.0
- Make plus button part of job nodes in Workflow Diagram
- Updated @openfn/adaptor-docs to 0.0.5
- Updated @openfn/describe-package to 0.0.10
- Create an follow a manual Run from the Job Inspector
- View all workflows in a project on the workflows index page
- Move @openfn/workflow-diagram into the application, the NPM module is now
  deprecated.
- Remove workflow name from first node
- Move the used parts of `@openfn/engine` into the application.
- [BREAKING CHANGE] Ported `mix openfn.install.runtime` into application, use
  `mix lightning.install_runtime`.
- [BREAKING CHANGE] Introduced `@openfn/cli` as the new runtime for Jobs
- Rename a workflow through the page heading
- Hide the dataclips tab for beta
- Make adaptor default to common@latest
- Remove jobs list page
- Better error handling in the docs panel
- Disable credential ownership transfer in dev and prod environments
- Add project settings page
- Change Work Order filters to apply to the aggregate state of the work order
  and not the run directly
- Enable jobs by default
- Set log level to info
- Add Beta checkbox to register page
- User roles and permissions

### Fixed

- Don't consider disabled jobs when calculating subsequent runs
- Fixed overflow on Job Editor Tooltips
- Fixed auto-scroll when adding a new snippet in the Job Editor
- Fixed common operation typings in Job Editor

## [0.3.1] - 2022-11-22

### Fixed

- Fixed bug that tried to execute HTML scripts in dataclips
- Fixed bug that prevented work orders from displaying in the order of their
  last run, descending.
- Remove alerts after set timeout or close

## [0.3.0] - 2022-11-21

### Added

- Add seed data for demo site
- Create adaptor credentials through a form
- Configure cron expressions through a form
- View runs grouped by work orders and attempts
- Run an existing Job with any dataclip uuid from the Job form

### Changed

- Redirect users to projects list page when they click on Admin Settings menu
- Move job, project, input and output Dataclips to Run table
- Reverse the relationship between Jobs and Triggers. Triggers now can exist on
  their own; setting the stage for branching and merging workflows
- Updated Elixir and frontend dependencies
- [BREAKING CHANGE] Pipeline now uses Work Orders, previous data is not
  compatible.
- Runs, Dataclips and Attempts now all correctly use `usec` resolution
  timestamps.
- Upgraded LiveView to 0.18.0
- Upgraded Elixir to 1.14.1 and OTP 25
- Workflow Job editor now behaves like a panel
- Split JobLive.InspectorFormComponent into different plug-able subcomponents
- Ensure new jobs with cron triggers receive a default frequency
- Webhooks are now referenced by the trigger id instead of job id.
- Filter runs by status
- Filter runs by workflow
- Filter runs by date
- View a job run from the runs history
- View latest matching inputs to run a job with

## [0.2.0] - 2022-09-12

### Changed

- [BREAKING CHANGE] Add `Workflow` model, Jobs now belong to a Workflow This is
  a breaking change to the schema.
- Use Node.js 18, soon to be in LTS.
- Visualize success/fail triggers in workflow diagram.
- Move WorkflowDiagram related actions from DashboardLive into WorkflowLive
- Move WorkflowDiagram component into liveview, so that we can subscribe to
  channels (i.e. updating of the diagram when someone changes something).
- Integrate `@openfn/workflow-diagram@0.0.8` and use the new Store interface for
  updating it.
- Remove `component_mounted` event from WorkflowDiagram hook, using a
  MutationObserver and a Base64 encoded JSON payload.
- Fixed an issue where the compiler component would try and load a 'nothing
  adaptor', added a condition to check an adaptor is actually selected.
- Removed previous Workflow CTE queries, replaced by the introduction of the
  Workflow model, see
  (https://github.com/OpenFn/Lightning/blob/53da6883483e7d8d078783f348da327d1dd72d20/lib/lightning/workflows.ex#L111-L119).

## [0.1.13] - 2022-08-29

### Added

- Allow administrators to configure OIDC providers for authentication (note that
  this is just for authenticating, not yet for creating new accounts via OIDC)
- Add Monaco editor to the step/job panel
- Allow users to delete their own accounts. Schedule their user and credentials
  data for deletion when they do.
- Allow superusers to delete a user account. Schedule the user's credentials and
  user data for deletion when they do.
- If a user is scheduled for deletion, disable their account and prevent them
  from logging in.
- The 'User profile' and 'Credentials' page now have a sidebar menu

### Changed

- Project users now have one of the following roles: viewer, editor, admin,
  owner
- Users only have the following roles: user, superuser

## [0.1.12] - 2022-08-15

### Added

- Transfer credential ownership to another user.
- Create credentials via a form interface\*
- Show "projects with access" in credentials list view.
- Show job in runs list and run view.
- Added roles and permissions to workflows and history page
  [#645](https://github.com/OpenFn/Lightning/issues/645)

\*The form is defined by a JSON schema provided by an adaptor, in most cases:
e.g., `language-dhis2` provides a single schema which defines the required
attributes for `state.configuration`, while `language-common` provides multiple
credential schemas like "oauth" or "basic auth" which define attributes for
`state.configuration` and which might be used by lots of different jobs.)

### Fixed

- User menu (top right) appears on top of all other components.
- User profile screen integrated with the rest of the liveview app.

## [0.1.11] - 2022-08-05

### Fixed

- Fixed logging in Runner when `:debug` log level used; note that this caused
  crashes in Oban

## [0.1.10] - 2022-08-05

### Added

- Credential auditing
- Build/version information display for easier debugging

### Fixed

- Fixed a bug that enqueued cron-triggered jobs even when they were disabled

## [0.1.9] - 2022-07-27

### Added

- Navigate to user profile or credentials page and log out through the user icon
  dropdown
- Create and edit dataclips
- Add a production tag to credentials
- View a dropdown of operations and their description for the language-common
  `v2.0.0-rc2` adaptor (this pattern to be rolled out across adaptors)

### Changed

- Navigate between projects through a project picker on the navbar

### Fixed

- Run Lightning with docker

### Security

- Sensitive credential values are scrubbed from run logs
- All credentials are encrypted at REST

## [0.1.7] - 2022-06-24

### Added

- Run a job with a cron trigger
- Queue jobs via Oban/Postgres
- Edit jobs via the workflow canvas

## [0.1.6] - 2022-06-07

### Added

- Register, log in and log out of an account
- Allow superusers and admin users to create projects
- Allow admin users to create or disable a user’s account
- Allow superusers for local deployments to create users and give them access to
  project spaces

- Create and edit a job with a webhook, flow/fail or cron trigger
- Create and edit credentials for a job
- Copy a job's webhook URL
- View all workflows in a project visually
- Deploy lightning locally with Docker

- Enable a job to automatically process incoming requests
- Run a job with a webhook or flow/fail trigger
- View job runs along with their logs, exit code, start and end time
- View data clips that have initiated job runs (http requests for webhooks, run
  results)<|MERGE_RESOLUTION|>--- conflicted
+++ resolved
@@ -24,13 +24,10 @@
 
 ### Fixed
 
-<<<<<<< HEAD
 - Fix toggle button not visually disabled
   [#2976](https://github.com/OpenFn/lightning/issues/2976)
-=======
 - Dont clear dataclip input when user saves workflow
   [#2944](https://github.com/OpenFn/lightning/issues/2944)
->>>>>>> 635ade13
 
 ## [v2.10.16-pre.0] - 2025-02-26
 

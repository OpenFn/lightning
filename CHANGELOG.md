--- conflicted
+++ resolved
@@ -17,14 +17,11 @@
 
 ### Added
 
-<<<<<<< HEAD
 - Add project merging functionality
   [#3432](https://github.com/OpenFn/lightning/issues/3432)
-=======
 - SessionContextStore for collaborative workflow editor to provide user, project,
   and config data to React components via Phoenix Channel
   [#3624](https://github.com/OpenFn/lightning/issues/3624)
->>>>>>> 23660557
 
 ### Changed
 

--- conflicted
+++ resolved
@@ -17,10 +17,9 @@
 
 ### Added
 
-<<<<<<< HEAD
 - Allow workflow and project concurrency progress windows
   [#2995](https://github.com/OpenFn/lightning/issues/2995)
-=======
+
 ### Changed
 
 - Update Phoenix LiveView to 1.0.5, Petal Components to 2.9.0 and TailwindCSS to
@@ -32,7 +31,6 @@
 
 ### Added
 
->>>>>>> fbf90b7c
 - Update Collections admin UI storage counter after deleting all
   [#2986](https://github.com/OpenFn/lightning/issues/2986)
 - Refactor OAuth credentials to reuse existing refresh tokens for same scopes

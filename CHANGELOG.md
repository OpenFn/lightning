# Changelog

All notable changes to this project will be documented in this file.

- `Added` for new features.
- `Changed` for changes in existing functionality.
- `Deprecated` for soon-to-be removed features.
- `Removed` for now removed features.
- `Fixed` for any bug fixes.
- `Security` in case of vulnerabilities.

The format is based on [Keep a Changelog](https://keepachangelog.com/en/1.0.0/),
and this project adheres to
[Semantic Versioning](https://semver.org/spec/v2.0.0.html).

## [Unreleased]

### Added

- Handle errors from the AI Assistant more gracefully
  [#2741](https://github.com/OpenFn/lightning/issues/2741)
  
### Changed

- Make user email verification optional. Defaults to `false`
  [#2755](https://github.com/OpenFn/lightning/issues/2755)
- Enhance AI assistant panel UI
  [#2497](https://github.com/OpenFn/lightning/issues/2497)

### Fixed

<<<<<<< HEAD
- Fixed an issue where sometimes adaptor docs won't load in the Inspector
  [#2749](https://github.com/OpenFn/lightning/pull/2749)
=======
- Return a 422 when a duplicate key is sent to the collections post/put_all API
  [#2752](https://github.com/OpenFn/lightning/issues/2752)
- Do not require the user's password when a superuser updates a user.
  [#2757](https://github.com/OpenFn/lightning/issues/2757)
>>>>>>> 30043349

## [v2.10.5] - 2024-12-04

### Added

- Enable Tab Key for Indenting Text in AI Assistant Input Box
  [#2407](https://github.com/OpenFn/lightning/issues/2407)
- Ctrl/Cmd + Enter to Send a Message to the AI Assistant
  [#2406](https://github.com/OpenFn/lightning/issues/2406)
- Add styles to AI chat messages
  [#2484](https://github.com/OpenFn/lightning/issues/2484)
- Auditing when enabling/disabling a workflow
  [#2697](https://github.com/OpenFn/lightning/issues/2697)
- Ability to enable/disable a workflow from the workflow editor
  [#2698](https://github.com/OpenFn/lightning/issues/2698)

### Changed

- Insert all on a collection with the same timestamp
  [#2711](https://github.com/OpenFn/lightning/issues/2711)
- AI Assistant: Show disclaimer once every day per user
  [#2481](https://github.com/OpenFn/lightning/issues/2481)
- AI Assistant: Scroll to new message when it arrives
  [#2409](https://github.com/OpenFn/lightning/issues/2409)
- AI Assistant: Set vertical scrollbar below the session title
  [#2477](https://github.com/OpenFn/lightning/issues/2477)
- AI Assistant: Increase size of input box for easier handling of large inputs
  [#2408](https://github.com/OpenFn/lightning/issues/2408)
- Bumped dependencies
- Extend display of audit events to cater for deletions.
  [#2701](https://github.com/OpenFn/lightning/issues/2701)
- Kafka documentation housekeeping.
  [#2414](https://github.com/OpenFn/lightning/issues/2414)

### Fixed

- Collections controller sending an invalid response body when a item doesn't
  exist [#2733](https://github.com/OpenFn/lightning/issues/2733)

## [v2.10.4] - 2024-11-22

### Added

- Support dynamic json schema email format validation.
  [#2664](https://github.com/OpenFn/lightning/issues/2664)
- Audit snapshot creation
  [#2601](https://github.com/OpenFn/lightning/issues/2601)
- Allow filtering collection items by updated_before and updated_after.
  [#2693](https://github.com/OpenFn/lightning/issues/2693)
- Add support for SMTP email configuration
  [#2699](https://github.com/OpenFn/lightning/issues/2699) ⚠️️ Please note that
  `EMAIL_ADMIN` defaults to `lightning@example.com` in production environments

### Fixed

- Fix cursor for small limit on collections request
  [#2683](https://github.com/OpenFn/lightning/issues/2683)
- Disable save and run actions on deleted workflows
  [#2170](https://github.com/OpenFn/lightning/issues/2170)
- Distinguish active and inactive sort arrows in projects overview table
  [#2423](https://github.com/OpenFn/lightning/issues/2423)
- Fix show password toggle icon gets flipped after changing the password value
  [#2611](https://github.com/OpenFn/lightning/issues/2611)

## [v2.10.3] - 2024-11-13

### Added

- Disable monaco command palette in Input and Log viewers
  [#2643](https://github.com/OpenFn/lightning/issues/2643)
- Make provision for non-User actors when creating Audit entries.
  [#2601](https://github.com/OpenFn/lightning/issues/2601)

### Fixed

- Superusers can't update users passwords
  [#2621](https://github.com/OpenFn/lightning/issues/2621)
- Attempt to reduce memory consumption when generating UsageTracking reports.
  [#2636](https://github.com/OpenFn/lightning/issues/2636)

## [v2.10.2] - 2024-11-14

### Added

- Audit history exports events
  [#2637](https://github.com/OpenFn/lightning/issues/2637)

### Changed

- Ignore Plug.Conn.InvalidQueryError in Sentry
  [#2672](https://github.com/OpenFn/lightning/issues/2672)
- Add Index to `dataclip_id` on `runs` and `work_orders` tables to speed up
  deletion [PR#2677](https://github.com/OpenFn/lightning/pull/2677)

### Fixed

- Error when the logger receives a boolean
  [#2666](https://github.com/OpenFn/lightning/issues/2666)

## [v2.10.1] - 2024-11-13

### Fixed

- Fix metadata loading as code-assist in the editor
  [#2669](https://github.com/OpenFn/lightning/pull/2669)
- Fix Broken Input Dataclip UI
  [#2670](https://github.com/OpenFn/lightning/pull/2670)

## [v2.10.0] - 2024-11-13

### Changed

- Increase collection items value limit to 1M characters
  [#2661](https://github.com/OpenFn/lightning/pull/2661)

### Fixed

- Fix issues loading suggestions for code-assist
  [#2662](https://github.com/OpenFn/lightning/pull/2662)

## [v2.10.0-rc.2] - 2024-11-12

### Added

- Bootstrap script to help install and configure the Lightning app for
  development [#2654](https://github.com/OpenFn/lightning/pull/2654)

### Changed

- Upgrade dependencies [#2624](https://github.com/OpenFn/lightning/pull/2624)
- Hide the collections and fhir-jembi adaptors from the available adaptors list
  [#2648](https://github.com/OpenFn/lightning/issues/2648)
- Change column name for "Last Activity" to "Last Modified" on Projects list
  [#2593](https://github.com/OpenFn/lightning/issues/2593)

### Fixed

- Fix LiveView crash when pressing "esc" on inspector
  [#2622](https://github.com/OpenFn/lightning/issues/2622)
- Delete project data in batches to avoid timeouts in the db connection
  [#2632](https://github.com/OpenFn/lightning/issues/2632)
- Fix MetadataService crashing when errors are encountered
  [#2659](https://github.com/OpenFn/lightning/issues/2659)

## [v2.10.0-rc.1] - 2024-11-08

### Changed

- Reduce transaction time when fetching collection items by fetching upfront
  [#2645](https://github.com/OpenFn/lightning/issues/2645)

## [v2.10.0-rc.0] - 2024-11-07

### Added

- Adds a UI for managing collections
  [#2567](https://github.com/OpenFn/lightning/issues/2567)
- Introduces collections, a programatic workflow data sharing resource.
  [#2551](https://github.com/OpenFn/lightning/issues/2551)

## [v2.9.15] - 2024-11-06

### Added

- Added some basic editor usage tips to the docs panel
  [#2629](https://github.com/OpenFn/lightning/pull/2629)
- Create audit events when the retention periods for a project's dataclips and
  history are modified. [#2589](https://github.com/OpenFn/lightning/issues/2589)

### Changed

- The Docs panel in the inspector will now be closed by default
  [#2629](https://github.com/OpenFn/lightning/pull/2629)
- JSDoc annotations are removed from code assist descriptions
  [#2629](https://github.com/OpenFn/lightning/pull/2629)
- Show project name during delete confirmation
  [#2634](https://github.com/OpenFn/lightning/pull/2634)

### Fixed

- Fix misaligned margins on collapsed panels in the inspector
  [#2571](https://github.com/OpenFn/lightning/issues/2571)
- Fix sorting directions icons in projects table in the project dashboard page
  [#2631](https://github.com/OpenFn/lightning/pull/2631)
- Fixed an issue where code-completion prompts don't load properly in the
  inspector [#2629](https://github.com/OpenFn/lightning/pull/2629)
- Fixed an issue where namespaces (like http.) don't appear in code assist
  prompts [#2629](https://github.com/OpenFn/lightning/pull/2629)

## [v2.9.14] - 2024-10-31

### Added

- Additional documentation and notification text relating to the importance of
  alternate storage for Kafka triggers.
  [#2614](https://github.com/OpenFn/lightning/issues/2614)
- Add support for run memory limit option
  [#2623](https://github.com/OpenFn/lightning/pull/2623)

### Changed

- Enforcing MFA for a project can be enforced by the usage limiter
  [#2607](https://github.com/OpenFn/lightning/pull/2607)
- Add extensions for limiting retention period
  [#2618](https://github.com/OpenFn/lightning/pull/2618)

## [v2.9.13] - 2024-10-28

### Changed

- Add responsible ai disclaimer to arcade video
  [#2610](https://github.com/OpenFn/lightning/pull/2610)

## [v2.9.12] - 2024-10-25

### Fixed

- Fix editor panel buttons gets out of shape on smaller screens
  [#2278](https://github.com/OpenFn/lightning/issues/2278)
- Do not send empty strings in credential body to the worker
  [#2585](https://github.com/OpenFn/lightning/issues/2585)
- Refactor projects dashboard page and fix bug on last activity column
  [#2593](https://github.com/OpenFn/lightning/issues/2593)

## [v2.9.11] - 2024-10-23

### Added

- Optionally write Kafka messages that can not be persisted to the file system.
  [#2386](https://github.com/OpenFn/lightning/issues/2386)
- Add `MessageRecovery` utility code to restore Kafka messages that were
  pesisted to the file system.
  [#2386](https://github.com/OpenFn/lightning/issues/2386)
- Projects page welcome section: allow users to learn how to use the app thru
  Arcade videos [#2563](https://github.com/OpenFn/lightning/issues/2563)
- Store user preferences in database
  [#2564](https://github.com/OpenFn/lightning/issues/2564)

### Changed

- Allow users to to preview password fields in credential forms
  [#2584](https://github.com/OpenFn/lightning/issues/2584)
- Remove superuser flag for oauth clients creation
  [#2417](https://github.com/OpenFn/lightning/issues/2417)
- Make URL validator more flexible to support URLs with dashes and other cases
  [#2417](https://github.com/OpenFn/lightning/issues/2417)

### Fixed

- Fix retry many workorders when built for job
  [#2597](https://github.com/OpenFn/lightning/issues/2597)
- Do not count deleted workflows in the projects table
  [#2540](https://github.com/OpenFn/lightning/issues/2540)

## [v2.9.10] - 2024-10-16

### Added

- Notify users when a Kafka trigger can not persist a message to the database.
  [#2386](https://github.com/OpenFn/lightning/issues/2386)
- Support `kafka` trigger type in the provisioner
  [#2506](https://github.com/OpenFn/lightning/issues/2506)

### Fixed

- Fix work order retry sorting and avoids loading dataclips
  [#2581](https://github.com/OpenFn/lightning/issues/2581)
- Fix editor panel overlays output panel when scrolled
  [#2291](https://github.com/OpenFn/lightning/issues/2291)

## [v2.9.9] - 2024-10-09

### Changed

- Make project description multiline in project.yaml
  [#2534](https://github.com/OpenFn/lightning/issues/2534)
- Do not track partition timestamps when ingesting Kafka messages.
  [#2531](https://github.com/OpenFn/lightning/issues/2531)
- Always use the `initial_offset_reset_policy` when enabling a Kafka pipeline.
  [#2531](https://github.com/OpenFn/lightning/issues/2531)
- Add plumbing to simulate a persistence failure in a Kafka trigger pipeline.
  [#2386](https://github.com/OpenFn/lightning/issues/2386)

### Fixed

- Fix Oban errors not getting logged in Sentry
  [#2542](https://github.com/OpenFn/lightning/issues/2542)
- Perform data retention purging in batches to avoid timeouts
  [#2528](https://github.com/OpenFn/lightning/issues/2528)
- Fix editor panel title gets pushed away when collapsed
  [#2545](https://github.com/OpenFn/lightning/issues/2545)
- Mark unfinished steps having finished runs as `lost`
  [#2416](https://github.com/OpenFn/lightning/issues/2416)

## [v2.9.8] - 2024-10-03

### Added

- Ability for users to to retry Runs and create manual Work Orders from the job
  inspector #2496 [#2496](https://github.com/OpenFn/lightning/issues/2496)

### Fixed

- Fix panel icons overlays on top title when collapsed
  [#2537](https://github.com/OpenFn/lightning/issues/2537)

## [v2.9.7] - 2024-10-02

### Added

- Enqueues many work orders retries in the same transaction per Oban job.
  [#2363](https://github.com/OpenFn/lightning/issues/2363)
- Added the ability to retry rejected work orders.
  [#2391](https://github.com/OpenFn/lightning/issues/2391)

### Changed

- Notify other present users when the promoted user saves the workflow
  [#2282](https://github.com/OpenFn/lightning/issues/2282)
- User email change: Add debounce on blur to input forms to avoid validation
  after every keystroke [#2365](https://github.com/OpenFn/lightning/issues/2365)

### Fixed

- Use timestamps sent from worker when starting and completing runs
  [#2434](https://github.com/OpenFn/lightning/issues/2434)
- User email change: Add debounce on blur to input forms to avoid validation
  after every keystroke [#2365](https://github.com/OpenFn/lightning/issues/2365)

### Fixed

- User email change: Send notification of change to the old email address and
  confirmation to the new email address
  [#2365](https://github.com/OpenFn/lightning/issues/2365)
- Fixes filters to properly handle the "rejected" status for work orders.
  [#2391](https://github.com/OpenFn/lightning/issues/2391)
- Fix item selection (project / billing account) in the context switcher
  [#2518](https://github.com/OpenFn/lightning/issues/2518)
- Export edge condition expressions as multiline in project spec
  [#2521](https://github.com/OpenFn/lightning/issues/2521)
- Fix line spacing on AI Assistant
  [#2498](https://github.com/OpenFn/lightning/issues/2498)

## [v2.9.6] - 2024-09-23

### Added

### Changed

- Increase minimum password length to 12 in accordance with ASVS 4.0.3
  recommendation V2.1.2 [#2507](https://github.com/OpenFn/lightning/pull/2507)
- Changed the public sandbox (https://demo.openfn.org) setup script to use
  `welcome12345` passwords to comply with a 12-character minimum

### Fixed

- Dataclip selector always shows that the dataclip is wiped even when the job
  wasn't run [#2303](https://github.com/OpenFn/lightning/issues/2303)
- Send run channel errors to sentry
  [#2515](https://github.com/OpenFn/lightning/issues/2515)

## [v2.9.5] - 2024-09-18

### Changed

- Hide export history button when no workorder is rendered in the table
  [#2440](https://github.com/OpenFn/lightning/issues/2440)
- Improve docs for running lightning locally #2499
  [#2499](https://github.com/OpenFn/lightning/pull/2499)

### Fixed

- Fix empty webhook URL when switching workflow trigger type
  [#2050](https://github.com/OpenFn/lightning/issues/2050)
- Add quotes when special YAML characters are present in the exported project
  [#2446](https://github.com/OpenFn/lightning/issues/2446)
- In the AI Assistant, don't open the help page when clicking the Responsible AI
  Link [#2511](https://github.com/OpenFn/lightning/issues/2511)

## [v2.9.4] - 2024-09-16

### Changed

- Responsible AI review of AI Assistant
  [#2478](https://github.com/OpenFn/lightning/pull/2478)
- Improve history export page UI
  [#2442](https://github.com/OpenFn/lightning/issues/2442)
- When selecting a node in the workflow diagram, connected edges will also be
  highlighted [#2396](https://github.com/OpenFn/lightning/issues/2358)

### Fixed

- Fix AI Assitant crashes on a job that is not saved yet
  [#2479](https://github.com/OpenFn/lightning/issues/2479)
- Fix jumpy combobox for scope switcher
  [#2469](https://github.com/OpenFn/lightning/issues/2469)
- Fix console errors when rending edge labels in the workflow diagram
- Fix tooltip on export workorder button
  [#2430](https://github.com/OpenFn/lightning/issues/2430)

## [v2.9.3] - 2024-09-11

### Added

- Add utility module to seed a DB to support query performance analysis.
  [#2441](https://github.com/OpenFn/lightning/issues/2441)

### Changed

- Enhance user profile page to add a section for updating basic information
  [#2470](https://github.com/OpenFn/lightning/pull/2470)
- Upgraded Heroicons to v2.1.5, from v2.0.18
  [#2483](https://github.com/OpenFn/lightning/pull/2483)
- Standardize `link-uuid` style for uuid chips
- Updated PromEx configuration to align with custom Oban naming.
  [#2488](https://github.com/OpenFn/lightning/issues/2488)

## [v2.9.2] - 2024-09-09

### Changed

- Temporarily limit AI to @openfn emails while testing
  [#2482](https://github.com/OpenFn/lightning/pull/2482)

## [v2.9.1] - 2024-09-09

### Fixed

- Provisioner creates invalid snapshots when doing CLI deploy
  [#2461](https://github.com/OpenFn/lightning/issues/2461)
  [#2460](https://github.com/OpenFn/lightning/issues/2460)

  > This is a fix for future Workflow updates that are deployed by the CLI and
  > Github integrations. Unfortunately, there is a high likelihood that your
  > existing snapshots could be incorrect (e.g. missing steps, missing edges).
  > In order to fix this, you will need to manually create new snapshots for
  > each of your workflows. This can be done either by modifying the workflow in
  > the UI and saving it. Or running a command on the running instance:
  >
  > ```elixir
  > alias Lightning.Repo
  > alias Lightning.Workflows.{Workflow, Snapshot}
  >
  > Repo.transaction(fn ->
  >   snapshots =
  >     Repo.all(Workflow)
  >     |> Enum.map(&Workflow.touch/1)
  >     |> Enum.map(&Repo.update!/1)
  >     |> Enum.map(fn workflow ->
  >       {:ok, snapshot} = Snapshot.create(workflow)
  >       snapshot
  >     end)
  >
  >  {:ok, snapshots}
  > end)
  > ```

## [v2.9.0] - 2024-09-06

### Added

- Limit AI queries and hook the increment of AI queries to allow usage limiting.
  [#2438](https://github.com/OpenFn/lightning/pull/2438)
- Persist AI Assistant conversations and enable it for all users
  [#2296](https://github.com/OpenFn/lightning/issues/2296)

### Changed

- Rename `new_table` component to `table`.
  [#2448](https://github.com/OpenFn/lightning/pull/2448)

### Fixed

- Fix `workflow_id` presence in state.json during Github sync
  [#2445](https://github.com/OpenFn/lightning/issues/2445)

## [v2.8.2] - 2024-09-04

### Added

- Change navbar colors depending on scope.
  [#2449](https://github.com/OpenFn/lightning/pull/2449)
- Add support for configurable idle connection timeouts via the `IDLE_TIMEOUT`
  environment variable. [#2443](https://github.com/OpenFn/lightning/issues/2443)

### Changed

- Allow setup_user command to be execute from outside the container with
  `/app/bin/lightning eval Lightning.Setup.setup_user/3`
- Implement a combo-box to make navigating between projects easier
  [#241](https://github.com/OpenFn/lightning/pull/2424)
- Updated vulnerable version of micromatch.
  [#2454](https://github.com/OpenFn/lightning/issues/2454)

## [v2.8.1] - 2024-08-28

### Changed

- Improve run claim query by removing extraneous sorts
  [#2431](https://github.com/OpenFn/lightning/issues/2431)

## [v2.8.0] - 2024-08-27

### Added

- Users are now able to export work orders, runs, steps, logs, and dataclips
  from the History page.
  [#1698](https://github.com/OpenFn/lightning/issues/1698)

### Changed

- Add index over `run_id` and `step_id` in run_steps to improve worker claim
  speed. [#2428](https://github.com/OpenFn/lightning/issues/2428)
- Show Github Error messages as they are to help troubleshooting
  [#2156](https://github.com/OpenFn/lightning/issues/2156)
- Allow `Setup_utils.setup_user` to be used for the initial superuser creation.
- Update to code assist in the Job Editor to import namespaces from adaptors.
  [#2432](https://github.com/OpenFn/lightning/issues/2432)

### Fixed

- Unable to remove/reconnect github app in lightning after uninstalling directly
  from Github [#2168](https://github.com/OpenFn/lightning/issues/2168)
- Github sync buttons available even when usage limiter returns error
  [PR#2390](https://github.com/OpenFn/lightning/pull/2390)
- Fix issue with the persisting of a Kafka message with headers.
  [#2402](https://github.com/OpenFn/lightning/issues/2402)
- Protect against race conditions when updating partition timestamps for a Kafka
  trigger. [#2378](https://github.com/OpenFn/lightning/issues/2378)

## [v2.7.19] - 2024-08-19

### Added

- Pass the user_id param on check usage limits.
  [#2387](https://github.com/OpenFn/lightning/issues/2387)

## [v2.7.18] - 2024-08-17

### Added

- Ensure that all users in an instance have a confirmed email address within 48
  hours [#2389](https://github.com/OpenFn/lightning/issues/2389)

### Changed

- Ensure that all the demo accounts are confirmed by default
  [#2395](https://github.com/OpenFn/lightning/issues/2395)

### Fixed

- Removed all Kafka trigger code that ensured that message sequence is honoured
  for messages with keys. Functionality to ensure that message sequence is
  honoured will be added in the future, but in an abstraction that is a better
  fit for the current Lightning design.
  [#2362](https://github.com/OpenFn/lightning/issues/2362)
- Dropped the `trigger_kafka_messages` table that formed part of the Kafka
  trigger implementation, but which is now obsolete given the removal of the
  code related to message sequence preservation.
  [#2362](https://github.com/OpenFn/lightning/issues/2362)

## [v2.7.17] - 2024-08-14

### Added

- Added an `iex` command to setup a user, an apiToken, and credentials so that
  it's possible to get a fully running lightning instance via external shell
  script. (This is a tricky requirement for a distributed set of local
  deployments) [#2369](https://github.com/OpenFn/lightning/issues/2369) and
  [#2373](https://github.com/OpenFn/lightning/pull/2373)
- Added support for _very basic_ project-credential management (add, associate
  with job) via provisioning API.
  [#2367](https://github.com/OpenFn/lightning/issues/2367)

### Changed

- Enforced uniqueness on credential names _by user_.
  [#2371](https://github.com/OpenFn/lightning/pull/2371)
- Use Swoosh to format User models into recipients
  [#2374](https://github.com/OpenFn/lightning/pull/2374)
- Bump default CLI to `@openfn/cli@1.8.1`

### Fixed

- When a Workflow is deleted, any associated Kafka trigger pipelines will be
  stopped and deleted. [#2379](https://github.com/OpenFn/lightning/issues/2379)

## [v2.7.16] - 2024-08-07

### Fixed

- @ibrahimwickama fixed issue that prevented users from creating new workflows
  if they are running in an `http` environment (rather than `localhost` or
  `https`). [#2365](https://github.com/OpenFn/lightning/pull/2356)

## [v2.7.15] - 2024-08-07

### Changed

- Kafka messages without keys are synchronously converted into a Workorder,
  Dataclip and Run. Messages with keys are stored as TriggerKafkaMessage
  records, however the code needed to process them has been disabled, pending
  removal. [#2351](https://github.com/OpenFn/lightning/issues/2351)

## [v2.7.14] - 2024-08-05

### Changed

- Use standard styles for link, fix home button in breadcrumbs
  [#2354](https://github.com/OpenFn/lightning/pull/2354)

## [v2.7.13] - 2024-08-05

### Changed

- Don't log 406 Not Acceptable errors to Sentry
  [#2350](https://github.com/OpenFn/lightning/issues/2350)

### Fixed

- Correctly handle floats in LogMessage
  [#2348](https://github.com/OpenFn/lightning/issues/2348)

## [v2.7.12] - 2024-07-31

### Changed

- Make root layout configurable
  [#2310](https://github.com/OpenFn/lightning/pull/2310)
- Use snapshots when initiating Github Sync
  [#1827](https://github.com/OpenFn/lightning/issues/1827)
- Move runtime logic into module
  [#2338](https://github.com/OpenFn/lightning/pull/2338)
- Use `AccountHook Extension` to register new users invited in a project
  [#2341](https://github.com/OpenFn/lightning/pull/2341)
- Standardized top bars across the UI with a navigable breadcrumbs interface
  [#2299](https://github.com/OpenFn/lightning/pull/2299)

### Fixed

- Limit frame size of worker socket connections
  [#2339](https://github.com/OpenFn/lightning/issues/2339)
- Limit number of days to 31 in cron trigger dropdown
  [#2331](https://github.com/OpenFn/lightning/issues/2331)

## [v2.7.11] - 2024-07-26

### Added

- Expose more Kafka configuration at instance-level.
  [#2329](https://github.com/OpenFn/lightning/issues/2329)

### Fixed

- Table action css tweaks
  [#2333](https://github.com/OpenFn/lightning/issues/2333)

## [v2.7.10]

### Added

- A rudimentary optimisation for Kafka messages that do not have a key as the
  sequence of these messages can not be guaranteed.
  [#2323](https://github.com/OpenFn/lightning/issues/2323)

### Fixed

- Fix an intermittent bug when trying to intern Kafka offset reset policy.
  [#2327](https://github.com/OpenFn/lightning/issues/2327)

## [v2.7.9] - 2024-07-24

### Changed

- CSS - standardized some more tailwind components
  [PR#2324](https://github.com/OpenFn/lightning/pull/2324)

## [v2.7.8] - 2024-07-24

### Changed

- Enable End to End Integration tests
  [#2187](https://github.com/OpenFn/lightning/issues/2187)
- Make selected Kafka trigger parameters configurable via ENV vars.
  [#2315](https://github.com/OpenFn/lightning/issues/2315)
- Use the Oauth2 `revocation_endpoint` to revoke token access (1) before
  attempting to reauthorize and (2) when users schedule a credential for
  deletion [#2314](https://github.com/OpenFn/lightning/issues/2314)
- Standardized tailwind alerts
  [#2314](https://github.com/OpenFn/lightning/issues/2314)
- Standardized `link` tailwind style (and provided `link-plain`, `link-info`,
  `link-error`, and `link-warning`)
  [#2314](https://github.com/OpenFn/lightning/issues/2314)

### Fixed

- Fix work order URL in failure alerts
  [#2305](https://github.com/OpenFn/lightning/pull/2305)
- Fix error when handling existing encrypted credentials
  [#2316](https://github.com/OpenFn/lightning/issues/2316)
- Fix job editor switches to the snapshot version when body is changed
  [#2306](https://github.com/OpenFn/lightning/issues/2306)
- Fix misaligned "Retry from here" button on inspector page
  [#2308](https://github.com/OpenFn/lightning/issues/2308)

## [v2.7.7] - 2024-07-18

### Added

- Add experimental support for triggers that consume message from a Kafka
  cluster [#1801](https://github.com/OpenFn/lightning/issues/1801)
- Workflows can now specify concurrency, allowing runs to be executed
  syncronously or to a maximum concurrency level. Note that this applies to the
  default FifoRunQueue only.
  [#2022](https://github.com/OpenFn/lightning/issues/2022)
- Invite Non-Registered Users to a Project
  [#2288](https://github.com/OpenFn/lightning/pull/2288)

### Changed

- Make modal close events configurable
  [#2298](https://github.com/OpenFn/lightning/issues/2298)

### Fixed

- Prevent Oauth credentials from being created if they don't have a
  `refresh_token` [#2289](https://github.com/OpenFn/lightning/pull/2289) and
  send more helpful error data back to the worker during token refresh failure
  [#2135](https://github.com/OpenFn/lightning/issues/2135)
- Fix CLI deploy not creating snapshots for workflows
  [#2271](https://github.com/OpenFn/lightning/issues/2271)

## [v2.7.6] - 2024-07-11

### Fixed

- UsageTracking crons are enabled again (if config is enabled)
  [#2276](https://github.com/OpenFn/lightning/issues/2276)
- UsageTracking metrics absorb the fact that a step's job_id may not currently
  exist when counting unique jobs
  [#2279](https://github.com/OpenFn/lightning/issues/2279)
- Adjusted layout and text displayed when preventing simultaneous edits to
  accommodate more screen sizes
  [#2277](https://github.com/OpenFn/lightning/issues/2277)

## [v2.7.5] - 2024-07-10

### Changed

- Prevent two editors from making changes to the same workflow at the same time
  [#1949](https://github.com/OpenFn/lightning/issues/1949)
- Moved the Edge Condition Label field to the top of the form, so it's always
  visible [#2236](https://github.com/OpenFn/lightning/pull/2236)
- Update edge condition labels in the Workflow Diagram to always show the
  condition type icon and the label
  [#2236](https://github.com/OpenFn/lightning/pull/2236)

### Fixed

- Do Not Require Lock Version In URL Parameters
  [#2267](https://github.com/OpenFn/lightning/pull/2267)
- Trim erroneous spaces on user first and last names
  [#2269](https://github.com/OpenFn/lightning/pull/2269)

## [v2.7.4] - 2024-07-06

### Changed

- When the entire log string is a valid JSON object, pretty print it with a
  standard `JSON.stringify(str, null, 2)` but if it's something else then let
  the user do whatever they want (e.g., if you write
  `console.log('some', 'cool', state.data)` we won't mess with it.)
  [#2260](https://github.com/OpenFn/lightning/pull/2260)

### Fixed

- Fixed sticky toggle button for switching between latest version and a snapshot
  of a workflow [#2264](https://github.com/OpenFn/lightning/pull/2264)

## [v2.7.3] - 2024-07-05

### Changed

- Bumped the ws-worker to v1.3

### Fixed

- Fix issue when selecting different steps in RunViewer and the parent liveview
  not being informed [#2253](https://github.com/OpenFn/lightning/issues/2253)
- Stopped inspector from crashing when looking for a step by a run/job
  combination [#2201](https://github.com/OpenFn/lightning/issues/2201)
- Workflow activation only considers new and changed workflows
  [#2237](https://github.com/OpenFn/lightning/pull/2237)

## [v2.7.2] - 2024-07-03

### Changed

- Allow endpoint plugs to be injected at compile time.
  [#2248](https://github.com/OpenFn/lightning/pull/2248)
- All models to use the `public` schema.
  [#2249](https://github.com/OpenFn/lightning/pull/2249)
- In the workflow diagram, smartly update the view when adding new nodes
  [#2174](https://github.com/OpenFn/lightning/issues/2174)
- In the workflow diagram, remove the "autofit" toggle in the control bar

### Fixed

- Remove prompt parameter from the authorization URL parameters for the Generic
  Oauth Clients [#2250](https://github.com/OpenFn/lightning/issues/2250)
- Fixed react key error [#2233](https://github.com/OpenFn/lightning/issues/2233)
- Show common functions in the Docs panel
  [#1733](https://github.com/OpenFn/lightning/issues/1733)

## [v2.7.1] - 2024-07-01

### Changed

- Update email copies [#2213](https://github.com/OpenFn/lightning/issues/2213)

### Fixed

- Fix jumpy cursor in the Job editor.
  [#2229](https://github.com/OpenFn/lightning/issues/2229)
- Rework syncing behaviour to prevent changes getting thrown out on a socket
  reconnect. [#2007](https://github.com/OpenFn/lightning/issues/2007)

## [v2.7.0] - 2024-06-26

### Added

- Use of snapshots for displaying runs and their associated steps in the History
  page. [#1825](https://github.com/OpenFn/lightning/issues/1825)
- Added view-only mode for rendering workflows and runs in the Workflow Canvas
  and the Inspector page using snapshots, with the option to switch between a
  specific snapshot version and the latest version. Edit mode is available when
  displaying the latest version.
  [#1843](https://github.com/OpenFn/lightning/issues/1843)
- Allow users to delete steps sssociated with runs in the Workflow Canvas
  [#2027](https://github.com/OpenFn/lightning/issues/2027)
- Link to adaptor `/src` from inspector.
- Prototype AI Assistant for working with job code.
  [#2193](https://github.com/OpenFn/lightning/issues/2193)

### Changed

- Reverted behaviour on "Rerun from here" to select the Log tab.
  [#2202](https://github.com/OpenFn/lightning/issues/2202)
- Don't allow connections between an orphaned node and a
  Trigger[#2188](https://github.com/OpenFn/lightning/issues/2188)
- Reduce the minimum zoom in the workflow diagram
  [#2214](https://github.com/OpenFn/lightning/issues/2214)

### Fixed

- Fix some adaptor docs not displaying
  [#2019](https://github.com/OpenFn/lightning/issues/2019)
- Fix broken `mix lightning.install_adaptor_icons` task due to addition of Finch
  http client change.

## [v2.6.3] - 2024-06-19

### Changed

- Added a notice on application start about anonymous public impact reporting
  and its importance for the sustainability of
  [Digital Public Goods](https://digitalpublicgoods.net/) and
  [Digital Public Infrastructure](https://www.codevelop.fund/insights-1/what-is-digital-public-infrastructure).
- Increase default `WORKER_MAX_RUN_DURATION_SECONDS` to 300 to match the
  [ws-worker default](https://github.com/OpenFn/kit/blob/main/packages/ws-worker/src/util/cli.ts#L149-L153)
  so if people don't set their timeout via ENV, at least the two match up.

## [v2.6.2] - 2024-06-13

### Fixed

- Fix vanishing Docs panel when Editor panel is collapsed and opened again
  [#2195](https://github.com/OpenFn/lightning/issues/2195)
- Maintain tab when RunViewer remounts/push state drops tab hash
  [#2199](https://github.com/OpenFn/lightning/issues/2199)

## [v2.6.1] - 2024-06-12

### Changed

- Erlang to 26.2.5
- Update debian bookworm from 20240130 to 20240513.
- Return 403s when Provisioning API fails because of usage limits
  [#2182](https://github.com/OpenFn/lightning/pull/2182)
- Update email notification for changing retention period
  [#2066](https://github.com/OpenFn/lightning/issues/2066)
- Return 415s when Webhooks are sent Content-Types what are not supported.
  [#2180](https://github.com/OpenFn/lightning/issues/2180)
- Updated the default step text

### Fixed

- Rewrite TabSelector (now Tabbed) components fixing a number of navigation
  issues [#2051](https://github.com/OpenFn/lightning/issues/2051)

## [v2.6.0] - 2024-06-05

### Added

- Support multiple edges leading to the same step (a.k.a., "drag & drop")
  [#2008](https://github.com/OpenFn/lightning/issues/2008)

### Changed

### Fixed

## [v2.5.5] - 2024-06-05

### Added

- Replace LiveView Log Viewer component with React Monaco
  [#1863](https://github.com/OpenFn/lightning/issues/1863)

### Changed

- Bump default CLI to `@openfn/cli@1.3.2`
- Don't show deprecated adaptor versions in the adaptor version picklist (to be
  followed by some graceful deprecation handling/warning in
  [later work](https://github.com/OpenFn/lightning/issues/2172))
  [#2169](https://github.com/OpenFn/lightning/issues/2169)
- Refactor count workorders to reuse search code
  [#2121](https://github.com/OpenFn/lightning/issues/2121)
- Updated provisioning error message to include workflow and job names
  [#2140](https://github.com/OpenFn/lightning/issues/2140)

### Fixed

- Don't let two deploy workflows run at the same time to prevent git collisions
  [#2044](https://github.com/OpenFn/lightning/issues/2044)
- Stopped sending emails when creating a starter project
  [#2161](https://github.com/OpenFn/lightning/issues/2161)

## [v2.5.4] - 2024-05-31

### Added

- CORS support [#2157](https://github.com/OpenFn/lightning/issues/2157)
- Track users emails preferences
  [#2163](https://github.com/OpenFn/lightning/issues/2163)

### Changed

- Change Default Text For New Job Nodes
  [#2014](https://github.com/OpenFn/lightning/pull/2014)
- Persisted run options when runs are _created_, not when they are _claimed_.
  This has the benefit of "locking in" the behavior desired by the user at the
  time they demand a run, not whenever the worker picks it up.
  [#2085](https://github.com/OpenFn/lightning/pull/2085)
- Made `RUN_GRACE_PERIOD_SECONDS` a configurable ENV instead of 20% of the
  `WORKER_MAX_RUN_DURATION`
  [#2085](https://github.com/OpenFn/lightning/pull/2085)

### Fixed

- Stopped Janitor from calling runs lost if they have special runtime options
  [#2079](https://github.com/OpenFn/lightning/issues/2079)
- Dataclip Viewer now responds to page resize and internal page layout
  [#2120](https://github.com/OpenFn/lightning/issues/2120)

## [v2.5.3] - 2024-05-27

### Changed

- Stop users from creating deprecated Salesforce and GoogleSheets credentials.
  [#2142](https://github.com/OpenFn/lightning/issues/2142)
- Delegate menu customization and create menu components for reuse.
  [#1988](https://github.com/OpenFn/lightning/issues/1988)

### Fixed

- Disable Credential Save Button Until All Form Fields Are Validated
  [#2099](https://github.com/OpenFn/lightning/issues/2099)
- Fix Credential Modal Closure Error When Workflow Is Unsaved
  [#2101](https://github.com/OpenFn/lightning/pull/2101)
- Fix error when socket reconnects and user is viewing a run via the inspector
  [#2148](https://github.com/OpenFn/lightning/issues/2148)

## [v2.5.2] - 2024-05-23

### Fixed

- Preserve custom values (like `apiVersion`) during token refresh for OAuth2
  credentials [#2131](https://github.com/OpenFn/lightning/issues/2131)

## [v2.5.1] - 2024-05-21

### Fixed

- Don't compile Phoenix Storybook in production and test environments
  [#2119](https://github.com/OpenFn/lightning/pull/2119)
- Improve performance and memory consumption on queries and logic for digest
  mailer [#2121](https://github.com/OpenFn/lightning/issues/2121)

## [v2.5.0] - 2024-05-20

### Fixed

- When a refresh token is updated, save it!
  [#2124](https://github.com/OpenFn/lightning/pull/2124)

## [v2.5.0-pre4] - 2024-05-20

### Fixed

- Fix duplicate credential type bug
  [#2100](https://github.com/OpenFn/lightning/issues/2100)
- Ensure Global OAuth Clients Accessibility for All Users
  [#2114](https://github.com/OpenFn/lightning/issues/2114)

## [v2.5.0-pre3] - 2024-05-20

### Fixed

- Fix credential not added automatically after being created from the canvas.
  [#2105](https://github.com/OpenFn/lightning/issues/2105)
- Replace the "not working?" prompt by "All good, but if your credential stops
  working, you may need to re-authorize here.".
  [#2102](https://github.com/OpenFn/lightning/issues/1872)
- Fix Generic Oauth credentials don't get included in the refresh flow
  [#2106](https://github.com/OpenFn/lightning/pull/2106)

## [v2.5.0-pre2] - 2024-05-17

### Changed

- Replace LiveView Dataclip component with React Monaco bringing large
  performance improvements when viewing large dataclips.
  [#1872](https://github.com/OpenFn/lightning/issues/1872)

## [v2.5.0-pre] - 2024-05-17

### Added

- Allow users to build Oauth clients and associated credentials via the user
  interface. [#1919](https://github.com/OpenFn/lightning/issues/1919)

## [v2.4.14] - 2024-05-16

### Changed

- Refactored image and version info
  [#2097](https://github.com/OpenFn/lightning/pull/2097)

### Fixed

- Fixed issue where updating adaptor name and version of job node in the
  workflow canvas crashes the app when no credential is selected
  [#99](https://github.com/OpenFn/lightning/issues/99)
- Removes stacked viewer after switching tabs and steps.
  [#2064](https://github.com/OpenFn/lightning/issues/2064)

## [v2.4.13] - 2024-05-16

### Fixed

- Fixed issue where updating an existing Salesforce credential to use a
  `sandbox` endpoint would not properly re-authenticate.
  [#1842](https://github.com/OpenFn/lightning/issues/1842)
- Navigate directly to settings from url hash and renders default panel when
  there is no hash. [#1971](https://github.com/OpenFn/lightning/issues/1971)

## [v2.4.12] - 2024-05-15

### Fixed

- Fix render settings default panel on first load
  [#1971](https://github.com/OpenFn/lightning/issues/1971)

## [v2.4.11] - 2024-05-15

### Changed

- Upgraded Sentry to v10 for better error reporting.

## [v2.4.10] - 2024-05-14

### Fixed

- Fix the "reset demo" script by disabling the emailing that was introduced to
  the `create_project` function.
  [#2063](https://github.com/OpenFn/lightning/pull/2063)

## [v2.4.9] - 2024-05-14

### Changed

- Bumped @openfn/ws-worker to 1.1.8

### Fixed

- Correctly pass max allowed run time into the Run token, ensuring it's valid
  for the entirety of the Runs execution time
  [#2072](https://github.com/OpenFn/lightning/issues/2072)

## [v2.4.8] - 2024-05-13

### Added

- Add Github sync to usage limiter
  [#2031](https://github.com/OpenFn/lightning/pull/2031)

### Changed

- Remove illogical cancel buttons on user/pass change screen
  [#2067](https://github.com/OpenFn/lightning/issues/2067)

### Fixed

- Stop users from configuring failure alerts when the limiter returns error
  [#2076](https://github.com/OpenFn/lightning/pull/2076)

## [v2.4.7] - 2024-05-11

### Fixed

- Fixed early worker token expiry bug
  [#2070](https://github.com/OpenFn/lightning/issues/2070)

## [v2.4.6] - 2024-05-08

### Added

- Allow for automatic resubmission of failed usage tracking report submissions.
  [1789](https://github.com/OpenFn/lightning/issues/1789)
- Make signup feature configurable
  [#2049](https://github.com/OpenFn/lightning/issues/2049)
- Apply runtime limits to worker execution
  [#2015](https://github.com/OpenFn/lightning/pull/2015)
- Limit usage for failure alerts
  [#2011](https://github.com/OpenFn/lightning/pull/2011)

## [v2.4.5] - 2024-05-07

### Fixed

- Fix provioning API calls workflow limiter without the project ID
  [#2057](https://github.com/OpenFn/lightning/issues/2057)

## [v2.4.4] - 2024-05-03

### Added

- Benchmarking script that simulates data from a cold chain.
  [#1993](https://github.com/OpenFn/lightning/issues/1993)

### Changed

- Changed Snapshot `get_or_create_latest_for` to accept multis allow controlling
  of which repo it uses.
- Require exactly one owner for each project
  [#1991](https://github.com/OpenFn/lightning/issues/1991)

### Fixed

- Fixed issue preventing credential updates
  [#1861](https://github.com/OpenFn/lightning/issues/1861)

## [v2.4.3] - 2024-05-01

### Added

- Allow menu items customization
  [#1988](https://github.com/OpenFn/lightning/issues/1988)
- Workflow Snapshot support
  [#1822](https://github.com/OpenFn/lightning/issues/1822)
- Fix sample workflow from init_project_for_new_user
  [#2016](https://github.com/OpenFn/lightning/issues/2016)

### Changed

- Bumped @openfn/ws-worker to 1.1.6

### Fixed

- Assure workflow is always passed to Run.enqueue
  [#2032](https://github.com/OpenFn/lightning/issues/2032)
- Fix regression on History page where snapshots were not preloaded correctly
  [#2026](https://github.com/OpenFn/lightning/issues/2026)

## [v2.4.2] - 2024-04-24

### Fixed

- Fix missing credential types when running Lightning using Docker
  [#2010](https://github.com/OpenFn/lightning/issues/2010)
- Fix provisioning API includes deleted workflows in project state
  [#2001](https://github.com/OpenFn/lightning/issues/2001)

## [v2.4.1] - 2024-04-19

### Fixed

- Fix github cli deploy action failing to auto-commit
  [#1995](https://github.com/OpenFn/lightning/issues/1995)

## [v2.4.1-pre] - 2024-04-18

### Added

- Add custom metric to track the number of finalised runs.
  [#1790](https://github.com/OpenFn/lightning/issues/1790)

### Changed

- Set better defaults for the GitHub connection creation screen
  [#1994](https://github.com/OpenFn/lightning/issues/1994)
- Update `submission_status` for any Usagetracking.Report that does not have it
  set. [#1789](https://github.com/OpenFn/lightning/issues/1789)

## [v2.4.0] - 2024-04-12

### Added

- Allow description below the page title
  [#1975](https://github.com/OpenFn/lightning/issues/1975)
- Enable users to connect projects to their Github repos and branches that they
  have access to [#1895](https://github.com/OpenFn/lightning/issues/1895)
- Enable users to connect multiple projects to a single Github repo
  [#1811](https://github.com/OpenFn/lightning/issues/1811)

### Changed

- Change all System.get_env calls in runtime.exs to use dotenvy
  [#1968](https://github.com/OpenFn/lightning/issues/1968)
- Track usage tracking submission status in new field
  [#1789](https://github.com/OpenFn/lightning/issues/1789)
- Send richer version info as part of usage tracking submission.
  [#1819](https://github.com/OpenFn/lightning/issues/1819)

### Fixed

- Fix sync to branch only targetting main branch
  [#1892](https://github.com/OpenFn/lightning/issues/1892)
- Fix enqueue run without the workflow info
  [#1981](https://github.com/OpenFn/lightning/issues/1981)

## [v2.3.1] - 2024-04-03

### Changed

- Run the usage tracking submission job more frequently to reduce the risk of
  Oban unavailability at a particular time.
  [#1778](https://github.com/OpenFn/lightning/issues/1778)
- Remove code supporting V1 usage tracking submissions.
  [#1853](https://github.com/OpenFn/lightning/issues/1853)

### Fixed

- Fix scrolling behaviour on inspector for small screens
  [#1962](https://github.com/OpenFn/lightning/issues/1962)
- Fix project picker for users with many projects
  [#1952](https://github.com/OpenFn/lightning/issues/1952)

## [v2.3.0] - 2024-04-02

### Added

- Support for additional paths on a webhook URL such as `/i/<uuid>/Patient`
  [#1954](https://github.com/OpenFn/lightning/issues/1954)
- Support for a GET endpoint to "check" webhook URL availability
  [#1063](https://github.com/OpenFn/lightning/issues/1063)
- Allow external apps to control the run enqueue db transaction
  [#1958](https://github.com/OpenFn/lightning/issues/1958)

## [v2.2.2] - 2024-04-01

### Changed

- Changed dataclip search from string `LIKE` to tsvector on keys and values.
  While this will limit partial string matching to the beginning of words (not
  the middle or end) it will make searching way more performant
  [#1939](https://github.com/OpenFn/lightning/issues/1939)
- Translate job error messages using errors.po file
  [#1935](https://github.com/OpenFn/lightning/issues/1935)
- Improve the UI/UX of the run panel on the inspector for small screens
  [#1909](https://github.com/OpenFn/lightning/issues/1909)

### Fixed

- Regular database timeouts when searching across dataclip bodies
  [#1794](https://github.com/OpenFn/lightning/issues/1794)

## [v2.2.1] - 2024-03-27

### Added

- Enable users to connect to their Github accounts in preparation for
  streamlined GitHub project sync setup
  [#1894](https://github.com/OpenFn/lightning/issues/1894)

### Fixed

- Apply usage limit to bulk-reruns
  [#1931](https://github.com/OpenFn/lightning/issues/1931)
- Fix edge case that could result in duplicate usage tracking submissions.
  [#1853](https://github.com/OpenFn/lightning/issues/1853)
- Fix query timeout issue on history retention deletion
  [#1937](https://github.com/OpenFn/lightning/issues/1937)

## [v2.2.0] - 2024-03-21

### Added

- Allow admins to set project retention periods
  [#1760](https://github.com/OpenFn/lightning/issues/1760)
- Automatically wipe input/output data after their retention period
  [#1762](https://github.com/OpenFn/lightning/issues/1762)
- Automatically delete work order history after their retention period
  [#1761](https://github.com/OpenFn/lightning/issues/1761)

### Changed

- When automatically creating a project for a newly registered user (via the
  `INIT_PROJECT_FOR_NEW_USER=true` environment variable) that user should be the
  `owner` of the project.
  [#1927](https://github.com/OpenFn/lightning/issues/1927)
- Give priority to manual runs (over webhook requests and cron) so that active
  users on the inspector don't have to wait ages for thier work during high load
  periods [#1918](https://github.com/OpenFn/lightning/issues/1918)

## [v2.1.0] - 2024-03-20

### Added

- TSVector index to log_lines, and gin index to dataclips
  [#1898](https://github.com/OpenFn/lightning/issues/1898)
- Add API Version field to Salesforce OAuth credentials
  [#1838](https://github.com/OpenFn/lightning/issues/1838)

### Changed

- Replace v1 usage tracking with v2 usage tracking.
  [#1853](https://github.com/OpenFn/lightning/issues/1853)

## [v2.0.10]

### Changed

- Updated anonymous usage tracker submissions
  [#1853](https://github.com/OpenFn/lightning/issues/1853)

## [v2.0.9] - 2024-03-19

### Added

- Support for smaller screens on history and inspector.
  [#1908](https://github.com/OpenFn/lightning/issues/1908)
- Polling metric to track number of available runs.
  [#1790](https://github.com/OpenFn/lightning/issues/1790)
- Allows limiting creation of new runs and retries.
  [#1754](https://github.com/OpenFn/Lightning/issues/1754)
- Add specific messages for log, input, and output tabs when a run is lost
  [#1757](https://github.com/OpenFn/lightning/issues/1757)
- Soft and hard limits for runs created by webhook trigger.
  [#1859](https://github.com/OpenFn/Lightning/issues/1859)
- Publish an event when a new user is registered
  [#1873](https://github.com/OpenFn/lightning/issues/1873)
- Adds ability to add project collaborators from existing users
  [#1836](https://github.com/OpenFn/lightning/issues/1836)
- Added ability to remove project collaborators
  [#1837](https://github.com/OpenFn/lightning/issues/1837)
- Added new usage tracking submission code.
  [#1853](https://github.com/OpenFn/lightning/issues/1853)

### Changed

- Upgrade Elixir to 1.16.2
- Remove all values from `.env.example`.
  [#1904](https://github.com/OpenFn/lightning/issues/1904)

### Fixed

- Verify only stale project credentials
  [#1861](https://github.com/OpenFn/lightning/issues/1861)

## [v2.0.8] - 2024-02-29

### Fixed

- Show flash error when editing stale project credentials
  [#1795](https://github.com/OpenFn/lightning/issues/1795)
- Fixed bug with Github sync installation on docker-based deployments
  [#1845](https://github.com/OpenFn/lightning/issues/1845)

## [v2.0.6] - 2024-02-29

### Added

- Automatically create Github workflows in a target repository/branch when users
  set up a Github repo::OpenFn project sync
  [#1046](https://github.com/OpenFn/lightning/issues/1046)
- Allows limiting creation of new runs and retries.
  [#1754](https://github.com/OpenFn/Lightning/issues/1754)

### Changed

- Change bucket size used by the run queue delay custom metric.
  [#1790](https://github.com/OpenFn/lightning/issues/1790)
- Require setting `IS_RESETTABLE_DEMO` to "yes" via ENV before allowing the
  destructive `Demo.reset_demo/0` function from being called.
  [#1720](https://github.com/OpenFn/lightning/issues/1720)
- Remove version display condition that was redundant due to shadowing
  [#1819](https://github.com/OpenFn/lightning/issues/1819)

### Fixed

- Fix series of sentry issues related to OAuth credentials
  [#1799](https://github.com/OpenFn/lightning/issues/1799)

## [v2.0.5] - 2024-02-25

### Fixed

- Fixed error in Credentials without `sanbox` field set; only display `sandbox`
  field for Salesforce oauth credentials.
  [#1798](https://github.com/OpenFn/lightning/issues/1798)

## [v2.0.4] - 2024-02-24

### Added

- Display and edit OAuth credentials
  scopes[#1706](https://github.com/OpenFn/Lightning/issues/1706)

### Changed

- Stop sending `operating_system_detail` to the usage tracker
  [#1785](https://github.com/OpenFn/lightning/issues/1785)

### Fixed

- Make handling of usage tracking errors more robust.
  [#1787](https://github.com/OpenFn/lightning/issues/1787)
- Fix inspector shows selected dataclip as wiped after retying workorder from a
  non-first step [#1780](https://github.com/OpenFn/lightning/issues/1780)

## [v2.0.3] - 2024-02-21

### Added

- Actual metrics will now be submitted by Lightning to the Usage Tracker.
  [#1742](https://github.com/OpenFn/lightning/issues/1742)
- Added a support link to the menu that goes to the instance admin contact
  [#1783](https://github.com/OpenFn/lightning/issues/1783)

### Changed

- Usage Tracking submissions are now opt-out, rather than opt-in. Hashed UUIDs
  to ensure anonymity are default.
  [#1742](https://github.com/OpenFn/lightning/issues/1742)
- Usage Tracking submissions will now run daily rather than hourly.
  [#1742](https://github.com/OpenFn/lightning/issues/1742)

- Bumped @openfn/ws-worker to `v1.0` (this is used in dev mode when starting the
  worker from your mix app: `RTM=true iex -S mix phx.server`)
- Bumped @openfn/cli to `v1.0` (this is used for adaptor docs and magic)

### Fixed

- Non-responsive workflow canvas after web socket disconnection
  [#1750](https://github.com/OpenFn/lightning/issues/1750)

## [v2.0.2] - 2024-02-14

### Fixed

- Fixed a bug with the OAuth2 credential refresh flow that prevented
  GoogleSheets jobs from running after token expiration
  [#1735](https://github.com/OpenFn/Lightning/issues/1735)

## [v2.0.1] - 2024-02-13

### Changed

- Renamed ImpactTracking to UsageTracking
  [#1729](https://github.com/OpenFn/lightning/issues/1729)
- Block github installation if there's a pending installation in another project
  [#1731](https://github.com/OpenFn/Lightning/issues/1731)

### Fixed

- Expand work order button balloons randomly
  [#1737](https://github.com/OpenFn/Lightning/issues/1737)
- Editing credentials doesn't work from project scope
  [#1743](https://github.com/OpenFn/Lightning/issues/1743)

## [v2.0.0] - 2024-02-10

> At the time of writing there are no more big changes planned and testing has
> gone well. Thanks to everyone who's helped to kick the tyres during the "rc"
> phase. There are still a _lot of **new features** coming_, so please:
>
> - watch our [**Public Roadmap**](https://github.com/orgs/OpenFn/projects/3) to
>   stay abreast of our core team's backlog,
> - request a feature in the
>   [**Community Forum**](https://community.openfn.org),
> - raise a
>   [**new issue**](https://github.com/OpenFn/lightning/issues/new/choose) if
>   you spot a bug,
> - and head over to the
>   [**Contributing**](https://github.com/OpenFn/lightning/?tab=readme-ov-file#contribute-to-this-project)
>   section to lend a hand.
>
> Head to [**docs.openfn.org**](https://docs.openfn.org) for product
> documentation and help with v1 to v2 migration.

### Changed

- Bump `@openfn/worker` to `v0.8.1`
- Only show GoogleSheets and Salesforce credential options if Oauth clients are
  registered with the instance via ENV
  [#1734](https://github.com/OpenFn/Lightning/issues/1734)

### Fixed

- Use standard table type for webhook auth methods
  [#1514](https://github.com/OpenFn/Lightning/issues/1514)
- Make disabled button for "Connect to GitHub" clear, add tooltip
  [#1732](https://github.com/OpenFn/Lightning/issues/1715)

## [v2.0.0-rc12] - 2024-02-09

### Added

- Add RunQueue extension to allow claim customization.
  [#1715](https://github.com/OpenFn/Lightning/issues/1715)
- Add support for Salesforce OAuth2 credentials
  [#1633](https://github.com/OpenFn/Lightning/issues/1633)

### Changed

- Use `PAYLOAD_SIZE_KB` in k6 load testing script, set thresholds on wait time,
  set default payload size to `2kb`

### Fixed

- Adds more detail to work order states on dashboard
  [#1677](https://github.com/OpenFn/lightning/issues/1677)
- Fix Output & Logs in inspector fails to show sometimes
  [#1702](https://github.com/OpenFn/lightning/issues/1702)

## [v2.0.0-rc11] - 2024-02-08

### Fixed

- Bumped Phoenix LiveView from `0.20.4` to `0.20.5` to fix canvas selection
  issue [#1724](https://github.com/OpenFn/lightning/issues/1724)

## [v2.0.0-rc10] - 2024-02-08

### Changed

- Implemented safeguards to prevent deletion of jobs with associated run history
  [#1570](https://github.com/OpenFn/Lightning/issues/1570)

### Fixed

- Fixed inspector dataclip body not getting updated after dataclip is wiped
  [#1718](https://github.com/OpenFn/Lightning/issues/1718)
- Fixed work orders getting retried despite having wiped dataclips
  [#1721](https://github.com/OpenFn/Lightning/issues/1721)

## [v2.0.0-rc9] 2024-02-05

### Added

- Persist impact tracking configuration and reports
  [#1684](https://github.com/OpenFn/Lightning/issues/1684)
- Add zero-persistence project setting
  [#1209](https://github.com/OpenFn/Lightning/issues/1209)
- Wipe dataclip after use when zero-persistence is enabled
  [#1212](https://github.com/OpenFn/Lightning/issues/1212)
- Show appropriate message when a wiped dataclip is viewed
  [#1211](https://github.com/OpenFn/Lightning/issues/1211)
- Disable selecting work orders having wiped dataclips in the history page
  [#1210](https://github.com/OpenFn/Lightning/issues/1210)
- Hide rerun button in inspector when the selected step has a wiped dataclip
  [#1639](https://github.com/OpenFn/Lightning/issues/1639)
- Add rate limiter to webhook endpoints and runtime limiter for runs.
  [#639](https://github.com/OpenFn/Lightning/issues/639)

### Fixed

- Prevented secret scrubber from over-eagerly adding \*\*\* between all
  characters if an empty string secret was provided as a credential field value
  (e.g., {"username": "come-on-in", "password": ""})
  [#1585](https://github.com/OpenFn/Lightning/issues/1585)
- Fixed permissions issue that allowed viewer/editor to modify webhook auth
  methods. These permissions only belong to project owners and admins
  [#1692](https://github.com/OpenFn/Lightning/issues/1692)
- Fixed bug that was duplicating inbound http_requests, resulting in unnecessary
  data storage [#1695](https://github.com/OpenFn/Lightning/issues/1695)
- Fixed permissions issue that allowed editors to set up new Github connections
  [#1703](https://github.com/OpenFn/Lightning/issues/1703)
- Fixed permissions issue that allowed viewers to initiate syncs to github
  [#1704](https://github.com/OpenFn/Lightning/issues/1704)
- Fixed inspector view stuck at processing when following a crashed run
  [#1711](https://github.com/OpenFn/Lightning/issues/1711)
- Fixed inspector dataclip selector not getting updated after running manual run
  [#1714](https://github.com/OpenFn/Lightning/issues/1714)

## [v2.0.0-rc8] - 2024-01-30

### Added

- Shim code to interact with the Impact Tracking service
  [#1671](https://github.com/OpenFn/Lightning/issues/1671)

### Changed

- Standardized naming of "attempts" to "runs". This had already been done in the
  front-end, but this change cleans up the backend, the database, and the
  interface with the worker. Make sure to **run migrations** and update your
  ENV/secrets to use `WORKER_RUNS_PRIVATE_KEY` rather than
  `WORKER_ATTEMPTS_PRIVATE_KEY`
  [#1657](https://github.com/OpenFn/Lightning/issues/1657)
- Required `@openfn/ws-worker@0.8.0` or above.

## [v2.0.0-rc7] - 2024-01-26

### Added

- Store webhook request headers in Dataclips for use in jobs.
  [#1638](https://github.com/OpenFn/Lightning/issues/1638)

### Changed

- Display `http_request` dataclips to the user as they will be provided to the
  worker as "input" state to avoid confusion while writing jobs.
  [1664](https://github.com/OpenFn/Lightning/issues/1664)
- Named-spaced all worker environment variables with `WORKER_` and added
  documentation for how to configure them.
  [#1672](https://github.com/OpenFn/Lightning/pull/1672)
- Bumped to `@openfn/ws-worker@0.6.0`
- Bumped to `@openfn/cli@0.4.15`

### Fixed

- Fix Run via Docker [#1653](https://github.com/OpenFn/Lightning/issues/1653)
- Fix remaining warnings, enable "warnings as errors"
  [#1642](https://github.com/OpenFn/Lightning/issues/1642)
- Fix workflow dashboard bug when viewed for newly created workflows with only
  unfinished run steps. [#1674](https://github.com/OpenFn/Lightning/issues/1674)

## [v2.0.0-rc5] - 2024-01-22

### Changed

- Made two significant backend changes that don't impact UI/UX but **require
  migrations** and should make Lightning developer lives easier by updating
  parts of the backend to match terms now used in the frontend:
  - Renamed the `Runs` model and table to `Steps`
    [#1571](https://github.com/OpenFn/Lightning/issues/1571)
  - Renamed the `AttemptRuns` model and table to `AttemptSteps`
    [#1571](https://github.com/OpenFn/Lightning/issues/1571)

## [v2.0.0-rc4] - 2024-01-19

### Added

- Scrub output dataclips in the UI to avoid unintentional secret exposure
  [#1606](https://github.com/OpenFn/Lightning/issues/1606)

### Changed

- Bump to `@openfn/cli@0.4.14`
- Do not persist the active tab setting on the job editor
  [#1504](https://github.com/OpenFn/Lightning/issues/1504)
- Make condition label optional
  [#1648](https://github.com/OpenFn/Lightning/issues/1648)

### Fixed

- Fix credential body getting leaked to sentry incase of errors
  [#1600](https://github.com/OpenFn/Lightning/issues/1600)
- Fixed validation on Javascript edge conditions
  [#1602](https://github.com/OpenFn/Lightning/issues/1602)
- Removed unused code from `run_live` directory
  [#1625](https://github.com/OpenFn/Lightning/issues/1625)
- Edge condition expressions not correctly being handled during provisioning
  [#openfn/kit#560](https://github.com/OpenFn/kit/pull/560)

## [v2.0.0-rc3] 2024-01-12

### Added

- Custom metric to track stalled attempts
  [#1559](https://github.com/OpenFn/Lightning/issues/1559)
- Dashboard with project and workflow stats
  [#755](https://github.com/OpenFn/Lightning/issues/755)
- Add search by ID on the history page
  [#1468](https://github.com/OpenFn/Lightning/issues/1468)
- Custom metric to support autoscaling
  [#1607](https://github.com/OpenFn/Lightning/issues/1607)

### Changed

- Bumped CLI version to `0.4.13`
- Bumped worker version to `0.5.0`
- Give project editors and viewers read only access to project settings instead
  [#1477](https://github.com/OpenFn/Lightning/issues/1477)

### Fixed

- Throw an error when Lightning.MetadataService.get_adaptor_path/1 returns an
  adaptor path that is nil
  [#1601](https://github.com/OpenFn/Lightning/issues/1601)
- Fix failure due to creating work order from a newly created job
  [#1572](https://github.com/OpenFn/Lightning/issues/1572)
- Fixes on the dashboard and links
  [#1610](https://github.com/OpenFn/Lightning/issues/1610) and
  [#1608](https://github.com/OpenFn/Lightning/issues/1608)

## [2.0.0-rc2] - 2024-01-08

### Fixed

- Restored left-alignment for step list items on run detail and inspector
  [a6e4ada](https://github.com/OpenFn/Lightning/commit/a6e4adafd558269cfd690e7c4fdd8f9fe66c5f62)
- Inspector: fixed attempt/run language for "skipped" tooltip
  [fd7dd0c](https://github.com/OpenFn/Lightning/commit/fd7dd0ca8128dfba2902e5aa6a2259e2073f0f10)
- Inspector: fixed failure to save during "save & run" from inspector
  [#1596](https://github.com/OpenFn/Lightning/issues/1596)
- Inspector: fixed key bindings for save & run (retry vs. new work order)
  getting overridden when user focuses on the Monaco editor
  [#1596](https://github.com/OpenFn/Lightning/issues/1596)

## [2.0.0-rc1] - 2024-01-05

### Why does this repo go from `v0` to `v2.0`?

Lightning is the _2nd version_ of the OpenFn platform. While much of the core
technology is the same, there are breaking changes between `v1.105` (pre-2024)
and `v2` ("OpenFn Lightning").

For customers using OpenFn `v1`, a migration guide will be provided at
[docs.openfn.org](https://docs.openfn.org)

### Added

- Link to the job inspctor for a selected run from the history interface
  [#1524](https://github.com/OpenFn/Lightning/issues/1524)
- Reprocess an existing work order from the job inspector by default (instead of
  always creating a new work order)
  [#1524](https://github.com/OpenFn/Lightning/issues/1524)
- Bumped worker to support edge conditions between trigger and first job
  `"@openfn/ws-worker": "^0.4.0"`

### Changed

- Updated naming to prepare for v2 release
  [#1248](https://github.com/OpenFn/Lightning/issues/1248); the major change is
  that each time a work order (the typical unit of business value for an
  organization, e.g. "execute workflow ABC for patient 123") is executed, it is
  called a "run". Previously, it was called an "attempt". The hierarchy is now:

  ```
  Build-Time: Projects > Workflows > Steps
  Run-Time: Work Orders > Runs > Steps
  ```

  Note the name changes here are reflected in the UI, but not all tables/models
  will be changed until [1571](https://github.com/OpenFn/Lightning/issues/1571)
  is delivered.

## [v0.12.2] - 2023-12-24

### Changed

- Bumped worker to address occasional git install issue
  `"@openfn/ws-worker": "^0.3.2"`

### Fixed

- Fix RuntimeError: found duplicate ID "google-sheets-inner-form" for
  GoogleSheetsComponent [#1578](https://github.com/OpenFn/Lightning/issues/1578)
- Extend export script to include new JS expression edge type
  [#1540](https://github.com/OpenFn/Lightning/issues/1540)
- Fix regression for attempt viewer log line highlighting
  [#1589](https://github.com/OpenFn/Lightning/issues/1589)

## [v0.12.1] - 2023-12-21

### Changed

- Hide project security setting tab from non-authorized users
  [#1477](https://github.com/OpenFn/Lightning/issues/1477)

### Fixed

- History page crashes if job is removed from workflow after it's been run
  [#1568](https://github.com/OpenFn/Lightning/issues/1568)

## [v0.12.0] - 2023-12-15

### Added

- Add ellipsis for long job names on the canvas
  [#1217](https://github.com/OpenFn/Lightning/issues/1217)
- Fix Credential Creation Page UI
  [#1064](https://github.com/OpenFn/Lightning/issues/1064)
- Custom metric to track Attempt queue delay
  [#1556](https://github.com/OpenFn/Lightning/issues/1556)
- Expand work order row when a `workorder_id` is specified in the filter
  [#1515](https://github.com/OpenFn/Lightning/issues/1515)
- Allow Javascript expressions as conditions for edges
  [#1498](https://github.com/OpenFn/Lightning/issues/1498)

### Changed

- Derive dataclip in inspector from the attempt & step
  [#1551](https://github.com/OpenFn/Lightning/issues/1551)
- Updated CLI to 0.4.10 (fixes logging)
- Changed UserBackupToken model to use UTC timestamps (6563cb77)
- Restore FK relationship between `work_orders` and `attempts` pending a
  decision re: further partitioning.
  [#1254](https://github.com/OpenFn/Lightning/issues/1254)

### Fixed

- New credential doesn't appear in inspector until refresh
  [#1531](https://github.com/OpenFn/Lightning/issues/1531)
- Metadata not refreshing when credential is updated
  [#791](https://github.com/OpenFn/Lightning/issues/791)
- Adjusted z-index for Monaco Editor's sibling element to resolve layout
  conflict [#1329](https://github.com/OpenFn/Lightning/issues/1329)
- Demo script sets up example Runs with their log lines in a consistant order.
  [#1487](https://github.com/OpenFn/Lightning/issues/1487)
- Initial credential creation `changes` show `after` as `null` rather a value
  [#1118](https://github.com/OpenFn/Lightning/issues/1118)
- AttemptViewer flashing/rerendering when Jobs are running
  [#1550](https://github.com/OpenFn/Lightning/issues/1550)
- Not able to create a new Job when clicking the Check icon on the placeholder
  [#1537](https://github.com/OpenFn/Lightning/issues/1537)
- Improve selection logic on WorkflowDiagram
  [#1220](https://github.com/OpenFn/Lightning/issues/1220)

## [v0.11.0] - 2023-12-06

### Added

- Improved UI when manually creating Attempts via the Job Editor
  [#1474](https://github.com/OpenFn/Lightning/issues/1474)
- Increased the maximum inbound webhook request size to 10MB and added
  protection against _very large_ payloads with a 100MB "max_skip_body_length"
  [#1247](https://github.com/OpenFn/Lightning/issues/1247)

### Changed

- Use the internal port of the web container for the worker configuration in
  docker-compose setup. [#1485](https://github.com/OpenFn/Lightning/pull/1485)

## [v0.10.6] - 2023-12-05

### Changed

- Limit entries count on term work orders search
  [#1461](https://github.com/OpenFn/Lightning/issues/1461)
- Scrub log lines using multiple credentials samples
  [#1519](https://github.com/OpenFn/Lightning/issues/1519)
- Remove custom telemetry plumbing.
  [1259](https://github.com/OpenFn/Lightning/issues/1259)
- Enhance UX to prevent modal closure when Monaco/Dataclip editor is focused
  [#1510](https://github.com/OpenFn/Lightning/pull/1510)

### Fixed

- Use checkbox on boolean credential fields rather than a text input field
  [#1430](https://github.com/OpenFn/Lightning/issues/1430)
- Allow users to retry work orders that failed before their first run was
  created [#1417](https://github.com/OpenFn/Lightning/issues/1417)
- Fix to ensure webhook auth modal is closed when cancel or close are selected.
  [#1508](https://github.com/OpenFn/Lightning/issues/1508)
- Enable user to reauthorize and obtain a new refresh token.
  [#1495](https://github.com/OpenFn/Lightning/issues/1495)
- Save credential body with types declared on schema
  [#1518](https://github.com/OpenFn/Lightning/issues/1518)

## [v0.10.5] - 2023-12-03

### Changed

- Only add history page filters when needed for simpler multi-select status
  interface and shorter page URLs
  [#1331](https://github.com/OpenFn/Lightning/issues/1331)
- Use dynamic Endpoint config only on prod
  [#1435](https://github.com/OpenFn/Lightning/issues/1435)
- Validate schema field with any of expected values
  [#1502](https://github.com/OpenFn/Lightning/issues/1502)

### Fixed

- Fix for liveview crash when token expires or gets deleted after mount
  [#1318](https://github.com/OpenFn/Lightning/issues/1318)
- Remove two obsolete methods related to Run: `Lightning.Invocation.delete_run`
  and `Lightning.Invocation.Run.new_from`.
  [#1254](https://github.com/OpenFn/Lightning/issues/1254)
- Remove obsolete field `previous_id` from `runs` table.
  [#1254](https://github.com/OpenFn/Lightning/issues/1254)
- Fix for missing data in 'created' audit trail events for webhook auth methods
  [#1500](https://github.com/OpenFn/Lightning/issues/1500)

## [v0.10.4] - 2023-11-30

### Changed

- Increased History search timeout to 30s
  [#1461](https://github.com/OpenFn/Lightning/issues/1461)

### Fixed

- Tooltip text clears later than the background
  [#1094](https://github.com/OpenFn/Lightning/issues/1094)
- Temporary fix to superuser UI for managing project users
  [#1145](https://github.com/OpenFn/Lightning/issues/1145)
- Fix for adding ellipses on credential info on job editor heading
  [#1428](https://github.com/OpenFn/Lightning/issues/1428)

## [v0.10.3] - 2023-11-28

### Added

- Dimmed/greyed out triggers and edges on the canvas when they are disabled
  [#1464](https://github.com/OpenFn/Lightning/issues/1464)
- Async loading on the history page to improve UX on long DB queries
  [#1279](https://github.com/OpenFn/Lightning/issues/1279)
- Audit trail events for webhook auth (deletion method) change
  [#1165](https://github.com/OpenFn/Lightning/issues/1165)

### Changed

- Sort project collaborators by first name
  [#1326](https://github.com/OpenFn/Lightning/issues/1326)
- Work orders will now be set in a "pending" state when retries are enqueued.
  [#1340](https://github.com/OpenFn/Lightning/issues/1340)
- Avoid printing 2FA codes by default
  [#1322](https://github.com/OpenFn/Lightning/issues/1322)

### Fixed

- Create new workflow button sizing regression
  [#1405](https://github.com/OpenFn/Lightning/issues/1405)
- Google credential creation and automatic closing of oAuth tab
  [#1109](https://github.com/OpenFn/Lightning/issues/1109)
- Exporting project breaks the navigation of the page
  [#1440](https://github.com/OpenFn/Lightning/issues/1440)

## [v0.10.2] - 2023-11-21

### Changed

- Added `max_frame_size` to the Cowboy websockets protocol options in an attempt
  to address [#1421](https://github.com/OpenFn/Lightning/issues/1421)

## [v0.10.1] - 2023-11-21

### Fixed

- Work Order ID was not displayed properly in history page
  [#1423](https://github.com/OpenFn/Lightning/issues/1423)

## [v0.10.0] - 2023-11-21

### 🚨 Breaking change warning! 🚨

This release will contain breaking changes as we've significantly improved both
the workflow building and execution systems.

#### Nodes and edges

Before, workflows were represented as a list of jobs and triggers. For greater
flexibility and control of complex workflows, we've moved towards a more robust
"nodes and edges" approach. Where jobs in a workflow (a node) can be connected
by edges.

Triggers still exist, but live "outside" the directed acyclic graph (DAG) and
are used to automatically create work orders and attempts.

We've provided migrations that bring `v0.9.3` workflows in line with the
`v0.10.0` requirements.

#### Scalable workers

Before, Lightning spawned child processes to execute attempts in sand-boxed
NodeVMs on the same server. This created inefficiencies and security
vulnerabilities. Now, the Lightning web server adds attempts to a queue and
multiple worker applications can pull from that queue to process work.

In dev mode, this all happens automatically and on one machine, but in most
high-availability production environments the workers will be on another server.

Attempts are now handled entirely by the workers, and they report back to
Lightning. Exit reasons, final attempt states, error types and error messages
are either entirely new or handled differently now, but we have provided
migration scripts that will work to bring _most_ `v0.9.3` runs, attempts, and
work orders up to `v0.10.0`, though the granularity of `v0.9.3` states and exits
will be less than `v0.10.0` and the final states are not guaranteed to be
accurate for workflows with multiple branches and leaf nodes with varying exit
reasons.

The migration scripts can be run with a single function call in SetupUtils from
a connect `iex` session:

```
Lightning.SetupUtils.approximate_state_for_attempts_and_workorders()
```

Note that (like lots of _other_ functionality in `SetupUtils`, calling this
function is a destructive action and you should only do it if you've backed up
your data and you know what you're doing.)

As always, we recommend backing up your data before migrating. (And thanks for
bearing with us as we move towards our first stable Lightning release.)

### Added

- Fix flaky job name input behavior on error
  [#1218](https://github.com/OpenFn/Lightning/issues/1218)
- Added a hover effect on copy and add button for adaptors examples
  [#1297](https://github.com/OpenFn/Lightning/issues/1297)
- Migration helper code to move from `v0.9.3` to `v0.10.0` added to SetupUtils
  [#1363](https://github.com/OpenFn/Lightning/issues/1363)
- Option to start with `RTM=false iex -S mix phx.server` for opting out of the
  dev-mode automatic runtime manager.
- Webhook Authentication Methods database and CRUD operations
  [#1152](https://github.com/OpenFn/Lightning/issues/1152)
- Creation and Edit of webhook webhook authentication methods UI
  [#1149](https://github.com/OpenFn/Lightning/issues/1149)
- Add webhook authentication methods overview methods in the canvas
  [#1153](https://github.com/OpenFn/Lightning/issues/1153)
- Add icon on the canvas for triggers that have authentication enabled
  [#1157](https://github.com/OpenFn/Lightning/issues/1157)
- Require password/2FA code before showing password and API Key for webhook auth
  methods [#1200](https://github.com/OpenFn/Lightning/issues/1200)
- Restrict live dashboard access to only superusers, enable DB information and
  OS information [#1170](https://github.com/OpenFn/Lightning/issues/1170) OS
  information [#1170](https://github.com/OpenFn/Lightning/issues/1170)
- Expose additional metrics to LiveDashboard
  [#1171](https://github.com/OpenFn/Lightning/issues/1171)
- Add plumbing to dump Lightning metrics during load testing
  [#1178](https://github.com/OpenFn/Lightning/issues/1178)
- Allow for heavier payloads during load testing
  [#1179](https://github.com/OpenFn/Lightning/issues/1179)
- Add dynamic delay to help mitigate flickering test
  [#1195](https://github.com/OpenFn/Lightning/issues/1195)
- Add a OpenTelemetry trace example
  [#1189](https://github.com/OpenFn/Lightning/issues/1189)
- Add plumbing to support the use of PromEx
  [#1199](https://github.com/OpenFn/Lightning/issues/1199)
- Add warning text to PromEx config
  [#1222](https://github.com/OpenFn/Lightning/issues/1222)
- Track and filter on webhook controller state in :telemetry metrics
  [#1192](https://github.com/OpenFn/Lightning/issues/1192)
- Secure PromEx metrics endpoint by default
  [#1223](https://github.com/OpenFn/Lightning/issues/1223)
- Partition `log_lines` table based on `attempt_id`
  [#1254](https://github.com/OpenFn/Lightning/issues/1254)
- Remove foreign key from `attempts` in preparation for partitioning
  `work_orders` [#1254](https://github.com/OpenFn/Lightning/issues/1254)
- Remove `Workflows.delete_workflow`. It is no longer in use and would require
  modification to not leave orphaned attempts given the removal of the foreign
  key from `attempts`. [#1254](https://github.com/OpenFn/Lightning/issues/1254)
- Show tooltip for cloned runs in history page
  [#1327](https://github.com/OpenFn/Lightning/issues/1327)
- Have user create workflow name before moving to the canvas
  [#1103](https://github.com/OpenFn/Lightning/issues/1103)
- Allow PromEx authorization to be disabled
  [#1483](https://github.com/OpenFn/Lightning/issues/1483)

### Changed

- Updated vulnerable JS libraries, `postcss` and `semver`
  [#1176](https://github.com/OpenFn/Lightning/issues/1176)
- Update "Delete" to "Delete Job" on Job panel and include javascript deletion
  confirmation [#1105](https://github.com/OpenFn/Lightning/issues/1105)
- Move "Enabled" property from "Jobs" to "Edges"
  [#895](https://github.com/OpenFn/Lightning/issues/895)
- Incorrect wording on the "Delete" tooltip
  [#1313](https://github.com/OpenFn/Lightning/issues/1313)

### Fixed

- Fixed janitor lost query calculation
  [#1400](https://github.com/OpenFn/Lightning/issues/1400)
- Adaptor icons load gracefully
  [#1140](https://github.com/OpenFn/Lightning/issues/1140)
- Selected dataclip gets lost when starting a manual work order from the
  inspector interface [#1283](https://github.com/OpenFn/Lightning/issues/1283)
- Ensure that the whole edge when selected is highlighted
  [#1160](https://github.com/OpenFn/Lightning/issues/1160)
- Fix "Reconfigure Github" button in Project Settings
  [#1386](https://github.com/OpenFn/Lightning/issues/1386)
- Make janitor also clean up runs inside an attempt
  [#1348](https://github.com/OpenFn/Lightning/issues/1348)
- Modify CompleteRun to return error changeset when run not found
  [#1393](https://github.com/OpenFn/Lightning/issues/1393)
- Drop invocation reasons from DB
  [#1412](https://github.com/OpenFn/Lightning/issues/1412)
- Fix inconsistency in ordering of child nodes in the workflow diagram
  [#1406](https://github.com/OpenFn/Lightning/issues/1406)

## [v0.9.3] - 2023-09-27

### Added

- Add ellipsis when adaptor name is longer than the container allows
  [#1095](https://github.com/OpenFn/Lightning/issues/1095)
- Webhook Authentication Methods database and CRUD operations
  [#1152](https://github.com/OpenFn/Lightning/issues/1152)

### Changed

- Prevent deletion of first job of a workflow
  [#1097](https://github.com/OpenFn/Lightning/issues/1097)

### Fixed

- Fix long name on workflow cards
  [#1102](https://github.com/OpenFn/Lightning/issues/1102)
- Fix highlighted Edge can get out of sync with selected Edge
  [#1099](https://github.com/OpenFn/Lightning/issues/1099)
- Creating a new user without a password fails and there is no user feedback
  [#731](https://github.com/OpenFn/Lightning/issues/731)
- Crash when setting up version control
  [#1112](https://github.com/OpenFn/Lightning/issues/1112)

## [v0.9.2] - 2023-09-20

### Added

- Add "esc" key binding to close job inspector modal
  [#1069](https://github.com/OpenFn/Lightning/issues/1069)

### Changed

- Save icons from the `adaptors` repo locally and load them in the job editor
  [#943](https://github.com/OpenFn/Lightning/issues/943)

## [v0.9.1] - 2023-09-19

### Changed

- Modified audit trail to handle lots of different kind of audit events
  [#271](https://github.com/OpenFn/Lightning/issues/271)/[#44](https://github.com/OpenFn/Lightning/issues/44)
- Fix randomly unresponsive job panel after job deletion
  [#1113](https://github.com/OpenFn/Lightning/issues/1113)

## [v0.9.0] - 2023-09-15

### Added

- Add favicons [#1079](https://github.com/OpenFn/Lightning/issues/1079)
- Validate job name in placeholder job node
  [#1021](https://github.com/OpenFn/Lightning/issues/1021)
- Bring credential delete in line with new GDPR interpretation
  [#802](https://github.com/OpenFn/Lightning/issues/802)
- Make job names unique per workflow
  [#1053](https://github.com/OpenFn/Lightning/issues/1053)

### Changed

- Enhanced the job editor/inspector interface
  [#1025](https://github.com/OpenFn/Lightning/issues/1025)

### Fixed

- Finished run never appears in inspector when it fails
  [#1084](https://github.com/OpenFn/Lightning/issues/1084)
- Cannot delete some credentials via web UI
  [#1072](https://github.com/OpenFn/Lightning/issues/1072)
- Stopped the History table from jumping when re-running a job
  [#1100](https://github.com/OpenFn/Lightning/issues/1100)
- Fixed the "+" button when adding a job to a workflow
  [#1093](https://github.com/OpenFn/Lightning/issues/1093)

## [v0.8.3] - 2023-09-05

### Added

- Render error when workflow diagram node is invalid
  [#956](https://github.com/OpenFn/Lightning/issues/956)

### Changed

- Restyle history table [#1029](https://github.com/OpenFn/Lightning/issues/1029)
- Moved Filter and Search controls to the top of the history page
  [#1027](https://github.com/OpenFn/Lightning/issues/1027)

### Fixed

- Output incorrectly shows "this run failed" when the run hasn't yet finished
  [#1048](https://github.com/OpenFn/Lightning/issues/1048)
- Wrong label for workflow card timestamp
  [#1022](https://github.com/OpenFn/Lightning/issues/1022)

## [v0.8.2] - 2023-08-31

### Fixed

- Lack of differentiation between top of job editor modal and top menu was
  disorienting. Added shadow.

## [v0.8.1] - 2023-08-31

### Changed

- Moved Save and Run button to bottom of the Job edit modal
  [#1026](https://github.com/OpenFn/Lightning/issues/1026)
- Allow a manual work order to save the workflow before creating the work order
  [#959](https://github.com/OpenFn/Lightning/issues/959)

## [v0.8.0] - 2023-08-31

### Added

- Introduces Github sync feature, users can now setup our github app on their
  instance and sync projects using our latest portability spec
  [#970](https://github.com/OpenFn/Lightning/issues/970)
- Support Backup Codes for Multi-Factor Authentication
  [937](https://github.com/OpenFn/Lightning/issues/937)
- Log a warning in the console when the Editor/docs component is given latest
  [#958](https://github.com/OpenFn/Lightning/issues/958)
- Improve feedback when a Workflow name is invalid
  [#961](https://github.com/OpenFn/Lightning/issues/961)
- Show that the jobs' body is invalid
  [#957](https://github.com/OpenFn/Lightning/issues/957)
- Reimplement skipped CredentialLive tests
  [#962](https://github.com/OpenFn/Lightning/issues/962)
- Reimplement skipped WorkflowLive.IndexTest test
  [#964](https://github.com/OpenFn/Lightning/issues/964)
- Show GitHub installation ID and repo link to help setup/debugging for version
  control [1059](https://github.com/OpenFn/Lightning/issues/1059)

### Fixed

- Fixed issue where job names were being incorrectly hyphenated during
  project.yaml export [#1050](https://github.com/OpenFn/Lightning/issues/1050)
- Allows the demo script to set a project id during creation to help with cli
  deploy/pull/Github integration testing.
- Fixed demo project_repo_connection failing after nightly demo resets
  [1058](https://github.com/OpenFn/Lightning/issues/1058)
- Fixed an issue where the monaco suggestion tooltip was offset from the main
  editor [1030](https://github.com/OpenFn/Lightning/issues/1030)

## [v0.7.3] - 2023-08-15

### Changed

- Version control in project settings is now named Export your project
  [#1015](https://github.com/OpenFn/Lightning/issues/1015)

### Fixed

- Tooltip for credential select in Job Edit form is cut off
  [#972](https://github.com/OpenFn/Lightning/issues/972)
- Dataclip type and state assembly notice for creating new dataclip dropped
  during refactor [#975](https://github.com/OpenFn/Lightning/issues/975)

## [v0.7.2] - 2023-08-10

### Changed

- NodeJs security patch [1009](https://github.com/OpenFn/Lightning/pull/1009)

### Fixed

## [v0.7.1] - 2023-08-04

### Fixed

- Fixed flickery icons on new workflow job creation.

## [v0.7.0] - 2023-08-04

### Added

- Project owners can require MFA for their users
  [892](https://github.com/OpenFn/Lightning/issues/892)

### Changed

- Moved to Elixir 1.15 and Erlang 26.0.2 to sort our an annoying ElixirLS issue
  that was slowing down our engineers.
- Update Debian base to use bookworm (Debian 12) for our Docker images
- Change new credential modal to take up less space on the screen
  [#931](https://github.com/OpenFn/Lightning/issues/931)
- Placeholder nodes are now purely handled client-side

### Fixed

- Fix issue creating a new credential from the Job editor where the new
  credential was not being set on the job.
  [#951](https://github.com/OpenFn/Lightning/issues/951)
- Fix issue where checking a credential type radio button shows as unchecked on
  first click. [#976](https://github.com/OpenFn/Lightning/issues/976)
- Return the pre-filled workflow names
  [#971](https://github.com/OpenFn/Lightning/issues/971)
- Fix version reporting and external reset_demo() call via
  Application.spec()[#1010](https://github.com/OpenFn/Lightning/issues/1010)
- Fixed issue where entering a placeholder name through the form would result an
  in unsaveable workflow
  [#1001](https://github.com/OpenFn/Lightning/issues/1001)
- Ensure the DownloadController checks for authentication and authorisation.

## [v0.7.0-pre5] - 2023-07-28

### Changed

- Unless otherwise specified, only show work orders with activity in last 14
  days [#968](https://github.com/OpenFn/Lightning/issues/968)

## [v0.7.0-pre4] - 2023-07-27

### Changed

- Don't add cast fragments if the search_term is nil
  [#968](https://github.com/OpenFn/Lightning/issues/968)

## [v0.7.0-pre3] - 2023-07-26

### Fixed

- Fixed an issue with newly created edges that prevented downstream jobs
  [977](https://github.com/OpenFn/Lightning/issues/977)

## [v0.7.0-pre2] - 2023-07-26

Note that this is a pre-release with a couple of known bugs that are tracked in
the Nodes and Edges [epic](https://github.com/OpenFn/Lightning/issues/793).

### Added

- Added ability for a user to enable MFA on their account; using 2FA apps like
  Authy, Google Authenticator etc
  [#890](https://github.com/OpenFn/Lightning/issues/890)
- Write/run sql script to convert triggers
  [#875](https://github.com/OpenFn/Lightning/issues/875)
- Export projects as `.yaml` via UI
  [#249](https://github.com/OpenFn/Lightning/issues/249)

### Changed

- In `v0.7.0` we change the underlying workflow building and execution
  infrastructure to align with a standard "nodes and edges" design for directed
  acyclic graphs (DAGs). Make sure to run the migrations!
  [793](https://github.com/OpenFn/Lightning/issues/793)

### Fixed

- Propagate url pushState/changes to Workflow Diagram selection
  [#944](https://github.com/OpenFn/Lightning/issues/944)
- Fix issue when deleting nodes from the workflow editor
  [#830](https://github.com/OpenFn/Lightning/issues/830)
- Fix issue when clicking a trigger on a new/unsaved workflow
  [#954](https://github.com/OpenFn/Lightning/issues/954)

## [0.6.7] - 2023-07-13

### Added

- Add feature to bulk rerun work orders from a specific step in their workflow;
  e.g., "rerun these 50 work orders, starting each at step 4."
  [#906](https://github.com/OpenFn/Lightning/pull/906)

### Fixed

- Oban exception: "value too long" when log lines are longer than 255 chars
  [#929](https://github.com/OpenFn/Lightning/issues/929)

## [0.6.6] - 2023-06-30

### Added

- Add public API token to the demo site setup script
- Check and renew OAuth credentials when running a job
  [#646](https://github.com/OpenFn/Lightning/issues/646)

### Fixed

- Remove google sheets from adaptors list until supporting oauth flow
  [#792](https://github.com/OpenFn/Lightning/issues/792)
- Remove duplicate google sheets adaptor display on credential type picklist
  [#663](https://github.com/OpenFn/Lightning/issues/663)
- Fix demo setup script for calling from outside the app on Kubernetes
  deployments [#917](https://github.com/OpenFn/Lightning/issues/917)

## [0.6.5] - 2023-06-22

### Added

- Ability to rerun work orders from start by selecting one of more of them from
  the History page and clicking the "Rerun" button.
  [#659](https://github.com/OpenFn/Lightning/issues/659)

### Fixed

- Example runs for demo incorrect
  [#856](https://github.com/OpenFn/Lightning/issues/856)

## [0.6.3] - 2023-06-15

### Fixed

- Prevent saving null log lines to the database, fix issue with run display
  [#866](https://github.com/OpenFn/Lightning/issues/866)

## [0.6.2] - 2023-06-09

### Fixed

- Fixed viewer permissions for delete workflow

- Fixed bug with workflow cards
  [#859](https://github.com/OpenFn/Lightning/issues/859)

## [0.6.1] - 2023-06-08

### Fixed

- Fixed bug with run logs [#864](https://github.com/OpenFn/Lightning/issues/864)

- Correctly stagger demo runs to maintain order
  [#856](https://github.com/OpenFn/Lightning/issues/856)
- Remove `Timex` use from `SetupUtils` in favor of `DateTime` to fix issue when
  calling it in escript.

## [0.6.0]- 2023-04-12

### Added

- Create sample runs when generating sample workflow
  [#821](https://github.com/OpenFn/Lightning/issues/821)
- Added a provisioning api for creating and updating projects and their
  workflows See: [PROVISIONING.md](./PROVISIONING.md)
  [#641](https://github.com/OpenFn/Lightning/issues/641)
- Add ability for a `superuser` to schedule deletion, cancel deletion, and
  delete projects [#757](https://github.com/OpenFn/Lightning/issues/757)
- Add ability for a `project owner` to schedule deletion, cancel deletion, and
  delete projects [#746](https://github.com/OpenFn/Lightning/issues/746)

### Changed

- Ability to store run log lines as rows in a separate table
  [#514](https://github.com/OpenFn/Lightning/issues/514)

### Fixed

- Incorrect project digest queries
  [#768](https://github.com/OpenFn/Lightning/issues/768)]
- Fix issue when purging deleted users
  [#747](https://github.com/OpenFn/Lightning/issues/747)
- Generate a random name for Workflows when creating one via the UI.
  [#828](https://github.com/OpenFn/Lightning/issues/828)
- Handle error when deleting a job with runs.
  [#814](https://github.com/OpenFn/Lightning/issues/814)

## [0.5.2]

### Added

- Add `workflow_edges` table in preparation for new workflow editor
  implementation [#794](https://github.com/OpenFn/Lightning/issues/794)
- Stamped `credential_id` on run directly for easier auditing of the history
  interface. Admins can now see which credential was used to run a run.
  [#800](https://github.com/OpenFn/Lightning/issues/800)
- Better errors when using magic functions: "no magic yet" and "check
  credential" [#812](https://github.com/OpenFn/Lightning/issues/812)

### Changed

- The `delete-project` function now delete all associated activities
  [#759](https://github.com/OpenFn/Lightning/issues/759)

### Fixed

## [0.5.1] - 2023-04-12

### Added

- Added ability to create and revoke personal API tokens
  [#147](https://github.com/OpenFn/Lightning/issues/147)
- Add `last-used at` to API tokens
  [#722](https://github.com/OpenFn/Lightning/issues/722)
- Improved "save" for job builder; users can now press `Ctrl + S` or `⌘ + S` to
  save new or updated jobs job panel will _not_ close. (Click elsewhere in the
  canvas or click the "Close" button to close.)
  [#568](https://github.com/OpenFn/Lightning/issues/568)
- Add filtered search params to the history page URL
  [#660](https://github.com/OpenFn/Lightning/issues/660)

### Changed

- The secret scrubber now ignores booleans
  [690](https://github.com/OpenFn/Lightning/issues/690)

### Fixed

- The secret scrubber now properly handles integer secrets from credentials
  [690](https://github.com/OpenFn/Lightning/issues/690)
- Updated describe-package dependency, fixing sparkles in adaptor-docs
  [657](https://github.com/OpenFn/Lightning/issues/657)
- Clicks on the workflow canvas were not lining up with the nodes users clicked
  on; they are now [733](https://github.com/OpenFn/Lightning/issues/733)
- Job panel behaves better when collapsed
  [774](https://github.com/OpenFn/Lightning/issues/774)

## [0.5.0] - 2023-04-03

### Added

- Magic functions that fetch real metadata from connected systems via
  `credentials` and suggest completions in the job builder (e.g., pressing
  `control-space` when setting the `orgUnit` attribute for a DHIS2 create
  operation will pull the _actual_ list of orgUnits with human readable labels
  and fill in their orgUnit codes upon
  enter.)[670](https://github.com/OpenFn/Lightning/issues/670)
- A "metadata explorer" to browse actual system metadata for connected
  instances. [658](https://github.com/OpenFn/Lightning/issues/658)
- Resizable job builder panel for the main canvas/workflow view.
  [681](https://github.com/OpenFn/Lightning/issues/681)

### Changed

- Display timezone for cron schedule—it is always UTC.
  [#716](https://github.com/OpenFn/Lightning/issues/716)
- Instance administrators can now configure the interval between when a project
  owner or user requests deletion and when these records are purged from the
  database. It defaults to 7, but by providing a `PURGE_DELETED_AFTER_DAYS`
  environment variable the grace period can be altered. Note that setting this
  variable to `0` will make automatic purging _never_ occur but will still make
  "deleted" projects and users unavailable. This has been requested by certain
  organizations that must retain audit logs in a Lightning instance.
  [758](https://github.com/OpenFn/Lightning/issues/758)

### Fixed

- Locked CLI version to `@openfn/cli@0.0.35`.
  [#761](https://github.com/OpenFn/Lightning/issues/761)

## [0.4.8] - 2023-03-29

### Added

- Added a test harness for monitoring critical parts of the app using Telemetry
  [#654](https://github.com/OpenFn/Lightning/issues/654)

### Changed

- Set log level to `info` for runs. Most of the `debug` logging is useful for
  the CLI, but not for Lightning. In the future the log level will be
  configurable at instance > project > job level by the `superuser` and any
  project `admin`.
- Renamed license file so that automagic github icon is less confusing

### Fixed

- Broken links in failure alert email
  [#732](https://github.com/OpenFn/Lightning/issues/732)
- Registration Submission on app.openfn.org shows internal server error in
  browser [#686](https://github.com/OpenFn/Lightning/issues/686)
- Run the correct runtime install mix task in `Dockerfile-dev`
  [#541](https://github.com/OpenFn/Lightning/issues/541)
- Users not disabled when scheduled for deletion
  [#719](https://github.com/OpenFn/Lightning/issues/719)

## [0.4.6] - 2023-03-23

### Added

- Implement roles and permissions across entire app
  [#645](https://github.com/OpenFn/Lightning/issues/645)
- Fix webhook URL
  (`https://<<HOST_URL>>/i/cae544ab-03dc-4ccc-a09c-fb4edb255d7a`) for the
  OpenHIE demo workflow [448](https://github.com/OpenFn/Lightning/issues/448)
- Phoenix Storybook for improved component development
- Load test for webhook endpoint performance
  [#645](https://github.com/OpenFn/Lightning/issues/634)
- Notify user via email when they're added to a project
  [#306](https://github.com/OpenFn/Lightning/issues/306)
- Added notify user via email when their account is created
  [#307](https://github.com/OpenFn/Lightning/issues/307)

### Changed

- Improved errors when decoding encryption keys for use with Cloak.
  [#684](https://github.com/OpenFn/Lightning/issues/684)
- Allow users to run ANY job with a custom input.
  [#629](https://github.com/OpenFn/Lightning/issues/629)

### Fixed

- Ensure JSON schema form inputs are in the same order as they are written in
  the schema [#685](https://github.com/OpenFn/Lightning/issues/685)

## [0.4.4] - 2023-03-10

### Added

- Users can receive a digest email reporting on a specified project.
  [#638](https://github.com/OpenFn/Lightning/issues/638)
  [#585](https://github.com/OpenFn/Lightning/issues/585)

## [0.4.3] - 2023-03-06

### Added

- Tooltips on Job Builder panel
  [#650](https://github.com/OpenFn/Lightning/issues/650)

### Changed

- Upgraded to Phoenix 1.7 (3945856)

### Fixed

- Issue with FailureAlerter configuration missing in `prod` mode.

## [0.4.2] - 2023-02-24

### Added

- A user can change their own email
  [#247](https://github.com/OpenFn/Lightning/issues/247)
- Added a `SCHEMAS_PATH` environment variable to override the default folder
  location for credential schemas
  [#604](https://github.com/OpenFn/Lightning/issues/604)
- Added the ability to configure Google Sheets credentials
  [#536](https://github.com/OpenFn/Lightning/issues/536)
- Function to import a project
  [#574](https://github.com/OpenFn/Lightning/issues/574)

### Changed

- Users cannot register if they have not selected the terms and conditions
  [#531](https://github.com/OpenFn/Lightning/issues/531)

### Fixed

- Jobs panel slow for first open after restart
  [#567](https://github.com/OpenFn/Lightning/issues/567)

## [0.4.0] - 2023-02-08

### Added

- Added a Delete job button in Inspector
- Filter workflow runs by text/value in run logs or input body
- Drop "configuration" key from Run output dataclips after completion
- Ability to 'rerun' a run from the Run list
- Attempts and Runs update themselves in the Runs list
- Configure a project and workflow for a new registering user
- Run a job with a custom input
- Added plausible analytics
- Allow user to click on Webhook Trigger Node to copy webhook URL on workflow
  diagram
- Allow any user to delete a credential that they own
- Create any credential through a form except for OAuth
- Refit all diagram nodes on browser and container resize
- Enable distributed Erlang, allowing any number of redundant Lightning nodes to
  communicate with each other.
- Users can set up realtime alerts for a project

### Changed

- Better code-assist and intelliense in the Job Editor
- Updated @openfn/workflow-diagram to 0.4.0
- Make plus button part of job nodes in Workflow Diagram
- Updated @openfn/adaptor-docs to 0.0.5
- Updated @openfn/describe-package to 0.0.10
- Create an follow a manual Run from the Job Inspector
- View all workflows in a project on the workflows index page
- Move @openfn/workflow-diagram into the application, the NPM module is now
  deprecated.
- Remove workflow name from first node
- Move the used parts of `@openfn/engine` into the application.
- [BREAKING CHANGE] Ported `mix openfn.install.runtime` into application, use
  `mix lightning.install_runtime`.
- [BREAKING CHANGE] Introduced `@openfn/cli` as the new runtime for Jobs
- Rename a workflow through the page heading
- Hide the dataclips tab for beta
- Make adaptor default to common@latest
- Remove jobs list page
- Better error handling in the docs panel
- Disable credential ownership transfer in dev and prod environments
- Add project settings page
- Change Work Order filters to apply to the aggregate state of the work order
  and not the run directly
- Enable jobs by default
- Set log level to info
- Add Beta checkbox to register page
- User roles and permissions

### Fixed

- Don't consider disabled jobs when calculating subsequent runs
- Fixed overflow on Job Editor Tooltips
- Fixed auto-scroll when adding a new snippet in the Job Editor
- Fixed common operation typings in Job Editor

## [0.3.1] - 2022-11-22

### Fixed

- Fixed bug that tried to execute HTML scripts in dataclips
- Fixed bug that prevented work orders from displaying in the order of their
  last run, descending.
- Remove alerts after set timeout or close

## [0.3.0] - 2022-11-21

### Added

- Add seed data for demo site
- Create adaptor credentials through a form
- Configure cron expressions through a form
- View runs grouped by work orders and attempts
- Run an existing Job with any dataclip uuid from the Job form

### Changed

- Redirect users to projects list page when they click on Admin Settings menu
- Move job, project, input and output Dataclips to Run table
- Reverse the relationship between Jobs and Triggers. Triggers now can exist on
  their own; setting the stage for branching and merging workflows
- Updated Elixir and frontend dependencies
- [BREAKING CHANGE] Pipeline now uses Work Orders, previous data is not
  compatible.
- Runs, Dataclips and Attempts now all correctly use `usec` resolution
  timestamps.
- Upgraded LiveView to 0.18.0
- Upgraded Elixir to 1.14.1 and OTP 25
- Workflow Job editor now behaves like a panel
- Split JobLive.InspectorFormComponent into different plug-able subcomponents
- Ensure new jobs with cron triggers receive a default frequency
- Webhooks are now referenced by the trigger id instead of job id.
- Filter runs by status
- Filter runs by workflow
- Filter runs by date
- View a job run from the runs history
- View latest matching inputs to run a job with

## [0.2.0] - 2022-09-12

### Changed

- [BREAKING CHANGE] Add `Workflow` model, Jobs now belong to a Workflow This is
  a breaking change to the schema.
- Use Node.js 18, soon to be in LTS.
- Visualize success/fail triggers in workflow diagram.
- Move WorkflowDiagram related actions from DashboardLive into WorkflowLive
- Move WorkflowDiagram component into liveview, so that we can subscribe to
  channels (i.e. updating of the diagram when someone changes something).
- Integrate `@openfn/workflow-diagram@0.0.8` and use the new Store interface for
  updating it.
- Remove `component_mounted` event from WorkflowDiagram hook, using a
  MutationObserver and a Base64 encoded JSON payload.
- Fixed an issue where the compiler component would try and load a 'nothing
  adaptor', added a condition to check an adaptor is actually selected.
- Removed previous Workflow CTE queries, replaced by the introduction of the
  Workflow model, see
  (https://github.com/OpenFn/Lightning/blob/53da6883483e7d8d078783f348da327d1dd72d20/lib/lightning/workflows.ex#L111-L119).

## [0.1.13] - 2022-08-29

### Added

- Allow administrators to configure OIDC providers for authentication (note that
  this is just for authenticating, not yet for creating new accounts via OIDC)
- Add Monaco editor to the step/job panel
- Allow users to delete their own accounts. Schedule their user and credentials
  data for deletion when they do.
- Allow superusers to delete a user account. Schedule the user's credentials and
  user data for deletion when they do.
- If a user is scheduled for deletion, disable their account and prevent them
  from logging in.
- The 'User profile' and 'Credentials' page now have a sidebar menu

### Changed

- Project users now have one of the following roles: viewer, editor, admin,
  owner
- Users only have the following roles: user, superuser

## [0.1.12] - 2022-08-15

### Added

- Transfer credential ownership to another user.
- Create credentials via a form interface\*
- Show "projects with access" in credentials list view.
- Show job in runs list and run view.
- Added roles and permissions to workflows and history page
  [#645](https://github.com/OpenFn/Lightning/issues/645)

\*The form is defined by a JSON schema provided by an adaptor, in most cases:
e.g., `language-dhis2` provides a single schema which defines the required
attributes for `state.configuration`, while `language-common` provides multiple
credential schemas like "oauth" or "basic auth" which define attributes for
`state.configuration` and which might be used by lots of different jobs.)

### Fixed

- User menu (top right) appears on top of all other components.
- User profile screen integrated with the rest of the liveview app.

## [0.1.11] - 2022-08-05

### Fixed

- Fixed logging in Runner when `:debug` log level used; note that this caused
  crashes in Oban

## [0.1.10] - 2022-08-05

### Added

- Credential auditing
- Build/version information display for easier debugging

### Fixed

- Fixed a bug that enqueued cron-triggered jobs even when they were disabled

## [0.1.9] - 2022-07-27

### Added

- Navigate to user profile or credentials page and log out through the user icon
  dropdown
- Create and edit dataclips
- Add a production tag to credentials
- View a dropdown of operations and their description for the language-common
  `v2.0.0-rc2` adaptor (this pattern to be rolled out across adaptors)

### Changed

- Navigate between projects through a project picker on the navbar

### Fixed

- Run Lightning with docker

### Security

- Sensitive credential values are scrubbed from run logs
- All credentials are encrypted at REST

## [0.1.7] - 2022-06-24

### Added

- Run a job with a cron trigger
- Queue jobs via Oban/Postgres
- Edit jobs via the workflow canvas

## [0.1.6] - 2022-06-07

### Added

- Register, log in and log out of an account
- Allow superusers and admin users to create projects
- Allow admin users to create or disable a user’s account
- Allow superusers for local deployments to create users and give them access to
  project spaces

- Create and edit a job with a webhook, flow/fail or cron trigger
- Create and edit credentials for a job
- Copy a job's webhook URL
- View all workflows in a project visually
- Deploy lightning locally with Docker

- Enable a job to automatically process incoming requests
- Run a job with a webhook or flow/fail trigger
- View job runs along with their logs, exit code, start and end time
- View data clips that have initiated job runs (http requests for webhooks, run
  results)<|MERGE_RESOLUTION|>--- conflicted
+++ resolved
@@ -19,7 +19,7 @@
 
 - Handle errors from the AI Assistant more gracefully
   [#2741](https://github.com/OpenFn/lightning/issues/2741)
-  
+
 ### Changed
 
 - Make user email verification optional. Defaults to `false`
@@ -29,15 +29,12 @@
 
 ### Fixed
 
-<<<<<<< HEAD
 - Fixed an issue where sometimes adaptor docs won't load in the Inspector
   [#2749](https://github.com/OpenFn/lightning/pull/2749)
-=======
 - Return a 422 when a duplicate key is sent to the collections post/put_all API
   [#2752](https://github.com/OpenFn/lightning/issues/2752)
 - Do not require the user's password when a superuser updates a user.
   [#2757](https://github.com/OpenFn/lightning/issues/2757)
->>>>>>> 30043349
 
 ## [v2.10.5] - 2024-12-04
 

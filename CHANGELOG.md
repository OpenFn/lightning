# Changelog

All notable changes to this project will be documented in this file.

- `Added` for new features.
- `Changed` for changes in existing functionality.
- `Deprecated` for soon-to-be removed features.
- `Removed` for now removed features.
- `Fixed` for any bug fixes.
- `Security` in case of vulnerabilities.

The format is based on [Keep a Changelog](https://keepachangelog.com/en/1.0.0/),
and this project adheres to
[Semantic Versioning](https://semver.org/spec/v2.0.0.html).

## [Unreleased]

### Added

### Changed

- Improve version pinning behavior in collaborative editor
  [#4121](https://github.com/OpenFn/lightning/issues/4121)
- Unify disabled button states across collaborative editor for consistent
  styling and behaviour [#4179](https://github.com/OpenFn/lightning/issues/4179)

### Fixed

- Fix issue where selected step wasn't synced with selected workflow job
  [#4189](https://github.com/OpenFn/lightning/issues/4189)
- Fix job updates not persisted after saving
  [#4154](https://github.com/OpenFn/lightning/issues/4154)
- Fix infinite loading when reopening workflow in collaborative editor due to
  delta updates not being merged with persisted state
  [#4164](https://github.com/OpenFn/lightning/issues/4164)
- Fix incorrect field access and version type in checkpoint creation that would
  crash after 500 document updates
  [#4176](https://github.com/OpenFn/lightning/issues/4176)
- Fix issue where users were not able to go to the latest versin of a workflow
  [#4149](https://github.com/OpenFn/lightning/issues/4149)
- Fix AI Assistant disclaimer not persisting after acceptance
  [#4158](https://github.com/OpenFn/lightning/issues/4158)
- Credential form now shows inline validation errors for JSON schema and raw
  body fields after field interaction
  [#4168](https://github.com/OpenFn/lightning/issues/4168)
- Fix saving workflow with same name as deleted workflow
  [#4165](https://github.com/OpenFn/lightning/pull/4165)
- Fix validation error states not changing after undo (Ctrl+Z) on Workflow
<<<<<<< HEAD
  Settings [#4182](https://github.com/OpenFn/lightning/issues/4182))
- Fix credential modal stacking issue in collaborative editor IDE
  [#4171](https://github.com/OpenFn/lightning/issues/4171)
- Fix adaptor picker Escape key returning to configure modal when opened
  directly [#4183](https://github.com/OpenFn/lightning/issues/4183)
=======
  Settings [#4182](https://github.com/OpenFn/lightning/issues/4182)
>>>>>>> 8c1f9af4

## [2.15.0-pre4] - 2025-12-08

### Added

- Display collab editor promotion in the legacy editor
  [#4091](https://github.com/OpenFn/lightning/issues/4091)
- Template search and selection in collaborative workflow editor with AI-powered
  workflow generation for missing templates
  [#4081](https://github.com/OpenFn/lightning/issues/4081)
  [#4052](https://github.com/OpenFn/lightning/issues/4052)
- AI Assistant integration in collaborative workflow editor
  [#4042](https://github.com/OpenFn/lightning/pull/4042)

### Changed

- Standardize run buttons so they all behave predictably
  [#4129](https://github.com/OpenFn/lightning/issues/4129)
- Make collab editor available to everyone (not just experimental feature users)
  [#4091](https://github.com/OpenFn/lightning/issues/4091)

### Fixed

- Fix Run/Retry button flash and improve History button UX in collaborative
  editor [#4108](https://github.com/OpenFn/lightning/issues/4108)
- Fix new jobs are misplaced on the canvas in manual layout
  [#4118](https://github.com/OpenFn/lightning/issues/4118)
- Fix docs not working for latest version of adaptors in IDE
  [#4136](https://github.com/OpenFn/lightning/issues/4136)

## [2.15.0-pre3] - 2025-12-05

### Added

- Collab Editor: Respect limits when creating runs and retries
  [#4102](https://github.com/OpenFn/lightning/issues/4102)

### Fixed

- Selected run sometimes fails to highlight step in the collab editor
  [#4127](https://github.com/OpenFn/lightning/issues/4127)
- Run logs no longer disappear after browser refresh in IDE
  [#4079](https://github.com/OpenFn/lightning/issues/4079)
- Fix version chip [#4120](https://github.com/OpenFn/lightning/issues/4120)
- Fix OAuth credential creation crash in Collaborate view when returning from
  provider authorization
  [#4131](https://github.com/OpenFn/lightning/issues/4131)

## [2.15.0-pre2] - 2025-12-04

### Added

- User preference persistence for collaborative editor - users can now toggle
  between legacy and collaborative editors, and their choice is remembered
  across sessions with automatic redirect
  [#4091](https://github.com/OpenFn/lightning/issues/4091)
- Added mini history to the IDE as a state machine that provides the same
  experience that's available on the canvas
  [#4054](https://github.com/OpenFn/lightning/issues/4054)
  - **If no run chosen?** You can browse from history or create a new one.
  - **If run chosen?** You can view the details or deselect to start over.

### Changed

- Refactor URLStore to use Record with Immer for proper structural sharing,
  reducing unnecessary re-renders when unrelated URL params change
  [#4097](https://github.com/OpenFn/lightning/issues/4097)
- Show "Connect" button when no credential is selected for non-language-common
  steps [#4085](https://github.com/OpenFn/lightning/issues/4085)
- Show credential name (and full name and owner on hover) when a credential is
  selected [#4085](https://github.com/OpenFn/lightning/issues/4085)
- Allow owners to edit credentials from the adaptor picker
  [#4085](https://github.com/OpenFn/lightning/issues/4085)

### Fixed

- Fix version not switching when selecting a run from history panel
  [#4097](https://github.com/OpenFn/lightning/issues/4097)
- User menu dropdown no longer clips or causes horizontal scroll in side
  navigation [#4092](https://github.com/OpenFn/lightning/issues/4092)
- Improved version mismatch banner UX: made compact, dismissible, and
  repositioned to top-center; improved history panel collapse behavior to
  maintain run selection with visual run chip indicator
  [#4044](https://github.com/OpenFn/lightning/issues/4044)
- Settings panel now opens correctly when Run Panel is visible; also improved
  Run Panel to stay open and update context when switching between nodes
  [#4008](https://github.com/OpenFn/lightning/issues/4008)
- Fix collaborative cursors disappearing after switching workflow versions
  [#4066](https://github.com/OpenFn/lightning/issues/4066)
- Throttle cursor awareness updates to reduce server load
  [#4066](https://github.com/OpenFn/lightning/issues/4066)
- Loading workflow screen appears when disconnected from server
  [#3972](https://github.com/OpenFn/lightning/issues/3972)
- IDE shows job expresion of previously selected job
  [#4022](https://github.com/OpenFn/lightning/issues/4022)
- Fix save & run buttons disabled after new workflow save
  [#4084](https://github.com/OpenFn/lightning/issues/4084)
- Fix flickering of canvas and job editor
  [#4095](https://github.com/OpenFn/lightning/issues/4095)
- Run channel crashes when sending `run:updated` event
  [#4093](https://github.com/OpenFn/lightning/issues/4093)
- Fix Version mismatch modal appears on top of IDE
  [#4096](https://github.com/OpenFn/lightning/issues/4096)

## [2.15.0-pre1] - 2025-11-27

### Added

- Add workflow template publishing to collaborative editor
  [#3921](https://github.com/OpenFn/lightning/issues/3921)

### Changed

- Optimize dashboard stats queries with database aggregation
  [#4070](https://github.com/OpenFn/lightning/issues/4070)
- Add composite indexes on steps and runs for dashboard queries
  [#4070](https://github.com/OpenFn/lightning/issues/4070)
- Enable usage limit checks across the whole application
  [#PR4050](https://github.com/OpenFn/lightning/pull/4050)
- Make IDE heading separate from top menu
  [#4077](https://github.com/OpenFn/lightning/issues/4077)
- Update IDE workflow step selector (order by proximity to trigger)
  [#4048](https://github.com/OpenFn/lightning/issues/4048)

### Fixed

- Version dropdown now updates correctly for all users after workflow save
  [#3985](https://github.com/OpenFn/lightning/issues/3985)
  [#4024](https://github.com/OpenFn/lightning/issues/4024)
- Put close button in top right
  [PR#4037](https://github.com/OpenFn/lightning/pull/4037)
- Don't grey out in-progress runs
  [PR#4037](https://github.com/OpenFn/lightning/pull/4037)
- Explain why run panel is grey for edge-case when the workflow step selected
  not in the list of run steps
  [PR#4037](https://github.com/OpenFn/lightning/pull/4037)
- Fix history panel unable to close after selecting/deselecting run
  [#4027](https://github.com/OpenFn/lightning/issues/4027)
- Fix version chip (and sidebar scroll) when line breaks needed
  [PR#4047](https://github.com/OpenFn/lightning/pull/4047)
- Fix error validation for nodes/edges & show better error messages on save
  [PR#4061](https://github.com/OpenFn/lightning/pull/4061)
- Fix custom cron expressions getting overwritten & additional cron support
  [#4011](https://github.com/OpenFn/lightning/issues/4011)
- Fix monaco popups and tooltips getting cut off
  [PR#4072](https://github.com/OpenFn/lightning/pull/4072)
- Fix metadata/docs panel reopening when resizing adjacent panel
  [#4073](https://github.com/OpenFn/lightning/issues/4073)
- Fix logs panel not allowing scroll after being resized to minimum height
  [PR#4067](https://github.com/OpenFn/lightning/pull/4067)

## [2.15.0-pre] - 2025-11-20

### Added

- Show collaborators mouse pointers on the workflow canvas
  [#3810](https://github.com/OpenFn/lightning/issues/3810)

### Changed

- Always keep the Diagram mounted even when the IDE is present
  [#3981](https://github.com/OpenFn/lightning/issues/3981)
- Dropped react-hotkeys-hook for custom priority based key handler hook
  [#3981](https://github.com/OpenFn/lightning/issues/3981)
- Simplified IDE by only letting users see the "Create a New Manual Run Panel"
  when an existing Run isn't already loaded. Cleaned up the Run panel.
  [#4006](https://github.com/OpenFn/lightning/issues/4006)
- Consolidated RunStore functionality into HistoryStore in collaborative editor
  for improved state management and reduced complexity
- Default failure notifications for project users are now disabled to minimize
  email volume [#3517](https://github.com/OpenFn/lightning/issues/3517)
- Simpler "disabled" state for workflows, still show last mod
  [#3962](https://github.com/OpenFn/lightning/issues/3962)
- Move user profile to top left corner
  [#3997](https://github.com/OpenFn/lightning/issues/3997)
- Collapse breadcrumbs when there are more than 2 of them
  [#3997](https://github.com/OpenFn/lightning/issues/3997)

### Fixed

- Fix flickering of active collaborator icons between states(active, inactive,
  unavailable) [#3931](https://github.com/OpenFn/lightning/issues/3931)
- Restored footers to inspectors on the canvas while in read only mode
  [#4018](https://github.com/OpenFn/lightning/issues/4018)
- Fix vertical scrolling in workflow panels
  [#3979](https://github.com/OpenFn/lightning/issues/3979)
- Fix ghost edges blocking saves and breaking autolayout when deleting jobs in
  collaborative editor [#3983](https://github.com/OpenFn/lightning/issues/3983)
- Fix tooltip styling inconsistencies in collaborative editor
  [#3980](https://github.com/OpenFn/lightning/issues/3980)
- Fix beaker icon appearing active in classical editor
  [#3988](https://github.com/OpenFn/lightning/issues/3988)
- Fix ESC key closing IDE when pressed on adaptor modal
  [#3978](https://github.com/OpenFn/lightning/issues/3978)
- Fix run/save-and-run keystroke mapping for canvas & IDE
  [#3902](https://github.com/OpenFn/lightning/issues/3902) &
  [#3903](https://github.com/OpenFn/lightning/issues/3903)
- Monaco tooltips get cut off
  [#3900](https://github.com/OpenFn/lightning/issues/3900)

## [2.14.15-pre] - 2025-11-13

### Added

- Add missing adaptor and credential tooltips to the collab editor
  [#3919](https://github.com/OpenFn/lightning/issues/3919)
- Show server validation errors in the collab editor forms
  [#3783](https://github.com/OpenFn/lightning/issues/3783)
- Add advanced credential type picker in collaborative workflow editor allowing
  users to create OAuth, raw JSON, and keychain credentials directly from the
  workflow canvas [#3906](https://github.com/OpenFn/lightning/issues/3906)
- Enforce readonly state in collaborative editor forms for viewers and old
  snapshots [#3948](https://github.com/OpenFn/lightning/pull/3948)
- Collab Editor: Add Workflow YAML code viewer panel
  [#3646](https://github.com/OpenFn/lightning/issues/3646)
- Webhook authentication management in the collaborative editor
  [#3887](https://github.com/OpenFn/lightning/issues/3887)
- Mix task to merge project state files without database access
  [#3615](https://github.com/OpenFn/lightning/issues/3615)
- Support Undo/Redo commands in the collab editor
  [#3712](https://github.com/OpenFn/lightning/issues/3712)
- Added adaptor docs & metadata panel to IDE
  [#3857](https://github.com/OpenFn/lightning/issues/3857)
- Show Error indication on workflow settings button
  [#3632](https://github.com/OpenFn/lightning/issues/3632)

### Changed

- Merged CollaborateNew and Collaborate LiveViews into a single unified LiveView
  for improved maintainability and consistent modal behavior
  [#3942](https://github.com/OpenFn/lightning/pull/3942)

### Fixed

- 500 error when navigating from collaborative editor to full history page
  [#3941](https://github.com/OpenFn/lightning/pull/3941)
- Duplicate `isReadOnly` declaration in TriggerForm that was blocking asset
  builds [#3976](https://github.com/OpenFn/lightning/issues/3976)
- Run duration and status alignment drift in history view
  [#3945](https://github.com/OpenFn/lightning/pull/3945)
- Shared doc lookup in clustered environments now works across nodes instead of
  only searching locally
  [#3910](https://github.com/OpenFn/lightning/issues/3910)

## [2.14.14] - 2025-11-05

### Added

- Add the ability to search by dataclip name on the history page
  [#3486](https://github.com/OpenFn/lightning/issues/3486)

### Fixed

- Exception when cleaning up old persisted documents
  [#3932](https://github.com/OpenFn/lightning/issues/3932)
- Legacy canvas new job nodes no longer auto-populate with adaptor name
  [#3920](https://github.com/OpenFn/lightning/issues/3920)

## [2.14.14-pre2] - 2025-11-04

### Added

- Run/retry split button in collaborative editor allowing users to retry
  existing runs or create new work orders from both the ManualRunPanel and
  fullscreen IDE header [#3876](https://github.com/OpenFn/lightning/issues/3876)
- Keyboard shortcuts for run/retry actions - `Cmd+Enter` (or `Ctrl+Enter`)
  triggers run/retry, `Cmd+Shift+Enter` create new work order
  [#3861](https://github.com/OpenFn/lightning/issues/3861)

### Changed

- Updated styles on new IDE to match (nay, exceed!) those on the legacy IDE
  [#3894](https://github.com/OpenFn/lightning/issues/3894)
- Add save & sync split button to new canvas & IDE header
  [#3908](https://github.com/OpenFn/lightning/issues/3908)
- Show collaborators in the header of the new canvas & IDE
  [#3845](https://github.com/OpenFn/lightning/issues/3845)

### Fixed

- Channel error handling crash when error responses don't include expected
  structure [#3928](https://github.com/OpenFn/lightning/issues/3928)
- Dataclip body display timing out due to slow credentials query - optimised
  query to leverage indexes better using a self-join
  [#3924](https://github.com/OpenFn/lightning/issues/3924)
- Adaptor picker changes now sync immediately to Y.Doc instead of requiring
  manual save [#3904](https://github.com/OpenFn/lightning/issues/3904)
- Fixed Cmd+Enter creating duplicate work orders in workflow editor - both
  ManualRunPanel and WorkflowEditor keyboard handlers were firing simultaneously
  [#3876](https://github.com/OpenFn/lightning/issues/3876)
- Fixed GenServer crash when retrying from collaborative editor due to Y.Doc
  workflow data structure issues
  [#3876](https://github.com/OpenFn/lightning/issues/3876)
- Fixed run panel blocking node selection and causing screen flashes when
  switching between nodes
  [#3876](https://github.com/OpenFn/lightning/issues/3876)

## [2.14.14-pre1] - 2025-10-30

### Added

- Adaptor and credential configuration in canvas job inspector - users can now
  configure adaptor version and connect credentials directly from the canvas
  [#3834](https://github.com/OpenFn/lightning/issues/3834)
- Press `Control-E` (or `⌘+E`) to open the IDE when a job/step is selected
  [#3890](https://github.com/OpenFn/lightning/issues/3890)
- Drag-to-connect nodes on workflow canvas - users can now drag from the plus
  button on a node and drop it onto another node to create connections
  [#3825](https://github.com/OpenFn/lightning/issues/3825)
- Read-only indicator in collaborative editor header
  [#3627](https://github.com/OpenFn/lightning/issues/3627)
- Sync workflow concurrency and enable_job_logs settings in collaborative
  editor - allows users to configure max concurrency and console.log() usage
  with real-time collaborative editing support
  [#3798](https://github.com/OpenFn/lightning/issues/3798) and
  [#3799](https://github.com/OpenFn/lightning/issues/3799)
- Show validation error message when creating sandbox with duplicate name
  [#3776](https://github.com/OpenFn/lightning/issues/3776)
- Divergence warning when merging sandboxes - displays alert if target branch
  was modified after sandbox creation to prevent data loss
  [#3747](https://github.com/OpenFn/lightning/issues/3747)
- Sandbox indicator banners in workflow editor (inspector) to help indicate when
  working in a sandbox environment
  [#3413](https://github.com/OpenFn/lightning/issues/3413)
- Manual runs from the canvas and the IDE
  [#3827](https://github.com/openfn/lightning/issues/3827) and
  [$3634](https://github.com/openfn/lightning/issues/3634)
- View and switch versions
  [#3819](https://github.com/openfn/lightning/issues/3819)
- Run viewer panel in collaborative IDE with Run, Log, Input, and Output tabs
  [#3844](https://github.com/OpenFn/lightning/issues/3844)

### Changed

- Error messages in collaborative editor now include field names for validation
  errors (e.g., "Name: can't be blank")
  [#3843](https://github.com/OpenFn/lightning/issues/3843)
- Added error notifications when workflow reset fails in collaborative editor
  [#3843](https://github.com/OpenFn/lightning/issues/3843)
- Consolidated toast notification styling in collaborative editor for better
  maintainability [#3843](https://github.com/OpenFn/lightning/issues/3843)

### Fixed

- Prevent manual run panel from opening via keystroke if running isn't possible
  (permissions or snapshot)
- Default Next Input for Cron-Triggered Workflows
  [#3856](https://github.com/OpenFn/lightning/issues/3856)
- Error toasts not appearing when workflow save fails (validation errors,
  permission denied, etc.) in collaborative editor
  [#3843](https://github.com/OpenFn/lightning/issues/3843)
- Toast notification colors not displaying correctly due to CSS specificity
  issues [#3843](https://github.com/OpenFn/lightning/issues/3843)
- Canvas goes blank when adding nodes in collaborative workflow editor
  [#3848](https://github.com/OpenFn/lightning/issues/3848)
- Crash when switching from old to collaborative editor
  [#3865](https://github.com/OpenFn/lightning/issues/3865)
- Position errors when rendering nodes
  [#3866](https://github.com/OpenFn/lightning/issues/3866)
- Layout animation crashes when adding nodes
  [#3867](https://github.com/OpenFn/lightning/issues/3867)
- Fixed sandbox merge failing with StaleEntryError when parent workflow was
  modified after sandbox creation
  [#3765](https://github.com/OpenFn/lightning/issues/3765)
- Workflow is either decapitated or uneditable
  [#3842](https://github.com/OpenFn/lightning/issues/3842)
- User can navigate to React canvas from LiveView version
  [#3847](https://github.com/openfn/lightning/issues/3847)
- Fixed missing cron icon in trigger on new canvas
  [#3849](https://github.com/OpenFn/lightning/issues/3849)

## [2.14.13] - 2025-10-24

## [2.14.13-pre1] - 2025-10-24

### Added

- Ability to run a workflow from the new react canvas
  [#3634](https://github.com/OpenFn/lightning/issues/3634)

## [2.14.13-pre] - 2025-10-24

### Added

- Ability to delay webhook trigger replies until a workflow finishes; ⚠️ note
  that this is an experimental feature (API subject to change, only enabled via
  DB updates) [#PR3785](https://github.com/OpenFn/lightning/pull/3785)
- REST API for runs, work_orders, and log_lines to refresh GovStack compliance
  [#1656](https://github.com/OpenFn/lightning/issues/1656) &
  [PR#3786](https://github.com/OpenFn/lightning/pull/3786)
- Added full-screen IDE for job editing
  [#3708](https://github.com/OpenFn/lightning/issues/3708)
- Show collaborative editor toggle (beaker icon) when creating new workflows
  [#3797](https://github.com/OpenFn/lightning/pull/3797)
- Auto-format code on commit with git hooks
  [#3806](https://github.com/OpenFn/lightning/pull/3806)
- Escape key support for closing inspector panels in collaborative workflow
  editor, using react-hotkeys-hook for scoped keyboard shortcuts with modal
  priority [#3768](https://github.com/OpenFn/lightning/issues/3768)

### Changed

- Removed Cancel button from inspector panel footers (redundant with X button
  and Escape key) [#3768](https://github.com/OpenFn/lightning/issues/3768)
- Refactored inspector component architecture to use composition pattern with
  reusable layout shell and pure form components
  [#3768](https://github.com/OpenFn/lightning/issues/3768)
- Updated breadcrumb navigation to display parent project name before sandbox
  name [#3474](https://github.com/OpenFn/lightning/issues/3474)

### Fixed

- Fixed credential preservation during sandbox workflow merge - credentials are
  now correctly maintained when merging sandboxes back to parent projects
  [#3782](https://github.com/OpenFn/lightning/issues/3782)
- Backfilled `env` field for existing root projects to ensure environment chips
  display correctly in workflow editor and inspector
  [#3839](https://github.com/OpenFn/lightning/issues/3839)

## [2.14.12] - 2025-10-21

## [2.14.12-pre1] - 2025-10-21

### Fixed

- Ensure default positions when using the Workflow Assistant with manual
  positioning enabled [#3795](https://github.com/OpenFn/lightning/issues/3795)

## [2.14.12-pre] - 2025-10-21

### Added

- Editable EdgeInspector form in collaborative workflow editor with TanStack
  Form, enabling users to configure edge properties (label, condition type, JS
  expressions, enabled state) with auto-save and real-time collaborative editing
  [#3701](https://github.com/OpenFn/lightning/issues/3701)
- Delete nodes from Job panel in Collaborative Editor
  [#3702](https://github.com/OpenFn/lightning/issues/3702)
- Reintroduce the impeded project with hopefully better performance
  characteristics [#3542](https://github.com/OpenFn/lightning/issues/3542)

### Changed

- Tweaked the Sandbox color palette
- Detect and clean stale CMake caches in bootstrap script
  [PR#3762](https://github.com/OpenFn/lightning/pull/3762)
- Implement workflow settings form using tanstack form
  [#3643](https://github.com/OpenFn/lightning/issues/3643)
- [#3774](https://github.com/OpenFn/lightning/pull/3774)Adjusted padding of
  labels in the Workflow Diagram.

### Fixed

- Jobs in collaborative editor can now be saved without selecting a credential
  [#3760](https://github.com/OpenFn/lightning/issues/3760)
- Runtime permission checks in WorkflowChannel save/reset operations to prevent
  unauthorized edits when user roles change during active collaboration sessions
  [#3749](https://github.com/OpenFn/lightning/issues/3749)

## [2.14.11] - 2025-10-15

## [2.14.11-pre1] - 2025-10-15

### Added

- Create new workflow via YAML in the collaborative editor
  [#3700](https://github.com/OpenFn/lightning/issues/3700)
- E2E tests for edge validation in collaborative editor
  [#3724](https://github.com/OpenFn/lightning/issues/3724)
- Ensure that TOTP codes cannot be reused.
  [#3758](https://github.com/OpenFn/lightning/issues/3758)

### Changed

- Detect and clean stale CMake caches in bootstrap script
  [PR#3762](https://github.com/OpenFn/lightning/pull/3762)

### Fixed

- Credentials added to parent projects now automatically propagate to all
  descendant sandbox projects, ensuring sandboxes have access to parent
  credentials. Includes migration to backfill existing missing associations.
  [#3756](https://github.com/OpenFn/lightning/issues/3756)

## [2.14.11-pre] - 2025-10-14

### Added

- User interface for merging sandboxes
  [#3436](https://github.com/OpenFn/lightning/issues/3436)
- Credential environments user interface and runtime
  [#3598](https://github.com/OpenFn/lightning/issues/3598)
- Save button with validation and permissions in collaborative workflow editor
  [#3635](https://github.com/OpenFn/lightning/issues/3635)
- Workflow reset functionality in collaborative editor
  [#3635](https://github.com/OpenFn/lightning/issues/3635)
- Toast notifications and Redux DevTools integration for collaborative editor
  [#3635](https://github.com/OpenFn/lightning/issues/3635)
- E2E test infrastructure with Page Object Models for workflow testing
- E2E testing guidelines for Playwright
- Add project merging functionality
  [#3432](https://github.com/OpenFn/lightning/issues/3432)
- SessionContextStore for collaborative workflow editor to provide user,
  project, and config data to React components via Phoenix Channel
- E2E test infrastructure with Page Object Models for workflow editor testing
- E2E test for workflow step creation and configuration
- Force restart and AdaptorRegistry warming on E2E manager script

### Changed

- Delete oauth_tokens tables
  [#3608](https://github.com/OpenFn/lightning/issues/3608)
- Improved state management and store architecture in collaborative editor
  [#3635](https://github.com/OpenFn/lightning/issues/3635)
- Upgraded Tailwind CSS from 4.0.13 to 4.1.14

### Fixed

- Project merge now correctly preserves target project identity (name,
  description, env, color) instead of overwriting with source metadata
  [#3742](https://github.com/OpenFn/lightning/issues/3742)
- New workflows created in sandboxes now properly retain all jobs, triggers, and
  edges when merged into target projects (previously only workflow metadata was
  copied, resulting in empty workflows)
  [#3744](https://github.com/OpenFn/lightning/issues/3744)

### Released

## [2.14.10] - 2025-10-07

## [2.14.10-pre] - 2025-10-07

### Added

- Worker "presence" module to track connected workers (and their capacity)
  across the app. [#3725](https://github.com/OpenFn/lightning/pull/3725)
- SessionContextStore for collaborative workflow editor to provide user,
  project, and config data to React components via Phoenix Channel
  [#3624](https://github.com/OpenFn/lightning/issues/3624)

### Changed

- Limit sandbox creation
  [PR#3655](https://github.com/OpenFn/lightning/pull/3655)

## [v2.14.9] - 2025-10-03

## [v2.14.9-pre] - 2025-10-02

### Added

### Changed

- Removed unused functions for getting dataclip bodies from postgres as
  JSON/maps [#3653](https://github.com/OpenFn/lightning/issues/3653)
- Limit sandbox creation
  [PR#3655](https://github.com/OpenFn/lightning/pull/3655)

### Fixed

- Prevent the janitor trying to mark runs as lost that aren't actually lost
  [PR#3672](https://github.com/OpenFn/lightning/pull/3672)
- Fix canvas "lockup" after AI chat errors, prevent sending empty message to AI
  [3605](https://github.com/OpenFn/lightning/issues/3605)

## [v2.14.8] - 2025-10-01

## [v2.14.8-pre1] - 2025-10-01

### Fixed

- Send back `null` if a requested dataclip has been wiped
  [PR#3652](https://github.com/OpenFn/lightning/pull/3652)

## [v2.14.8-pre] - 2025-10-01

### Fixed

- Reduced
  [high server memory usage on dataclip body retrieval](https://github.com/OpenFn/lightning/issues/3641)
  by 97% [PR#3651](https://github.com/OpenFn/lightning/pull/3651)

## [v2.14.7] - 2025-09-30

### Changed

- Optimized map and join with `Enum.map_join/3`
  [`c112f3d`](https://github.com/OpenFn/lightning/commit/c112f3df29f8ab83b187f3695fdaf32c0837a016)

### Fixed

- Fixed tests for dataclip live viewer
  [#3648](https://github.com/OpenFn/lightning/issues/3648)

## [v2.14.7-pre] - 2025-09-30

### Added

- Add database changes for credentials environments support
  [#3597](https://github.com/OpenFn/lightning/issues/3597)
- REST API for Credential creation, deletion, list
  [#3583](https://github.com/OpenFn/lightning/issues/3583)

### Changed

- Bumped devDeps `ws-worker` version to `1.15.0` to better handle job
  compilation memory issues
  [#3613](https://github.com/OpenFn/lightning/pull/3613)

### Fixed

- Fix memory bloat on dataclip viewer in dataclip detail page
  [#3641](https://github.com/OpenFn/lightning/issues/3641)
- Ameliorate memory usage when scrubbing dataclips for security
  [#3641](https://github.com/OpenFn/lightning/issues/3641)
- Fixed bootstrap script compatibility for Intel Macs and older Bash versions
  (3.1+) [#3623](https://github.com/OpenFn/lightning/pull/3623)
- Fixed GDPR Compliance component
  [#3611](https://github.com/OpenFn/lightning/issues/3611)
- Fixed vertical alignment in breadcrumbs
  [#3612](https://github.com/OpenFn/lightning/issues/3612)
- Updated Project Digest to include count of work orders in an unsuccessful
  state [#3616](https://github.com/OpenFn/lightning/issues/3616)

## [v2.14.6] - 2025-09-30

## [v2.14.6-pre1] - 2025-09-26

### Changed

- Modify `Common.root_name` to display any map with a `:name` key

## [v2.14.6-pre] - 2025-09-25

### Added

- Sandbox Basic CRUD UI [#3412](https://github.com/OpenFn/lightning/issues/3412)
  [#3431](https://github.com/OpenFn/lightning/issues/3431)
- Generate workflow version on save
  [#3452](https://github.com/OpenFn/lightning/issues/3452)
- Add `bin/update-images` script for automated Dockerfile version management

### Changed

- Optimized queue query planner stability to prevent 60s+ spikes
  [#3564](https://github.com/OpenFn/lightning/issues/3564)
- Fix aarch64 (Apple Silicon) Dockerfile-dev build
  [PR#3589](https://github.com/OpenFn/lightning/pull/3589)

### Fixed

- Fix project deletion for projects with webhook auth methods
  [#3619](https://github.com/OpenFn/lightning/issues/3619),
  [#3523](https://github.com/OpenFn/lightning/issues/3523)
- Fix pagination bar rounding to match table corners
  [#3595](https://github.com/OpenFn/lightning/issues/3595)
- Restore export history button
  [#3594](https://github.com/OpenFn/lightning/issues/3594)
- Wrong timestamp information in mini-history for in-progress runs
  [#3579](https://github.com/OpenFn/lightning/pull/3579)

## [v2.14.5] - 2025-09-24

## [v2.14.5-pre1] - 2025-09-11

### Added

- Hide sandboxes from project lists and project picker
  [#3573](https://github.com/OpenFn/lightning/issues/3573)

### Changed

- Update deps

## [v2.14.5-pre] - 2025-09-11

### Added

- Experimental feature - Collaborative Editing
  [#3509](https://github.com/OpenFn/lightning/issues/3509)
- API for provisioning Sandboxes
  [#3430](https://github.com/OpenFn/lightning/issues/3430)
- Added DB support for sandboxes and workflow version provenance.
  [#3422](https://github.com/OpenFn/lightning/issues/3422)
- Retry webhook events on transient database connection errors
  [#3097](https://github.com/OpenFn/lightning/issues/3097)
- Allow users to retry followed runs from the job panel
  [#3502](https://github.com/OpenFn/lightning/issues/3502)

### Changed

- Make `:work_available` broadcast opt-out-able via ENV.
  [#3574](https://github.com/OpenFn/lightning/pull/3574)
- Enable X-Content-Type-Options header for static pages.
  [#3534](https://github.com/OpenFn/lightning/issues/3534)
- Refactor webhook auth methods modals
  [#1588](https://github.com/OpenFn/lightning/issues/1588)

### Fixed

- Tooltip gets stuck when switching pages
  [#3559](https://github.com/OpenFn/lightning/pull/3559)
- Current run dataclip stuck when switching nodes
  [#3560](https://github.com/OpenFn/lightning/pull/3560)

## [v2.14.4] - 2025-09-09

### Fixed

- Fix Workflow AI Assistant apearing above inspector panel
  [#3567](https://github.com/OpenFn/lightning/issues/3567)

## [v2.14.3] - 2025-08-29

## [v2.14.3-pre1] - 2025-08-22

### Fixed

- Clean UI for errors with recovery from the errors
  [#3239](https://github.com/OpenFn/lightning/issues/3239)

## [v2.14.3-pre] - 2025-08-21

### Added

- Visualizing runs on the workflow editor canvas
  [#3387](https://github.com/OpenFn/lightning/issues/3387)
- Add test gauge metric that can be used to set arbitrary values for the
  purposes of triggering behaviour in metric consumers.
  [3510](https://github.com/OpenFn/lightning/issues/3510)
- Add test gauge metric that can be used to set arbitrary values for the
  purposes of triggering behaviour in metric consumers.
  [#3510](https://github.com/OpenFn/lightning/issues/3510)
- Possibly temporary plumbing to allow the use of libcluster_postgres as an
  additional mechanism for discovering Erlang nodes.
  [#3482](https://github.com/OpenFn/lightning/issues/3482)
- Remove redundant 'preconnect' link
  [#3532](https://github.com/OpenFn/lightning/issues/3532)

### Fixed

- Fix cannot read properties of undefined (reading 'x') error on canvas
  [#3530](https://github.com/OpenFn/lightning/issues/3530)
- Hide Mini-History on new template page
  [#3531](https://github.com/OpenFn/lightning/pull/3531)

## [v2.14.2] - 2025-08-15

## [v2.14.2-pre] - 2025-08-15

### Fixed

- Fixed issue where adaptors icons didn't change on the canvas when in
  auto-layout mode [#3526](https://github.com/OpenFn/lightning/issues/3526)

## [v2.14.1] - 2025-08-14

### Changed

- Removed impeded project metric until performance improvements can be made.
  [#3519](https://github.com/OpenFn/lightning/issues/3519)

## [v2.14.1-pre2] - 2025-08-12

### Fixed

- Fix workflow diagram collapsing in on itself to become a neutron star
  [#3506](https://github.com/OpenFn/lightning/issues/3506)
- Fix Oban crash when Apollo times out
  [#3497](https://github.com/OpenFn/lightning/issues/3497)
- Fix PostgreSQL UTF-8 error when inserting log lines with null bytes
  [#3090](https://github.com/OpenFn/lightning/issues/3090)

## [v2.14.1-pre1] - 2025-08-07

### Fixed

- Restored historical migration (⚠️ if you ran migrations on `v2.14.1-pre` by
  editing your DB directly or dropping your DB first, you must undo those
  changes by hand before running this migration) and added a migration to change
  `:workflow_code` to `:code` on the AI Chat Messages table
  [3495](https://github.com/OpenFn/lightning/issues/3495)

## [v2.14.1-pre] - 2025-08-06

### Added

- Extended the AI Assistant to support editing existing workflows
  [#3247](https://github.com/OpenFn/lightning/issues/3247)
- Alert that workflows may break before letting users revoke access to a project
  for their credential [#537](https://github.com/OpenFn/lightning/issues/537)

### Changed

- Upgraded Elixir from 1.17 to 1.18
  [d35a6d1](https://github.com/OpenFn/lightning/commit/d35a6d1)

### Fixed

- Fix CTRL+S saving previously selected template when creating a workflow
  [#3442](https://github.com/OpenFn/lightning/issues/3442)

## [v2.14.0] - 2025-08-05

### Fixed

- Added "interactive" to checkbox disabled tooltip to allow user to click link,
  ensure permissions line up with admin or above.
  [PR-3473](https://github.com/OpenFn/lightning/pull/3473)
- Fixed table action menus
  [#3476](https://github.com/OpenFn/lightning/issues/3476)
- Fixed "⚠️ Production" icon size in credentials table
  [#3483](https://github.com/OpenFn/lightning/issues/3483)
- Fixed test on history page
  [3475](https://github.com/OpenFn/lightning/issues/3475)

## [v2.14.0-pre1] - 2025-08-04

### Added

- Added a retry button to the work order row itself
  [PR-3472](https://github.com/OpenFn/lightning/pull/3472)

### Fixed

- Fixed small table UI regression for history
  [PR-3472](https://github.com/OpenFn/lightning/pull/3472)

## [v2.14.0-pre] - 2025-08-01

### Added

- Allow users to name and preserve existing dataclips
  [#311](https://github.com/OpenFn/lightning/issues/311)

### Changed

- Click to copy all timestamps in UTC across the application
  [#1419](https://github.com/OpenFn/lightning/issues/1419)
- Display relative times and respect browser timezones
  [#1255](https://github.com/OpenFn/lightning/issues/1255)
- Sortable history table
  [PR-3356](https://github.com/OpenFn/lightning/pull/3356)
- Visible run durations on the history table
  [PR-3356](https://github.com/OpenFn/lightning/pull/3356)
- Easier expansion of work orders in the history table
  [PR-3356](https://github.com/OpenFn/lightning/pull/3356)

## [v2.13.7-pre1] 2025-08-01

### Added

- Keychain credentials allow variable authentication/secret selection based on a
  run's input dataclip [#3359](https://github.com/OpenFn/lightning/issues/3359)

## [v2.13.7-pre] 2025-07-31

### Fixed

- Prevent requests to webhook URLs from matching non-webhook triggers
  [#3453](https://github.com/OpenFn/lightning/issues/3453)
- Authorized users unable to change the workflow concurrency setting
  [#3459](https://github.com/OpenFn/lightning/issues/3459)

## [v2.13.6] - 2025-07-24

### Added

- Extended impeded project to take workflow concurrency into account.
  [#3408](https://github.com/OpenFn/lightning/issues/3408)

### Changed

- Upgrade Ecto from v3.11 to v3.13
  [#3448](https://github.com/OpenFn/lightning/pull/3448)

### Fixed

- Fixed bug that prevented HTTP credentials from loading, now allow JSON objects
  to be passed as credential form inputs for complex settings like custom TLS
  options [#3437](https://github.com/OpenFn/lightning/issues/3437)

## [v2.13.6-pre] 2025-07-18

### Changed

- Bump bcrypt_elixir from 3.2.1 to 3.3.2
  [#3264](https://github.com/OpenFn/lightning/issues/3264)
- Bump sobelow from 0.13.0 to 0.14.0
  [#3263](https://github.com/OpenFn/lightning/issues/3263)
- Bump jsonpatch from 1.0.2 to 2.2.2
  [#3262](https://github.com/OpenFn/lightning/issues/3262)
- Bump oban from 2.18.3 to 2.19.4
  [#3159](https://github.com/OpenFn/lightning/issues/3159)
- Bump eqrcode from 0.1.10 to 0.2.1
  [#3116](https://github.com/OpenFn/lightning/issues/3116)
- Remove unused test as well as puppeteer dependency.
  [#3404](https://github.com/OpenFn/lightning/issues/3404)

### Fixed

- Don't render credential modals inside table cells
  [#1588](https://github.com/OpenFn/lightning/issues/1588)
- Handling of CLI error messages when fetching metadata via an adaptor
  [#3367](https://github.com/OpenFn/lightning/issues/3367)
- Error messages in forms not appearing when LastPass enabled
  [#3402](https://github.com/OpenFn/lightning/issues/3402)

## [v2.13.5] 2025-07-11

## [v2.13.5-pre] 2025-07-11

### Added

- Allow users to see & _use_ the "next input" state that would be used by a cron
  trigger when inspecting and running cron-triggered jobs
  [3335](https://github.com/OpenFn/lightning/issues/3335)
- Enable Undo and Redo in the Workflow Editor
  [#3358](https://github.com/OpenFn/lightning/pull/3358)

### Changed

- Bump CLI to 1.13.1 [#3351](https://github.com/OpenFn/lightning/issues/3351)

### Fixed

- Isolate failed to refresh token errors from other oauth errros
  [#3332](https://github.com/OpenFn/lightning/issues/3332)

## [v2.13.4] - 2025-07-05

## [v2.13.4-pre1] - 2025-07-04

### Changed

- Standardize modal footers and paddings
  [#3277](https://github.com/OpenFn/lightning/issues/3277)

### Fixed

- Fix text content overflowing in credential modal
  [#3280](https://github.com/OpenFn/lightning/pull/3280)
- Fix tables UI broken [#3324](https://github.com/OpenFn/lightning/issues/3324)

## [v2.13.4-pre] - 2025-07-04

### Added

- New buttons to run a workflow directly from the canvas, both from the start of
  the workflow [#3290](https://github.com/OpenFn/lightning/issues/3290) and from
  an individual step [#3294](https://github.com/OpenFn/lightning/issues/3294)
- Sorting & filtering superuser interfaces for Projects, Project, and Users
  [#3354](https://github.com/OpenFn/lightning/pull/3354)

### Changed

- Dont send oauth token expiry errors to Sentry
  [#3334](https://github.com/OpenFn/lightning/issues/3334)
- Improve error message when credential fails during runs
  [#3332](https://github.com/OpenFn/lightning/issues/3332)

### Fixed

- Fix OAuth scope validation error caused by `offline_access`
  [#3363](https://github.com/OpenFn/lightning/issues/3363)
- Cannot send message in old ai chat sessions
  [#3347](https://github.com/OpenFn/lightning/issues/3347)
- Fixes brief flash of previously viewed diagram when switching workflows
  [#3352](https://github.com/OpenFn/lightning/pull/3352)
- Fixes import of workflow YML for a manual laid out workflow.
  [#3360](https://github.com/OpenFn/lightning/pull/3360)

## [v2.13.3] 2025-06-26

## [v2.13.3-pre1] 2025-06-26

### Fixed

- ⚠️️ **Security patch for cases when a single user creates multiple Oauth
  credentials for the same Oauth client.** This fix prevents credential token
  sharing for users with _multiple_ Oauth credentials linked to a single OpenFn
  username, a single Oauth Client, and the _same_ set of scopes. Previously,
  these credentials would be considered the unique (`user_id`, `client_id`,
  `scopes`) and only the _last_ issued token would be persisted. This fix binds
  oauth_tokens to credentials 1:1 and provides a number of enhancements for
  debugging and reauthorizing Oauth credentials.
  [#3326](https://github.com/OpenFn/lightning/issues/3326)

## [v2.13.3-pre]

### Added

- Give users the option to attach job code and logs to AI Assistant
  [#2935](https://github.com/OpenFn/lightning/issues/2935)
- Allow users to edit position of nodes in the workflow
  [#3123](https://github.com/OpenFn/lightning/issues/3123)
- Minimap for easier workflow navigation
  [#3125](https://github.com/OpenFn/lightning/issues/3125)
- Added icons to control layout in the workflow
  [PR #3242](https://github.com/OpenFn/lightning/pull/3242)

### Changed

- Update React Flow to version 12
  [PR #3242](https://github.com/OpenFn/lightning/pull/3242)
- Create nodes and edges with the same button in the workflow
  [#2175](https://github.com/OpenFn/lightning/issues/2175)

### Fixed

- AI Assistant fails to send job context in subsequent messages
  [#3329](https://github.com/OpenFn/lightning/issues/3329)
- Fix snapshot cleanup incorrectly deleting runs via cascade deletion
  [#3313](https://github.com/OpenFn/lightning/issues/3313)
- `Lightning.Demo.reset_demo()` was broken by an ordering issue between
  Credentials and Oauth tokens.

## [v2.13.2] - 2025-06-18

⚠️️ Please note that **this version fixes an issue that caused premature run
history deletion** when snapshots were cleaned. Certain additional runs related
to pre-existing work orders were being deleted before their retention period.
This bug was introduced in version `v2.12.3-pre` on May 29th. If you're tracking
`latest` you'd see this bug come out in `v2.13.0` on June 4th.

## [v2.13.2-pre] - 2025-06-18

### Added

- Show who started each run
  [#3309](https://github.com/OpenFn/lightning/issues/3309)

### Changed

### Fixed

- Stop cleanup of snapshots (was causing data loss)
- The application env `queue_result_retention_period` was previously pulling
  from a wrongly named `QUEUE_RESULT_RETENTION_PERIOD_SECONDS`; the calculation
  is actually done in minutes; we now set this env from
  `QUEUE_RESULT_RETENTION_PERIOD_MINUTES`
  [#3316](https://github.com/OpenFn/lightning/issues/3316)

## [v2.13.1] - 2025-06-12

## [v2.13.1-pre] - 2025-06-11

### Changed

- Report AI Assistant errors to Sentry
  [#3010](https://github.com/OpenFn/lightning/issues/3010)
- Do not validate edge js condition expression
  [#3028](https://github.com/OpenFn/lightning/issues/3028)

### Fixed

- Allow scrolling in the template grid
  [#3284](https://github.com/OpenFn/lightning/issues/3284)
- Search input in run history is cleared when you click on the filter buttons
  [#1951](https://github.com/OpenFn/lightning/issues/1951)
- Fix Inspector Input panel not showing current run's dataclip for older
  workflow runs [#3288](https://github.com/OpenFn/lightning/issues/3288)

## [v2.13.0] - 2025-06-04

## [v2.13.0-pre2] - 2025-06-04

### Fixed

- Only show credentials owned by current user in `/credentials` (not those
  shared with them also) [3273](https://github.com/OpenFn/lightning/issues/3273)
- Fix texts not getting wrapped in modals that are inside table rows
  [3274](https://github.com/OpenFn/lightning/issues/3274)

## [v2.13.0-pre1] - 2025-06-03

### Changed

- Removed heavy Arcade videos, replaced with time-aware, friendly greeting.
  [#3267](https://github.com/OpenFn/lightning/issues/3267)

### Fixed

- Don't display hidden secondary buttons
  [#3265](https://github.com/OpenFn/lightning/issues/3265)

## [v2.13.0-pre] - 2025-06-02

### Added

- Set timeout for Apollo client requests.
  [#3009](https://github.com/OpenFn/lightning/issues/3009)
- Generate workflows using AI
  [#3174](https://github.com/OpenFn/lightning/issues/3174)
- Enhance workflows templates UI
  [#3175](https://github.com/OpenFn/lightning/issues/3175)

### Changed

- Standardize sub-tabs (tabs inside tabs on Inspector)
  [#3261](https://github.com/OpenFn/lightning/pull/3261)
- No longer blocking the "Create new workflow" button based on _active_ workflow
  limits [#3251](https://github.com/OpenFn/lightning/pull/3251)

### Fixed

- Fix magic metadata [#3134](https://github.com/OpenFn/lightning/issues/3134)
- Padding Changes on Project Setup Page
  [#3257](https://github.com/OpenFn/lightning/issues/3257)

## [v2.12.3-pre] - 2025-05-29

### Added

- Added a custom metric to track projects that could benefit from additional
  worker pods. [#3189](https://github.com/OpenFn/lightning/issues/3189)
- Add a test metric that can be used to test external infrastructure (e.g.
  alerting) in a deployed Lightning instance.
  [#3229](https://github.com/OpenFn/lightning/issues/3229)
- Broadcast work-available to worker when runs are enqueued
  [#2934](https://github.com/OpenFn/lightning/issues/2934)

### Changed

- Update Elixir to 1.18.3 [#2748](https://github.com/OpenFn/lightning/pull/2748)
- Standardized table components across the application
  [#2905](https://github.com/OpenFn/lightning/issues/2905)
- Standardize buttons [#3093](https://github.com/OpenFn/lightning/issues/3093)
- Make the chunk size for deleting expired activty configurable via ENV
  [#3181](https://github.com/OpenFn/lightning/pull/3181)
- Reduce the cardinality of `lightning_run_lost_count`.
  [#3226](https://github.com/OpenFn/lightning/issues/3226)
- Improve manual run component
  [#3089](https://github.com/OpenFn/lightning/issues/3089)

### Fixed

- Delay purge user having project file(s)
  [#2919](https://github.com/OpenFn/lightning/issues/2919)
- Display all github repositories even if they're more than 30
  [#3206](https://github.com/OpenFn/lightning/issues/3206)
- Github repo names getting truncated
  [#3037](https://github.com/OpenFn/lightning/issues/3037)

## [v2.12.2] - 2025-05-01

### Changed

- Tweak language on webhook auth method modal and list action
  [#3166](https://github.com/OpenFn/lightning/pull/3166)
- Re-order nightly cron jobs to reduce acute stress on db
  [#3179](https://github.com/OpenFn/lightning/pull/3179)

### Fixed

- Fix save and sync not working in the workflow editor
  [#3177](https://github.com/OpenFn/lightning/issues/3177)

## [v2.12.1] - 2025-04-29

### Changed

- Sort logs in failure notification emails by timestamp, ascending
  [#2347](https://github.com/OpenFn/lightning/issues/2347)
- Rename webhook auth method button and title
  [#3165](https://github.com/OpenFn/lightning/issues/3165)

### Fixed

- Importer not updating canvas properly
  [#3156](https://github.com/OpenFn/lightning/issues/3156)
- Template name overwritten by workflow name when updating an existing template
  [#3157](https://github.com/OpenFn/lightning/issues/3157)
- Route not found after pressing Enter to create a workflow
  [#3142](https://github.com/OpenFn/lightning/issues/3142)
- Make Collections delete_all idempotent
  [#3143](https://github.com/OpenFn/lightning/issues/3143)
- Blank modal showing when you click to show webhook auth method password
  [#3154](https://github.com/OpenFn/lightning/issues/3154)

## [v2.12.0] - 2025-04-25

### Added

- Create workflows from base templates
  [#3018](https://github.com/OpenFn/lightning/issues/3018),
  [#3031](https://github.com/OpenFn/lightning/issues/3031)
  [#3080](https://github.com/OpenFn/lightning/issues/3080)
- Custom metrics to track lost runs
  [#3070](https://github.com/OpenFn/lightning/issues/3070)
- AI Assistant: add metadata column to chat sessions
  [#3054](https://github.com/OpenFn/lightning/issues/3054)
- Added a message to explain to the user why they're waiting for a run
  [#3131](https://github.com/OpenFn/lightning/issues/3131)
- Allow users to create workflows from base templates
  [#3110](https://github.com/OpenFn/lightning/issues/3110)
- Simplified adding credentials to projects
  [#3034](https://github.com/OpenFn/lightning/issues/3034)
- Enabled displaying full workflow name when hovering workflow name in the
  workflows list page [#2894](https://github.com/OpenFn/lightning/issues/2894)
- Enabled clickable rows in the workflows list page
  [#3047](https://github.com/OpenFn/lightning/issues/3047)
- Added sorting & filtering workflows
  [#3046](https://github.com/OpenFn/lightning/issues/3046)
- Add helper function to create latest snapshot
  [#3099](https://github.com/OpenFn/lightning/issues/3099)
- Restart the credential setup from selecting the credential type
  [#2284](https://github.com/OpenFn/lightning/issues/2284)
- Enable Support User and adds audit trail for MFA.
  [#3072](https://github.com/OpenFn/lightning/issues/3072)
- Allow users to view and copy their workflow as a code
  [#3016](https://github.com/OpenFn/lightning/issues/3016)
- Allow users to create workflow via YAML import
  [#3013](https://github.com/OpenFn/lightning/issues/3013)
- Make provision for the inclusion of 'external' metrics.
  [#3096](https://github.com/OpenFn/lightning/issues/3096)
- Introduce 'seeding' of PromEx event metrics
  [#3096](https://github.com/OpenFn/lightning/issues/3096)
- When claiming a run, a worker name can optionally be provided to the adaptor
  that is responsible for claiming runs.
  [#3079](https://github.com/OpenFn/lightning/issues/3079)
- Persist worker name provided by worker when claiming a run. NOTE: This
  requires version `1.13.2` of the worker.
  [#3079](https://github.com/OpenFn/lightning/issues/3079)

### Changed

- Add project name to failure email subject
  [#2974](https://github.com/OpenFn/lightning/issues/2974)
- Large refactor of the inspector and React components
  [#3043](https://github.com/OpenFn/lightning/pull/3043)
- The AI Assistant now has access to docs.openfn.org to better inform its
  responses [apollo#209](https://github.com/OpenFn/apollo/pull/209)
- Adjusted flash messages
- Updated dependencies [#3086](https://github.com/OpenFn/lightning/pull/3086):
  - `phoenix` from 1.7.20 to 1.7.21
  - `phoenix_live_view` from 1.0.5 to 1.0.9
  - `petal_components` from 2.9.0 to 3.0.1
- Move new workflow form into the edit page
  [#3083](https://github.com/OpenFn/lightning/issues/3083)
- Added logos & case-insensitive sorting of credential types
  [#3107](https://github.com/OpenFn/lightning/pull/3107)
- Added a "BETA" label to the Kafka trigger type
  [#3098](https://github.com/OpenFn/lightning/pull/3098)

## [v2.11.2] - 2025-04-10

### Added

- Remove Credentials for Collaborators Removed from a Project
  [#2942](https://github.com/OpenFn/lightning/issues/2942)
- Enable Credential Transfer In Projects Credentials Table
  [#2978](https://github.com/OpenFn/lightning/issues/2978)
- Allow possibility to inject components for implementing GDPR compliance
  [PR#3056](https://github.com/OpenFn/lightning/pull/3056)
- Change edge color in the workflow when there is an error
  [#2999](https://github.com/OpenFn/lightning/issues/2999)

### Changed

- Stagger cleanup crons in the hopes that it reduces the imapct on the database.
  [#3061](https://github.com/OpenFn/lightning/issues/3061)
- Default to latest specific version instead of @latest when selecting adaptors
  [#2843](https://github.com/OpenFn/lightning/issues/2843)
- Remove OpenTelemetry suport as it is not currently in use
  [#3081](https://github.com/OpenFn/lightning/issues/3081)

## [v2.11.1] - 2025-04-03

### Added

- Fix putting project credentials on a new credential
  [#2993](https://github.com/OpenFn/lightning/issues/2993)
- Allow users to book for demo sessions
  [PR#3035](https://github.com/OpenFn/lightning/pull/3035)
- Allow workflow and project concurrency progress windows
  [#2995](https://github.com/OpenFn/lightning/issues/2995)

### Changed

- Update flash message to contain link to github actions after save & sync
  [#2989](https://github.com/OpenFn/lightning/issues/2989)
- Added alphabetical sort to credential and Oauth2 client lists.
  [#2994](https://github.com/OpenFn/lightning/issues/2994)
- Update Phoenix LiveView to 1.0.5, Petal Components to 2.9.0 and TailwindCSS to
  v4 [#3033](https://github.com/OpenFn/lightning/pull/3033)

### Fixed

- Fixes to some issues with code-complete in the editor
  [#3052](https://github.com/OpenFn/lightning/pull/3052)

## [v2.11.0] - 2025-03-19

### Added

- Update Collections admin UI storage counter after deleting all
  [#2986](https://github.com/OpenFn/lightning/issues/2986)
- Refactor OAuth credentials to reuse existing refresh tokens for same scopes
  [#2908](https://github.com/OpenFn/lightning/issues/2908) \
  ⚠️️ Please note that you will need to migrate your existing OAuth credentials.
  To do that run the following command:
  `mix run priv/repo/migrate_oauth_credentials.exs` for local setup or
  `docker exec -it <lightning_container_name> /app/bin/lightning eval "Lightning.Credentials.OauthMigration.run()"`
  for production environments.

### Changed

- Changed the way Monaco workers are loaded, using ESM modules instead.
- Do not include `v` param in workflow links when it is latest
  [#2941](https://github.com/OpenFn/lightning/issues/2941)
- Use dropdown instead of modal for the log level filter
  [#2980](https://github.com/OpenFn/lightning/issues/2980)
- Upgrade esbuild to 0.25.0
  [#2962](https://github.com/OpenFn/lightning/issues/2962)

### Fixed

- Fix broken highlighter for selected step in the log viewer
  [#2980](https://github.com/OpenFn/lightning/issues/2980)
- Don't delete latest snapshot when deleting unused snaphots in workorders
  [#2996](https://github.com/OpenFn/lightning/issues/2996)
- Don't allow users to disable edges coming from a trigger
  [#3008](https://github.com/OpenFn/lightning/issues/3008)

## [v2.10.16] - 2025-02-28

### Added

- Disable jobs with non retriable steps
  [#2925](https://github.com/OpenFn/lightning/issues/2925)

### Fixed

- Fix toggle button not visually disabled
  [#2976](https://github.com/OpenFn/lightning/issues/2976)
- Dont clear dataclip input when user saves workflow
  [#2944](https://github.com/OpenFn/lightning/issues/2944)

## [v2.10.16-pre.0] - 2025-02-26

### Added

- Allow the billing app to schedule project deletion
  [#2972](https://github.com/OpenFn/lightning/issues/2972)
- Enable project level concurrency limit
  [#2906](https://github.com/OpenFn/lightning/issues/2906)
- Transfer credentials ownership to a project collaborator
  [#2820](https://github.com/OpenFn/lightning/issues/2820)
- Delete unused snapshots on workorders retention cleanup
  [#1832](https://github.com/OpenFn/lightning/issues/1832)
- Allow users to configure their preferred log levels
  [#2206](https://github.com/OpenFn/lightning/issues/2206)
- Allow project admins and owners to disable `console.log()` in jobs
  [#2205](https://github.com/OpenFn/lightning/issues/2205)

### Changed

- Bumped CI NodeJS and Postgres versions to 22.12.0 and 17.3 respectively
  [#2938](https://github.com/OpenFn/lightning/pull/2938)

### Fixed

- Creating a dataclip fails on indexing when it's too large
  [#2682](https://github.com/OpenFn/lightning/issues/2682)

## [v2.10.15] - 2025-02-14

### Changed

- Allow empty/blank log lines from the worker/jobs
  [#2914](https://github.com/OpenFn/lightning/issues/2914)
- Only allow `owner` and `admin` users to manage collections
  [#2923](https://github.com/OpenFn/lightning/issues/2923)

### Fixed

- Fixed issue where we failed to send failure alerts via email when runs were
  "lost". [#2921](https://github.com/OpenFn/lightning/issues/2921)

## [v2.10.14] - 2025-02-06

### Added

- Extend provisioner to support collections
  [#2830](https://github.com/OpenFn/lightning/issues/2830)
- Add collection limiter in the provisioner
  [PR#2910](https://github.com/OpenFn/lightning/pull/2910)
- Adds project name to failure alert email
  [#2884](https://github.com/OpenFn/lightning/pull/2884)
- Allow project users to manage collections
  [#2838](https://github.com/OpenFn/lightning/issues/2838)
- Allow limiting Collection create, put and put_all
  [#2853](https://github.com/OpenFn/lightning/issues/2853)

### Changed

- Makes the whole project row in the projects table clickable.
  [#2889](https://github.com/OpenFn/lightning/pull/2889)
- Standardizes date formats to YYYY-MM-DD
  [#2884](https://github.com/OpenFn/lightning/pull/2884)

### Fixed

- Allow ordering of Plug Injection
  [#2903](https://github.com/OpenFn/lightning/issues/2903)
- Removed empty first line in job editor helper text
  [#2887](https://github.com/OpenFn/lightning/pull/2887)
- Standardizes sort order arrows (all now show the direction of sort, rather
  than the direction they would sort if toggled)
  [#2423](https://github.com/OpenFn/lightning/issues/2423)
- Project combobox is populated when viewing MFA backup codes.
  [#2870](https://github.com/OpenFn/lightning/issues/2870)
- Allow JobEditor metrics to be tracked when the version of the workflow being
  viewed is not the latest version.
  [#2891](https://github.com/OpenFn/lightning/issues/2891)

## [v2.10.13] - 2025-01-29

### Added

- Add support for local adaptors. This can be enabled via `LOCAL_ADAPTORS=true`
  and path specified via `OPENFN_ADAPTORS_REPO=./path/to/repo/`
  [#905](https://github.com/OpenFn/lightning/issues/905)
- Add component injection for AI responses feedback
  [#2495](https://github.com/OpenFn/lightning/issues/2495)
- Audit the provisioning of projects via the API
  [#2718](https://github.com/OpenFn/lightning/issues/2718)
- Track Collections storage usage based on items key and value sizes
  [#2853](https://github.com/OpenFn/lightning/issues/2853)
- Temporary instrumentation for JobEditor to help identify performance issues.
  [#2617](https://github.com/OpenFn/lightning/issues/2617)
- Indexes to foreign keys on `workflow_edges` and `steps` tables to try and
  alleviate slow loading of the job editor.
  [#2617](https://github.com/OpenFn/lightning/issues/2617)
- Remove `Snapshot.get_or_create_latest_for`.
  [#2703](https://github.com/OpenFn/lightning/issues/2703)
- Add temporary events to allow Lightning to log metrics reported by editors.
  [#2617](https://github.com/OpenFn/lightning/issues/2617)
- Audit when workflow deletion is requested.
  [#2727](https://github.com/OpenFn/lightning/issues/2727)

### Changed

- Remove snapshot creation when performing the Github sync - no longer needed
  post-migration. [#2703](https://github.com/OpenFn/lightning/issues/2703)
- Remove some redundant code related to `WorkOrders.create_for`.
  [#2703](https://github.com/OpenFn/lightning/issues/2703)
- Remove use of Snapshot.get_or_create_latest_for from tests.
  [#2703](https://github.com/OpenFn/lightning/issues/2703)
- Bump PostCSS [#2863](https://github.com/OpenFn/lightning/pull/2863)
- Replaced HTTPoison with Tesla in the AdaptorRegistry.
  [#2861](https://github.com/OpenFn/lightning/pull/2861)
- Remove googlesheets, gmail and collections from credential schemas list
  [#2854](https://github.com/OpenFn/lightning/issues/2854)
- Remove ring on save workflow button
  [#2829](https://github.com/OpenFn/lightning/issues/2829)

### Fixed

- Do not send digest emails for projects with no workflows
  [#2688](https://github.com/OpenFn/lightning/issues/2688)
- Fixed navbar items alignment in the workflow builder
  [#2825](https://github.com/OpenFn/lightning/issues/2825)
- PromEx metrics no longer detaching on error
  [#2875](https://github.com/OpenFn/lightning/issues/2875)

## [v2.10.12] - 2025-01-21

### Changed

- PromEx metrics endpoint returns 401 on unauthorized requests.
  [#2823](https://github.com/OpenFn/lightning/issues/2823)
- Allow non-openfn.org users to access AI Assistant
  [#2845](https://github.com/OpenFn/lightning/issues/2845)

## [v2.10.11] - 2025-01-21

### Added

- Add component injection for AI responses feedback
  [#2495](https://github.com/OpenFn/lightning/issues/2495)

### Fixed

- Fix `z-index` for unsaved workflow dot on workflow edit page
  [#2809](https://github.com/OpenFn/lightning/issues/2809)

## [v2.10.10] - 2025-01-15

### Added

- Add workflows API to create, update, get and list.
  [#1887](https://github.com/OpenFn/lightning/issues/1887)
- Show email address of credential owner on project credentials page
  [#2210](https://github.com/OpenFn/lightning/issues/2210)

### Changed

- Configure Monaco to load files from lightning instead of cdn
  [#2786](https://github.com/OpenFn/lightning/issues/2786)

### Fixed

- Fixed Save and Run to always execute jobs with latest changes
  [#2804](https://github.com/OpenFn/lightning/issues/2804)
- Fixed aggressive CSS rule in app.css that made it hard to style menu items
  [#2807](https://github.com/OpenFn/lightning/pull/2807)
- `z-index` broken on unsaved dot on workflow edit page
  [#2809](https://github.com/OpenFn/lightning/issues/2809)
- Fixed an issue in the editor where the Loading Types message displays forever
  while running offline [#2813](https://github.com/OpenFn/lightning/issues/2813)
- Fixed an a small layout issue in the Docs panel when loading the editor
  offline [#2813](https://github.com/OpenFn/lightning/issues/2813)

## [v2.10.9] - 2025-01-09

### Added

- Audit the creation and removal of Github repo connections.
  [#2668](https://github.com/OpenFn/lightning/issues/2668)
- Add save and sync option in the workflow edit page
  [#2707](https://github.com/OpenFn/lightning/issues/2707)

### Changed

- Git-ignore files from mix assets.deploy
  [#2788](https://github.com/OpenFn/lightning/issues/2788)
- Added Claude integration in job chat
  [#2403](https://github.com/OpenFn/lightning/pull/2403)
- OPENAI_API_KEY renamed to AI_ASSISTANT_API_KEY
  [#2403](https://github.com/OpenFn/lightning/pull/2403)
- Remove snapshot creation from WorkOrders, no longer necessary post-migration.
  [#2703](https://github.com/OpenFn/lightning/issues/2703)

## [v2.10.8] - 2024-12-18

### Added

- Add ability to retry or cancel AI Assistant error responses for user messages
  [#2704](https://github.com/OpenFn/lightning/issues/2704)

### Changed

## [v2.10.7] - 2024-12-13 🎂 ❤️ Happy Birthday, Mom!

### Added

- Clear AI assistant's chat input after a message is sent
  [#2781](https://github.com/OpenFn/lightning/issues/2781)
- Allow different rules and action for delete user.
  [#2500](https://github.com/OpenFn/lightning/issues/2500)
- Handle errors from the AI Assistant more gracefully
  [#2474](https://github.com/OpenFn/lightning/issues/2474)

### Changed

- Make the AdaptorRegistry cache path configurable
  [#2780](https://github.com/OpenFn/lightning/issues/2780)

### Fixed

- Delete user modal no longer uses the same id as the underlying user record.
  [#2751](https://github.com/OpenFn/lightning/issues/2751)
- Use workflow activation limiter on index toggle.
  [#2777](https://github.com/OpenFn/lightning/issues/2777)

## [v2.10.6] - 2024-12-10

### Added

- Handle errors from the AI Assistant more gracefully
  [#2741](https://github.com/OpenFn/lightning/issues/2741)

### Changed

- Updated the About the AI Assistant help text
- Make user email verification optional. Defaults to `false`
  [#2755](https://github.com/OpenFn/lightning/issues/2755)
  > ⚠️ The default was behaviour was to always require email verification. Set
  > `REQUIRE_EMAIL_VERIFICATION` to `true` to revert to the old behaviour.
- Enhance AI assistant panel UI
  [#2497](https://github.com/OpenFn/lightning/issues/2497)
- Allow superusers to be created via the user UI.
  [#2719](https://github.com/OpenFn/lightning/issues/2719)

### Fixed

- Fix Priority and Scope Issues in Inspector Key Bindings
  [#2770](https://github.com/OpenFn/lightning/issues/2770)
- Fixed an issue where sometimes adaptor docs won't load in the Inspector
  [#2749](https://github.com/OpenFn/lightning/pull/2749)
- Return a 422 when a duplicate key is sent to the collections post/put_all API
  [#2752](https://github.com/OpenFn/lightning/issues/2752)
- Do not require the user's password when a superuser updates a user.
  [#2757](https://github.com/OpenFn/lightning/issues/2757)

## [v2.10.5] - 2024-12-04

### Added

- Enable Tab Key for Indenting Text in AI Assistant Input Box
  [#2407](https://github.com/OpenFn/lightning/issues/2407)
- Ctrl/Cmd + Enter to Send a Message to the AI Assistant
  [#2406](https://github.com/OpenFn/lightning/issues/2406)
- Add styles to AI chat messages
  [#2484](https://github.com/OpenFn/lightning/issues/2484)
- Auditing when enabling/disabling a workflow
  [#2697](https://github.com/OpenFn/lightning/issues/2697)
- Ability to enable/disable a workflow from the workflow editor
  [#2698](https://github.com/OpenFn/lightning/issues/2698)

### Changed

- Insert all on a collection with the same timestamp
  [#2711](https://github.com/OpenFn/lightning/issues/2711)
- AI Assistant: Show disclaimer once every day per user
  [#2481](https://github.com/OpenFn/lightning/issues/2481)
- AI Assistant: Scroll to new message when it arrives
  [#2409](https://github.com/OpenFn/lightning/issues/2409)
- AI Assistant: Set vertical scrollbar below the session title
  [#2477](https://github.com/OpenFn/lightning/issues/2477)
- AI Assistant: Increase size of input box for easier handling of large inputs
  [#2408](https://github.com/OpenFn/lightning/issues/2408)
- Bumped dependencies
- Extend display of audit events to cater for deletions.
  [#2701](https://github.com/OpenFn/lightning/issues/2701)
- Kafka documentation housekeeping.
  [#2414](https://github.com/OpenFn/lightning/issues/2414)

### Fixed

- Collections controller sending an invalid response body when a item doesn't
  exist [#2733](https://github.com/OpenFn/lightning/issues/2733)
- AI Assistant: Text in the form gets cleared when you change the editor content
  [#2739](https://github.com/OpenFn/lightning/issues/2739)

## [v2.10.4] - 2024-11-22

### Added

- Support dynamic json schema email format validation.
  [#2664](https://github.com/OpenFn/lightning/issues/2664)
- Audit snapshot creation
  [#2601](https://github.com/OpenFn/lightning/issues/2601)
- Allow filtering collection items by updated_before and updated_after.
  [#2693](https://github.com/OpenFn/lightning/issues/2693)
- Add support for SMTP email configuration
  [#2699](https://github.com/OpenFn/lightning/issues/2699) ⚠️️ Please note that
  `EMAIL_ADMIN` defaults to `lightning@example.com` in production environments

### Fixed

- Fix cursor for small limit on collections request
  [#2683](https://github.com/OpenFn/lightning/issues/2683)
- Disable save and run actions on deleted workflows
  [#2170](https://github.com/OpenFn/lightning/issues/2170)
- Distinguish active and inactive sort arrows in projects overview table
  [#2423](https://github.com/OpenFn/lightning/issues/2423)
- Fix show password toggle icon gets flipped after changing the password value
  [#2611](https://github.com/OpenFn/lightning/issues/2611)

## [v2.10.3] - 2024-11-13

### Added

- Disable monaco command palette in Input and Log viewers
  [#2643](https://github.com/OpenFn/lightning/issues/2643)
- Make provision for non-User actors when creating Audit entries.
  [#2601](https://github.com/OpenFn/lightning/issues/2601)

### Fixed

- Superusers can't update users passwords
  [#2621](https://github.com/OpenFn/lightning/issues/2621)
- Attempt to reduce memory consumption when generating UsageTracking reports.
  [#2636](https://github.com/OpenFn/lightning/issues/2636)

## [v2.10.2] - 2024-11-14

### Added

- Audit history exports events
  [#2637](https://github.com/OpenFn/lightning/issues/2637)

### Changed

- Ignore Plug.Conn.InvalidQueryError in Sentry
  [#2672](https://github.com/OpenFn/lightning/issues/2672)
- Add Index to `dataclip_id` on `runs` and `work_orders` tables to speed up
  deletion [PR#2677](https://github.com/OpenFn/lightning/pull/2677)

### Fixed

- Error when the logger receives a boolean
  [#2666](https://github.com/OpenFn/lightning/issues/2666)

## [v2.10.1] - 2024-11-13

### Fixed

- Fix metadata loading as code-assist in the editor
  [#2669](https://github.com/OpenFn/lightning/pull/2669)
- Fix Broken Input Dataclip UI
  [#2670](https://github.com/OpenFn/lightning/pull/2670)

## [v2.10.0] - 2024-11-13

### Changed

- Increase collection items value limit to 1M characters
  [#2661](https://github.com/OpenFn/lightning/pull/2661)

### Fixed

- Fix issues loading suggestions for code-assist
  [#2662](https://github.com/OpenFn/lightning/pull/2662)

## [v2.10.0-rc.2] - 2024-11-12

### Added

- Bootstrap script to help install and configure the Lightning app for
  development [#2654](https://github.com/OpenFn/lightning/pull/2654)

### Changed

- Upgrade dependencies [#2624](https://github.com/OpenFn/lightning/pull/2624)
- Hide the collections and fhir-jembi adaptors from the available adaptors list
  [#2648](https://github.com/OpenFn/lightning/issues/2648)
- Change column name for "Last Activity" to "Last Modified" on Projects list
  [#2593](https://github.com/OpenFn/lightning/issues/2593)

### Fixed

- Fix LiveView crash when pressing "esc" on inspector
  [#2622](https://github.com/OpenFn/lightning/issues/2622)
- Delete project data in batches to avoid timeouts in the db connection
  [#2632](https://github.com/OpenFn/lightning/issues/2632)
- Fix MetadataService crashing when errors are encountered
  [#2659](https://github.com/OpenFn/lightning/issues/2659)

## [v2.10.0-rc.1] - 2024-11-08

### Changed

- Reduce transaction time when fetching collection items by fetching upfront
  [#2645](https://github.com/OpenFn/lightning/issues/2645)

## [v2.10.0-rc.0] - 2024-11-07

### Added

- Adds a UI for managing collections
  [#2567](https://github.com/OpenFn/lightning/issues/2567)
- Introduces collections, a programatic workflow data sharing resource.
  [#2551](https://github.com/OpenFn/lightning/issues/2551)

## [v2.9.15] - 2024-11-06

### Added

- Added some basic editor usage tips to the docs panel
  [#2629](https://github.com/OpenFn/lightning/pull/2629)
- Create audit events when the retention periods for a project's dataclips and
  history are modified. [#2589](https://github.com/OpenFn/lightning/issues/2589)

### Changed

- The Docs panel in the inspector will now be closed by default
  [#2629](https://github.com/OpenFn/lightning/pull/2629)
- JSDoc annotations are removed from code assist descriptions
  [#2629](https://github.com/OpenFn/lightning/pull/2629)
- Show project name during delete confirmation
  [#2634](https://github.com/OpenFn/lightning/pull/2634)

### Fixed

- Fix misaligned margins on collapsed panels in the inspector
  [#2571](https://github.com/OpenFn/lightning/issues/2571)
- Fix sorting directions icons in projects table in the project dashboard page
  [#2631](https://github.com/OpenFn/lightning/pull/2631)
- Fixed an issue where code-completion prompts don't load properly in the
  inspector [#2629](https://github.com/OpenFn/lightning/pull/2629)
- Fixed an issue where namespaces (like http.) don't appear in code assist
  prompts [#2629](https://github.com/OpenFn/lightning/pull/2629)

## [v2.9.14] - 2024-10-31

### Added

- Additional documentation and notification text relating to the importance of
  alternate storage for Kafka triggers.
  [#2614](https://github.com/OpenFn/lightning/issues/2614)
- Add support for run memory limit option
  [#2623](https://github.com/OpenFn/lightning/pull/2623)

### Changed

- Enforcing MFA for a project can be enforced by the usage limiter
  [#2607](https://github.com/OpenFn/lightning/pull/2607)
- Add extensions for limiting retention period
  [#2618](https://github.com/OpenFn/lightning/pull/2618)

## [v2.9.13] - 2024-10-28

### Changed

- Add responsible ai disclaimer to arcade video
  [#2610](https://github.com/OpenFn/lightning/pull/2610)

## [v2.9.12] - 2024-10-25

### Fixed

- Fix editor panel buttons gets out of shape on smaller screens
  [#2278](https://github.com/OpenFn/lightning/issues/2278)
- Do not send empty strings in credential body to the worker
  [#2585](https://github.com/OpenFn/lightning/issues/2585)
- Refactor projects dashboard page and fix bug on last activity column
  [#2593](https://github.com/OpenFn/lightning/issues/2593)

## [v2.9.11] - 2024-10-23

### Added

- Optionally write Kafka messages that can not be persisted to the file system.
  [#2386](https://github.com/OpenFn/lightning/issues/2386)
- Add `MessageRecovery` utility code to restore Kafka messages that were
  pesisted to the file system.
  [#2386](https://github.com/OpenFn/lightning/issues/2386)
- Projects page welcome section: allow users to learn how to use the app thru
  Arcade videos [#2563](https://github.com/OpenFn/lightning/issues/2563)
- Store user preferences in database
  [#2564](https://github.com/OpenFn/lightning/issues/2564)

### Changed

- Allow users to to preview password fields in credential forms
  [#2584](https://github.com/OpenFn/lightning/issues/2584)
- Remove superuser flag for oauth clients creation
  [#2417](https://github.com/OpenFn/lightning/issues/2417)
- Make URL validator more flexible to support URLs with dashes and other cases
  [#2417](https://github.com/OpenFn/lightning/issues/2417)

### Fixed

- Fix retry many workorders when built for job
  [#2597](https://github.com/OpenFn/lightning/issues/2597)
- Do not count deleted workflows in the projects table
  [#2540](https://github.com/OpenFn/lightning/issues/2540)

## [v2.9.10] - 2024-10-16

### Added

- Notify users when a Kafka trigger can not persist a message to the database.
  [#2386](https://github.com/OpenFn/lightning/issues/2386)
- Support `kafka` trigger type in the provisioner
  [#2506](https://github.com/OpenFn/lightning/issues/2506)

### Fixed

- Fix work order retry sorting and avoids loading dataclips
  [#2581](https://github.com/OpenFn/lightning/issues/2581)
- Fix editor panel overlays output panel when scrolled
  [#2291](https://github.com/OpenFn/lightning/issues/2291)

## [v2.9.9] - 2024-10-09

### Changed

- Make project description multiline in project.yaml
  [#2534](https://github.com/OpenFn/lightning/issues/2534)
- Do not track partition timestamps when ingesting Kafka messages.
  [#2531](https://github.com/OpenFn/lightning/issues/2531)
- Always use the `initial_offset_reset_policy` when enabling a Kafka pipeline.
  [#2531](https://github.com/OpenFn/lightning/issues/2531)
- Add plumbing to simulate a persistence failure in a Kafka trigger pipeline.
  [#2386](https://github.com/OpenFn/lightning/issues/2386)

### Fixed

- Fix Oban errors not getting logged in Sentry
  [#2542](https://github.com/OpenFn/lightning/issues/2542)
- Perform data retention purging in batches to avoid timeouts
  [#2528](https://github.com/OpenFn/lightning/issues/2528)
- Fix editor panel title gets pushed away when collapsed
  [#2545](https://github.com/OpenFn/lightning/issues/2545)
- Mark unfinished steps having finished runs as `lost`
  [#2416](https://github.com/OpenFn/lightning/issues/2416)

## [v2.9.8] - 2024-10-03

### Added

- Ability for users to to retry Runs and create manual Work Orders from the job
  inspector #2496 [#2496](https://github.com/OpenFn/lightning/issues/2496)

### Fixed

- Fix panel icons overlays on top title when collapsed
  [#2537](https://github.com/OpenFn/lightning/issues/2537)

## [v2.9.7] - 2024-10-02

### Added

- Enqueues many work orders retries in the same transaction per Oban job.
  [#2363](https://github.com/OpenFn/lightning/issues/2363)
- Added the ability to retry rejected work orders.
  [#2391](https://github.com/OpenFn/lightning/issues/2391)

### Changed

- Notify other present users when the promoted user saves the workflow
  [#2282](https://github.com/OpenFn/lightning/issues/2282)
- User email change: Add debounce on blur to input forms to avoid validation
  after every keystroke [#2365](https://github.com/OpenFn/lightning/issues/2365)

### Fixed

- Use timestamps sent from worker when starting and completing runs
  [#2434](https://github.com/OpenFn/lightning/issues/2434)
- User email change: Add debounce on blur to input forms to avoid validation
  after every keystroke [#2365](https://github.com/OpenFn/lightning/issues/2365)

### Fixed

- User email change: Send notification of change to the old email address and
  confirmation to the new email address
  [#2365](https://github.com/OpenFn/lightning/issues/2365)
- Fixes filters to properly handle the "rejected" status for work orders.
  [#2391](https://github.com/OpenFn/lightning/issues/2391)
- Fix item selection (project / billing account) in the context switcher
  [#2518](https://github.com/OpenFn/lightning/issues/2518)
- Export edge condition expressions as multiline in project spec
  [#2521](https://github.com/OpenFn/lightning/issues/2521)
- Fix line spacing on AI Assistant
  [#2498](https://github.com/OpenFn/lightning/issues/2498)

## [v2.9.6] - 2024-09-23

### Added

### Changed

- Increase minimum password length to 12 in accordance with ASVS 4.0.3
  recommendation V2.1.2 [#2507](https://github.com/OpenFn/lightning/pull/2507)
- Changed the public sandbox (https://demo.openfn.org) setup script to use
  `welcome12345` passwords to comply with a 12-character minimum

### Fixed

- Dataclip selector always shows that the dataclip is wiped even when the job
  wasn't run [#2303](https://github.com/OpenFn/lightning/issues/2303)
- Send run channel errors to sentry
  [#2515](https://github.com/OpenFn/lightning/issues/2515)

## [v2.9.5] - 2024-09-18

### Changed

- Hide export history button when no workorder is rendered in the table
  [#2440](https://github.com/OpenFn/lightning/issues/2440)
- Improve docs for running lightning locally #2499
  [#2499](https://github.com/OpenFn/lightning/pull/2499)

### Fixed

- Fix empty webhook URL when switching workflow trigger type
  [#2050](https://github.com/OpenFn/lightning/issues/2050)
- Add quotes when special YAML characters are present in the exported project
  [#2446](https://github.com/OpenFn/lightning/issues/2446)
- In the AI Assistant, don't open the help page when clicking the Responsible AI
  Link [#2511](https://github.com/OpenFn/lightning/issues/2511)

## [v2.9.4] - 2024-09-16

### Changed

- Responsible AI review of AI Assistant
  [#2478](https://github.com/OpenFn/lightning/pull/2478)
- Improve history export page UI
  [#2442](https://github.com/OpenFn/lightning/issues/2442)
- When selecting a node in the workflow diagram, connected edges will also be
  highlighted [#2396](https://github.com/OpenFn/lightning/issues/2358)

### Fixed

- Fix AI Assitant crashes on a job that is not saved yet
  [#2479](https://github.com/OpenFn/lightning/issues/2479)
- Fix jumpy combobox for scope switcher
  [#2469](https://github.com/OpenFn/lightning/issues/2469)
- Fix console errors when rending edge labels in the workflow diagram
- Fix tooltip on export workorder button
  [#2430](https://github.com/OpenFn/lightning/issues/2430)

## [v2.9.3] - 2024-09-11

### Added

- Add utility module to seed a DB to support query performance analysis.
  [#2441](https://github.com/OpenFn/lightning/issues/2441)

### Changed

- Enhance user profile page to add a section for updating basic information
  [#2470](https://github.com/OpenFn/lightning/pull/2470)
- Upgraded Heroicons to v2.1.5, from v2.0.18
  [#2483](https://github.com/OpenFn/lightning/pull/2483)
- Standardize `link-uuid` style for uuid chips
- Updated PromEx configuration to align with custom Oban naming.
  [#2488](https://github.com/OpenFn/lightning/issues/2488)

## [v2.9.2] - 2024-09-09

### Changed

- Temporarily limit AI to @openfn emails while testing
  [#2482](https://github.com/OpenFn/lightning/pull/2482)

## [v2.9.1] - 2024-09-09

### Fixed

- Provisioner creates invalid snapshots when doing CLI deploy
  [#2461](https://github.com/OpenFn/lightning/issues/2461)
  [#2460](https://github.com/OpenFn/lightning/issues/2460)

  > This is a fix for future Workflow updates that are deployed by the CLI and
  > Github integrations. Unfortunately, there is a high likelihood that your
  > existing snapshots could be incorrect (e.g. missing steps, missing edges).
  > In order to fix this, you will need to manually create new snapshots for
  > each of your workflows. This can be done either by modifying the workflow in
  > the UI and saving it. Or running a command on the running instance:
  >
  > ```elixir
  > alias Lightning.Repo
  > alias Lightning.Workflows.{Workflow, Snapshot}
  >
  > Repo.transaction(fn ->
  >   snapshots =
  >     Repo.all(Workflow)
  >     |> Enum.map(&Workflow.touch/1)
  >     |> Enum.map(&Repo.update!/1)
  >     |> Enum.map(fn workflow ->
  >       {:ok, snapshot} = Snapshot.create(workflow)
  >       snapshot
  >     end)
  >
  >  {:ok, snapshots}
  > end)
  > ```

## [v2.9.0] - 2024-09-06

### Added

- Limit AI queries and hook the increment of AI queries to allow usage limiting.
  [#2438](https://github.com/OpenFn/lightning/pull/2438)
- Persist AI Assistant conversations and enable it for all users
  [#2296](https://github.com/OpenFn/lightning/issues/2296)

### Changed

- Rename `new_table` component to `table`.
  [#2448](https://github.com/OpenFn/lightning/pull/2448)

### Fixed

- Fix `workflow_id` presence in state.json during Github sync
  [#2445](https://github.com/OpenFn/lightning/issues/2445)

## [v2.8.2] - 2024-09-04

### Added

- Change navbar colors depending on scope.
  [#2449](https://github.com/OpenFn/lightning/pull/2449)
- Add support for configurable idle connection timeouts via the `IDLE_TIMEOUT`
  environment variable. [#2443](https://github.com/OpenFn/lightning/issues/2443)

### Changed

- Allow setup_user command to be execute from outside the container with
  `/app/bin/lightning eval Lightning.Setup.setup_user/3`
- Implement a combo-box to make navigating between projects easier
  [#241](https://github.com/OpenFn/lightning/pull/2424)
- Updated vulnerable version of micromatch.
  [#2454](https://github.com/OpenFn/lightning/issues/2454)

## [v2.8.1] - 2024-08-28

### Changed

- Improve run claim query by removing extraneous sorts
  [#2431](https://github.com/OpenFn/lightning/issues/2431)

## [v2.8.0] - 2024-08-27

### Added

- Users are now able to export work orders, runs, steps, logs, and dataclips
  from the History page.
  [#1698](https://github.com/OpenFn/lightning/issues/1698)

### Changed

- Add index over `run_id` and `step_id` in run_steps to improve worker claim
  speed. [#2428](https://github.com/OpenFn/lightning/issues/2428)
- Show Github Error messages as they are to help troubleshooting
  [#2156](https://github.com/OpenFn/lightning/issues/2156)
- Allow `Setup_utils.setup_user` to be used for the initial superuser creation.
- Update to code assist in the Job Editor to import namespaces from adaptors.
  [#2432](https://github.com/OpenFn/lightning/issues/2432)

### Fixed

- Unable to remove/reconnect github app in lightning after uninstalling directly
  from Github [#2168](https://github.com/OpenFn/lightning/issues/2168)
- Github sync buttons available even when usage limiter returns error
  [PR#2390](https://github.com/OpenFn/lightning/pull/2390)
- Fix issue with the persisting of a Kafka message with headers.
  [#2402](https://github.com/OpenFn/lightning/issues/2402)
- Protect against race conditions when updating partition timestamps for a Kafka
  trigger. [#2378](https://github.com/OpenFn/lightning/issues/2378)

## [v2.7.19] - 2024-08-19

### Added

- Pass the user_id param on check usage limits.
  [#2387](https://github.com/OpenFn/lightning/issues/2387)

## [v2.7.18] - 2024-08-17

### Added

- Ensure that all users in an instance have a confirmed email address within 48
  hours [#2389](https://github.com/OpenFn/lightning/issues/2389)

### Changed

- Ensure that all the demo accounts are confirmed by default
  [#2395](https://github.com/OpenFn/lightning/issues/2395)

### Fixed

- Removed all Kafka trigger code that ensured that message sequence is honoured
  for messages with keys. Functionality to ensure that message sequence is
  honoured will be added in the future, but in an abstraction that is a better
  fit for the current Lightning design.
  [#2362](https://github.com/OpenFn/lightning/issues/2362)
- Dropped the `trigger_kafka_messages` table that formed part of the Kafka
  trigger implementation, but which is now obsolete given the removal of the
  code related to message sequence preservation.
  [#2362](https://github.com/OpenFn/lightning/issues/2362)

## [v2.7.17] - 2024-08-14

### Added

- Added an `iex` command to setup a user, an apiToken, and credentials so that
  it's possible to get a fully running lightning instance via external shell
  script. (This is a tricky requirement for a distributed set of local
  deployments) [#2369](https://github.com/OpenFn/lightning/issues/2369) and
  [#2373](https://github.com/OpenFn/lightning/pull/2373)
- Added support for _very basic_ project-credential management (add, associate
  with job) via provisioning API.
  [#2367](https://github.com/OpenFn/lightning/issues/2367)

### Changed

- Enforced uniqueness on credential names _by user_.
  [#2371](https://github.com/OpenFn/lightning/pull/2371)
- Use Swoosh to format User models into recipients
  [#2374](https://github.com/OpenFn/lightning/pull/2374)
- Bump default CLI to `@openfn/cli@1.8.1`

### Fixed

- When a Workflow is deleted, any associated Kafka trigger pipelines will be
  stopped and deleted. [#2379](https://github.com/OpenFn/lightning/issues/2379)

## [v2.7.16] - 2024-08-07

### Fixed

- @ibrahimwickama fixed issue that prevented users from creating new workflows
  if they are running in an `http` environment (rather than `localhost` or
  `https`). [#2365](https://github.com/OpenFn/lightning/pull/2356)

## [v2.7.15] - 2024-08-07

### Changed

- Kafka messages without keys are synchronously converted into a Workorder,
  Dataclip and Run. Messages with keys are stored as TriggerKafkaMessage
  records, however the code needed to process them has been disabled, pending
  removal. [#2351](https://github.com/OpenFn/lightning/issues/2351)

## [v2.7.14] - 2024-08-05

### Changed

- Use standard styles for link, fix home button in breadcrumbs
  [#2354](https://github.com/OpenFn/lightning/pull/2354)

## [v2.7.13] - 2024-08-05

### Changed

- Don't log 406 Not Acceptable errors to Sentry
  [#2350](https://github.com/OpenFn/lightning/issues/2350)

### Fixed

- Correctly handle floats in LogMessage
  [#2348](https://github.com/OpenFn/lightning/issues/2348)

## [v2.7.12] - 2024-07-31

### Changed

- Make root layout configurable
  [#2310](https://github.com/OpenFn/lightning/pull/2310)
- Use snapshots when initiating Github Sync
  [#1827](https://github.com/OpenFn/lightning/issues/1827)
- Move runtime logic into module
  [#2338](https://github.com/OpenFn/lightning/pull/2338)
- Use `AccountHook Extension` to register new users invited in a project
  [#2341](https://github.com/OpenFn/lightning/pull/2341)
- Standardized top bars across the UI with a navigable breadcrumbs interface
  [#2299](https://github.com/OpenFn/lightning/pull/2299)

### Fixed

- Limit frame size of worker socket connections
  [#2339](https://github.com/OpenFn/lightning/issues/2339)
- Limit number of days to 31 in cron trigger dropdown
  [#2331](https://github.com/OpenFn/lightning/issues/2331)

## [v2.7.11] - 2024-07-26

### Added

- Expose more Kafka configuration at instance-level.
  [#2329](https://github.com/OpenFn/lightning/issues/2329)

### Fixed

- Table action css tweaks
  [#2333](https://github.com/OpenFn/lightning/issues/2333)

## [v2.7.10]

### Added

- A rudimentary optimisation for Kafka messages that do not have a key as the
  sequence of these messages can not be guaranteed.
  [#2323](https://github.com/OpenFn/lightning/issues/2323)

### Fixed

- Fix an intermittent bug when trying to intern Kafka offset reset policy.
  [#2327](https://github.com/OpenFn/lightning/issues/2327)

## [v2.7.9] - 2024-07-24

### Changed

- CSS - standardized some more tailwind components
  [PR#2324](https://github.com/OpenFn/lightning/pull/2324)

## [v2.7.8] - 2024-07-24

### Changed

- Enable End to End Integration tests
  [#2187](https://github.com/OpenFn/lightning/issues/2187)
- Make selected Kafka trigger parameters configurable via ENV vars.
  [#2315](https://github.com/OpenFn/lightning/issues/2315)
- Use the Oauth2 `revocation_endpoint` to revoke token access (1) before
  attempting to reauthorize and (2) when users schedule a credential for
  deletion [#2314](https://github.com/OpenFn/lightning/issues/2314)
- Standardized tailwind alerts
  [#2314](https://github.com/OpenFn/lightning/issues/2314)
- Standardized `link` tailwind style (and provided `link-plain`, `link-info`,
  `link-error`, and `link-warning`)
  [#2314](https://github.com/OpenFn/lightning/issues/2314)

### Fixed

- Fix work order URL in failure alerts
  [#2305](https://github.com/OpenFn/lightning/pull/2305)
- Fix error when handling existing encrypted credentials
  [#2316](https://github.com/OpenFn/lightning/issues/2316)
- Fix job editor switches to the snapshot version when body is changed
  [#2306](https://github.com/OpenFn/lightning/issues/2306)
- Fix misaligned "Retry from here" button on inspector page
  [#2308](https://github.com/OpenFn/lightning/issues/2308)

## [v2.7.7] - 2024-07-18

### Added

- Add experimental support for triggers that consume message from a Kafka
  cluster [#1801](https://github.com/OpenFn/lightning/issues/1801)
- Workflows can now specify concurrency, allowing runs to be executed
  syncronously or to a maximum concurrency level. Note that this applies to the
  default FifoRunQueue only.
  [#2022](https://github.com/OpenFn/lightning/issues/2022)
- Invite Non-Registered Users to a Project
  [#2288](https://github.com/OpenFn/lightning/pull/2288)

### Changed

- Make modal close events configurable
  [#2298](https://github.com/OpenFn/lightning/issues/2298)

### Fixed

- Prevent Oauth credentials from being created if they don't have a
  `refresh_token` [#2289](https://github.com/OpenFn/lightning/pull/2289) and
  send more helpful error data back to the worker during token refresh failure
  [#2135](https://github.com/OpenFn/lightning/issues/2135)
- Fix CLI deploy not creating snapshots for workflows
  [#2271](https://github.com/OpenFn/lightning/issues/2271)

## [v2.7.6] - 2024-07-11

### Fixed

- UsageTracking crons are enabled again (if config is enabled)
  [#2276](https://github.com/OpenFn/lightning/issues/2276)
- UsageTracking metrics absorb the fact that a step's job_id may not currently
  exist when counting unique jobs
  [#2279](https://github.com/OpenFn/lightning/issues/2279)
- Adjusted layout and text displayed when preventing simultaneous edits to
  accommodate more screen sizes
  [#2277](https://github.com/OpenFn/lightning/issues/2277)

## [v2.7.5] - 2024-07-10

### Changed

- Prevent two editors from making changes to the same workflow at the same time
  [#1949](https://github.com/OpenFn/lightning/issues/1949)
- Moved the Edge Condition Label field to the top of the form, so it's always
  visible [#2236](https://github.com/OpenFn/lightning/pull/2236)
- Update edge condition labels in the Workflow Diagram to always show the
  condition type icon and the label
  [#2236](https://github.com/OpenFn/lightning/pull/2236)

### Fixed

- Do Not Require Lock Version In URL Parameters
  [#2267](https://github.com/OpenFn/lightning/pull/2267)
- Trim erroneous spaces on user first and last names
  [#2269](https://github.com/OpenFn/lightning/pull/2269)

## [v2.7.4] - 2024-07-06

### Changed

- When the entire log string is a valid JSON object, pretty print it with a
  standard `JSON.stringify(str, null, 2)` but if it's something else then let
  the user do whatever they want (e.g., if you write
  `console.log('some', 'cool', state.data)` we won't mess with it.)
  [#2260](https://github.com/OpenFn/lightning/pull/2260)

### Fixed

- Fixed sticky toggle button for switching between latest version and a snapshot
  of a workflow [#2264](https://github.com/OpenFn/lightning/pull/2264)

## [v2.7.3] - 2024-07-05

### Changed

- Bumped the ws-worker to v1.3

### Fixed

- Fix issue when selecting different steps in RunViewer and the parent liveview
  not being informed [#2253](https://github.com/OpenFn/lightning/issues/2253)
- Stopped inspector from crashing when looking for a step by a run/job
  combination [#2201](https://github.com/OpenFn/lightning/issues/2201)
- Workflow activation only considers new and changed workflows
  [#2237](https://github.com/OpenFn/lightning/pull/2237)

## [v2.7.2] - 2024-07-03

### Changed

- Allow endpoint plugs to be injected at compile time.
  [#2248](https://github.com/OpenFn/lightning/pull/2248)
- All models to use the `public` schema.
  [#2249](https://github.com/OpenFn/lightning/pull/2249)
- In the workflow diagram, smartly update the view when adding new nodes
  [#2174](https://github.com/OpenFn/lightning/issues/2174)
- In the workflow diagram, remove the "autofit" toggle in the control bar

### Fixed

- Remove prompt parameter from the authorization URL parameters for the Generic
  Oauth Clients [#2250](https://github.com/OpenFn/lightning/issues/2250)
- Fixed react key error [#2233](https://github.com/OpenFn/lightning/issues/2233)
- Show common functions in the Docs panel
  [#1733](https://github.com/OpenFn/lightning/issues/1733)

## [v2.7.1] - 2024-07-01

### Changed

- Update email copies [#2213](https://github.com/OpenFn/lightning/issues/2213)

### Fixed

- Fix jumpy cursor in the Job editor.
  [#2229](https://github.com/OpenFn/lightning/issues/2229)
- Rework syncing behaviour to prevent changes getting thrown out on a socket
  reconnect. [#2007](https://github.com/OpenFn/lightning/issues/2007)

## [v2.7.0] - 2024-06-26

### Added

- Use of snapshots for displaying runs and their associated steps in the History
  page. [#1825](https://github.com/OpenFn/lightning/issues/1825)
- Added view-only mode for rendering workflows and runs in the Workflow Canvas
  and the Inspector page using snapshots, with the option to switch between a
  specific snapshot version and the latest version. Edit mode is available when
  displaying the latest version.
  [#1843](https://github.com/OpenFn/lightning/issues/1843)
- Allow users to delete steps sssociated with runs in the Workflow Canvas
  [#2027](https://github.com/OpenFn/lightning/issues/2027)
- Link to adaptor `/src` from inspector.
- Prototype AI Assistant for working with job code.
  [#2193](https://github.com/OpenFn/lightning/issues/2193)

### Changed

- Reverted behaviour on "Rerun from here" to select the Log tab.
  [#2202](https://github.com/OpenFn/lightning/issues/2202)
- Don't allow connections between an orphaned node and a
  Trigger[#2188](https://github.com/OpenFn/lightning/issues/2188)
- Reduce the minimum zoom in the workflow diagram
  [#2214](https://github.com/OpenFn/lightning/issues/2214)

### Fixed

- Fix some adaptor docs not displaying
  [#2019](https://github.com/OpenFn/lightning/issues/2019)
- Fix broken `mix lightning.install_adaptor_icons` task due to addition of Finch
  http client change.

## [v2.6.3] - 2024-06-19

### Changed

- Added a notice on application start about anonymous public impact reporting
  and its importance for the sustainability of
  [Digital Public Goods](https://digitalpublicgoods.net/) and
  [Digital Public Infrastructure](https://www.codevelop.fund/insights-1/what-is-digital-public-infrastructure).
- Increase default `WORKER_MAX_RUN_DURATION_SECONDS` to 300 to match the
  [ws-worker default](https://github.com/OpenFn/kit/blob/main/packages/ws-worker/src/util/cli.ts#L149-L153)
  so if people don't set their timeout via ENV, at least the two match up.

## [v2.6.2] - 2024-06-13

### Fixed

- Fix vanishing Docs panel when Editor panel is collapsed and opened again
  [#2195](https://github.com/OpenFn/lightning/issues/2195)
- Maintain tab when RunViewer remounts/push state drops tab hash
  [#2199](https://github.com/OpenFn/lightning/issues/2199)

## [v2.6.1] - 2024-06-12

### Changed

- Erlang to 26.2.5
- Update debian bookworm from 20240130 to 20240513.
- Return 403s when Provisioning API fails because of usage limits
  [#2182](https://github.com/OpenFn/lightning/pull/2182)
- Update email notification for changing retention period
  [#2066](https://github.com/OpenFn/lightning/issues/2066)
- Return 415s when Webhooks are sent Content-Types what are not supported.
  [#2180](https://github.com/OpenFn/lightning/issues/2180)
- Updated the default step text

### Fixed

- Rewrite TabSelector (now Tabbed) components fixing a number of navigation
  issues [#2051](https://github.com/OpenFn/lightning/issues/2051)

## [v2.6.0] - 2024-06-05

### Added

- Support multiple edges leading to the same step (a.k.a., "drag & drop")
  [#2008](https://github.com/OpenFn/lightning/issues/2008)

### Changed

### Fixed

## [v2.5.5] - 2024-06-05

### Added

- Replace LiveView Log Viewer component with React Monaco
  [#1863](https://github.com/OpenFn/lightning/issues/1863)

### Changed

- Bump default CLI to `@openfn/cli@1.3.2`
- Don't show deprecated adaptor versions in the adaptor version picklist (to be
  followed by some graceful deprecation handling/warning in
  [later work](https://github.com/OpenFn/lightning/issues/2172))
  [#2169](https://github.com/OpenFn/lightning/issues/2169)
- Refactor count workorders to reuse search code
  [#2121](https://github.com/OpenFn/lightning/issues/2121)
- Updated provisioning error message to include workflow and job names
  [#2140](https://github.com/OpenFn/lightning/issues/2140)

### Fixed

- Don't let two deploy workflows run at the same time to prevent git collisions
  [#2044](https://github.com/OpenFn/lightning/issues/2044)
- Stopped sending emails when creating a starter project
  [#2161](https://github.com/OpenFn/lightning/issues/2161)

## [v2.5.4] - 2024-05-31

### Added

- CORS support [#2157](https://github.com/OpenFn/lightning/issues/2157)
- Track users emails preferences
  [#2163](https://github.com/OpenFn/lightning/issues/2163)

### Changed

- Change Default Text For New Job Nodes
  [#2014](https://github.com/OpenFn/lightning/pull/2014)
- Persisted run options when runs are _created_, not when they are _claimed_.
  This has the benefit of "locking in" the behavior desired by the user at the
  time they demand a run, not whenever the worker picks it up.
  [#2085](https://github.com/OpenFn/lightning/pull/2085)
- Made `RUN_GRACE_PERIOD_SECONDS` a configurable ENV instead of 20% of the
  `WORKER_MAX_RUN_DURATION`
  [#2085](https://github.com/OpenFn/lightning/pull/2085)

### Fixed

- Stopped Janitor from calling runs lost if they have special runtime options
  [#2079](https://github.com/OpenFn/lightning/issues/2079)
- Dataclip Viewer now responds to page resize and internal page layout
  [#2120](https://github.com/OpenFn/lightning/issues/2120)

## [v2.5.3] - 2024-05-27

### Changed

- Stop users from creating deprecated Salesforce and GoogleSheets credentials.
  [#2142](https://github.com/OpenFn/lightning/issues/2142)
- Delegate menu customization and create menu components for reuse.
  [#1988](https://github.com/OpenFn/lightning/issues/1988)

### Fixed

- Disable Credential Save Button Until All Form Fields Are Validated
  [#2099](https://github.com/OpenFn/lightning/issues/2099)
- Fix Credential Modal Closure Error When Workflow Is Unsaved
  [#2101](https://github.com/OpenFn/lightning/pull/2101)
- Fix error when socket reconnects and user is viewing a run via the inspector
  [#2148](https://github.com/OpenFn/lightning/issues/2148)

## [v2.5.2] - 2024-05-23

### Fixed

- Preserve custom values (like `apiVersion`) during token refresh for OAuth2
  credentials [#2131](https://github.com/OpenFn/lightning/issues/2131)

## [v2.5.1] - 2024-05-21

### Fixed

- Don't compile Phoenix Storybook in production and test environments
  [#2119](https://github.com/OpenFn/lightning/pull/2119)
- Improve performance and memory consumption on queries and logic for digest
  mailer [#2121](https://github.com/OpenFn/lightning/issues/2121)

## [v2.5.0] - 2024-05-20

### Fixed

- When a refresh token is updated, save it!
  [#2124](https://github.com/OpenFn/lightning/pull/2124)

## [v2.5.0-pre4] - 2024-05-20

### Fixed

- Fix duplicate credential type bug
  [#2100](https://github.com/OpenFn/lightning/issues/2100)
- Ensure Global OAuth Clients Accessibility for All Users
  [#2114](https://github.com/OpenFn/lightning/issues/2114)

## [v2.5.0-pre3] - 2024-05-20

### Fixed

- Fix credential not added automatically after being created from the canvas.
  [#2105](https://github.com/OpenFn/lightning/issues/2105)
- Replace the "not working?" prompt by "All good, but if your credential stops
  working, you may need to re-authorize here.".
  [#2102](https://github.com/OpenFn/lightning/issues/1872)
- Fix Generic Oauth credentials don't get included in the refresh flow
  [#2106](https://github.com/OpenFn/lightning/pull/2106)

## [v2.5.0-pre2] - 2024-05-17

### Changed

- Replace LiveView Dataclip component with React Monaco bringing large
  performance improvements when viewing large dataclips.
  [#1872](https://github.com/OpenFn/lightning/issues/1872)

## [v2.5.0-pre] - 2024-05-17

### Added

- Allow users to build Oauth clients and associated credentials via the user
  interface. [#1919](https://github.com/OpenFn/lightning/issues/1919)

## [v2.4.14] - 2024-05-16

### Changed

- Refactored image and version info
  [#2097](https://github.com/OpenFn/lightning/pull/2097)

### Fixed

- Fixed issue where updating adaptor name and version of job node in the
  workflow canvas crashes the app when no credential is selected
  [#99](https://github.com/OpenFn/lightning/issues/99)
- Removes stacked viewer after switching tabs and steps.
  [#2064](https://github.com/OpenFn/lightning/issues/2064)

## [v2.4.13] - 2024-05-16

### Fixed

- Fixed issue where updating an existing Salesforce credential to use a
  `sandbox` endpoint would not properly re-authenticate.
  [#1842](https://github.com/OpenFn/lightning/issues/1842)
- Navigate directly to settings from url hash and renders default panel when
  there is no hash. [#1971](https://github.com/OpenFn/lightning/issues/1971)

## [v2.4.12] - 2024-05-15

### Fixed

- Fix render settings default panel on first load
  [#1971](https://github.com/OpenFn/lightning/issues/1971)

## [v2.4.11] - 2024-05-15

### Changed

- Upgraded Sentry to v10 for better error reporting.

## [v2.4.10] - 2024-05-14

### Fixed

- Fix the "reset demo" script by disabling the emailing that was introduced to
  the `create_project` function.
  [#2063](https://github.com/OpenFn/lightning/pull/2063)

## [v2.4.9] - 2024-05-14

### Changed

- Bumped @openfn/ws-worker to 1.1.8

### Fixed

- Correctly pass max allowed run time into the Run token, ensuring it's valid
  for the entirety of the Runs execution time
  [#2072](https://github.com/OpenFn/lightning/issues/2072)

## [v2.4.8] - 2024-05-13

### Added

- Add Github sync to usage limiter
  [#2031](https://github.com/OpenFn/lightning/pull/2031)

### Changed

- Remove illogical cancel buttons on user/pass change screen
  [#2067](https://github.com/OpenFn/lightning/issues/2067)

### Fixed

- Stop users from configuring failure alerts when the limiter returns error
  [#2076](https://github.com/OpenFn/lightning/pull/2076)

## [v2.4.7] - 2024-05-11

### Fixed

- Fixed early worker token expiry bug
  [#2070](https://github.com/OpenFn/lightning/issues/2070)

## [v2.4.6] - 2024-05-08

### Added

- Allow for automatic resubmission of failed usage tracking report submissions.
  [1789](https://github.com/OpenFn/lightning/issues/1789)
- Make signup feature configurable
  [#2049](https://github.com/OpenFn/lightning/issues/2049)
- Apply runtime limits to worker execution
  [#2015](https://github.com/OpenFn/lightning/pull/2015)
- Limit usage for failure alerts
  [#2011](https://github.com/OpenFn/lightning/pull/2011)

## [v2.4.5] - 2024-05-07

### Fixed

- Fix provioning API calls workflow limiter without the project ID
  [#2057](https://github.com/OpenFn/lightning/issues/2057)

## [v2.4.4] - 2024-05-03

### Added

- Benchmarking script that simulates data from a cold chain.
  [#1993](https://github.com/OpenFn/lightning/issues/1993)

### Changed

- Changed Snapshot `get_or_create_latest_for` to accept multis allow controlling
  of which repo it uses.
- Require exactly one owner for each project
  [#1991](https://github.com/OpenFn/lightning/issues/1991)

### Fixed

- Fixed issue preventing credential updates
  [#1861](https://github.com/OpenFn/lightning/issues/1861)

## [v2.4.3] - 2024-05-01

### Added

- Allow menu items customization
  [#1988](https://github.com/OpenFn/lightning/issues/1988)
- Workflow Snapshot support
  [#1822](https://github.com/OpenFn/lightning/issues/1822)
- Fix sample workflow from init_project_for_new_user
  [#2016](https://github.com/OpenFn/lightning/issues/2016)

### Changed

- Bumped @openfn/ws-worker to 1.1.6

### Fixed

- Assure workflow is always passed to Run.enqueue
  [#2032](https://github.com/OpenFn/lightning/issues/2032)
- Fix regression on History page where snapshots were not preloaded correctly
  [#2026](https://github.com/OpenFn/lightning/issues/2026)

## [v2.4.2] - 2024-04-24

### Fixed

- Fix missing credential types when running Lightning using Docker
  [#2010](https://github.com/OpenFn/lightning/issues/2010)
- Fix provisioning API includes deleted workflows in project state
  [#2001](https://github.com/OpenFn/lightning/issues/2001)

## [v2.4.1] - 2024-04-19

### Fixed

- Fix github cli deploy action failing to auto-commit
  [#1995](https://github.com/OpenFn/lightning/issues/1995)

## [v2.4.1-pre] - 2024-04-18

### Added

- Add custom metric to track the number of finalised runs.
  [#1790](https://github.com/OpenFn/lightning/issues/1790)

### Changed

- Set better defaults for the GitHub connection creation screen
  [#1994](https://github.com/OpenFn/lightning/issues/1994)
- Update `submission_status` for any Usagetracking.Report that does not have it
  set. [#1789](https://github.com/OpenFn/lightning/issues/1789)

## [v2.4.0] - 2024-04-12

### Added

- Allow description below the page title
  [#1975](https://github.com/OpenFn/lightning/issues/1975)
- Enable users to connect projects to their Github repos and branches that they
  have access to [#1895](https://github.com/OpenFn/lightning/issues/1895)
- Enable users to connect multiple projects to a single Github repo
  [#1811](https://github.com/OpenFn/lightning/issues/1811)

### Changed

- Change all System.get_env calls in runtime.exs to use dotenvy
  [#1968](https://github.com/OpenFn/lightning/issues/1968)
- Track usage tracking submission status in new field
  [#1789](https://github.com/OpenFn/lightning/issues/1789)
- Send richer version info as part of usage tracking submission.
  [#1819](https://github.com/OpenFn/lightning/issues/1819)

### Fixed

- Fix sync to branch only targetting main branch
  [#1892](https://github.com/OpenFn/lightning/issues/1892)
- Fix enqueue run without the workflow info
  [#1981](https://github.com/OpenFn/lightning/issues/1981)

## [v2.3.1] - 2024-04-03

### Changed

- Run the usage tracking submission job more frequently to reduce the risk of
  Oban unavailability at a particular time.
  [#1778](https://github.com/OpenFn/lightning/issues/1778)
- Remove code supporting V1 usage tracking submissions.
  [#1853](https://github.com/OpenFn/lightning/issues/1853)

### Fixed

- Fix scrolling behaviour on inspector for small screens
  [#1962](https://github.com/OpenFn/lightning/issues/1962)
- Fix project picker for users with many projects
  [#1952](https://github.com/OpenFn/lightning/issues/1952)

## [v2.3.0] - 2024-04-02

### Added

- Support for additional paths on a webhook URL such as `/i/<uuid>/Patient`
  [#1954](https://github.com/OpenFn/lightning/issues/1954)
- Support for a GET endpoint to "check" webhook URL availability
  [#1063](https://github.com/OpenFn/lightning/issues/1063)
- Allow external apps to control the run enqueue db transaction
  [#1958](https://github.com/OpenFn/lightning/issues/1958)

## [v2.2.2] - 2024-04-01

### Changed

- Changed dataclip search from string `LIKE` to tsvector on keys and values.
  While this will limit partial string matching to the beginning of words (not
  the middle or end) it will make searching way more performant
  [#1939](https://github.com/OpenFn/lightning/issues/1939)
- Translate job error messages using errors.po file
  [#1935](https://github.com/OpenFn/lightning/issues/1935)
- Improve the UI/UX of the run panel on the inspector for small screens
  [#1909](https://github.com/OpenFn/lightning/issues/1909)

### Fixed

- Regular database timeouts when searching across dataclip bodies
  [#1794](https://github.com/OpenFn/lightning/issues/1794)

## [v2.2.1] - 2024-03-27

### Added

- Enable users to connect to their Github accounts in preparation for
  streamlined GitHub project sync setup
  [#1894](https://github.com/OpenFn/lightning/issues/1894)

### Fixed

- Apply usage limit to bulk-reruns
  [#1931](https://github.com/OpenFn/lightning/issues/1931)
- Fix edge case that could result in duplicate usage tracking submissions.
  [#1853](https://github.com/OpenFn/lightning/issues/1853)
- Fix query timeout issue on history retention deletion
  [#1937](https://github.com/OpenFn/lightning/issues/1937)

## [v2.2.0] - 2024-03-21

### Added

- Allow admins to set project retention periods
  [#1760](https://github.com/OpenFn/lightning/issues/1760)
- Automatically wipe input/output data after their retention period
  [#1762](https://github.com/OpenFn/lightning/issues/1762)
- Automatically delete work order history after their retention period
  [#1761](https://github.com/OpenFn/lightning/issues/1761)

### Changed

- When automatically creating a project for a newly registered user (via the
  `INIT_PROJECT_FOR_NEW_USER=true` environment variable) that user should be the
  `owner` of the project.
  [#1927](https://github.com/OpenFn/lightning/issues/1927)
- Give priority to manual runs (over webhook requests and cron) so that active
  users on the inspector don't have to wait ages for thier work during high load
  periods [#1918](https://github.com/OpenFn/lightning/issues/1918)

## [v2.1.0] - 2024-03-20

### Added

- TSVector index to log_lines, and gin index to dataclips
  [#1898](https://github.com/OpenFn/lightning/issues/1898)
- Add API Version field to Salesforce OAuth credentials
  [#1838](https://github.com/OpenFn/lightning/issues/1838)

### Changed

- Replace v1 usage tracking with v2 usage tracking.
  [#1853](https://github.com/OpenFn/lightning/issues/1853)

## [v2.0.10]

### Changed

- Updated anonymous usage tracker submissions
  [#1853](https://github.com/OpenFn/lightning/issues/1853)

## [v2.0.9] - 2024-03-19

### Added

- Support for smaller screens on history and inspector.
  [#1908](https://github.com/OpenFn/lightning/issues/1908)
- Polling metric to track number of available runs.
  [#1790](https://github.com/OpenFn/lightning/issues/1790)
- Allows limiting creation of new runs and retries.
  [#1754](https://github.com/OpenFn/Lightning/issues/1754)
- Add specific messages for log, input, and output tabs when a run is lost
  [#1757](https://github.com/OpenFn/lightning/issues/1757)
- Soft and hard limits for runs created by webhook trigger.
  [#1859](https://github.com/OpenFn/Lightning/issues/1859)
- Publish an event when a new user is registered
  [#1873](https://github.com/OpenFn/lightning/issues/1873)
- Adds ability to add project collaborators from existing users
  [#1836](https://github.com/OpenFn/lightning/issues/1836)
- Added ability to remove project collaborators
  [#1837](https://github.com/OpenFn/lightning/issues/1837)
- Added new usage tracking submission code.
  [#1853](https://github.com/OpenFn/lightning/issues/1853)

### Changed

- Upgrade Elixir to 1.16.2
- Remove all values from `.env.example`.
  [#1904](https://github.com/OpenFn/lightning/issues/1904)

### Fixed

- Verify only stale project credentials
  [#1861](https://github.com/OpenFn/lightning/issues/1861)

## [v2.0.8] - 2024-02-29

### Fixed

- Show flash error when editing stale project credentials
  [#1795](https://github.com/OpenFn/lightning/issues/1795)
- Fixed bug with Github sync installation on docker-based deployments
  [#1845](https://github.com/OpenFn/lightning/issues/1845)

## [v2.0.6] - 2024-02-29

### Added

- Automatically create Github workflows in a target repository/branch when users
  set up a Github repo::OpenFn project sync
  [#1046](https://github.com/OpenFn/lightning/issues/1046)
- Allows limiting creation of new runs and retries.
  [#1754](https://github.com/OpenFn/Lightning/issues/1754)

### Changed

- Change bucket size used by the run queue delay custom metric.
  [#1790](https://github.com/OpenFn/lightning/issues/1790)
- Require setting `IS_RESETTABLE_DEMO` to "yes" via ENV before allowing the
  destructive `Demo.reset_demo/0` function from being called.
  [#1720](https://github.com/OpenFn/lightning/issues/1720)
- Remove version display condition that was redundant due to shadowing
  [#1819](https://github.com/OpenFn/lightning/issues/1819)

### Fixed

- Fix series of sentry issues related to OAuth credentials
  [#1799](https://github.com/OpenFn/lightning/issues/1799)

## [v2.0.5] - 2024-02-25

### Fixed

- Fixed error in Credentials without `sanbox` field set; only display `sandbox`
  field for Salesforce oauth credentials.
  [#1798](https://github.com/OpenFn/lightning/issues/1798)

## [v2.0.4] - 2024-02-24

### Added

- Display and edit OAuth credentials
  scopes[#1706](https://github.com/OpenFn/Lightning/issues/1706)

### Changed

- Stop sending `operating_system_detail` to the usage tracker
  [#1785](https://github.com/OpenFn/lightning/issues/1785)

### Fixed

- Make handling of usage tracking errors more robust.
  [#1787](https://github.com/OpenFn/lightning/issues/1787)
- Fix inspector shows selected dataclip as wiped after retying workorder from a
  non-first step [#1780](https://github.com/OpenFn/lightning/issues/1780)

## [v2.0.3] - 2024-02-21

### Added

- Actual metrics will now be submitted by Lightning to the Usage Tracker.
  [#1742](https://github.com/OpenFn/lightning/issues/1742)
- Added a support link to the menu that goes to the instance admin contact
  [#1783](https://github.com/OpenFn/lightning/issues/1783)

### Changed

- Usage Tracking submissions are now opt-out, rather than opt-in. Hashed UUIDs
  to ensure anonymity are default.
  [#1742](https://github.com/OpenFn/lightning/issues/1742)
- Usage Tracking submissions will now run daily rather than hourly.
  [#1742](https://github.com/OpenFn/lightning/issues/1742)

- Bumped @openfn/ws-worker to `v1.0` (this is used in dev mode when starting the
  worker from your mix app: `RTM=true iex -S mix phx.server`)
- Bumped @openfn/cli to `v1.0` (this is used for adaptor docs and magic)

### Fixed

- Non-responsive workflow canvas after web socket disconnection
  [#1750](https://github.com/OpenFn/lightning/issues/1750)

## [v2.0.2] - 2024-02-14

### Fixed

- Fixed a bug with the OAuth2 credential refresh flow that prevented
  GoogleSheets jobs from running after token expiration
  [#1735](https://github.com/OpenFn/Lightning/issues/1735)

## [v2.0.1] - 2024-02-13

### Changed

- Renamed ImpactTracking to UsageTracking
  [#1729](https://github.com/OpenFn/lightning/issues/1729)
- Block github installation if there's a pending installation in another project
  [#1731](https://github.com/OpenFn/Lightning/issues/1731)

### Fixed

- Expand work order button balloons randomly
  [#1737](https://github.com/OpenFn/Lightning/issues/1737)
- Editing credentials doesn't work from project scope
  [#1743](https://github.com/OpenFn/Lightning/issues/1743)

## [v2.0.0] - 2024-02-10

> At the time of writing there are no more big changes planned and testing has
> gone well. Thanks to everyone who's helped to kick the tyres during the "rc"
> phase. There are still a _lot of **new features** coming_, so please:
>
> - watch our [**Public Roadmap**](https://github.com/orgs/OpenFn/projects/3) to
>   stay abreast of our core team's backlog,
> - request a feature in the
>   [**Community Forum**](https://community.openfn.org),
> - raise a
>   [**new issue**](https://github.com/OpenFn/lightning/issues/new/choose) if
>   you spot a bug,
> - and head over to the
>   [**Contributing**](https://github.com/OpenFn/lightning/?tab=readme-ov-file#contribute-to-this-project)
>   section to lend a hand.
>
> Head to [**docs.openfn.org**](https://docs.openfn.org) for product
> documentation and help with v1 to v2 migration.

### Changed

- Bump `@openfn/worker` to `v0.8.1`
- Only show GoogleSheets and Salesforce credential options if Oauth clients are
  registered with the instance via ENV
  [#1734](https://github.com/OpenFn/Lightning/issues/1734)

### Fixed

- Use standard table type for webhook auth methods
  [#1514](https://github.com/OpenFn/Lightning/issues/1514)
- Make disabled button for "Connect to GitHub" clear, add tooltip
  [#1732](https://github.com/OpenFn/Lightning/issues/1715)

## [v2.0.0-rc12] - 2024-02-09

### Added

- Add RunQueue extension to allow claim customization.
  [#1715](https://github.com/OpenFn/Lightning/issues/1715)
- Add support for Salesforce OAuth2 credentials
  [#1633](https://github.com/OpenFn/Lightning/issues/1633)

### Changed

- Use `PAYLOAD_SIZE_KB` in k6 load testing script, set thresholds on wait time,
  set default payload size to `2kb`

### Fixed

- Adds more detail to work order states on dashboard
  [#1677](https://github.com/OpenFn/lightning/issues/1677)
- Fix Output & Logs in inspector fails to show sometimes
  [#1702](https://github.com/OpenFn/lightning/issues/1702)

## [v2.0.0-rc11] - 2024-02-08

### Fixed

- Bumped Phoenix LiveView from `0.20.4` to `0.20.5` to fix canvas selection
  issue [#1724](https://github.com/OpenFn/lightning/issues/1724)

## [v2.0.0-rc10] - 2024-02-08

### Changed

- Implemented safeguards to prevent deletion of jobs with associated run history
  [#1570](https://github.com/OpenFn/Lightning/issues/1570)

### Fixed

- Fixed inspector dataclip body not getting updated after dataclip is wiped
  [#1718](https://github.com/OpenFn/Lightning/issues/1718)
- Fixed work orders getting retried despite having wiped dataclips
  [#1721](https://github.com/OpenFn/Lightning/issues/1721)

## [v2.0.0-rc9] 2024-02-05

### Added

- Persist impact tracking configuration and reports
  [#1684](https://github.com/OpenFn/Lightning/issues/1684)
- Add zero-persistence project setting
  [#1209](https://github.com/OpenFn/Lightning/issues/1209)
- Wipe dataclip after use when zero-persistence is enabled
  [#1212](https://github.com/OpenFn/Lightning/issues/1212)
- Show appropriate message when a wiped dataclip is viewed
  [#1211](https://github.com/OpenFn/Lightning/issues/1211)
- Disable selecting work orders having wiped dataclips in the history page
  [#1210](https://github.com/OpenFn/Lightning/issues/1210)
- Hide rerun button in inspector when the selected step has a wiped dataclip
  [#1639](https://github.com/OpenFn/Lightning/issues/1639)
- Add rate limiter to webhook endpoints and runtime limiter for runs.
  [#639](https://github.com/OpenFn/Lightning/issues/639)

### Fixed

- Prevented secret scrubber from over-eagerly adding \*\*\* between all
  characters if an empty string secret was provided as a credential field value
  (e.g., {"username": "come-on-in", "password": ""})
  [#1585](https://github.com/OpenFn/Lightning/issues/1585)
- Fixed permissions issue that allowed viewer/editor to modify webhook auth
  methods. These permissions only belong to project owners and admins
  [#1692](https://github.com/OpenFn/Lightning/issues/1692)
- Fixed bug that was duplicating inbound http_requests, resulting in unnecessary
  data storage [#1695](https://github.com/OpenFn/Lightning/issues/1695)
- Fixed permissions issue that allowed editors to set up new Github connections
  [#1703](https://github.com/OpenFn/Lightning/issues/1703)
- Fixed permissions issue that allowed viewers to initiate syncs to github
  [#1704](https://github.com/OpenFn/Lightning/issues/1704)
- Fixed inspector view stuck at processing when following a crashed run
  [#1711](https://github.com/OpenFn/Lightning/issues/1711)
- Fixed inspector dataclip selector not getting updated after running manual run
  [#1714](https://github.com/OpenFn/Lightning/issues/1714)

## [v2.0.0-rc8] - 2024-01-30

### Added

- Shim code to interact with the Impact Tracking service
  [#1671](https://github.com/OpenFn/Lightning/issues/1671)

### Changed

- Standardized naming of "attempts" to "runs". This had already been done in the
  front-end, but this change cleans up the backend, the database, and the
  interface with the worker. Make sure to **run migrations** and update your
  ENV/secrets to use `WORKER_RUNS_PRIVATE_KEY` rather than
  `WORKER_ATTEMPTS_PRIVATE_KEY`
  [#1657](https://github.com/OpenFn/Lightning/issues/1657)
- Required `@openfn/ws-worker@0.8.0` or above.

## [v2.0.0-rc7] - 2024-01-26

### Added

- Store webhook request headers in Dataclips for use in jobs.
  [#1638](https://github.com/OpenFn/Lightning/issues/1638)

### Changed

- Display `http_request` dataclips to the user as they will be provided to the
  worker as "input" state to avoid confusion while writing jobs.
  [1664](https://github.com/OpenFn/Lightning/issues/1664)
- Named-spaced all worker environment variables with `WORKER_` and added
  documentation for how to configure them.
  [#1672](https://github.com/OpenFn/Lightning/pull/1672)
- Bumped to `@openfn/ws-worker@0.6.0`
- Bumped to `@openfn/cli@0.4.15`

### Fixed

- Fix Run via Docker [#1653](https://github.com/OpenFn/Lightning/issues/1653)
- Fix remaining warnings, enable "warnings as errors"
  [#1642](https://github.com/OpenFn/Lightning/issues/1642)
- Fix workflow dashboard bug when viewed for newly created workflows with only
  unfinished run steps. [#1674](https://github.com/OpenFn/Lightning/issues/1674)

## [v2.0.0-rc5] - 2024-01-22

### Changed

- Made two significant backend changes that don't impact UI/UX but **require
  migrations** and should make Lightning developer lives easier by updating
  parts of the backend to match terms now used in the frontend:
  - Renamed the `Runs` model and table to `Steps`
    [#1571](https://github.com/OpenFn/Lightning/issues/1571)
  - Renamed the `AttemptRuns` model and table to `AttemptSteps`
    [#1571](https://github.com/OpenFn/Lightning/issues/1571)

## [v2.0.0-rc4] - 2024-01-19

### Added

- Scrub output dataclips in the UI to avoid unintentional secret exposure
  [#1606](https://github.com/OpenFn/Lightning/issues/1606)

### Changed

- Bump to `@openfn/cli@0.4.14`
- Do not persist the active tab setting on the job editor
  [#1504](https://github.com/OpenFn/Lightning/issues/1504)
- Make condition label optional
  [#1648](https://github.com/OpenFn/Lightning/issues/1648)

### Fixed

- Fix credential body getting leaked to sentry incase of errors
  [#1600](https://github.com/OpenFn/Lightning/issues/1600)
- Fixed validation on Javascript edge conditions
  [#1602](https://github.com/OpenFn/Lightning/issues/1602)
- Removed unused code from `run_live` directory
  [#1625](https://github.com/OpenFn/Lightning/issues/1625)
- Edge condition expressions not correctly being handled during provisioning
  [#openfn/kit#560](https://github.com/OpenFn/kit/pull/560)

## [v2.0.0-rc3] 2024-01-12

### Added

- Custom metric to track stalled attempts
  [#1559](https://github.com/OpenFn/Lightning/issues/1559)
- Dashboard with project and workflow stats
  [#755](https://github.com/OpenFn/Lightning/issues/755)
- Add search by ID on the history page
  [#1468](https://github.com/OpenFn/Lightning/issues/1468)
- Custom metric to support autoscaling
  [#1607](https://github.com/OpenFn/Lightning/issues/1607)

### Changed

- Bumped CLI version to `0.4.13`
- Bumped worker version to `0.5.0`
- Give project editors and viewers read only access to project settings instead
  [#1477](https://github.com/OpenFn/Lightning/issues/1477)

### Fixed

- Throw an error when Lightning.MetadataService.get_adaptor_path/1 returns an
  adaptor path that is nil
  [#1601](https://github.com/OpenFn/Lightning/issues/1601)
- Fix failure due to creating work order from a newly created job
  [#1572](https://github.com/OpenFn/Lightning/issues/1572)
- Fixes on the dashboard and links
  [#1610](https://github.com/OpenFn/Lightning/issues/1610) and
  [#1608](https://github.com/OpenFn/Lightning/issues/1608)

## [v2.0.0-rc2] - 2024-01-08

### Fixed

- Restored left-alignment for step list items on run detail and inspector
  [a6e4ada](https://github.com/OpenFn/Lightning/commit/a6e4adafd558269cfd690e7c4fdd8f9fe66c5f62)
- Inspector: fixed attempt/run language for "skipped" tooltip
  [fd7dd0c](https://github.com/OpenFn/Lightning/commit/fd7dd0ca8128dfba2902e5aa6a2259e2073f0f10)
- Inspector: fixed failure to save during "save & run" from inspector
  [#1596](https://github.com/OpenFn/Lightning/issues/1596)
- Inspector: fixed key bindings for save & run (retry vs. new work order)
  getting overridden when user focuses on the Monaco editor
  [#1596](https://github.com/OpenFn/Lightning/issues/1596)

## [v2.0.0-rc1] - 2024-01-05

### Why does this repo go from `v0` to `v2.0`?

Lightning is the _2nd version_ of the OpenFn platform. While much of the core
technology is the same, there are breaking changes between `v1.105` (pre-2024)
and `v2` ("OpenFn Lightning").

For customers using OpenFn `v1`, a migration guide will be provided at
[docs.openfn.org](https://docs.openfn.org)

### Added

- Link to the job inspctor for a selected run from the history interface
  [#1524](https://github.com/OpenFn/Lightning/issues/1524)
- Reprocess an existing work order from the job inspector by default (instead of
  always creating a new work order)
  [#1524](https://github.com/OpenFn/Lightning/issues/1524)
- Bumped worker to support edge conditions between trigger and first job
  `"@openfn/ws-worker": "^0.4.0"`

### Changed

- Updated naming to prepare for v2 release
  [#1248](https://github.com/OpenFn/Lightning/issues/1248); the major change is
  that each time a work order (the typical unit of business value for an
  organization, e.g. "execute workflow ABC for patient 123") is executed, it is
  called a "run". Previously, it was called an "attempt". The hierarchy is now:

  ```
  Build-Time: Projects > Workflows > Steps
  Run-Time: Work Orders > Runs > Steps
  ```

  Note the name changes here are reflected in the UI, but not all tables/models
  will be changed until [1571](https://github.com/OpenFn/Lightning/issues/1571)
  is delivered.

## [v0.12.2] - 2023-12-24

### Changed

- Bumped worker to address occasional git install issue
  `"@openfn/ws-worker": "^0.3.2"`

### Fixed

- Fix RuntimeError: found duplicate ID "google-sheets-inner-form" for
  GoogleSheetsComponent [#1578](https://github.com/OpenFn/Lightning/issues/1578)
- Extend export script to include new JS expression edge type
  [#1540](https://github.com/OpenFn/Lightning/issues/1540)
- Fix regression for attempt viewer log line highlighting
  [#1589](https://github.com/OpenFn/Lightning/issues/1589)

## [v0.12.1] - 2023-12-21

### Changed

- Hide project security setting tab from non-authorized users
  [#1477](https://github.com/OpenFn/Lightning/issues/1477)

### Fixed

- History page crashes if job is removed from workflow after it's been run
  [#1568](https://github.com/OpenFn/Lightning/issues/1568)

## [v0.12.0] - 2023-12-15

### Added

- Add ellipsis for long job names on the canvas
  [#1217](https://github.com/OpenFn/Lightning/issues/1217)
- Fix Credential Creation Page UI
  [#1064](https://github.com/OpenFn/Lightning/issues/1064)
- Custom metric to track Attempt queue delay
  [#1556](https://github.com/OpenFn/Lightning/issues/1556)
- Expand work order row when a `workorder_id` is specified in the filter
  [#1515](https://github.com/OpenFn/Lightning/issues/1515)
- Allow Javascript expressions as conditions for edges
  [#1498](https://github.com/OpenFn/Lightning/issues/1498)

### Changed

- Derive dataclip in inspector from the attempt & step
  [#1551](https://github.com/OpenFn/Lightning/issues/1551)
- Updated CLI to 0.4.10 (fixes logging)
- Changed UserBackupToken model to use UTC timestamps (6563cb77)
- Restore FK relationship between `work_orders` and `attempts` pending a
  decision re: further partitioning.
  [#1254](https://github.com/OpenFn/Lightning/issues/1254)

### Fixed

- New credential doesn't appear in inspector until refresh
  [#1531](https://github.com/OpenFn/Lightning/issues/1531)
- Metadata not refreshing when credential is updated
  [#791](https://github.com/OpenFn/Lightning/issues/791)
- Adjusted z-index for Monaco Editor's sibling element to resolve layout
  conflict [#1329](https://github.com/OpenFn/Lightning/issues/1329)
- Demo script sets up example Runs with their log lines in a consistant order.
  [#1487](https://github.com/OpenFn/Lightning/issues/1487)
- Initial credential creation `changes` show `after` as `null` rather a value
  [#1118](https://github.com/OpenFn/Lightning/issues/1118)
- AttemptViewer flashing/rerendering when Jobs are running
  [#1550](https://github.com/OpenFn/Lightning/issues/1550)
- Not able to create a new Job when clicking the Check icon on the placeholder
  [#1537](https://github.com/OpenFn/Lightning/issues/1537)
- Improve selection logic on WorkflowDiagram
  [#1220](https://github.com/OpenFn/Lightning/issues/1220)

## [v0.11.0] - 2023-12-06

### Added

- Improved UI when manually creating Attempts via the Job Editor
  [#1474](https://github.com/OpenFn/Lightning/issues/1474)
- Increased the maximum inbound webhook request size to 10MB and added
  protection against _very large_ payloads with a 100MB "max_skip_body_length"
  [#1247](https://github.com/OpenFn/Lightning/issues/1247)

### Changed

- Use the internal port of the web container for the worker configuration in
  docker-compose setup. [#1485](https://github.com/OpenFn/Lightning/pull/1485)

## [v0.10.6] - 2023-12-05

### Changed

- Limit entries count on term work orders search
  [#1461](https://github.com/OpenFn/Lightning/issues/1461)
- Scrub log lines using multiple credentials samples
  [#1519](https://github.com/OpenFn/Lightning/issues/1519)
- Remove custom telemetry plumbing.
  [1259](https://github.com/OpenFn/Lightning/issues/1259)
- Enhance UX to prevent modal closure when Monaco/Dataclip editor is focused
  [#1510](https://github.com/OpenFn/Lightning/pull/1510)

### Fixed

- Use checkbox on boolean credential fields rather than a text input field
  [#1430](https://github.com/OpenFn/Lightning/issues/1430)
- Allow users to retry work orders that failed before their first run was
  created [#1417](https://github.com/OpenFn/Lightning/issues/1417)
- Fix to ensure webhook auth modal is closed when cancel or close are selected.
  [#1508](https://github.com/OpenFn/Lightning/issues/1508)
- Enable user to reauthorize and obtain a new refresh token.
  [#1495](https://github.com/OpenFn/Lightning/issues/1495)
- Save credential body with types declared on schema
  [#1518](https://github.com/OpenFn/Lightning/issues/1518)

## [v0.10.5] - 2023-12-03

### Changed

- Only add history page filters when needed for simpler multi-select status
  interface and shorter page URLs
  [#1331](https://github.com/OpenFn/Lightning/issues/1331)
- Use dynamic Endpoint config only on prod
  [#1435](https://github.com/OpenFn/Lightning/issues/1435)
- Validate schema field with any of expected values
  [#1502](https://github.com/OpenFn/Lightning/issues/1502)

### Fixed

- Fix for liveview crash when token expires or gets deleted after mount
  [#1318](https://github.com/OpenFn/Lightning/issues/1318)
- Remove two obsolete methods related to Run: `Lightning.Invocation.delete_run`
  and `Lightning.Invocation.Run.new_from`.
  [#1254](https://github.com/OpenFn/Lightning/issues/1254)
- Remove obsolete field `previous_id` from `runs` table.
  [#1254](https://github.com/OpenFn/Lightning/issues/1254)
- Fix for missing data in 'created' audit trail events for webhook auth methods
  [#1500](https://github.com/OpenFn/Lightning/issues/1500)

## [v0.10.4] - 2023-11-30

### Changed

- Increased History search timeout to 30s
  [#1461](https://github.com/OpenFn/Lightning/issues/1461)

### Fixed

- Tooltip text clears later than the background
  [#1094](https://github.com/OpenFn/Lightning/issues/1094)
- Temporary fix to superuser UI for managing project users
  [#1145](https://github.com/OpenFn/Lightning/issues/1145)
- Fix for adding ellipses on credential info on job editor heading
  [#1428](https://github.com/OpenFn/Lightning/issues/1428)

## [v0.10.3] - 2023-11-28

### Added

- Dimmed/greyed out triggers and edges on the canvas when they are disabled
  [#1464](https://github.com/OpenFn/Lightning/issues/1464)
- Async loading on the history page to improve UX on long DB queries
  [#1279](https://github.com/OpenFn/Lightning/issues/1279)
- Audit trail events for webhook auth (deletion method) change
  [#1165](https://github.com/OpenFn/Lightning/issues/1165)

### Changed

- Sort project collaborators by first name
  [#1326](https://github.com/OpenFn/Lightning/issues/1326)
- Work orders will now be set in a "pending" state when retries are enqueued.
  [#1340](https://github.com/OpenFn/Lightning/issues/1340)
- Avoid printing 2FA codes by default
  [#1322](https://github.com/OpenFn/Lightning/issues/1322)

### Fixed

- Create new workflow button sizing regression
  [#1405](https://github.com/OpenFn/Lightning/issues/1405)
- Google credential creation and automatic closing of oAuth tab
  [#1109](https://github.com/OpenFn/Lightning/issues/1109)
- Exporting project breaks the navigation of the page
  [#1440](https://github.com/OpenFn/Lightning/issues/1440)

## [v0.10.2] - 2023-11-21

### Changed

- Added `max_frame_size` to the Cowboy websockets protocol options in an attempt
  to address [#1421](https://github.com/OpenFn/Lightning/issues/1421)

## [v0.10.1] - 2023-11-21

### Fixed

- Work Order ID was not displayed properly in history page
  [#1423](https://github.com/OpenFn/Lightning/issues/1423)

## [v0.10.0] - 2023-11-21

### 🚨 Breaking change warning! 🚨

This release will contain breaking changes as we've significantly improved both
the workflow building and execution systems.

#### Nodes and edges

Before, workflows were represented as a list of jobs and triggers. For greater
flexibility and control of complex workflows, we've moved towards a more robust
"nodes and edges" approach. Where jobs in a workflow (a node) can be connected
by edges.

Triggers still exist, but live "outside" the directed acyclic graph (DAG) and
are used to automatically create work orders and attempts.

We've provided migrations that bring `v0.9.3` workflows in line with the
`v0.10.0` requirements.

#### Scalable workers

Before, Lightning spawned child processes to execute attempts in sand-boxed
NodeVMs on the same server. This created inefficiencies and security
vulnerabilities. Now, the Lightning web server adds attempts to a queue and
multiple worker applications can pull from that queue to process work.

In dev mode, this all happens automatically and on one machine, but in most
high-availability production environments the workers will be on another server.

Attempts are now handled entirely by the workers, and they report back to
Lightning. Exit reasons, final attempt states, error types and error messages
are either entirely new or handled differently now, but we have provided
migration scripts that will work to bring _most_ `v0.9.3` runs, attempts, and
work orders up to `v0.10.0`, though the granularity of `v0.9.3` states and exits
will be less than `v0.10.0` and the final states are not guaranteed to be
accurate for workflows with multiple branches and leaf nodes with varying exit
reasons.

The migration scripts can be run with a single function call in SetupUtils from
a connect `iex` session:

```
Lightning.SetupUtils.approximate_state_for_attempts_and_workorders()
```

Note that (like lots of _other_ functionality in `SetupUtils`, calling this
function is a destructive action and you should only do it if you've backed up
your data and you know what you're doing.)

As always, we recommend backing up your data before migrating. (And thanks for
bearing with us as we move towards our first stable Lightning release.)

### Added

- Fix flaky job name input behavior on error
  [#1218](https://github.com/OpenFn/Lightning/issues/1218)
- Added a hover effect on copy and add button for adaptors examples
  [#1297](https://github.com/OpenFn/Lightning/issues/1297)
- Migration helper code to move from `v0.9.3` to `v0.10.0` added to SetupUtils
  [#1363](https://github.com/OpenFn/Lightning/issues/1363)
- Option to start with `RTM=false iex -S mix phx.server` for opting out of the
  dev-mode automatic runtime manager.
- Webhook Authentication Methods database and CRUD operations
  [#1152](https://github.com/OpenFn/Lightning/issues/1152)
- Creation and Edit of webhook webhook authentication methods UI
  [#1149](https://github.com/OpenFn/Lightning/issues/1149)
- Add webhook authentication methods overview methods in the canvas
  [#1153](https://github.com/OpenFn/Lightning/issues/1153)
- Add icon on the canvas for triggers that have authentication enabled
  [#1157](https://github.com/OpenFn/Lightning/issues/1157)
- Require password/2FA code before showing password and API Key for webhook auth
  methods [#1200](https://github.com/OpenFn/Lightning/issues/1200)
- Restrict live dashboard access to only superusers, enable DB information and
  OS information [#1170](https://github.com/OpenFn/Lightning/issues/1170) OS
  information [#1170](https://github.com/OpenFn/Lightning/issues/1170)
- Expose additional metrics to LiveDashboard
  [#1171](https://github.com/OpenFn/Lightning/issues/1171)
- Add plumbing to dump Lightning metrics during load testing
  [#1178](https://github.com/OpenFn/Lightning/issues/1178)
- Allow for heavier payloads during load testing
  [#1179](https://github.com/OpenFn/Lightning/issues/1179)
- Add dynamic delay to help mitigate flickering test
  [#1195](https://github.com/OpenFn/Lightning/issues/1195)
- Add a OpenTelemetry trace example
  [#1189](https://github.com/OpenFn/Lightning/issues/1189)
- Add plumbing to support the use of PromEx
  [#1199](https://github.com/OpenFn/Lightning/issues/1199)
- Add warning text to PromEx config
  [#1222](https://github.com/OpenFn/Lightning/issues/1222)
- Track and filter on webhook controller state in :telemetry metrics
  [#1192](https://github.com/OpenFn/Lightning/issues/1192)
- Secure PromEx metrics endpoint by default
  [#1223](https://github.com/OpenFn/Lightning/issues/1223)
- Partition `log_lines` table based on `attempt_id`
  [#1254](https://github.com/OpenFn/Lightning/issues/1254)
- Remove foreign key from `attempts` in preparation for partitioning
  `work_orders` [#1254](https://github.com/OpenFn/Lightning/issues/1254)
- Remove `Workflows.delete_workflow`. It is no longer in use and would require
  modification to not leave orphaned attempts given the removal of the foreign
  key from `attempts`. [#1254](https://github.com/OpenFn/Lightning/issues/1254)
- Show tooltip for cloned runs in history page
  [#1327](https://github.com/OpenFn/Lightning/issues/1327)
- Have user create workflow name before moving to the canvas
  [#1103](https://github.com/OpenFn/Lightning/issues/1103)
- Allow PromEx authorization to be disabled
  [#1483](https://github.com/OpenFn/Lightning/issues/1483)

### Changed

- Updated vulnerable JS libraries, `postcss` and `semver`
  [#1176](https://github.com/OpenFn/Lightning/issues/1176)
- Update "Delete" to "Delete Job" on Job panel and include javascript deletion
  confirmation [#1105](https://github.com/OpenFn/Lightning/issues/1105)
- Move "Enabled" property from "Jobs" to "Edges"
  [#895](https://github.com/OpenFn/Lightning/issues/895)
- Incorrect wording on the "Delete" tooltip
  [#1313](https://github.com/OpenFn/Lightning/issues/1313)

### Fixed

- Fixed janitor lost query calculation
  [#1400](https://github.com/OpenFn/Lightning/issues/1400)
- Adaptor icons load gracefully
  [#1140](https://github.com/OpenFn/Lightning/issues/1140)
- Selected dataclip gets lost when starting a manual work order from the
  inspector interface [#1283](https://github.com/OpenFn/Lightning/issues/1283)
- Ensure that the whole edge when selected is highlighted
  [#1160](https://github.com/OpenFn/Lightning/issues/1160)
- Fix "Reconfigure Github" button in Project Settings
  [#1386](https://github.com/OpenFn/Lightning/issues/1386)
- Make janitor also clean up runs inside an attempt
  [#1348](https://github.com/OpenFn/Lightning/issues/1348)
- Modify CompleteRun to return error changeset when run not found
  [#1393](https://github.com/OpenFn/Lightning/issues/1393)
- Drop invocation reasons from DB
  [#1412](https://github.com/OpenFn/Lightning/issues/1412)
- Fix inconsistency in ordering of child nodes in the workflow diagram
  [#1406](https://github.com/OpenFn/Lightning/issues/1406)

## [v0.9.3] - 2023-09-27

### Added

- Add ellipsis when adaptor name is longer than the container allows
  [#1095](https://github.com/OpenFn/Lightning/issues/1095)
- Webhook Authentication Methods database and CRUD operations
  [#1152](https://github.com/OpenFn/Lightning/issues/1152)

### Changed

- Prevent deletion of first job of a workflow
  [#1097](https://github.com/OpenFn/Lightning/issues/1097)

### Fixed

- Fix long name on workflow cards
  [#1102](https://github.com/OpenFn/Lightning/issues/1102)
- Fix highlighted Edge can get out of sync with selected Edge
  [#1099](https://github.com/OpenFn/Lightning/issues/1099)
- Creating a new user without a password fails and there is no user feedback
  [#731](https://github.com/OpenFn/Lightning/issues/731)
- Crash when setting up version control
  [#1112](https://github.com/OpenFn/Lightning/issues/1112)

## [v0.9.2] - 2023-09-20

### Added

- Add "esc" key binding to close job inspector modal
  [#1069](https://github.com/OpenFn/Lightning/issues/1069)

### Changed

- Save icons from the `adaptors` repo locally and load them in the job editor
  [#943](https://github.com/OpenFn/Lightning/issues/943)

## [v0.9.1] - 2023-09-19

### Changed

- Modified audit trail to handle lots of different kind of audit events
  [#271](https://github.com/OpenFn/Lightning/issues/271)/[#44](https://github.com/OpenFn/Lightning/issues/44)
- Fix randomly unresponsive job panel after job deletion
  [#1113](https://github.com/OpenFn/Lightning/issues/1113)

## [v0.9.0] - 2023-09-15

### Added

- Add favicons [#1079](https://github.com/OpenFn/Lightning/issues/1079)
- Validate job name in placeholder job node
  [#1021](https://github.com/OpenFn/Lightning/issues/1021)
- Bring credential delete in line with new GDPR interpretation
  [#802](https://github.com/OpenFn/Lightning/issues/802)
- Make job names unique per workflow
  [#1053](https://github.com/OpenFn/Lightning/issues/1053)

### Changed

- Enhanced the job editor/inspector interface
  [#1025](https://github.com/OpenFn/Lightning/issues/1025)

### Fixed

- Finished run never appears in inspector when it fails
  [#1084](https://github.com/OpenFn/Lightning/issues/1084)
- Cannot delete some credentials via web UI
  [#1072](https://github.com/OpenFn/Lightning/issues/1072)
- Stopped the History table from jumping when re-running a job
  [#1100](https://github.com/OpenFn/Lightning/issues/1100)
- Fixed the "+" button when adding a job to a workflow
  [#1093](https://github.com/OpenFn/Lightning/issues/1093)

## [v0.8.3] - 2023-09-05

### Added

- Render error when workflow diagram node is invalid
  [#956](https://github.com/OpenFn/Lightning/issues/956)

### Changed

- Restyle history table [#1029](https://github.com/OpenFn/Lightning/issues/1029)
- Moved Filter and Search controls to the top of the history page
  [#1027](https://github.com/OpenFn/Lightning/issues/1027)

### Fixed

- Output incorrectly shows "this run failed" when the run hasn't yet finished
  [#1048](https://github.com/OpenFn/Lightning/issues/1048)
- Wrong label for workflow card timestamp
  [#1022](https://github.com/OpenFn/Lightning/issues/1022)

## [v0.8.2] - 2023-08-31

### Fixed

- Lack of differentiation between top of job editor modal and top menu was
  disorienting. Added shadow.

## [v0.8.1] - 2023-08-31

### Changed

- Moved Save and Run button to bottom of the Job edit modal
  [#1026](https://github.com/OpenFn/Lightning/issues/1026)
- Allow a manual work order to save the workflow before creating the work order
  [#959](https://github.com/OpenFn/Lightning/issues/959)

## [v0.8.0] - 2023-08-31

### Added

- Introduces Github sync feature, users can now setup our github app on their
  instance and sync projects using our latest portability spec
  [#970](https://github.com/OpenFn/Lightning/issues/970)
- Support Backup Codes for Multi-Factor Authentication
  [937](https://github.com/OpenFn/Lightning/issues/937)
- Log a warning in the console when the Editor/docs component is given latest
  [#958](https://github.com/OpenFn/Lightning/issues/958)
- Improve feedback when a Workflow name is invalid
  [#961](https://github.com/OpenFn/Lightning/issues/961)
- Show that the jobs' body is invalid
  [#957](https://github.com/OpenFn/Lightning/issues/957)
- Reimplement skipped CredentialLive tests
  [#962](https://github.com/OpenFn/Lightning/issues/962)
- Reimplement skipped WorkflowLive.IndexTest test
  [#964](https://github.com/OpenFn/Lightning/issues/964)
- Show GitHub installation ID and repo link to help setup/debugging for version
  control [1059](https://github.com/OpenFn/Lightning/issues/1059)

### Fixed

- Fixed issue where job names were being incorrectly hyphenated during
  project.yaml export [#1050](https://github.com/OpenFn/Lightning/issues/1050)
- Allows the demo script to set a project id during creation to help with cli
  deploy/pull/Github integration testing.
- Fixed demo project_repo_connection failing after nightly demo resets
  [1058](https://github.com/OpenFn/Lightning/issues/1058)
- Fixed an issue where the monaco suggestion tooltip was offset from the main
  editor [1030](https://github.com/OpenFn/Lightning/issues/1030)

## [v0.7.3] - 2023-08-15

### Changed

- Version control in project settings is now named Export your project
  [#1015](https://github.com/OpenFn/Lightning/issues/1015)

### Fixed

- Tooltip for credential select in Job Edit form is cut off
  [#972](https://github.com/OpenFn/Lightning/issues/972)
- Dataclip type and state assembly notice for creating new dataclip dropped
  during refactor [#975](https://github.com/OpenFn/Lightning/issues/975)

## [v0.7.2] - 2023-08-10

### Changed

- NodeJs security patch [1009](https://github.com/OpenFn/Lightning/pull/1009)

### Fixed

## [v0.7.1] - 2023-08-04

### Fixed

- Fixed flickery icons on new workflow job creation.

## [v0.7.0] - 2023-08-04

### Added

- Project owners can require MFA for their users
  [892](https://github.com/OpenFn/Lightning/issues/892)

### Changed

- Moved to Elixir 1.15 and Erlang 26.0.2 to sort our an annoying ElixirLS issue
  that was slowing down our engineers.
- Update Debian base to use bookworm (Debian 12) for our Docker images
- Change new credential modal to take up less space on the screen
  [#931](https://github.com/OpenFn/Lightning/issues/931)
- Placeholder nodes are now purely handled client-side

### Fixed

- Fix issue creating a new credential from the Job editor where the new
  credential was not being set on the job.
  [#951](https://github.com/OpenFn/Lightning/issues/951)
- Fix issue where checking a credential type radio button shows as unchecked on
  first click. [#976](https://github.com/OpenFn/Lightning/issues/976)
- Return the pre-filled workflow names
  [#971](https://github.com/OpenFn/Lightning/issues/971)
- Fix version reporting and external reset_demo() call via
  Application.spec()[#1010](https://github.com/OpenFn/Lightning/issues/1010)
- Fixed issue where entering a placeholder name through the form would result an
  in unsaveable workflow
  [#1001](https://github.com/OpenFn/Lightning/issues/1001)
- Ensure the DownloadController checks for authentication and authorisation.

## [v0.7.0-pre5] - 2023-07-28

### Changed

- Unless otherwise specified, only show work orders with activity in last 14
  days [#968](https://github.com/OpenFn/Lightning/issues/968)

## [v0.7.0-pre4] - 2023-07-27

### Changed

- Don't add cast fragments if the search_term is nil
  [#968](https://github.com/OpenFn/Lightning/issues/968)

## [v0.7.0-pre3] - 2023-07-26

### Fixed

- Fixed an issue with newly created edges that prevented downstream jobs
  [977](https://github.com/OpenFn/Lightning/issues/977)

## [v0.7.0-pre2] - 2023-07-26

Note that this is a pre-release with a couple of known bugs that are tracked in
the Nodes and Edges [epic](https://github.com/OpenFn/Lightning/issues/793).

### Added

- Added ability for a user to enable MFA on their account; using 2FA apps like
  Authy, Google Authenticator etc
  [#890](https://github.com/OpenFn/Lightning/issues/890)
- Write/run sql script to convert triggers
  [#875](https://github.com/OpenFn/Lightning/issues/875)
- Export projects as `.yaml` via UI
  [#249](https://github.com/OpenFn/Lightning/issues/249)

### Changed

- In `v0.7.0` we change the underlying workflow building and execution
  infrastructure to align with a standard "nodes and edges" design for directed
  acyclic graphs (DAGs). Make sure to run the migrations!
  [793](https://github.com/OpenFn/Lightning/issues/793)

### Fixed

- Propagate url pushState/changes to Workflow Diagram selection
  [#944](https://github.com/OpenFn/Lightning/issues/944)
- Fix issue when deleting nodes from the workflow editor
  [#830](https://github.com/OpenFn/Lightning/issues/830)
- Fix issue when clicking a trigger on a new/unsaved workflow
  [#954](https://github.com/OpenFn/Lightning/issues/954)

## [0.6.7] - 2023-07-13

### Added

- Add feature to bulk rerun work orders from a specific step in their workflow;
  e.g., "rerun these 50 work orders, starting each at step 4."
  [#906](https://github.com/OpenFn/Lightning/pull/906)

### Fixed

- Oban exception: "value too long" when log lines are longer than 255 chars
  [#929](https://github.com/OpenFn/Lightning/issues/929)

## [0.6.6] - 2023-06-30

### Added

- Add public API token to the demo site setup script
- Check and renew OAuth credentials when running a job
  [#646](https://github.com/OpenFn/Lightning/issues/646)

### Fixed

- Remove google sheets from adaptors list until supporting oauth flow
  [#792](https://github.com/OpenFn/Lightning/issues/792)
- Remove duplicate google sheets adaptor display on credential type picklist
  [#663](https://github.com/OpenFn/Lightning/issues/663)
- Fix demo setup script for calling from outside the app on Kubernetes
  deployments [#917](https://github.com/OpenFn/Lightning/issues/917)

## [0.6.5] - 2023-06-22

### Added

- Ability to rerun work orders from start by selecting one of more of them from
  the History page and clicking the "Rerun" button.
  [#659](https://github.com/OpenFn/Lightning/issues/659)

### Fixed

- Example runs for demo incorrect
  [#856](https://github.com/OpenFn/Lightning/issues/856)

## [0.6.3] - 2023-06-15

### Fixed

- Prevent saving null log lines to the database, fix issue with run display
  [#866](https://github.com/OpenFn/Lightning/issues/866)

## [0.6.2] - 2023-06-09

### Fixed

- Fixed viewer permissions for delete workflow

- Fixed bug with workflow cards
  [#859](https://github.com/OpenFn/Lightning/issues/859)

## [0.6.1] - 2023-06-08

### Fixed

- Fixed bug with run logs [#864](https://github.com/OpenFn/Lightning/issues/864)

- Correctly stagger demo runs to maintain order
  [#856](https://github.com/OpenFn/Lightning/issues/856)
- Remove `Timex` use from `SetupUtils` in favor of `DateTime` to fix issue when
  calling it in escript.

## [0.6.0]- 2023-04-12

### Added

- Create sample runs when generating sample workflow
  [#821](https://github.com/OpenFn/Lightning/issues/821)
- Added a provisioning api for creating and updating projects and their
  workflows See: [PROVISIONING.md](./PROVISIONING.md)
  [#641](https://github.com/OpenFn/Lightning/issues/641)
- Add ability for a `superuser` to schedule deletion, cancel deletion, and
  delete projects [#757](https://github.com/OpenFn/Lightning/issues/757)
- Add ability for a `project owner` to schedule deletion, cancel deletion, and
  delete projects [#746](https://github.com/OpenFn/Lightning/issues/746)

### Changed

- Ability to store run log lines as rows in a separate table
  [#514](https://github.com/OpenFn/Lightning/issues/514)

### Fixed

- Incorrect project digest queries
  [#768](https://github.com/OpenFn/Lightning/issues/768)]
- Fix issue when purging deleted users
  [#747](https://github.com/OpenFn/Lightning/issues/747)
- Generate a random name for Workflows when creating one via the UI.
  [#828](https://github.com/OpenFn/Lightning/issues/828)
- Handle error when deleting a job with runs.
  [#814](https://github.com/OpenFn/Lightning/issues/814)

## [0.5.2]

### Added

- Add `workflow_edges` table in preparation for new workflow editor
  implementation [#794](https://github.com/OpenFn/Lightning/issues/794)
- Stamped `credential_id` on run directly for easier auditing of the history
  interface. Admins can now see which credential was used to run a run.
  [#800](https://github.com/OpenFn/Lightning/issues/800)
- Better errors when using magic functions: "no magic yet" and "check
  credential" [#812](https://github.com/OpenFn/Lightning/issues/812)

### Changed

- The `delete-project` function now delete all associated activities
  [#759](https://github.com/OpenFn/Lightning/issues/759)

### Fixed

## [0.5.1] - 2023-04-12

### Added

- Added ability to create and revoke personal API tokens
  [#147](https://github.com/OpenFn/Lightning/issues/147)
- Add `last-used at` to API tokens
  [#722](https://github.com/OpenFn/Lightning/issues/722)
- Improved "save" for job builder; users can now press `Ctrl + S` or `⌘ + S` to
  save new or updated jobs job panel will _not_ close. (Click elsewhere in the
  canvas or click the "Close" button to close.)
  [#568](https://github.com/OpenFn/Lightning/issues/568)
- Add filtered search params to the history page URL
  [#660](https://github.com/OpenFn/Lightning/issues/660)

### Changed

- The secret scrubber now ignores booleans
  [690](https://github.com/OpenFn/Lightning/issues/690)

### Fixed

- The secret scrubber now properly handles integer secrets from credentials
  [690](https://github.com/OpenFn/Lightning/issues/690)
- Updated describe-package dependency, fixing sparkles in adaptor-docs
  [657](https://github.com/OpenFn/Lightning/issues/657)
- Clicks on the workflow canvas were not lining up with the nodes users clicked
  on; they are now [733](https://github.com/OpenFn/Lightning/issues/733)
- Job panel behaves better when collapsed
  [774](https://github.com/OpenFn/Lightning/issues/774)

## [0.5.0] - 2023-04-03

### Added

- Magic functions that fetch real metadata from connected systems via
  `credentials` and suggest completions in the job builder (e.g., pressing
  `control-space` when setting the `orgUnit` attribute for a DHIS2 create
  operation will pull the _actual_ list of orgUnits with human readable labels
  and fill in their orgUnit codes upon
  enter.)[670](https://github.com/OpenFn/Lightning/issues/670)
- A "metadata explorer" to browse actual system metadata for connected
  instances. [658](https://github.com/OpenFn/Lightning/issues/658)
- Resizable job builder panel for the main canvas/workflow view.
  [681](https://github.com/OpenFn/Lightning/issues/681)

### Changed

- Display timezone for cron schedule—it is always UTC.
  [#716](https://github.com/OpenFn/Lightning/issues/716)
- Instance administrators can now configure the interval between when a project
  owner or user requests deletion and when these records are purged from the
  database. It defaults to 7, but by providing a `PURGE_DELETED_AFTER_DAYS`
  environment variable the grace period can be altered. Note that setting this
  variable to `0` will make automatic purging _never_ occur but will still make
  "deleted" projects and users unavailable. This has been requested by certain
  organizations that must retain audit logs in a Lightning instance.
  [758](https://github.com/OpenFn/Lightning/issues/758)

### Fixed

- Locked CLI version to `@openfn/cli@0.0.35`.
  [#761](https://github.com/OpenFn/Lightning/issues/761)

## [0.4.8] - 2023-03-29

### Added

- Added a test harness for monitoring critical parts of the app using Telemetry
  [#654](https://github.com/OpenFn/Lightning/issues/654)

### Changed

- Set log level to `info` for runs. Most of the `debug` logging is useful for
  the CLI, but not for Lightning. In the future the log level will be
  configurable at instance > project > job level by the `superuser` and any
  project `admin`.
- Renamed license file so that automagic github icon is less confusing

### Fixed

- Broken links in failure alert email
  [#732](https://github.com/OpenFn/Lightning/issues/732)
- Registration Submission on app.openfn.org shows internal server error in
  browser [#686](https://github.com/OpenFn/Lightning/issues/686)
- Run the correct runtime install mix task in `Dockerfile-dev`
  [#541](https://github.com/OpenFn/Lightning/issues/541)
- Users not disabled when scheduled for deletion
  [#719](https://github.com/OpenFn/Lightning/issues/719)

## [0.4.6] - 2023-03-23

### Added

- Implement roles and permissions across entire app
  [#645](https://github.com/OpenFn/Lightning/issues/645)
- Fix webhook URL
  (`https://<<HOST_URL>>/i/cae544ab-03dc-4ccc-a09c-fb4edb255d7a`) for the
  OpenHIE demo workflow [448](https://github.com/OpenFn/Lightning/issues/448)
- Phoenix Storybook for improved component development
- Load test for webhook endpoint performance
  [#645](https://github.com/OpenFn/Lightning/issues/634)
- Notify user via email when they're added to a project
  [#306](https://github.com/OpenFn/Lightning/issues/306)
- Added notify user via email when their account is created
  [#307](https://github.com/OpenFn/Lightning/issues/307)

### Changed

- Improved errors when decoding encryption keys for use with Cloak.
  [#684](https://github.com/OpenFn/Lightning/issues/684)
- Allow users to run ANY job with a custom input.
  [#629](https://github.com/OpenFn/Lightning/issues/629)

### Fixed

- Ensure JSON schema form inputs are in the same order as they are written in
  the schema [#685](https://github.com/OpenFn/Lightning/issues/685)

## [0.4.4] - 2023-03-10

### Added

- Users can receive a digest email reporting on a specified project.
  [#638](https://github.com/OpenFn/Lightning/issues/638)
  [#585](https://github.com/OpenFn/Lightning/issues/585)

## [0.4.3] - 2023-03-06

### Added

- Tooltips on Job Builder panel
  [#650](https://github.com/OpenFn/Lightning/issues/650)

### Changed

- Upgraded to Phoenix 1.7 (3945856)

### Fixed

- Issue with FailureAlerter configuration missing in `prod` mode.

## [0.4.2] - 2023-02-24

### Added

- A user can change their own email
  [#247](https://github.com/OpenFn/Lightning/issues/247)
- Added a `SCHEMAS_PATH` environment variable to override the default folder
  location for credential schemas
  [#604](https://github.com/OpenFn/Lightning/issues/604)
- Added the ability to configure Google Sheets credentials
  [#536](https://github.com/OpenFn/Lightning/issues/536)
- Function to import a project
  [#574](https://github.com/OpenFn/Lightning/issues/574)

### Changed

- Users cannot register if they have not selected the terms and conditions
  [#531](https://github.com/OpenFn/Lightning/issues/531)

### Fixed

- Jobs panel slow for first open after restart
  [#567](https://github.com/OpenFn/Lightning/issues/567)

## [0.4.0] - 2023-02-08

### Added

- Added a Delete job button in Inspector
- Filter workflow runs by text/value in run logs or input body
- Drop "configuration" key from Run output dataclips after completion
- Ability to 'rerun' a run from the Run list
- Attempts and Runs update themselves in the Runs list
- Configure a project and workflow for a new registering user
- Run a job with a custom input
- Added plausible analytics
- Allow user to click on Webhook Trigger Node to copy webhook URL on workflow
  diagram
- Allow any user to delete a credential that they own
- Create any credential through a form except for OAuth
- Refit all diagram nodes on browser and container resize
- Enable distributed Erlang, allowing any number of redundant Lightning nodes to
  communicate with each other.
- Users can set up realtime alerts for a project

### Changed

- Better code-assist and intelliense in the Job Editor
- Updated @openfn/workflow-diagram to 0.4.0
- Make plus button part of job nodes in Workflow Diagram
- Updated @openfn/adaptor-docs to 0.0.5
- Updated @openfn/describe-package to 0.0.10
- Create an follow a manual Run from the Job Inspector
- View all workflows in a project on the workflows index page
- Move @openfn/workflow-diagram into the application, the NPM module is now
  deprecated.
- Remove workflow name from first node
- Move the used parts of `@openfn/engine` into the application.
- [BREAKING CHANGE] Ported `mix openfn.install.runtime` into application, use
  `mix lightning.install_runtime`.
- [BREAKING CHANGE] Introduced `@openfn/cli` as the new runtime for Jobs
- Rename a workflow through the page heading
- Hide the dataclips tab for beta
- Make adaptor default to common@latest
- Remove jobs list page
- Better error handling in the docs panel
- Disable credential ownership transfer in dev and prod environments
- Add project settings page
- Change Work Order filters to apply to the aggregate state of the work order
  and not the run directly
- Enable jobs by default
- Set log level to info
- Add Beta checkbox to register page
- User roles and permissions

### Fixed

- Don't consider disabled jobs when calculating subsequent runs
- Fixed overflow on Job Editor Tooltips
- Fixed auto-scroll when adding a new snippet in the Job Editor
- Fixed common operation typings in Job Editor

## [0.3.1] - 2022-11-22

### Fixed

- Fixed bug that tried to execute HTML scripts in dataclips
- Fixed bug that prevented work orders from displaying in the order of their
  last run, descending.
- Remove alerts after set timeout or close

## [0.3.0] - 2022-11-21

### Added

- Add seed data for demo site
- Create adaptor credentials through a form
- Configure cron expressions through a form
- View runs grouped by work orders and attempts
- Run an existing Job with any dataclip uuid from the Job form

### Changed

- Redirect users to projects list page when they click on Admin Settings menu
- Move job, project, input and output Dataclips to Run table
- Reverse the relationship between Jobs and Triggers. Triggers now can exist on
  their own; setting the stage for branching and merging workflows
- Updated Elixir and frontend dependencies
- [BREAKING CHANGE] Pipeline now uses Work Orders, previous data is not
  compatible.
- Runs, Dataclips and Attempts now all correctly use `usec` resolution
  timestamps.
- Upgraded LiveView to 0.18.0
- Upgraded Elixir to 1.14.1 and OTP 25
- Workflow Job editor now behaves like a panel
- Split JobLive.InspectorFormComponent into different plug-able subcomponents
- Ensure new jobs with cron triggers receive a default frequency
- Webhooks are now referenced by the trigger id instead of job id.
- Filter runs by status
- Filter runs by workflow
- Filter runs by date
- View a job run from the runs history
- View latest matching inputs to run a job with

## [0.2.0] - 2022-09-12

### Changed

- [BREAKING CHANGE] Add `Workflow` model, Jobs now belong to a Workflow This is
  a breaking change to the schema.
- Use Node.js 18, soon to be in LTS.
- Visualize success/fail triggers in workflow diagram.
- Move WorkflowDiagram related actions from DashboardLive into WorkflowLive
- Move WorkflowDiagram component into liveview, so that we can subscribe to
  channels (i.e. updating of the diagram when someone changes something).
- Integrate `@openfn/workflow-diagram@0.0.8` and use the new Store interface for
  updating it.
- Remove `component_mounted` event from WorkflowDiagram hook, using a
  MutationObserver and a Base64 encoded JSON payload.
- Fixed an issue where the compiler component would try and load a 'nothing
  adaptor', added a condition to check an adaptor is actually selected.
- Removed previous Workflow CTE queries, replaced by the introduction of the
  Workflow model, see
  (https://github.com/OpenFn/Lightning/blob/53da6883483e7d8d078783f348da327d1dd72d20/lib/lightning/workflows.ex#L111-L119).

## [0.1.13] - 2022-08-29

### Added

- Allow administrators to configure OIDC providers for authentication (note that
  this is just for authenticating, not yet for creating new accounts via OIDC)
- Add Monaco editor to the step/job panel
- Allow users to delete their own accounts. Schedule their user and credentials
  data for deletion when they do.
- Allow superusers to delete a user account. Schedule the user's credentials and
  user data for deletion when they do.
- If a user is scheduled for deletion, disable their account and prevent them
  from logging in.
- The 'User profile' and 'Credentials' page now have a sidebar menu

### Changed

- Project users now have one of the following roles: viewer, editor, admin,
  owner
- Users only have the following roles: user, superuser

## [0.1.12] - 2022-08-15

### Added

- Transfer credential ownership to another user.
- Create credentials via a form interface\*
- Show "projects with access" in credentials list view.
- Show job in runs list and run view.
- Added roles and permissions to workflows and history page
  [#645](https://github.com/OpenFn/Lightning/issues/645)

\*The form is defined by a JSON schema provided by an adaptor, in most cases:
e.g., `language-dhis2` provides a single schema which defines the required
attributes for `state.configuration`, while `language-common` provides multiple
credential schemas like "oauth" or "basic auth" which define attributes for
`state.configuration` and which might be used by lots of different jobs.)

### Fixed

- User menu (top right) appears on top of all other components.
- User profile screen integrated with the rest of the liveview app.

## [0.1.11] - 2022-08-05

### Fixed

- Fixed logging in Runner when `:debug` log level used; note that this caused
  crashes in Oban

## [0.1.10] - 2022-08-05

### Added

- Credential auditing
- Build/version information display for easier debugging

### Fixed

- Fixed a bug that enqueued cron-triggered jobs even when they were disabled

## [0.1.9] - 2022-07-27

### Added

- Navigate to user profile or credentials page and log out through the user icon
  dropdown
- Create and edit dataclips
- Add a production tag to credentials
- View a dropdown of operations and their description for the language-common
  `v2.0.0-rc2` adaptor (this pattern to be rolled out across adaptors)

### Changed

- Navigate between projects through a project picker on the navbar

### Fixed

- Run Lightning with docker

### Security

- Sensitive credential values are scrubbed from run logs
- All credentials are encrypted at REST

## [0.1.7] - 2022-06-24

### Added

- Run a job with a cron trigger
- Queue jobs via Oban/Postgres
- Edit jobs via the workflow canvas

## [0.1.6] - 2022-06-07

### Added

- Register, log in and log out of an account
- Allow superusers and admin users to create projects
- Allow admin users to create or disable a user's account
- Allow superusers for local deployments to create users and give them access to
  project spaces

- Create and edit a job with a webhook, flow/fail or cron trigger
- Create and edit credentials for a job
- Copy a job's webhook URL
- View all workflows in a project visually
- Deploy lightning locally with Docker

- Enable a job to automatically process incoming requests
- Run a job with a webhook or flow/fail trigger
- View job runs along with their logs, exit code, start and end time
- View data clips that have initiated job runs (http requests for webhooks, run
  results)<|MERGE_RESOLUTION|>--- conflicted
+++ resolved
@@ -46,15 +46,11 @@
 - Fix saving workflow with same name as deleted workflow
   [#4165](https://github.com/OpenFn/lightning/pull/4165)
 - Fix validation error states not changing after undo (Ctrl+Z) on Workflow
-<<<<<<< HEAD
   Settings [#4182](https://github.com/OpenFn/lightning/issues/4182))
 - Fix credential modal stacking issue in collaborative editor IDE
   [#4171](https://github.com/OpenFn/lightning/issues/4171)
 - Fix adaptor picker Escape key returning to configure modal when opened
   directly [#4183](https://github.com/OpenFn/lightning/issues/4183)
-=======
-  Settings [#4182](https://github.com/OpenFn/lightning/issues/4182)
->>>>>>> 8c1f9af4
 
 ## [2.15.0-pre4] - 2025-12-08
 

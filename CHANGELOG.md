--- conflicted
+++ resolved
@@ -21,13 +21,11 @@
 
 ### Fixed
 
-<<<<<<< HEAD
 - User email change: Optimize validation by checking password only on form
   submission, not after every keystroke
   [#2365](https://github.com/OpenFn/lightning/issues/2365)
 - User email change: Send notification of change to the old email address and
   confirmation to the new email address [#2365](https://github.com/OpenFn/lightning/issues/2365)
-=======
 ## [v2.9.5] - 2024-09-18
 
 ### Changed
@@ -43,7 +41,6 @@
   [#2050](https://github.com/OpenFn/lightning/issues/2050)
 - Add quotes when special YAML characters are present in the exported project
   [#2446](https://github.com/OpenFn/lightning/issues/2446)
->>>>>>> 69af7b2d
 
 ## [v2.9.4] - 2024-09-16
 

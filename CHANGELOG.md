# Changelog

All notable changes to this project will be documented in this file.

- `Added` for new features.
- `Changed` for changes in existing functionality.
- `Deprecated` for soon-to-be removed features.
- `Removed` for now removed features.
- `Fixed` for any bug fixes.
- `Security` in case of vulnerabilities.

The format is based on [Keep a Changelog](https://keepachangelog.com/en/1.0.0/),
and this project adheres to
[Semantic Versioning](https://semver.org/spec/v2.0.0.html).

## [Unreleased]

### Added

### Changed

### Fixed

<<<<<<< HEAD
- Fix Credential Modal Closure Error When Workflow Is Unsaved
  [#2101](https://github.com/OpenFn/lightning/pull/2101)
=======
## [v2.5.2] - 2024-05-23

### Fixed

- Preserve custom values (like `apiVersion`) during token refresh for OAuth2
  credentials [#2131](https://github.com/OpenFn/lightning/issues/2131)
>>>>>>> 655f1d87

## [v2.5.1]

- Don't compile Phoenix Storybook in production and test environments
  [#2119](https://github.com/OpenFn/lightning/pull/2119)
- Improve performance and memory consumption on queries and logic for digest
  mailer [#2121](https://github.com/OpenFn/lightning/issues/2121)

## [v2.5.0] - 2024-05-20

### Fixed

- When a refresh token is updated, save it!
  [#2124](https://github.com/OpenFn/lightning/pull/2124)

## [v2.5.0-pre4] - 2024-05-20

### Fixed

- Fix duplicate credential type bug
  [#2100](https://github.com/OpenFn/lightning/issues/2100)
- Ensure Global OAuth Clients Accessibility for All Users
  [#2114](https://github.com/OpenFn/lightning/issues/2114)

## [v2.5.0-pre3] - 2024-05-20

### Fixed

- Fix credential not added automatically after being created from the canvas.
  [#2105](https://github.com/OpenFn/lightning/issues/2105)
- Replace the "not working?" prompt by "All good, but if your credential stops
  working, you may need to re-authorize here.".
  [#2102](https://github.com/OpenFn/lightning/issues/1872)
- Fix Generic Oauth credentials don't get included in the refresh flow
  [#2106](https://github.com/OpenFn/lightning/pull/2106)

## [v2.5.0-pre2] - 2024-05-17

### Changed

- Replace LiveView Dataclip component with React Monaco bringing large
  performance improvements when viewing large dataclips.
  [#1872](https://github.com/OpenFn/lightning/issues/1872)

## [v2.5.0-pre] - 2024-05-17

### Added

- Allow users to build Oauth clients and associated credentials via the user
  interface. [#1919](https://github.com/OpenFn/lightning/issues/1919)

## [v2.4.14] - 2024-05-16

### Changed

- Refactored image and version info
  [#2097](https://github.com/OpenFn/lightning/pull/2097)

### Fixed

- Fixed issue where updating adaptor name and version of job node in the
  workflow canvas crashes the app when no credential is selected
  [#99](https://github.com/OpenFn/lightning/issues/99)
- Removes stacked viewer after switching tabs and steps.
  [#2064](https://github.com/OpenFn/lightning/issues/2064)

## [v2.4.13] - 2024-05-16

### Fixed

- Fixed issue where updating an existing Salesforce credential to use a
  `sandbox` endpoint would not properly re-authenticate.
  [#1842](https://github.com/OpenFn/lightning/issues/1842)
- Navigate directly to settings from url hash and renders default panel when
  there is no hash. [#1971](https://github.com/OpenFn/lightning/issues/1971)

## [v2.4.12] - 2024-05-15

### Fixed

- Fix render settings default panel on first load
  [#1971](https://github.com/OpenFn/lightning/issues/1971)

## [v2.4.11] - 2024-05-15

### Changed

- Upgraded Sentry to v10 for better error reporting.

## [v2.4.10] - 2024-05-14

### Fixed

- Fix the "reset demo" script by disabling the emailing that was introduced to
  the `create_project` function.
  [#2063](https://github.com/OpenFn/lightning/pull/2063)

## [v2.4.9] - 2024-05-14

### Changed

- Bumped @openfn/ws-worker to 1.1.8

### Fixed

- Correctly pass max allowed run time into the Run token, ensuring it's valid
  for the entirety of the Runs execution time
  [#2072](https://github.com/OpenFn/lightning/issues/2072)

## [v2.4.8] - 2024-05-13

### Added

- Add Github sync to usage limiter
  [#2031](https://github.com/OpenFn/lightning/pull/2031)

### Changed

- Remove illogical cancel buttons on user/pass change screen
  [#2067](https://github.com/OpenFn/lightning/issues/2067)

### Fixed

- Stop users from configuring failure alerts when the limiter returns error
  [#2076](https://github.com/OpenFn/lightning/pull/2076)

## [v2.4.7] - 2024-05-11

### Fixed

- Fixed early worker token expiry bug
  [#2070](https://github.com/OpenFn/lightning/issues/2070)

## [v2.4.6] - 2024-05-08

### Added

- Allow for automatic resubmission of failed usage tracking report submissions.
  [1789](https://github.com/OpenFn/lightning/issues/1789)
- Make signup feature configurable
  [#2049](https://github.com/OpenFn/lightning/issues/2049)
- Apply runtime limits to worker execution
  [#2015](https://github.com/OpenFn/lightning/pull/2015)
- Limit usage for failure alerts
  [#2011](https://github.com/OpenFn/lightning/pull/2011)

## [v2.4.5] - 2024-05-07

### Fixed

- Fix provioning API calls workflow limiter without the project ID
  [#2057](https://github.com/OpenFn/lightning/issues/2057)

## [v2.4.4] - 2024-05-03

### Added

- Benchmarking script that simulates data from a cold chain.
  [#1993](https://github.com/OpenFn/lightning/issues/1993)

### Changed

- Changed Snapshot `get_or_create_latest_for` to accept multis allow controlling
  of which repo it uses.
- Require exactly one owner for each project
  [#1991](https://github.com/OpenFn/lightning/issues/1991)

### Fixed

- Fixed issue preventing credential updates
  [#1861](https://github.com/OpenFn/lightning/issues/1861)

## [v2.4.3] - 2024-05-01

### Added

- Allow menu items customization
  [#1988](https://github.com/OpenFn/lightning/issues/1988)
- Workflow Snapshot support
  [#1822](https://github.com/OpenFn/lightning/issues/1822)
- Fix sample workflow from init_project_for_new_user
  [#2016](https://github.com/OpenFn/lightning/issues/2016)

### Changed

- Bumped @openfn/ws-worker to 1.1.6

### Fixed

- Assure workflow is always passed to Run.enqueue
  [#2032](https://github.com/OpenFn/lightning/issues/2032)
- Fix regression on History page where snapshots were not preloaded correctly
  [#2026](https://github.com/OpenFn/lightning/issues/2026)

## [v2.4.2] - 2024-04-24

### Fixed

- Fix missing credential types when running Lightning using Docker
  [#2010](https://github.com/OpenFn/lightning/issues/2010)
- Fix provisioning API includes deleted workflows in project state
  [#2001](https://github.com/OpenFn/lightning/issues/2001)

## [v2.4.1] - 2024-04-19

### Fixed

- Fix github cli deploy action failing to auto-commit
  [#1995](https://github.com/OpenFn/lightning/issues/1995)

## [v2.4.1-pre] - 2024-04-18

### Added

- Add custom metric to track the number of finalised runs.
  [#1790](https://github.com/OpenFn/lightning/issues/1790)

### Changed

- Set better defaults for the GitHub connection creation screen
  [#1994](https://github.com/OpenFn/lightning/issues/1994)
- Update `submission_status` for any Usagetracking.Report that does not have it
  set. [#1789](https://github.com/OpenFn/lightning/issues/1789)

## [v2.4.0] - 2024-04-12

### Added

- Allow description below the page title
  [#1975](https://github.com/OpenFn/lightning/issues/1975)
- Enable users to connect projects to their Github repos and branches that they
  have access to [#1895](https://github.com/OpenFn/lightning/issues/1895)
- Enable users to connect multiple projects to a single Github repo
  [#1811](https://github.com/OpenFn/lightning/issues/1811)

### Changed

- Change all System.get_env calls in runtime.exs to use dotenvy
  [#1968](https://github.com/OpenFn/lightning/issues/1968)
- Track usage tracking submission status in new field
  [#1789](https://github.com/OpenFn/lightning/issues/1789)
- Send richer version info as part of usage tracking submission.
  [#1819](https://github.com/OpenFn/lightning/issues/1819)

### Fixed

- Fix sync to branch only targetting main branch
  [#1892](https://github.com/OpenFn/lightning/issues/1892)
- Fix enqueue run without the workflow info
  [#1981](https://github.com/OpenFn/lightning/issues/1981)

## [v2.3.1] - 2024-04-03

### Changed

- Run the usage tracking submission job more frequently to reduce the risk of
  Oban unavailability at a particular time.
  [#1778](https://github.com/OpenFn/lightning/issues/1778)
- Remove code supporting V1 usage tracking submissions.
  [#1853](https://github.com/OpenFn/lightning/issues/1853)

### Fixed

- Fix scrolling behaviour on inspector for small screens
  [#1962](https://github.com/OpenFn/lightning/issues/1962)
- Fix project picker for users with many projects
  [#1952](https://github.com/OpenFn/lightning/issues/1952)

## [v2.3.0] - 2024-04-02

### Added

- Support for additional paths on a webhook URL such as `/i/<uuid>/Patient`
  [#1954](https://github.com/OpenFn/lightning/issues/1954)
- Support for a GET endpoint to "check" webhook URL availability
  [#1063](https://github.com/OpenFn/lightning/issues/1063)
- Allow external apps to control the run enqueue db transaction
  [#1958](https://github.com/OpenFn/lightning/issues/1958)

## [v2.2.2] - 2024-04-01

### Changed

- Changed dataclip search from string `LIKE` to tsvector on keys and values.
  While this will limit partial string matching to the beginning of words (not
  the middle or end) it will make searching way more performant
  [#1939](https://github.com/OpenFn/lightning/issues/1939)
- Translate job error messages using errors.po file
  [#1935](https://github.com/OpenFn/lightning/issues/1935)
- Improve the UI/UX of the run panel on the inspector for small screens
  [#1909](https://github.com/OpenFn/lightning/issues/1909)

### Fixed

- Regular database timeouts when searching across dataclip bodies
  [#1794](https://github.com/OpenFn/lightning/issues/1794)

## [v2.2.1] - 2024-03-27

### Added

- Enable users to connect to their Github accounts in preparation for
  streamlined GitHub project sync setup
  [#1894](https://github.com/OpenFn/lightning/issues/1894)

### Fixed

- Apply usage limit to bulk-reruns
  [#1931](https://github.com/OpenFn/lightning/issues/1931)
- Fix edge case that could result in duplicate usage tracking submissions.
  [#1853](https://github.com/OpenFn/lightning/issues/1853)
- Fix query timeout issue on history retention deletion
  [#1937](https://github.com/OpenFn/lightning/issues/1937)

## [v2.2.0] - 2024-03-21

### Added

- Allow admins to set project retention periods
  [#1760](https://github.com/OpenFn/lightning/issues/1760)
- Automatically wipe input/output data after their retention period
  [#1762](https://github.com/OpenFn/lightning/issues/1762)
- Automatically delete work order history after their retention period
  [#1761](https://github.com/OpenFn/lightning/issues/1761)

### Changed

- When automatically creating a project for a newly registered user (via the
  `INIT_PROJECT_FOR_NEW_USER=true` environment variable) that user should be the
  `owner` of the project.
  [#1927](https://github.com/OpenFn/lightning/issues/1927)
- Give priority to manual runs (over webhook requests and cron) so that active
  users on the inspector don't have to wait ages for thier work during high load
  periods [#1918](https://github.com/OpenFn/lightning/issues/1918)

## [v2.1.0] - 2024-03-20

### Added

- TSVector index to log_lines, and gin index to dataclips
  [#1898](https://github.com/OpenFn/lightning/issues/1898)
- Add API Version field to Salesforce OAuth credentials
  [#1838](https://github.com/OpenFn/lightning/issues/1838)

### Changed

- Replace v1 usage tracking with v2 usage tracking.
  [#1853](https://github.com/OpenFn/lightning/issues/1853)

## [v2.0.10]

### Changed

- Updated anonymous usage tracker submissions
  [#1853](https://github.com/OpenFn/lightning/issues/1853)

## [v2.0.9] - 2024-03-19

### Added

- Support for smaller screens on history and inspector.
  [#1908](https://github.com/OpenFn/lightning/issues/1908)
- Polling metric to track number of available runs.
  [#1790](https://github.com/OpenFn/lightning/issues/1790)
- Allows limiting creation of new runs and retries.
  [#1754](https://github.com/OpenFn/Lightning/issues/1754)
- Add specific messages for log, input, and output tabs when a run is lost
  [#1757](https://github.com/OpenFn/lightning/issues/1757)
- Soft and hard limits for runs created by webhook trigger.
  [#1859](https://github.com/OpenFn/Lightning/issues/1859)
- Publish an event when a new user is registered
  [#1873](https://github.com/OpenFn/lightning/issues/1873)
- Adds ability to add project collaborators from existing users
  [#1836](https://github.com/OpenFn/lightning/issues/1836)
- Added ability to remove project collaborators
  [#1837](https://github.com/OpenFn/lightning/issues/1837)
- Added new usage tracking submission code.
  [#1853](https://github.com/OpenFn/lightning/issues/1853)

### Changed

- Upgrade Elixir to 1.16.2
- Remove all values from `.env.example`.
  [#1904](https://github.com/OpenFn/lightning/issues/1904)

### Fixed

- Verify only stale project credentials
  [#1861](https://github.com/OpenFn/lightning/issues/1861)

## [v2.0.8] - 2024-02-29

### Fixed

- Show flash error when editing stale project credentials
  [#1795](https://github.com/OpenFn/lightning/issues/1795)
- Fixed bug with Github sync installation on docker-based deployments
  [#1845](https://github.com/OpenFn/lightning/issues/1845)

## [v2.0.6] - 2024-02-29

### Added

- Automatically create Github workflows in a target repository/branch when users
  set up a Github repo::OpenFn project sync
  [#1046](https://github.com/OpenFn/lightning/issues/1046)
- Allows limiting creation of new runs and retries.
  [#1754](https://github.com/OpenFn/Lightning/issues/1754)

### Changed

- Change bucket size used by the run queue delay custom metric.
  [#1790](https://github.com/OpenFn/lightning/issues/1790)
- Require setting `IS_RESETTABLE_DEMO` to "yes" via ENV before allowing the
  destructive `Demo.reset_demo/0` function from being called.
  [#1720](https://github.com/OpenFn/lightning/issues/1720)
- Remove version display condition that was redundant due to shadowing
  [#1819](https://github.com/OpenFn/lightning/issues/1819)

### Fixed

- Fix series of sentry issues related to OAuth credentials
  [#1799](https://github.com/OpenFn/lightning/issues/1799)

## [v2.0.5] - 2024-02-25

### Fixed

- Fixed error in Credentials without `sanbox` field set; only display `sandbox`
  field for Salesforce oauth credentials.
  [#1798](https://github.com/OpenFn/lightning/issues/1798)

## [v2.0.4] - 2024-02-24

### Added

- Display and edit OAuth credentials
  scopes[#1706](https://github.com/OpenFn/Lightning/issues/1706)

### Changed

- Stop sending `operating_system_detail` to the usage tracker
  [#1785](https://github.com/OpenFn/lightning/issues/1785)

### Fixed

- Make handling of usage tracking errors more robust.
  [#1787](https://github.com/OpenFn/lightning/issues/1787)
- Fix inspector shows selected dataclip as wiped after retying workorder from a
  non-first step [#1780](https://github.com/OpenFn/lightning/issues/1780)

## [v2.0.3] - 2024-02-21

### Added

- Actual metrics will now be submitted by Lightning to the Usage Tracker.
  [#1742](https://github.com/OpenFn/lightning/issues/1742)
- Added a support link to the menu that goes to the instance admin contact
  [#1783](https://github.com/OpenFn/lightning/issues/1783)

### Changed

- Usage Tracking submissions are now opt-out, rather than opt-in. Hashed UUIDs
  to ensure anonymity are default.
  [#1742](https://github.com/OpenFn/lightning/issues/1742)
- Usage Tracking submissions will now run daily rather than hourly.
  [#1742](https://github.com/OpenFn/lightning/issues/1742)

- Bumped @openfn/ws-worker to `v1.0` (this is used in dev mode when starting the
  worker from your mix app: `RTM=true iex -S mix phx.server`)
- Bumped @openfn/cli to `v1.0` (this is used for adaptor docs and magic)

### Fixed

- Non-responsive workflow canvas after web socket disconnection
  [#1750](https://github.com/OpenFn/lightning/issues/1750)

## [v2.0.2] - 2024-02-14

### Fixed

- Fixed a bug with the OAuth2 credential refresh flow that prevented
  GoogleSheets jobs from running after token expiration
  [#1735](https://github.com/OpenFn/Lightning/issues/1735)

## [v2.0.1] - 2024-02-13

### Changed

- Renamed ImpactTracking to UsageTracking
  [#1729](https://github.com/OpenFn/lightning/issues/1729)
- Block github installation if there's a pending installation in another project
  [#1731](https://github.com/OpenFn/Lightning/issues/1731)

### Fixed

- Expand work order button balloons randomly
  [#1737](https://github.com/OpenFn/Lightning/issues/1737)
- Editing credentials doesn't work from project scope
  [#1743](https://github.com/OpenFn/Lightning/issues/1743)

## [v2.0.0] - 2024-02-10

> At the time of writing there are no more big changes planned and testing has
> gone well. Thanks to everyone who's helped to kick the tyres during the "rc"
> phase. There are still a _lot of **new features** coming_, so please:
>
> - watch our [**Public Roadmap**](https://github.com/orgs/OpenFn/projects/3) to
>   stay abreast of our core team's backlog,
> - request a feature in the
>   [**Community Forum**](https://community.openfn.org),
> - raise a
>   [**new issue**](https://github.com/OpenFn/lightning/issues/new/choose) if
>   you spot a bug,
> - and head over to the
>   [**Contributing**](https://github.com/OpenFn/lightning/?tab=readme-ov-file#contribute-to-this-project)
>   section to lend a hand.
>
> Head to [**docs.openfn.org**](https://docs.openfn.org) for product
> documentation and help with v1 to v2 migration.

### Changed

- Bump `@openfn/worker` to `v0.8.1`
- Only show GoogleSheets and Salesforce credential options if Oauth clients are
  registered with the instance via ENV
  [#1734](https://github.com/OpenFn/Lightning/issues/1734)

### Fixed

- Use standard table type for webhook auth methods
  [#1514](https://github.com/OpenFn/Lightning/issues/1514)
- Make disabled button for "Connect to GitHub" clear, add tooltip
  [#1732](https://github.com/OpenFn/Lightning/issues/1715)

## [v2.0.0-rc12] - 2024-02-09

### Added

- Add RunQueue extension to allow claim customization.
  [#1715](https://github.com/OpenFn/Lightning/issues/1715)
- Add support for Salesforce OAuth2 credentials
  [#1633](https://github.com/OpenFn/Lightning/issues/1633)

### Changed

- Use `PAYLOAD_SIZE_KB` in k6 load testing script, set thresholds on wait time,
  set default payload size to `2kb`

### Fixed

- Adds more detail to work order states on dashboard
  [#1677](https://github.com/OpenFn/lightning/issues/1677)
- Fix Output & Logs in inspector fails to show sometimes
  [#1702](https://github.com/OpenFn/lightning/issues/1702)

## [v2.0.0-rc11] - 2024-02-08

### Fixed

- Bumped Phoenix LiveView from `0.20.4` to `0.20.5` to fix canvas selection
  issue [#1724](https://github.com/OpenFn/lightning/issues/1724)

## [v2.0.0-rc10] - 2024-02-08

### Changed

- Implemented safeguards to prevent deletion of jobs with associated run history
  [#1570](https://github.com/OpenFn/Lightning/issues/1570)

### Fixed

- Fixed inspector dataclip body not getting updated after dataclip is wiped
  [#1718](https://github.com/OpenFn/Lightning/issues/1718)
- Fixed work orders getting retried despite having wiped dataclips
  [#1721](https://github.com/OpenFn/Lightning/issues/1721)

## [v2.0.0-rc9] 2024-02-05

### Added

- Persist impact tracking configuration and reports
  [#1684](https://github.com/OpenFn/Lightning/issues/1684)
- Add zero-persistence project setting
  [#1209](https://github.com/OpenFn/Lightning/issues/1209)
- Wipe dataclip after use when zero-persistence is enabled
  [#1212](https://github.com/OpenFn/Lightning/issues/1212)
- Show appropriate message when a wiped dataclip is viewed
  [#1211](https://github.com/OpenFn/Lightning/issues/1211)
- Disable selecting work orders having wiped dataclips in the history page
  [#1210](https://github.com/OpenFn/Lightning/issues/1210)
- Hide rerun button in inspector when the selected step has a wiped dataclip
  [#1639](https://github.com/OpenFn/Lightning/issues/1639)
- Add rate limiter to webhook endpoints and runtime limiter for runs.
  [#639](https://github.com/OpenFn/Lightning/issues/639)

### Fixed

- Prevented secret scrubber from over-eagerly adding \*\*\* between all
  characters if an empty string secret was provided as a credential field value
  (e.g., {"username": "come-on-in", "password": ""})
  [#1585](https://github.com/OpenFn/Lightning/issues/1585)
- Fixed permissions issue that allowed viewer/editor to modify webhook auth
  methods. These permissions only belong to project owners and admins
  [#1692](https://github.com/OpenFn/Lightning/issues/1692)
- Fixed bug that was duplicating inbound http_requests, resulting in unnecessary
  data storage [#1695](https://github.com/OpenFn/Lightning/issues/1695)
- Fixed permissions issue that allowed editors to set up new Github connections
  [#1703](https://github.com/OpenFn/Lightning/issues/1703)
- Fixed permissions issue that allowed viewers to initiate syncs to github
  [#1704](https://github.com/OpenFn/Lightning/issues/1704)
- Fixed inspector view stuck at processing when following a crashed run
  [#1711](https://github.com/OpenFn/Lightning/issues/1711)
- Fixed inspector dataclip selector not getting updated after running manual run
  [#1714](https://github.com/OpenFn/Lightning/issues/1714)

## [v2.0.0-rc8] - 2024-01-30

### Added

- Shim code to interact with the Impact Tracking service
  [#1671](https://github.com/OpenFn/Lightning/issues/1671)

### Changed

- Standardized naming of "attempts" to "runs". This had already been done in the
  front-end, but this change cleans up the backend, the database, and the
  interface with the worker. Make sure to **run migrations** and update your
  ENV/secrets to use `WORKER_RUNS_PRIVATE_KEY` rather than
  `WORKER_ATTEMPTS_PRIVATE_KEY`
  [#1657](https://github.com/OpenFn/Lightning/issues/1657)
- Required `@openfn/ws-worker@0.8.0` or above.

## [v2.0.0-rc7] - 2024-01-26

### Added

- Store webhook request headers in Dataclips for use in jobs.
  [#1638](https://github.com/OpenFn/Lightning/issues/1638)

### Changed

- Display `http_request` dataclips to the user as they will be provided to the
  worker as "input" state to avoid confusion while writing jobs.
  [1664](https://github.com/OpenFn/Lightning/issues/1664)
- Named-spaced all worker environment variables with `WORKER_` and added
  documentation for how to configure them.
  [#1672](https://github.com/OpenFn/Lightning/pull/1672)
- Bumped to `@openfn/ws-worker@0.6.0`
- Bumped to `@openfn/cli@0.4.15`

### Fixed

- Fix Run via Docker [#1653](https://github.com/OpenFn/Lightning/issues/1653)
- Fix remaining warnings, enable "warnings as errors"
  [#1642](https://github.com/OpenFn/Lightning/issues/1642)
- Fix workflow dashboard bug when viewed for newly created workflows with only
  unfinished run steps. [#1674](https://github.com/OpenFn/Lightning/issues/1674)

## [v2.0.0-rc5] - 2024-01-22

### Changed

- Made two significant backend changes that don't impact UI/UX but **require
  migrations** and should make Lightning developer lives easier by updating
  parts of the backend to match terms now used in the frontend:
  - Renamed the `Runs` model and table to `Steps`
    [#1571](https://github.com/OpenFn/Lightning/issues/1571)
  - Renamed the `AttemptRuns` model and table to `AttemptSteps`
    [#1571](https://github.com/OpenFn/Lightning/issues/1571)

## [v2.0.0-rc4] - 2024-01-19

### Added

- Scrub output dataclips in the UI to avoid unintentional secret exposure
  [#1606](https://github.com/OpenFn/Lightning/issues/1606)

### Changed

- Bump to `@openfn/cli@0.4.14`
- Do not persist the active tab setting on the job editor
  [#1504](https://github.com/OpenFn/Lightning/issues/1504)
- Make condition label optional
  [#1648](https://github.com/OpenFn/Lightning/issues/1648)

### Fixed

- Fix credential body getting leaked to sentry incase of errors
  [#1600](https://github.com/OpenFn/Lightning/issues/1600)
- Fixed validation on Javascript edge conditions
  [#1602](https://github.com/OpenFn/Lightning/issues/1602)
- Removed unused code from `run_live` directory
  [#1625](https://github.com/OpenFn/Lightning/issues/1625)
- Edge condition expressions not correctly being handled during provisioning
  [#openfn/kit#560](https://github.com/OpenFn/kit/pull/560)

## [v2.0.0-rc3] 2024-01-12

### Added

- Custom metric to track stalled attempts
  [#1559](https://github.com/OpenFn/Lightning/issues/1559)
- Dashboard with project and workflow stats
  [#755](https://github.com/OpenFn/Lightning/issues/755)
- Add search by ID on the history page
  [#1468](https://github.com/OpenFn/Lightning/issues/1468)
- Custom metric to support autoscaling
  [#1607](https://github.com/OpenFn/Lightning/issues/1607)

### Changed

- Bumped CLI version to `0.4.13`
- Bumped worker version to `0.5.0`
- Give project editors and viewers read only access to project settings instead
  [#1477](https://github.com/OpenFn/Lightning/issues/1477)

### Fixed

- Throw an error when Lightning.MetadataService.get_adaptor_path/1 returns an
  adaptor path that is nil
  [#1601](https://github.com/OpenFn/Lightning/issues/1601)
- Fix failure due to creating work order from a newly created job
  [#1572](https://github.com/OpenFn/Lightning/issues/1572)
- Fixes on the dashboard and links
  [#1610](https://github.com/OpenFn/Lightning/issues/1610) and
  [#1608](https://github.com/OpenFn/Lightning/issues/1608)

## [2.0.0-rc2] - 2024-01-08

### Fixed

- Restored left-alignment for step list items on run detail and inspector
  [a6e4ada](https://github.com/OpenFn/Lightning/commit/a6e4adafd558269cfd690e7c4fdd8f9fe66c5f62)
- Inspector: fixed attempt/run language for "skipped" tooltip
  [fd7dd0c](https://github.com/OpenFn/Lightning/commit/fd7dd0ca8128dfba2902e5aa6a2259e2073f0f10)
- Inspector: fixed failure to save during "save & run" from inspector
  [#1596](https://github.com/OpenFn/Lightning/issues/1596)
- Inspector: fixed key bindings for save & run (retry vs. new work order)
  getting overridden when user focuses on the Monaco editor
  [#1596](https://github.com/OpenFn/Lightning/issues/1596)

## [2.0.0-rc1] - 2024-01-05

### Why does this repo go from `v0` to `v2.0`?

Lightning is the _2nd version_ of the OpenFn platform. While much of the core
technology is the same, there are breaking changes between `v1.105` (pre-2024)
and `v2` ("OpenFn Lightning").

For customers using OpenFn `v1`, a migration guide will be provided at
[docs.openfn.org](https://docs.openfn.org)

### Added

- Link to the job inspctor for a selected run from the history interface
  [#1524](https://github.com/OpenFn/Lightning/issues/1524)
- Reprocess an existing work order from the job inspector by default (instead of
  always creating a new work order)
  [#1524](https://github.com/OpenFn/Lightning/issues/1524)
- Bumped worker to support edge conditions between trigger and first job
  `"@openfn/ws-worker": "^0.4.0"`

### Changed

- Updated naming to prepare for v2 release
  [#1248](https://github.com/OpenFn/Lightning/issues/1248); the major change is
  that each time a work order (the typical unit of business value for an
  organization, e.g. "execute workflow ABC for patient 123") is executed, it is
  called a "run". Previously, it was called an "attempt". The hierarchy is now:

  ```
  Build-Time: Projects > Workflows > Steps
  Run-Time: Work Orders > Runs > Steps
  ```

  Note the name changes here are reflected in the UI, but not all tables/models
  will be changed until [1571](https://github.com/OpenFn/Lightning/issues/1571)
  is delivered.

## [v0.12.2] - 2023-12-24

### Changed

- Bumped worker to address occasional git install issue
  `"@openfn/ws-worker": "^0.3.2"`

### Fixed

- Fix RuntimeError: found duplicate ID "google-sheets-inner-form" for
  GoogleSheetsComponent [#1578](https://github.com/OpenFn/Lightning/issues/1578)
- Extend export script to include new JS expression edge type
  [#1540](https://github.com/OpenFn/Lightning/issues/1540)
- Fix regression for attempt viewer log line highlighting
  [#1589](https://github.com/OpenFn/Lightning/issues/1589)

## [v0.12.1] - 2023-12-21

### Changed

- Hide project security setting tab from non-authorized users
  [#1477](https://github.com/OpenFn/Lightning/issues/1477)

### Fixed

- History page crashes if job is removed from workflow after it's been run
  [#1568](https://github.com/OpenFn/Lightning/issues/1568)

## [v0.12.0] - 2023-12-15

### Added

- Add ellipsis for long job names on the canvas
  [#1217](https://github.com/OpenFn/Lightning/issues/1217)
- Fix Credential Creation Page UI
  [#1064](https://github.com/OpenFn/Lightning/issues/1064)
- Custom metric to track Attempt queue delay
  [#1556](https://github.com/OpenFn/Lightning/issues/1556)
- Expand work order row when a `workorder_id` is specified in the filter
  [#1515](https://github.com/OpenFn/Lightning/issues/1515)
- Allow Javascript expressions as conditions for edges
  [#1498](https://github.com/OpenFn/Lightning/issues/1498)

### Changed

- Derive dataclip in inspector from the attempt & step
  [#1551](https://github.com/OpenFn/Lightning/issues/1551)
- Updated CLI to 0.4.10 (fixes logging)
- Changed UserBackupToken model to use UTC timestamps (6563cb77)
- Restore FK relationship between `work_orders` and `attempts` pending a
  decision re: further partitioning.
  [#1254](https://github.com/OpenFn/Lightning/issues/1254)

### Fixed

- New credential doesn't appear in inspector until refresh
  [#1531](https://github.com/OpenFn/Lightning/issues/1531)
- Metadata not refreshing when credential is updated
  [#791](https://github.com/OpenFn/Lightning/issues/791)
- Adjusted z-index for Monaco Editor's sibling element to resolve layout
  conflict [#1329](https://github.com/OpenFn/Lightning/issues/1329)
- Demo script sets up example Runs with their log lines in a consistant order.
  [#1487](https://github.com/OpenFn/Lightning/issues/1487)
- Initial credential creation `changes` show `after` as `null` rather a value
  [#1118](https://github.com/OpenFn/Lightning/issues/1118)
- AttemptViewer flashing/rerendering when Jobs are running
  [#1550](https://github.com/OpenFn/Lightning/issues/1550)
- Not able to create a new Job when clicking the Check icon on the placeholder
  [#1537](https://github.com/OpenFn/Lightning/issues/1537)
- Improve selection logic on WorkflowDiagram
  [#1220](https://github.com/OpenFn/Lightning/issues/1220)

## [v0.11.0] - 2023-12-06

### Added

- Improved UI when manually creating Attempts via the Job Editor
  [#1474](https://github.com/OpenFn/Lightning/issues/1474)
- Increased the maximum inbound webhook request size to 10MB and added
  protection against _very large_ payloads with a 100MB "max_skip_body_length"
  [#1247](https://github.com/OpenFn/Lightning/issues/1247)

### Changed

- Use the internal port of the web container for the worker configuration in
  docker-compose setup. [#1485](https://github.com/OpenFn/Lightning/pull/1485)

## [v0.10.6] - 2023-12-05

### Changed

- Limit entries count on term work orders search
  [#1461](https://github.com/OpenFn/Lightning/issues/1461)
- Scrub log lines using multiple credentials samples
  [#1519](https://github.com/OpenFn/Lightning/issues/1519)
- Remove custom telemetry plumbing.
  [1259](https://github.com/OpenFn/Lightning/issues/1259)
- Enhance UX to prevent modal closure when Monaco/Dataclip editor is focused
  [#1510](https://github.com/OpenFn/Lightning/pull/1510)

### Fixed

- Use checkbox on boolean credential fields rather than a text input field
  [#1430](https://github.com/OpenFn/Lightning/issues/1430)
- Allow users to retry work orders that failed before their first run was
  created [#1417](https://github.com/OpenFn/Lightning/issues/1417)
- Fix to ensure webhook auth modal is closed when cancel or close are selected.
  [#1508](https://github.com/OpenFn/Lightning/issues/1508)
- Enable user to reauthorize and obtain a new refresh token.
  [#1495](https://github.com/OpenFn/Lightning/issues/1495)
- Save credential body with types declared on schema
  [#1518](https://github.com/OpenFn/Lightning/issues/1518)

## [v0.10.5] - 2023-12-03

### Changed

- Only add history page filters when needed for simpler multi-select status
  interface and shorter page URLs
  [#1331](https://github.com/OpenFn/Lightning/issues/1331)
- Use dynamic Endpoint config only on prod
  [#1435](https://github.com/OpenFn/Lightning/issues/1435)
- Validate schema field with any of expected values
  [#1502](https://github.com/OpenFn/Lightning/issues/1502)

### Fixed

- Fix for liveview crash when token expires or gets deleted after mount
  [#1318](https://github.com/OpenFn/Lightning/issues/1318)
- Remove two obsolete methods related to Run: `Lightning.Invocation.delete_run`
  and `Lightning.Invocation.Run.new_from`.
  [#1254](https://github.com/OpenFn/Lightning/issues/1254)
- Remove obsolete field `previous_id` from `runs` table.
  [#1254](https://github.com/OpenFn/Lightning/issues/1254)
- Fix for missing data in 'created' audit trail events for webhook auth methods
  [#1500](https://github.com/OpenFn/Lightning/issues/1500)

## [v0.10.4] - 2023-11-30

### Changed

- Increased History search timeout to 30s
  [#1461](https://github.com/OpenFn/Lightning/issues/1461)

### Fixed

- Tooltip text clears later than the background
  [#1094](https://github.com/OpenFn/Lightning/issues/1094)
- Temporary fix to superuser UI for managing project users
  [#1145](https://github.com/OpenFn/Lightning/issues/1145)
- Fix for adding ellipses on credential info on job editor heading
  [#1428](https://github.com/OpenFn/Lightning/issues/1428)

## [v0.10.3] - 2023-11-28

### Added

- Dimmed/greyed out triggers and edges on the canvas when they are disabled
  [#1464](https://github.com/OpenFn/Lightning/issues/1464)
- Async loading on the history page to improve UX on long DB queries
  [#1279](https://github.com/OpenFn/Lightning/issues/1279)
- Audit trail events for webhook auth (deletion method) change
  [#1165](https://github.com/OpenFn/Lightning/issues/1165)

### Changed

- Sort project collaborators by first name
  [#1326](https://github.com/OpenFn/Lightning/issues/1326)
- Work orders will now be set in a "pending" state when retries are enqueued.
  [#1340](https://github.com/OpenFn/Lightning/issues/1340)
- Avoid printing 2FA codes by default
  [#1322](https://github.com/OpenFn/Lightning/issues/1322)

### Fixed

- Create new workflow button sizing regression
  [#1405](https://github.com/OpenFn/Lightning/issues/1405)
- Google credential creation and automatic closing of oAuth tab
  [#1109](https://github.com/OpenFn/Lightning/issues/1109)
- Exporting project breaks the navigation of the page
  [#1440](https://github.com/OpenFn/Lightning/issues/1440)

## [v0.10.2] - 2023-11-21

### Changed

- Added `max_frame_size` to the Cowboy websockets protocol options in an attempt
  to address [#1421](https://github.com/OpenFn/Lightning/issues/1421)

## [v0.10.1] - 2023-11-21

### Fixed

- Work Order ID was not displayed properly in history page
  [#1423](https://github.com/OpenFn/Lightning/issues/1423)

## [v0.10.0] - 2023-11-21

### 🚨 Breaking change warning! 🚨

This release will contain breaking changes as we've significantly improved both
the workflow building and execution systems.

#### Nodes and edges

Before, workflows were represented as a list of jobs and triggers. For greater
flexibility and control of complex workflows, we've moved towards a more robust
"nodes and edges" approach. Where jobs in a workflow (a node) can be connected
by edges.

Triggers still exist, but live "outside" the directed acyclic graph (DAG) and
are used to automatically create work orders and attempts.

We've provided migrations that bring `v0.9.3` workflows in line with the
`v0.10.0` requirements.

#### Scalable workers

Before, Lightning spawned child processes to execute attempts in sand-boxed
NodeVMs on the same server. This created inefficiencies and security
vulnerabilities. Now, the Lightning web server adds attempts to a queue and
multiple worker applications can pull from that queue to process work.

In dev mode, this all happens automatically and on one machine, but in most
high-availability production environments the workers will be on another server.

Attempts are now handled entirely by the workers, and they report back to
Lightning. Exit reasons, final attempt states, error types and error messages
are either entirely new or handled differently now, but we have provided
migration scripts that will work to bring _most_ `v0.9.3` runs, attempts, and
work orders up to `v0.10.0`, though the granularity of `v0.9.3` states and exits
will be less than `v0.10.0` and the final states are not guaranteed to be
accurate for workflows with multiple branches and leaf nodes with varying exit
reasons.

The migration scripts can be run with a single function call in SetupUtils from
a connect `iex` session:

```
Lightning.SetupUtils.approximate_state_for_attempts_and_workorders()
```

Note that (like lots of _other_ functionality in `SetupUtils`, calling this
function is a destructive action and you should only do it if you've backed up
your data and you know what you're doing.)

As always, we recommend backing up your data before migrating. (And thanks for
bearing with us as we move towards our first stable Lightning release.)

### Added

- Fix flaky job name input behavior on error
  [#1218](https://github.com/OpenFn/Lightning/issues/1218)
- Added a hover effect on copy and add button for adaptors examples
  [#1297](https://github.com/OpenFn/Lightning/issues/1297)
- Migration helper code to move from `v0.9.3` to `v0.10.0` added to SetupUtils
  [#1363](https://github.com/OpenFn/Lightning/issues/1363)
- Option to start with `RTM=false iex -S mix phx.server` for opting out of the
  dev-mode automatic runtime manager.
- Webhook Authentication Methods database and CRUD operations
  [#1152](https://github.com/OpenFn/Lightning/issues/1152)
- Creation and Edit of webhook webhook authentication methods UI
  [#1149](https://github.com/OpenFn/Lightning/issues/1149)
- Add webhook authentication methods overview methods in the canvas
  [#1153](https://github.com/OpenFn/Lightning/issues/1153)
- Add icon on the canvas for triggers that have authentication enabled
  [#1157](https://github.com/OpenFn/Lightning/issues/1157)
- Require password/2FA code before showing password and API Key for webhook auth
  methods [#1200](https://github.com/OpenFn/Lightning/issues/1200)
- Restrict live dashboard access to only superusers, enable DB information and
  OS information [#1170](https://github.com/OpenFn/Lightning/issues/1170) OS
  information [#1170](https://github.com/OpenFn/Lightning/issues/1170)
- Expose additional metrics to LiveDashboard
  [#1171](https://github.com/OpenFn/Lightning/issues/1171)
- Add plumbing to dump Lightning metrics during load testing
  [#1178](https://github.com/OpenFn/Lightning/issues/1178)
- Allow for heavier payloads during load testing
  [#1179](https://github.com/OpenFn/Lightning/issues/1179)
- Add dynamic delay to help mitigate flickering test
  [#1195](https://github.com/OpenFn/Lightning/issues/1195)
- Add a OpenTelemetry trace example
  [#1189](https://github.com/OpenFn/Lightning/issues/1189)
- Add plumbing to support the use of PromEx
  [#1199](https://github.com/OpenFn/Lightning/issues/1199)
- Add warning text to PromEx config
  [#1222](https://github.com/OpenFn/Lightning/issues/1222)
- Track and filter on webhook controller state in :telemetry metrics
  [#1192](https://github.com/OpenFn/Lightning/issues/1192)
- Secure PromEx metrics endpoint by default
  [#1223](https://github.com/OpenFn/Lightning/issues/1223)
- Partition `log_lines` table based on `attempt_id`
  [#1254](https://github.com/OpenFn/Lightning/issues/1254)
- Remove foreign key from `attempts` in preparation for partitioning
  `work_orders` [#1254](https://github.com/OpenFn/Lightning/issues/1254)
- Remove `Workflows.delete_workflow`. It is no longer in use and would require
  modification to not leave orphaned attempts given the removal of the foreign
  key from `attempts`. [#1254](https://github.com/OpenFn/Lightning/issues/1254)
- Show tooltip for cloned runs in history page
  [#1327](https://github.com/OpenFn/Lightning/issues/1327)
- Have user create workflow name before moving to the canvas
  [#1103](https://github.com/OpenFn/Lightning/issues/1103)
- Allow PromEx authorization to be disabled
  [#1483](https://github.com/OpenFn/Lightning/issues/1483)

### Changed

- Updated vulnerable JS libraries, `postcss` and `semver`
  [#1176](https://github.com/OpenFn/Lightning/issues/1176)
- Update "Delete" to "Delete Job" on Job panel and include javascript deletion
  confirmation [#1105](https://github.com/OpenFn/Lightning/issues/1105)
- Move "Enabled" property from "Jobs" to "Edges"
  [#895](https://github.com/OpenFn/Lightning/issues/895)
- Incorrect wording on the "Delete" tooltip
  [#1313](https://github.com/OpenFn/Lightning/issues/1313)

### Fixed

- Fixed janitor lost query calculation
  [#1400](https://github.com/OpenFn/Lightning/issues/1400)
- Adaptor icons load gracefully
  [#1140](https://github.com/OpenFn/Lightning/issues/1140)
- Selected dataclip gets lost when starting a manual work order from the
  inspector interface [#1283](https://github.com/OpenFn/Lightning/issues/1283)
- Ensure that the whole edge when selected is highlighted
  [#1160](https://github.com/OpenFn/Lightning/issues/1160)
- Fix "Reconfigure Github" button in Project Settings
  [#1386](https://github.com/OpenFn/Lightning/issues/1386)
- Make janitor also clean up runs inside an attempt
  [#1348](https://github.com/OpenFn/Lightning/issues/1348)
- Modify CompleteRun to return error changeset when run not found
  [#1393](https://github.com/OpenFn/Lightning/issues/1393)
- Drop invocation reasons from DB
  [#1412](https://github.com/OpenFn/Lightning/issues/1412)
- Fix inconsistency in ordering of child nodes in the workflow diagram
  [#1406](https://github.com/OpenFn/Lightning/issues/1406)

## [v0.9.3] - 2023-09-27

### Added

- Add ellipsis when adaptor name is longer than the container allows
  [#1095](https://github.com/OpenFn/Lightning/issues/1095)
- Webhook Authentication Methods database and CRUD operations
  [#1152](https://github.com/OpenFn/Lightning/issues/1152)

### Changed

- Prevent deletion of first job of a workflow
  [#1097](https://github.com/OpenFn/Lightning/issues/1097)

### Fixed

- Fix long name on workflow cards
  [#1102](https://github.com/OpenFn/Lightning/issues/1102)
- Fix highlighted Edge can get out of sync with selected Edge
  [#1099](https://github.com/OpenFn/Lightning/issues/1099)
- Creating a new user without a password fails and there is no user feedback
  [#731](https://github.com/OpenFn/Lightning/issues/731)
- Crash when setting up version control
  [#1112](https://github.com/OpenFn/Lightning/issues/1112)

## [v0.9.2] - 2023-09-20

### Added

- Add "esc" key binding to close job inspector modal
  [#1069](https://github.com/OpenFn/Lightning/issues/1069)

### Changed

- Save icons from the `adaptors` repo locally and load them in the job editor
  [#943](https://github.com/OpenFn/Lightning/issues/943)

## [v0.9.1] - 2023-09-19

### Changed

- Modified audit trail to handle lots of different kind of audit events
  [#271](https://github.com/OpenFn/Lightning/issues/271)/[#44](https://github.com/OpenFn/Lightning/issues/44)
- Fix randomly unresponsive job panel after job deletion
  [#1113](https://github.com/OpenFn/Lightning/issues/1113)

## [v0.9.0] - 2023-09-15

### Added

- Add favicons [#1079](https://github.com/OpenFn/Lightning/issues/1079)
- Validate job name in placeholder job node
  [#1021](https://github.com/OpenFn/Lightning/issues/1021)
- Bring credential delete in line with new GDPR interpretation
  [#802](https://github.com/OpenFn/Lightning/issues/802)
- Make job names unique per workflow
  [#1053](https://github.com/OpenFn/Lightning/issues/1053)

### Changed

- Enhanced the job editor/inspector interface
  [#1025](https://github.com/OpenFn/Lightning/issues/1025)

### Fixed

- Finished run never appears in inspector when it fails
  [#1084](https://github.com/OpenFn/Lightning/issues/1084)
- Cannot delete some credentials via web UI
  [#1072](https://github.com/OpenFn/Lightning/issues/1072)
- Stopped the History table from jumping when re-running a job
  [#1100](https://github.com/OpenFn/Lightning/issues/1100)
- Fixed the "+" button when adding a job to a workflow
  [#1093](https://github.com/OpenFn/Lightning/issues/1093)

## [v0.8.3] - 2023-09-05

### Added

- Render error when workflow diagram node is invalid
  [#956](https://github.com/OpenFn/Lightning/issues/956)

### Changed

- Restyle history table [#1029](https://github.com/OpenFn/Lightning/issues/1029)
- Moved Filter and Search controls to the top of the history page
  [#1027](https://github.com/OpenFn/Lightning/issues/1027)

### Fixed

- Output incorrectly shows "this run failed" when the run hasn't yet finished
  [#1048](https://github.com/OpenFn/Lightning/issues/1048)
- Wrong label for workflow card timestamp
  [#1022](https://github.com/OpenFn/Lightning/issues/1022)

## [v0.8.2] - 2023-08-31

### Fixed

- Lack of differentiation between top of job editor modal and top menu was
  disorienting. Added shadow.

## [v0.8.1] - 2023-08-31

### Changed

- Moved Save and Run button to bottom of the Job edit modal
  [#1026](https://github.com/OpenFn/Lightning/issues/1026)
- Allow a manual work order to save the workflow before creating the work order
  [#959](https://github.com/OpenFn/Lightning/issues/959)

## [v0.8.0] - 2023-08-31

### Added

- Introduces Github sync feature, users can now setup our github app on their
  instance and sync projects using our latest portability spec
  [#970](https://github.com/OpenFn/Lightning/issues/970)
- Support Backup Codes for Multi-Factor Authentication
  [937](https://github.com/OpenFn/Lightning/issues/937)
- Log a warning in the console when the Editor/docs component is given latest
  [#958](https://github.com/OpenFn/Lightning/issues/958)
- Improve feedback when a Workflow name is invalid
  [#961](https://github.com/OpenFn/Lightning/issues/961)
- Show that the jobs' body is invalid
  [#957](https://github.com/OpenFn/Lightning/issues/957)
- Reimplement skipped CredentialLive tests
  [#962](https://github.com/OpenFn/Lightning/issues/962)
- Reimplement skipped WorkflowLive.IndexTest test
  [#964](https://github.com/OpenFn/Lightning/issues/964)
- Show GitHub installation ID and repo link to help setup/debugging for version
  control [1059](https://github.com/OpenFn/Lightning/issues/1059)

### Fixed

- Fixed issue where job names were being incorrectly hyphenated during
  project.yaml export [#1050](https://github.com/OpenFn/Lightning/issues/1050)
- Allows the demo script to set a project id during creation to help with cli
  deploy/pull/Github integration testing.
- Fixed demo project_repo_connection failing after nightly demo resets
  [1058](https://github.com/OpenFn/Lightning/issues/1058)
- Fixed an issue where the monaco suggestion tooltip was offset from the main
  editor [1030](https://github.com/OpenFn/Lightning/issues/1030)

## [v0.7.3] - 2023-08-15

### Changed

- Version control in project settings is now named Export your project
  [#1015](https://github.com/OpenFn/Lightning/issues/1015)

### Fixed

- Tooltip for credential select in Job Edit form is cut off
  [#972](https://github.com/OpenFn/Lightning/issues/972)
- Dataclip type and state assembly notice for creating new dataclip dropped
  during refactor [#975](https://github.com/OpenFn/Lightning/issues/975)

## [v0.7.2] - 2023-08-10

### Changed

- NodeJs security patch [1009](https://github.com/OpenFn/Lightning/pull/1009)

### Fixed

## [v0.7.1] - 2023-08-04

### Fixed

- Fixed flickery icons on new workflow job creation.

## [v0.7.0] - 2023-08-04

### Added

- Project owners can require MFA for their users
  [892](https://github.com/OpenFn/Lightning/issues/892)

### Changed

- Moved to Elixir 1.15 and Erlang 26.0.2 to sort our an annoying ElixirLS issue
  that was slowing down our engineers.
- Update Debian base to use bookworm (Debian 12) for our Docker images
- Change new credential modal to take up less space on the screen
  [#931](https://github.com/OpenFn/Lightning/issues/931)
- Placeholder nodes are now purely handled client-side

### Fixed

- Fix issue creating a new credential from the Job editor where the new
  credential was not being set on the job.
  [#951](https://github.com/OpenFn/Lightning/issues/951)
- Fix issue where checking a credential type radio button shows as unchecked on
  first click. [#976](https://github.com/OpenFn/Lightning/issues/976)
- Return the pre-filled workflow names
  [#971](https://github.com/OpenFn/Lightning/issues/971)
- Fix version reporting and external reset_demo() call via
  Application.spec()[#1010](https://github.com/OpenFn/Lightning/issues/1010)
- Fixed issue where entering a placeholder name through the form would result an
  in unsaveable workflow
  [#1001](https://github.com/OpenFn/Lightning/issues/1001)
- Ensure the DownloadController checks for authentication and authorisation.

## [v0.7.0-pre5] - 2023-07-28

### Changed

- Unless otherwise specified, only show work orders with activity in last 14
  days [#968](https://github.com/OpenFn/Lightning/issues/968)

## [v0.7.0-pre4] - 2023-07-27

### Changed

- Don't add cast fragments if the search_term is nil
  [#968](https://github.com/OpenFn/Lightning/issues/968)

## [v0.7.0-pre3] - 2023-07-26

### Fixed

- Fixed an issue with newly created edges that prevented downstream jobs
  [977](https://github.com/OpenFn/Lightning/issues/977)

## [v0.7.0-pre2] - 2023-07-26

Note that this is a pre-release with a couple of known bugs that are tracked in
the Nodes and Edges [epic](https://github.com/OpenFn/Lightning/issues/793).

### Added

- Added ability for a user to enable MFA on their account; using 2FA apps like
  Authy, Google Authenticator etc
  [#890](https://github.com/OpenFn/Lightning/issues/890)
- Write/run sql script to convert triggers
  [#875](https://github.com/OpenFn/Lightning/issues/875)
- Export projects as `.yaml` via UI
  [#249](https://github.com/OpenFn/Lightning/issues/249)

### Changed

- In `v0.7.0` we change the underlying workflow building and execution
  infrastructure to align with a standard "nodes and edges" design for directed
  acyclic graphs (DAGs). Make sure to run the migrations!
  [793](https://github.com/OpenFn/Lightning/issues/793)

### Fixed

- Propagate url pushState/changes to Workflow Diagram selection
  [#944](https://github.com/OpenFn/Lightning/issues/944)
- Fix issue when deleting nodes from the workflow editor
  [#830](https://github.com/OpenFn/Lightning/issues/830)
- Fix issue when clicking a trigger on a new/unsaved workflow
  [#954](https://github.com/OpenFn/Lightning/issues/954)

## [0.6.7] - 2023-07-13

### Added

- Add feature to bulk rerun work orders from a specific step in their workflow;
  e.g., "rerun these 50 work orders, starting each at step 4."
  [#906](https://github.com/OpenFn/Lightning/pull/906)

### Fixed

- Oban exception: "value too long" when log lines are longer than 255 chars
  [#929](https://github.com/OpenFn/Lightning/issues/929)

## [0.6.6] - 2023-06-30

### Added

- Add public API token to the demo site setup script
- Check and renew OAuth credentials when running a job
  [#646](https://github.com/OpenFn/Lightning/issues/646)

### Fixed

- Remove google sheets from adaptors list until supporting oauth flow
  [#792](https://github.com/OpenFn/Lightning/issues/792)
- Remove duplicate google sheets adaptor display on credential type picklist
  [#663](https://github.com/OpenFn/Lightning/issues/663)
- Fix demo setup script for calling from outside the app on Kubernetes
  deployments [#917](https://github.com/OpenFn/Lightning/issues/917)

## [0.6.5] - 2023-06-22

### Added

- Ability to rerun work orders from start by selecting one of more of them from
  the History page and clicking the "Rerun" button.
  [#659](https://github.com/OpenFn/Lightning/issues/659)

### Fixed

- Example runs for demo incorrect
  [#856](https://github.com/OpenFn/Lightning/issues/856)

## [0.6.3] - 2023-06-15

### Fixed

- Prevent saving null log lines to the database, fix issue with run display
  [#866](https://github.com/OpenFn/Lightning/issues/866)

## [0.6.2] - 2023-06-09

### Fixed

- Fixed viewer permissions for delete workflow

- Fixed bug with workflow cards
  [#859](https://github.com/OpenFn/Lightning/issues/859)

## [0.6.1] - 2023-06-08

### Fixed

- Fixed bug with run logs [#864](https://github.com/OpenFn/Lightning/issues/864)

- Correctly stagger demo runs to maintain order
  [#856](https://github.com/OpenFn/Lightning/issues/856)
- Remove `Timex` use from `SetupUtils` in favor of `DateTime` to fix issue when
  calling it in escript.

## [0.6.0]- 2023-04-12

### Added

- Create sample runs when generating sample workflow
  [#821](https://github.com/OpenFn/Lightning/issues/821)
- Added a provisioning api for creating and updating projects and their
  workflows See: [PROVISIONING.md](./PROVISIONING.md)
  [#641](https://github.com/OpenFn/Lightning/issues/641)
- Add ability for a `superuser` to schedule deletion, cancel deletion, and
  delete projects [#757](https://github.com/OpenFn/Lightning/issues/757)
- Add ability for a `project owner` to schedule deletion, cancel deletion, and
  delete projects [#746](https://github.com/OpenFn/Lightning/issues/746)

### Changed

- Ability to store run log lines as rows in a separate table
  [#514](https://github.com/OpenFn/Lightning/issues/514)

### Fixed

- Incorrect project digest queries
  [#768](https://github.com/OpenFn/Lightning/issues/768)]
- Fix issue when purging deleted users
  [#747](https://github.com/OpenFn/Lightning/issues/747)
- Generate a random name for Workflows when creating one via the UI.
  [#828](https://github.com/OpenFn/Lightning/issues/828)
- Handle error when deleting a job with runs.
  [#814](https://github.com/OpenFn/Lightning/issues/814)

## [0.5.2]

### Added

- Add `workflow_edges` table in preparation for new workflow editor
  implementation [#794](https://github.com/OpenFn/Lightning/issues/794)
- Stamped `credential_id` on run directly for easier auditing of the history
  interface. Admins can now see which credential was used to run a run.
  [#800](https://github.com/OpenFn/Lightning/issues/800)
- Better errors when using magic functions: "no magic yet" and "check
  credential" [#812](https://github.com/OpenFn/Lightning/issues/812)

### Changed

- The `delete-project` function now delete all associated activities
  [#759](https://github.com/OpenFn/Lightning/issues/759)

### Fixed

## [0.5.1] - 2023-04-12

### Added

- Added ability to create and revoke personal API tokens
  [#147](https://github.com/OpenFn/Lightning/issues/147)
- Add `last-used at` to API tokens
  [#722](https://github.com/OpenFn/Lightning/issues/722)
- Improved "save" for job builder; users can now press `Ctrl + S` or `⌘ + S` to
  save new or updated jobs job panel will _not_ close. (Click elsewhere in the
  canvas or click the "Close" button to close.)
  [#568](https://github.com/OpenFn/Lightning/issues/568)
- Add filtered search params to the history page URL
  [#660](https://github.com/OpenFn/Lightning/issues/660)

### Changed

- The secret scrubber now ignores booleans
  [690](https://github.com/OpenFn/Lightning/issues/690)

### Fixed

- The secret scrubber now properly handles integer secrets from credentials
  [690](https://github.com/OpenFn/Lightning/issues/690)
- Updated describe-package dependency, fixing sparkles in adaptor-docs
  [657](https://github.com/OpenFn/Lightning/issues/657)
- Clicks on the workflow canvas were not lining up with the nodes users clicked
  on; they are now [733](https://github.com/OpenFn/Lightning/issues/733)
- Job panel behaves better when collapsed
  [774](https://github.com/OpenFn/Lightning/issues/774)

## [0.5.0] - 2023-04-03

### Added

- Magic functions that fetch real metadata from connected systems via
  `credentials` and suggest completions in the job builder (e.g., pressing
  `control-space` when setting the `orgUnit` attribute for a DHIS2 create
  operation will pull the _actual_ list of orgUnits with human readable labels
  and fill in their orgUnit codes upon
  enter.)[670](https://github.com/OpenFn/Lightning/issues/670)
- A "metadata explorer" to browse actual system metadata for connected
  instances. [658](https://github.com/OpenFn/Lightning/issues/658)
- Resizable job builder panel for the main canvas/workflow view.
  [681](https://github.com/OpenFn/Lightning/issues/681)

### Changed

- Display timezone for cron schedule—it is always UTC.
  [#716](https://github.com/OpenFn/Lightning/issues/716)
- Instance administrators can now configure the interval between when a project
  owner or user requests deletion and when these records are purged from the
  database. It defaults to 7, but by providing a `PURGE_DELETED_AFTER_DAYS`
  environment variable the grace period can be altered. Note that setting this
  variable to `0` will make automatic purging _never_ occur but will still make
  "deleted" projects and users unavailable. This has been requested by certain
  organizations that must retain audit logs in a Lightning instance.
  [758](https://github.com/OpenFn/Lightning/issues/758)

### Fixed

- Locked CLI version to `@openfn/cli@0.0.35`.
  [#761](https://github.com/OpenFn/Lightning/issues/761)

## [0.4.8] - 2023-03-29

### Added

- Added a test harness for monitoring critical parts of the app using Telemetry
  [#654](https://github.com/OpenFn/Lightning/issues/654)

### Changed

- Set log level to `info` for runs. Most of the `debug` logging is useful for
  the CLI, but not for Lightning. In the future the log level will be
  configurable at instance > project > job level by the `superuser` and any
  project `admin`.
- Renamed license file so that automagic github icon is less confusing

### Fixed

- Broken links in failure alert email
  [#732](https://github.com/OpenFn/Lightning/issues/732)
- Registration Submission on app.openfn.org shows internal server error in
  browser [#686](https://github.com/OpenFn/Lightning/issues/686)
- Run the correct runtime install mix task in `Dockerfile-dev`
  [#541](https://github.com/OpenFn/Lightning/issues/541)
- Users not disabled when scheduled for deletion
  [#719](https://github.com/OpenFn/Lightning/issues/719)

## [0.4.6] - 2023-03-23

### Added

- Implement roles and permissions across entire app
  [#645](https://github.com/OpenFn/Lightning/issues/645)
- Fix webhook URL
  (`https://<<HOST_URL>>/i/cae544ab-03dc-4ccc-a09c-fb4edb255d7a`) for the
  OpenHIE demo workflow [448](https://github.com/OpenFn/Lightning/issues/448)
- Phoenix Storybook for improved component development
- Load test for webhook endpoint performance
  [#645](https://github.com/OpenFn/Lightning/issues/634)
- Notify user via email when they're added to a project
  [#306](https://github.com/OpenFn/Lightning/issues/306)
- Added notify user via email when their account is created
  [#307](https://github.com/OpenFn/Lightning/issues/307)

### Changed

- Improved errors when decoding encryption keys for use with Cloak.
  [#684](https://github.com/OpenFn/Lightning/issues/684)
- Allow users to run ANY job with a custom input.
  [#629](https://github.com/OpenFn/Lightning/issues/629)

### Fixed

- Ensure JSON schema form inputs are in the same order as they are written in
  the schema [#685](https://github.com/OpenFn/Lightning/issues/685)

## [0.4.4] - 2023-03-10

### Added

- Users can receive a digest email reporting on a specified project.
  [#638](https://github.com/OpenFn/Lightning/issues/638)
  [#585](https://github.com/OpenFn/Lightning/issues/585)

## [0.4.3] - 2023-03-06

### Added

- Tooltips on Job Builder panel
  [#650](https://github.com/OpenFn/Lightning/issues/650)

### Changed

- Upgraded to Phoenix 1.7 (3945856)

### Fixed

- Issue with FailureAlerter configuration missing in `prod` mode.

## [0.4.2] - 2023-02-24

### Added

- A user can change their own email
  [#247](https://github.com/OpenFn/Lightning/issues/247)
- Added a `SCHEMAS_PATH` environment variable to override the default folder
  location for credential schemas
  [#604](https://github.com/OpenFn/Lightning/issues/604)
- Added the ability to configure Google Sheets credentials
  [#536](https://github.com/OpenFn/Lightning/issues/536)
- Function to import a project
  [#574](https://github.com/OpenFn/Lightning/issues/574)

### Changed

- Users cannot register if they have not selected the terms and conditions
  [#531](https://github.com/OpenFn/Lightning/issues/531)

### Fixed

- Jobs panel slow for first open after restart
  [#567](https://github.com/OpenFn/Lightning/issues/567)

## [0.4.0] - 2023-02-08

### Added

- Added a Delete job button in Inspector
- Filter workflow runs by text/value in run logs or input body
- Drop "configuration" key from Run output dataclips after completion
- Ability to 'rerun' a run from the Run list
- Attempts and Runs update themselves in the Runs list
- Configure a project and workflow for a new registering user
- Run a job with a custom input
- Added plausible analytics
- Allow user to click on Webhook Trigger Node to copy webhook URL on workflow
  diagram
- Allow any user to delete a credential that they own
- Create any credential through a form except for OAuth
- Refit all diagram nodes on browser and container resize
- Enable distributed Erlang, allowing any number of redundant Lightning nodes to
  communicate with each other.
- Users can set up realtime alerts for a project

### Changed

- Better code-assist and intelliense in the Job Editor
- Updated @openfn/workflow-diagram to 0.4.0
- Make plus button part of job nodes in Workflow Diagram
- Updated @openfn/adaptor-docs to 0.0.5
- Updated @openfn/describe-package to 0.0.10
- Create an follow a manual Run from the Job Inspector
- View all workflows in a project on the workflows index page
- Move @openfn/workflow-diagram into the application, the NPM module is now
  deprecated.
- Remove workflow name from first node
- Move the used parts of `@openfn/engine` into the application.
- [BREAKING CHANGE] Ported `mix openfn.install.runtime` into application, use
  `mix lightning.install_runtime`.
- [BREAKING CHANGE] Introduced `@openfn/cli` as the new runtime for Jobs
- Rename a workflow through the page heading
- Hide the dataclips tab for beta
- Make adaptor default to common@latest
- Remove jobs list page
- Better error handling in the docs panel
- Disable credential ownership transfer in dev and prod environments
- Add project settings page
- Change Work Order filters to apply to the aggregate state of the work order
  and not the run directly
- Enable jobs by default
- Set log level to info
- Add Beta checkbox to register page
- User roles and permissions

### Fixed

- Don't consider disabled jobs when calculating subsequent runs
- Fixed overflow on Job Editor Tooltips
- Fixed auto-scroll when adding a new snippet in the Job Editor
- Fixed common operation typings in Job Editor

## [0.3.1] - 2022-11-22

### Fixed

- Fixed bug that tried to execute HTML scripts in dataclips
- Fixed bug that prevented work orders from displaying in the order of their
  last run, descending.
- Remove alerts after set timeout or close

## [0.3.0] - 2022-11-21

### Added

- Add seed data for demo site
- Create adaptor credentials through a form
- Configure cron expressions through a form
- View runs grouped by work orders and attempts
- Run an existing Job with any dataclip uuid from the Job form

### Changed

- Redirect users to projects list page when they click on Admin Settings menu
- Move job, project, input and output Dataclips to Run table
- Reverse the relationship between Jobs and Triggers. Triggers now can exist on
  their own; setting the stage for branching and merging workflows
- Updated Elixir and frontend dependencies
- [BREAKING CHANGE] Pipeline now uses Work Orders, previous data is not
  compatible.
- Runs, Dataclips and Attempts now all correctly use `usec` resolution
  timestamps.
- Upgraded LiveView to 0.18.0
- Upgraded Elixir to 1.14.1 and OTP 25
- Workflow Job editor now behaves like a panel
- Split JobLive.InspectorFormComponent into different plug-able subcomponents
- Ensure new jobs with cron triggers receive a default frequency
- Webhooks are now referenced by the trigger id instead of job id.
- Filter runs by status
- Filter runs by workflow
- Filter runs by date
- View a job run from the runs history
- View latest matching inputs to run a job with

## [0.2.0] - 2022-09-12

### Changed

- [BREAKING CHANGE] Add `Workflow` model, Jobs now belong to a Workflow This is
  a breaking change to the schema.
- Use Node.js 18, soon to be in LTS.
- Visualize success/fail triggers in workflow diagram.
- Move WorkflowDiagram related actions from DashboardLive into WorkflowLive
- Move WorkflowDiagram component into liveview, so that we can subscribe to
  channels (i.e. updating of the diagram when someone changes something).
- Integrate `@openfn/workflow-diagram@0.0.8` and use the new Store interface for
  updating it.
- Remove `component_mounted` event from WorkflowDiagram hook, using a
  MutationObserver and a Base64 encoded JSON payload.
- Fixed an issue where the compiler component would try and load a 'nothing
  adaptor', added a condition to check an adaptor is actually selected.
- Removed previous Workflow CTE queries, replaced by the introduction of the
  Workflow model, see
  (https://github.com/OpenFn/Lightning/blob/53da6883483e7d8d078783f348da327d1dd72d20/lib/lightning/workflows.ex#L111-L119).

## [0.1.13] - 2022-08-29

### Added

- Allow administrators to configure OIDC providers for authentication (note that
  this is just for authenticating, not yet for creating new accounts via OIDC)
- Add Monaco editor to the step/job panel
- Allow users to delete their own accounts. Schedule their user and credentials
  data for deletion when they do.
- Allow superusers to delete a user account. Schedule the user's credentials and
  user data for deletion when they do.
- If a user is scheduled for deletion, disable their account and prevent them
  from logging in.
- The 'User profile' and 'Credentials' page now have a sidebar menu

### Changed

- Project users now have one of the following roles: viewer, editor, admin,
  owner
- Users only have the following roles: user, superuser

## [0.1.12] - 2022-08-15

### Added

- Transfer credential ownership to another user.
- Create credentials via a form interface\*
- Show "projects with access" in credentials list view.
- Show job in runs list and run view.
- Added roles and permissions to workflows and history page
  [#645](https://github.com/OpenFn/Lightning/issues/645)

\*The form is defined by a JSON schema provided by an adaptor, in most cases:
e.g., `language-dhis2` provides a single schema which defines the required
attributes for `state.configuration`, while `language-common` provides multiple
credential schemas like "oauth" or "basic auth" which define attributes for
`state.configuration` and which might be used by lots of different jobs.)

### Fixed

- User menu (top right) appears on top of all other components.
- User profile screen integrated with the rest of the liveview app.

## [0.1.11] - 2022-08-05

### Fixed

- Fixed logging in Runner when `:debug` log level used; note that this caused
  crashes in Oban

## [0.1.10] - 2022-08-05

### Added

- Credential auditing
- Build/version information display for easier debugging

### Fixed

- Fixed a bug that enqueued cron-triggered jobs even when they were disabled

## [0.1.9] - 2022-07-27

### Added

- Navigate to user profile or credentials page and log out through the user icon
  dropdown
- Create and edit dataclips
- Add a production tag to credentials
- View a dropdown of operations and their description for the language-common
  `v2.0.0-rc2` adaptor (this pattern to be rolled out across adaptors)

### Changed

- Navigate between projects through a project picker on the navbar

### Fixed

- Run Lightning with docker

### Security

- Sensitive credential values are scrubbed from run logs
- All credentials are encrypted at REST

## [0.1.7] - 2022-06-24

### Added

- Run a job with a cron trigger
- Queue jobs via Oban/Postgres
- Edit jobs via the workflow canvas

## [0.1.6] - 2022-06-07

### Added

- Register, log in and log out of an account
- Allow superusers and admin users to create projects
- Allow admin users to create or disable a user’s account
- Allow superusers for local deployments to create users and give them access to
  project spaces

- Create and edit a job with a webhook, flow/fail or cron trigger
- Create and edit credentials for a job
- Copy a job's webhook URL
- View all workflows in a project visually
- Deploy lightning locally with Docker

- Enable a job to automatically process incoming requests
- Run a job with a webhook or flow/fail trigger
- View job runs along with their logs, exit code, start and end time
- View data clips that have initiated job runs (http requests for webhooks, run
  results)<|MERGE_RESOLUTION|>--- conflicted
+++ resolved
@@ -21,17 +21,15 @@
 
 ### Fixed
 
-<<<<<<< HEAD
 - Fix Credential Modal Closure Error When Workflow Is Unsaved
   [#2101](https://github.com/OpenFn/lightning/pull/2101)
-=======
+
 ## [v2.5.2] - 2024-05-23
 
 ### Fixed
 
 - Preserve custom values (like `apiVersion`) during token refresh for OAuth2
   credentials [#2131](https://github.com/OpenFn/lightning/issues/2131)
->>>>>>> 655f1d87
 
 ## [v2.5.1]
 

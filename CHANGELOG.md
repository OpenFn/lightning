--- conflicted
+++ resolved
@@ -6,14 +6,12 @@
 and this project adheres to
 [Semantic Versioning](https://semver.org/spec/v2.0.0.html).
 
-<<<<<<< HEAD
 ## [Unreleased]
-
-## [0.1.13] - 2022-08-29
 
 ### Added
 
-- Allow administrators to configure third party authentication providers
+- Allow administrators to configure OIDC providers for authentication (note that
+  this is just for authenticating, not yet for creating new accounts via OIDC)
 - Add Monaco editor to the step/job panel
 - Allow users to delete their own accounts. Schedule their user and credentials
   data for deletion when they do.
@@ -28,16 +26,6 @@
 - Project users now have one of the following roles: viewer, editor, admin,
   owner
 - Users only have the following roles: user, superuser
-=======
-## [unreleased]
-
-### Added
-
-- Use OIDC provider for authentication (note that this is just for
-  authenticating, not yet for creating new accounts via OIDC)
-- Request user deletion; send email; purge user data
-- Proper code editor
->>>>>>> a09a1453
 
 ## [0.1.12] - 2022-08-15
 

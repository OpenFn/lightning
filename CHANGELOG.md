# Changelog

All notable changes to this project will be documented in this file.

The format is based on [Keep a Changelog](https://keepachangelog.com/en/1.0.0/),
and this project adheres to
[Semantic Versioning](https://semver.org/spec/v2.0.0.html).

## [Unreleased]

### 🚨 Breaking change warning! 🚨

This release will contain breaking changes as we've significantly improved both
the workflow building and execution systems.

#### Nodes and edges

Before, workflows were represented as a list of jobs and triggers. For greater
flexibility and control of complex workflows, we've moved towards a more robust
"nodes and edges" approach. Where jobs in a workflow (a node) can be connected
by edges.

Triggers still exist, but live "outside" the directed acyclic graph (DAG) and
are used to automatically create workorders and attempts.

We've provided migrations that bring `v0.9.3` workflows in line with the
`v0.10.0` requirements.

#### Scalable workers

Before, Lightning spawned child processes to execute attempts in sand-boxed
NodeVMs on the same server. This created inefficiencies and security
vulnerabilities. Now, the Lightning web server adds attempts to a queue and
multiple worker applications can pull from that queue to process work.

In dev mode, this all happens automatically and on one machine, but in most
high-availability production environments the workers will be on another server.

Attempts are now handled entirely by the workers, and they report back to
Lightning. Exit reasons, final attempt states, error types and error messages
are either entirely new or handled differently now, but we have provided
migration scripts that will work to bring _most_ `v0.9.3` runs, attempts, and
workorders up to `v0.10.0`, though the granularity of `v0.9.3` states and exits
will be less than `v0.10.0` and the final states are not guaranteed to be
accurate for workflows with multiple branches and leaf nodes with varying exit
reasons.

The migration scripts can be run with a single function call in SetupUtils from
a connect `iex` session:

```
Lightning.SetupUtils.approximate_state_for_attempts_and_workorders()
```

Note that (like lots of _other_ functionality in `SetupUtils`, calling this
function is a destructive action and you should only do it if you've backed up
your data and you know what you're doing.)

As always, we recommend backing up your data before migrating. (And thanks for
bearing with us as we move towards our first stable Lightning release.)

### Added

- Added a hover effect on copy and add button for adaptors examples
  [#1297](https://github.com/OpenFn/Lightning/issues/1297)
- Migration helper code to move from `v0.9.3` to `v0.10.0` added to SetupUtils
  [#1363](https://github.com/OpenFn/Lightning/issues/1363)
- Option to start with `RTM=false iex -S mix phx.server` for opting out of the
  dev-mode automatic runtime manager.
- Webhook Authentication Methods database and CRUD operations
  [#1152](https://github.com/OpenFn/Lightning/issues/1152)
- Creation and Edit of webhook webhook authentication methods UI
  [#1149](https://github.com/OpenFn/Lightning/issues/1149)
- Add webhook authentication methods overview methods in the canvas
  [#1153](https://github.com/OpenFn/Lightning/issues/1153)
- Add icon on the canvas for triggers that have authentication enabled
  [#1157](https://github.com/OpenFn/Lightning/issues/1157)
- Require password/2FA code before showing password and API Key for webhook auth
  methods [#1200](https://github.com/OpenFn/Lightning/issues/1200)
- Restrict live dashboard access to only superusers, enable DB information and
  OS information [#1170](https://github.com/OpenFn/Lightning/issues/1170) OS
  information [#1170](https://github.com/OpenFn/Lightning/issues/1170)
- Expose additional metrics to LiveDashboard
  [#1171](https://github.com/OpenFn/Lightning/issues/1171)
- Add plumbing to dump Lightning metrics during load testing
  [#1178](https://github.com/OpenFn/Lightning/issues/1178)
- Allow for heavier payloads during load testing
  [#1179](https://github.com/OpenFn/Lightning/issues/1179)
- Add dynamic delay to help mitigate flickering test
  [#1195](https://github.com/OpenFn/Lightning/issues/1195)
- Add a OpenTelemetry trace example
  [#1189](https://github.com/OpenFn/Lightning/issues/1189)
- Add plumbing to support the use of PromEx
  [#1199](https://github.com/OpenFn/Lightning/issues/1199)
- Add warning text to PromEx config
  [#1222](https://github.com/OpenFn/Lightning/issues/1222)
- Track and filter on webhook controller state in :telemetry metrics
  [#1192](https://github.com/OpenFn/Lightning/issues/1192)
- Secure PromEx metrics endpoint by default
  [#1223](https://github.com/OpenFn/Lightning/issues/1223)
- Partition `log_lines` table based on `attempt_id`
  [#1254](https://github.com/OpenFn/Lightning/issues/1254)
- Remove foreign key from `attempts` in preparation for partitioning
  `work_orders` [#1254](https://github.com/OpenFn/Lightning/issues/1254)
- Remove `Workflows.delete_workflow`. It is no longer in use and would require
  modification to not leave orphaned attempts given the removal of the foreign
  key from `attempts`. [#1254](https://github.com/OpenFn/Lightning/issues/1254)
<<<<<<< HEAD
=======
- Have user create workflow name before moving to the canvas
  [#1103](https://github.com/OpenFn/Lightning/issues/1103)
>>>>>>> 74d33a58

### Changed

- Updated vulnerable JS libraries, `postcss` and `semver`
  [#1176](https://github.com/OpenFn/Lightning/issues/1176)
- Update "Delete" to "Delete Job" on Job panel and include javascript deletion
  confirmation [#1105](https://github.com/OpenFn/Lightning/issues/1105)
- Move "Enabled" property from "Jobs" to "Edges"
  [#895](https://github.com/OpenFn/Lightning/issues/895)

### Fixed

- [#1140](https://github.com/OpenFn/Lightning/issues/1140) Adaptor icons load
  gracefully
- [#1283](https://github.com/OpenFn/Lightning/issues/1283) Selected dataclip
  gets lost when starting a manual workorder from the inspector interface
- Ensure that the whole edge when selected is highlighted
  [#1160](https://github.com/OpenFn/Lightning/issues/1160)
- Fix "Reconfigure Github" button in Project Settings
  [#1386](https://github.com/OpenFn/Lightning/issues/1386)
- Make janitor also clean up runs inside an attempt
  [#1348](https://github.com/OpenFn/Lightning/issues/1348)

## [v0.9.3] - 2023-09-27

### Added

- Add ellipsis when adaptor name is longer than the container allows
  [#1095](https://github.com/OpenFn/Lightning/issues/1095)
- Webhook Authentication Methods database and CRUD operations
  [#1152](https://github.com/OpenFn/Lightning/issues/1152)

### Changed

- Prevent deletion of first job of a workflow
  [#1097](https://github.com/OpenFn/Lightning/issues/1097)

### Fixed

- Fix long name on workflow cards
  [#1102](https://github.com/OpenFn/Lightning/issues/1102)

- Fix highlighted Edge can get out of sync with selected Edge
  [#1099](https://github.com/OpenFn/Lightning/issues/1099)

- Creating a new user without a password fails and there is no user feedback
  [#731](https://github.com/OpenFn/Lightning/issues/731)

- Crash when setting up version control
  [#1112](https://github.com/OpenFn/Lightning/issues/1112)

## [v0.9.2] - 2023-09-20

### Added

- Add "esc" key binding to close job inspector modal
  [#1069](https://github.com/OpenFn/Lightning/issues/1069)

### Changed

- Save icons from the `adaptors` repo locally and load them in the job editor
  [#943](https://github.com/OpenFn/Lightning/issues/943)

### Fixed

## [v0.9.1] - 2023-09-19

### Added

### Changed

- Modified audit trail to handle lots of different kind of audit events
  [#271](https://github.com/OpenFn/Lightning/issues/271)/[#44](https://github.com/OpenFn/Lightning/issues/44)

- Fix randomly unresponsive job panel after job deletion
  [#1113](https://github.com/OpenFn/Lightning/issues/1113)

## [v0.9.0] - 2023-09-15

### Added

- Add favicons [#1079](https://github.com/OpenFn/Lightning/issues/1079)
- Validate job name in placeholder job node
  [#1021](https://github.com/OpenFn/Lightning/issues/1021)
- Bring credential delete in line with new GDPR interpretation
  [#802](https://github.com/OpenFn/Lightning/issues/802)
- Make job names unique per workflow
  [#1053](https://github.com/OpenFn/Lightning/issues/1053)

### Changed

- Enhanced the job editor/inspector interface
  [#1025](https://github.com/OpenFn/Lightning/issues/1025)

### Fixed

- Finished run never appears in inspector when it fails
  [#1084](https://github.com/OpenFn/Lightning/issues/1084)
- Cannot delete some credentials via web UI
  [#1072](https://github.com/OpenFn/Lightning/issues/1072)
- Stopped the History table from jumping when re-running a job
  [#1100](https://github.com/OpenFn/Lightning/issues/1100)
- Fixed the "+" button when adding a job to a workflow
  [#1093](https://github.com/OpenFn/Lightning/issues/1093)

## [v0.8.3] - 2023-09-05

### Added

- Render error when workflow diagram node is invalid
  [#956](https://github.com/OpenFn/Lightning/issues/956)

### Changed

- Restyle history table [#1029](https://github.com/OpenFn/Lightning/issues/1029)
- Moved Filter and Search controls to the top of the history page
  [#1027](https://github.com/OpenFn/Lightning/issues/1027)

### Fixed

- Output incorrectly shows "this run failed" when the run hasn't yet finished
  [#1048](https://github.com/OpenFn/Lightning/issues/1048)
- Wrong label for workflow card timestamp
  [#1022](https://github.com/OpenFn/Lightning/issues/1022)

## [v0.8.2] - 2023-08-31

### Added

### Changed

### Fixed

- Lack of differentiation between top of job editor modal and top menu was
  disorienting. Added shadow.

## [v0.8.1] - 2023-08-31

### Added

### Changed

- Moved Save and Run button to bottom of the Job edit modal
  [#1026](https://github.com/OpenFn/Lightning/issues/1026)
- Allow a manual workorder to save the workflow before creating the workorder
  [#959](https://github.com/OpenFn/Lightning/issues/959)

### Fixed

## [v0.8.0] - 2023-08-31

### Added

- Introduces Github sync feature, users can now setup our github app on their
  instance and sync projects using our latest portability spec
  [#970](https://github.com/OpenFn/Lightning/issues/970)
- Support Backup Codes for Multi-Factor Authentication
  [937](https://github.com/OpenFn/Lightning/issues/937)
- Log a warning in the console when the Editor/docs component is given latest
  [#958](https://github.com/OpenFn/Lightning/issues/958)
- Improve feedback when a Workflow name is invalid
  [#961](https://github.com/OpenFn/Lightning/issues/961)
- Show that the jobs' body is invalid
  [#957](https://github.com/OpenFn/Lightning/issues/957)
- Reimplement skipped CredentialLive tests
  [#962](https://github.com/OpenFn/Lightning/issues/962)
- Reimplement skipped WorkflowLive.IndexTest test
  [#964](https://github.com/OpenFn/Lightning/issues/964)
- Show GitHub installation ID and repo link to help setup/debugging for version
  control [1059](https://github.com/OpenFn/Lightning/issues/1059)

### Changed

### Fixed

- Fixed issue where job names were being incorrectly hyphenated during
  project.yaml export [#1050](https://github.com/OpenFn/Lightning/issues/1050)
- Allows the demo script to set a project id during creation to help with cli
  deploy/pull/Github integration testing.
- Fixed demo project_repo_connection failing after nightly demo resets
  [1058](https://github.com/OpenFn/Lightning/issues/1058)
- Fixed an issue where the monaco suggestion tooltip was offset from the main
  editor [1030](https://github.com/OpenFn/Lightning/issues/1030)

## [v0.7.3] - 2023-08-15

### Added

### Changed

- Version control in project settings is now named Export your project
  [#1015](https://github.com/OpenFn/Lightning/issues/1015)

### Fixed

- Tooltip for credential select in Job Edit form is cut off
  [#972](https://github.com/OpenFn/Lightning/issues/972)
- Dataclip type and state assembly notice for creating new dataclip dropped
  during refactor [#975](https://github.com/OpenFn/Lightning/issues/975)

## [v0.7.2] - 2023-08-10

### Added

### Changed

- NodeJs security patch [1009](https://github.com/OpenFn/Lightning/pull/1009)

### Fixed

## [v0.7.1] - 2023-08-04

### Added

### Changed

### Fixed

- Fixed flickery icons on new workflow job creation.

## [v0.7.0] - 2023-08-04

### Added

- Project owners can require MFA for their users
  [892](https://github.com/OpenFn/Lightning/issues/892)

### Changed

- Moved to Elixir 1.15 and Erlang 26.0.2 to sort our an annoying ElixirLS issue
  that was slowing down our engineers.
- Update Debian base to use bookworm (Debian 12) for our Docker images
- Change new credential modal to take up less space on the screen
  [#931](https://github.com/OpenFn/Lightning/issues/931)
- Placeholder nodes are now purely handled client-side

### Fixed

- Fix issue creating a new credential from the Job editor where the new
  credential was not being set on the job.
  [#951](https://github.com/OpenFn/Lightning/issues/951)
- Fix issue where checking a credential type radio button shows as unchecked on
  first click. [#976](https://github.com/OpenFn/Lightning/issues/976)
- Return the pre-filled workflow names
  [#971](https://github.com/OpenFn/Lightning/issues/971)
- Fix version reporting and external reset_demo() call via
  Application.spec()[#1010](https://github.com/OpenFn/Lightning/issues/1010)
- Fixed issue where entering a placeholder name through the form would result an
  in unsaveable workflow
  [#1001](https://github.com/OpenFn/Lightning/issues/1001)
- Ensure the DownloadController checks for authentication and authorisation.

## [v0.7.0-pre5] - 2023-07-28

### Added

### Changed

- Unless otherwise specified, only show workorders with activity in last 14 days
  [#968](https://github.com/OpenFn/Lightning/issues/968)

### Fixed

## [v0.7.0-pre4] - 2023-07-27

### Added

### Changed

- Don't add cast fragments if the search_term is nil
  [#968](https://github.com/OpenFn/Lightning/issues/968)

### Fixed

## [v0.7.0-pre3] - 2023-07-26

### Added

### Changed

### Fixed

- Fixed an issue with newly created edges that prevented downstream jobs
  [977](https://github.com/OpenFn/Lightning/issues/977)

## [v0.7.0-pre2] - 2023-07-26

Note that this is a pre-release with a couple of known bugs that are tracked in
the Nodes and Edges [epic](https://github.com/OpenFn/Lightning/issues/793).

### Added

- Added ability for a user to enable MFA on their account; using 2FA apps like
  Authy, Google Authenticator etc
  [#890](https://github.com/OpenFn/Lightning/issues/890)
- Write/run sql script to convert triggers
  [#875](https://github.com/OpenFn/Lightning/issues/875)
- Export projects as `.yaml` via UI
  [#249](https://github.com/OpenFn/Lightning/issues/249)

### Changed

- In `v0.7.0` we change the underlying workflow building and execution
  infrastructure to align with a standard "nodes and edges" design for directed
  acyclic graphs (DAGs). Make sure to run the migrations!
  [793](https://github.com/OpenFn/Lightning/issues/793)

### Fixed

- Propagate url pushState/changes to Workflow Diagram selection
  [#944](https://github.com/OpenFn/Lightning/issues/944)
- Fix issue when deleting nodes from the workflow editor
  [#830](https://github.com/OpenFn/Lightning/issues/830)
- Fix issue when clicking a trigger on a new/unsaved workflow
  [#954](https://github.com/OpenFn/Lightning/issues/954)

## [0.6.7] - 2023-07-13

### Added

- Add feature to bulk rerun work orders from a specific step in their workflow;
  e.g., "rerun these 50 work orders, starting each at step 4."
  [#906](https://github.com/OpenFn/Lightning/pull/906)

### Changed

### Fixed

- Oban exception: "value too long" when log lines are longer than 255 chars
  [#929](https://github.com/OpenFn/Lightning/issues/929)

## [0.6.6] - 2023-06-30

### Added

- Add public API token to the demo site setup script
- Check and renew OAuth credentials when running a job
  [#646](https://github.com/OpenFn/Lightning/issues/646)

### Fixed

- Remove google sheets from adaptors list until supporting oauth flow
  [#792](https://github.com/OpenFn/Lightning/issues/792)
- Remove duplicate google sheets adaptor display on credential type picklist
  [#663](https://github.com/OpenFn/Lightning/issues/663)
- Fix demo setup script for calling from outside the app on Kubernetes
  deployments [#917](https://github.com/OpenFn/Lightning/issues/917)

## [0.6.5] - 2023-06-22

### Added

- Ability to rerun workorders from start by selecting one of more of them from
  the History page and clicking the "Rerun" button.
  [#659](https://github.com/OpenFn/Lightning/issues/659)

### Fixed

- Example runs for demo incorrect
  [#856](https://github.com/OpenFn/Lightning/issues/856)

## [0.6.3] - 2023-06-15

### Fixed

- Prevent saving null log lines to the database, fix issue with run display
  [#866](https://github.com/OpenFn/Lightning/issues/866)

## [0.6.2] - 2023-06-09

### Fixed

- Fixed viewer permissions for delete workflow

- Fixed bug with workflow cards
  [#859](https://github.com/OpenFn/Lightning/issues/859)

## [0.6.1] - 2023-06-08

### Fixed

- Fixed bug with run logs [#864](https://github.com/OpenFn/Lightning/issues/864)

- Correctly stagger demo runs to maintain order
  [#856](https://github.com/OpenFn/Lightning/issues/856)
- Remove `Timex` use from `SetupUtils` in favor of `DateTime` to fix issue when
  calling it in escript.

## [0.6.0]- 2023-04-12

### Added

- Create sample runs when generating sample workflow
  [#821](https://github.com/OpenFn/Lightning/issues/821)
- Added a provisioning api for creating and updating projects and their
  workflows See: [PROVISIONING.md](./PROVISIONING.md)
  [#641](https://github.com/OpenFn/Lightning/issues/641)
- Add ability for a `superuser` to schedule deletion, cancel deletion, and
  delete projects [#757](https://github.com/OpenFn/Lightning/issues/757)
- Add ability for a `project owner` to schedule deletion, cancel deletion, and
  delete projects [#746](https://github.com/OpenFn/Lightning/issues/746)

### Changed

- Ability to store run log lines as rows in a separate table
  [#514](https://github.com/OpenFn/Lightning/issues/514)

### Fixed

- Incorrect project digest queries
  [#768](https://github.com/OpenFn/Lightning/issues/768)]
- Fix issue when purging deleted users
  [#747](https://github.com/OpenFn/Lightning/issues/747)
- Generate a random name for Workflows when creating one via the UI.
  [#828](https://github.com/OpenFn/Lightning/issues/828)
- Handle error when deleting a job with runs.
  [#814](https://github.com/OpenFn/Lightning/issues/814)

## [0.5.2]

### Added

- Add `workflow_edges` table in preparation for new workflow editor
  implementation [#794](https://github.com/OpenFn/Lightning/issues/794)
- Stamped `credential_id` on run directly for easier auditing of the history
  interface. Admins can now see which credential was used to run a run.
  [#800](https://github.com/OpenFn/Lightning/issues/800)
- Better errors when using magic functions: "no magic yet" and "check
  credential" [#812](https://github.com/OpenFn/Lightning/issues/812)

### Changed

- The `delete-project` function now delete all associated activities
  [#759](https://github.com/OpenFn/Lightning/issues/759)

### Fixed

## [0.5.1] - 2023-04-12

### Added

- Added ability to create and revoke personal API tokens
  [#147](https://github.com/OpenFn/Lightning/issues/147)
- Add `last-used at` to API tokens
  [#722](https://github.com/OpenFn/Lightning/issues/722)
- Improved "save" for job builder; users can now press `Ctrl + S` or `⌘ + S` to
  save new or updated jobs job panel will _not_ close. (Click elsewhere in the
  canvas or click the "Close" button to close.)
  [#568](https://github.com/OpenFn/Lightning/issues/568)
- Add filtered search params to the history page URL
  [#660](https://github.com/OpenFn/Lightning/issues/660)

### Changed

- The secret scrubber now ignores booleans
  [690](https://github.com/OpenFn/Lightning/issues/690)

### Fixed

- The secret scrubber now properly handles integer secrets from credentials
  [690](https://github.com/OpenFn/Lightning/issues/690)
- Updated describe-package dependency, fixing sparkles in adaptor-docs
  [657](https://github.com/OpenFn/Lightning/issues/657)
- Clicks on the workflow canvas were not lining up with the nodes users clicked
  on; they are now [733](https://github.com/OpenFn/Lightning/issues/733)
- Job panel behaves better when collapsed
  [774](https://github.com/OpenFn/Lightning/issues/774)

## [0.5.0] - 2023-04-03

### Added

- Magic functions that fetch real metadata from connected systems via
  `credentials` and suggest completions in the job builder (e.g., pressing
  `control-space` when setting the `orgUnit` attribute for a DHIS2 create
  operation will pull the _actual_ list of orgUnits with human readable labels
  and fill in their orgUnit codes upon
  enter.)[670](https://github.com/OpenFn/Lightning/issues/670)
- A "metadata explorer" to browse actual system metadata for connected
  instances. [658](https://github.com/OpenFn/Lightning/issues/658)
- Resizable job builder panel for the main canvas/workflow view.
  [681](https://github.com/OpenFn/Lightning/issues/681)

### Changed

- Display timezone for cron schedule—it is always UTC.
  [#716](https://github.com/OpenFn/Lightning/issues/716)
- Instance administrators can now configure the interval between when a project
  owner or user requests deletion and when these records are purged from the
  database. It defaults to 7, but by providing a `PURGE_DELETED_AFTER_DAYS`
  environment variable the grace period can be altered. Note that setting this
  variable to `0` will make automatic purging _never_ occur but will still make
  "deleted" projects and users unavailable. This has been requested by certain
  organizations that must retain audit logs in a Lightning instance.
  [758](https://github.com/OpenFn/Lightning/issues/758)

### Fixed

- Locked CLI version to `@openfn/cli@0.0.35`.
  [#761](https://github.com/OpenFn/Lightning/issues/761)

## [0.4.8] - 2023-03-29

### Added

- Added a test harness for monitoring critical parts of the app using Telemetry
  [#654](https://github.com/OpenFn/Lightning/issues/654)

### Changed

- Set log level to `info` for runs. Most of the `debug` logging is useful for
  the CLI, but not for Lightning. In the future the log level will be
  configurable at instance > project > job level by the `superuser` and any
  project `admin`.
- Renamed license file so that automagic github icon is less confusing

### Fixed

- Broken links in failure alert email
  [#732](https://github.com/OpenFn/Lightning/issues/732)
- Registration Submission on app.openfn.org shows internal server error in
  browser [#686](https://github.com/OpenFn/Lightning/issues/686)
- Run the correct runtime install mix task in `Dockerfile-dev`
  [#541](https://github.com/OpenFn/Lightning/issues/541)
- Users not disabled when scheduled for deletion
  [#719](https://github.com/OpenFn/Lightning/issues/719)

## [0.4.6] - 2023-03-23

### Added

- Implement roles and permissions across entire app
  [#645](https://github.com/OpenFn/Lightning/issues/645)
- Fix webhook URL
  (`https://<<HOST_URL>>/i/cae544ab-03dc-4ccc-a09c-fb4edb255d7a`) for the
  OpenHIE demo workflow [448](https://github.com/OpenFn/Lightning/issues/448)
- Phoenix Storybook for improved component development
- Load test for webhook endpoint performance
  [#645](https://github.com/OpenFn/Lightning/issues/634)
- Notify user via email when they're added to a project
  [#306](https://github.com/OpenFn/Lightning/issues/306)
- Added notify user via email when their account is created
  [#307](https://github.com/OpenFn/Lightning/issues/307)

### Changed

- Improved errors when decoding encryption keys for use with Cloak.
  [#684](https://github.com/OpenFn/Lightning/issues/684)
- Allow users to run ANY job with a custom input.
  [#629](https://github.com/OpenFn/Lightning/issues/629)

### Fixed

- Ensure JSON schema form inputs are in the same order as they are written in
  the schema [#685](https://github.com/OpenFn/Lightning/issues/685)

## [0.4.4] - 2023-03-10

### Added

- Users can receive a digest email reporting on a specified project.
  [#638](https://github.com/OpenFn/Lightning/issues/638)
  [#585](https://github.com/OpenFn/Lightning/issues/585)

### Changed

### Fixed

## [0.4.3] - 2023-03-06

### Added

- Tooltips on Job Builder panel
  [#650](https://github.com/OpenFn/Lightning/issues/650)

### Changed

- Upgraded to Phoenix 1.7 (3945856)

### Fixed

- Issue with FailureAlerter configuration missing in `prod` mode.

## [0.4.2] - 2023-02-24

### Added

- A user can change their own email
  [#247](https://github.com/OpenFn/Lightning/issues/247)
- Added a `SCHEMAS_PATH` environment variable to override the default folder
  location for credential schemas
  [#604](https://github.com/OpenFn/Lightning/issues/604)
- Added the ability to configure Google Sheets credentials
  [#536](https://github.com/OpenFn/Lightning/issues/536)
- Function to import a project
  [#574](https://github.com/OpenFn/Lightning/issues/574)

### Changed

- Users cannot register if they have not selected the terms and conditions
  [#531](https://github.com/OpenFn/Lightning/issues/531)

### Fixed

- Jobs panel slow for first open after restart
  [#567](https://github.com/OpenFn/Lightning/issues/567)

## [0.4.0] - 2023-02-08

### Added

- Added a Delete job button in Inspector
- Filter workflow runs by text/value in run logs or input body
- Drop "configuration" key from Run output dataclips after completion
- Ability to 'rerun' a run from the Run list
- Attempts and Runs update themselves in the Runs list
- Configure a project and workflow for a new registering user
- Run a job with a custom input
- Added plausible analytics
- Allow user to click on Webhook Trigger Node to copy webhook URL on workflow
  diagram
- Allow any user to delete a credential that they own
- Create any credential through a form except for OAuth
- Refit all diagram nodes on browser and container resize
- Enable distributed Erlang, allowing any number of redundant Lightning nodes to
  communicate with each other.
- Users can set up realtime alerts for a project

### Changed

- Better code-assist and intelliense in the Job Editor
- Updated @openfn/workflow-diagram to 0.4.0
- Make plus button part of job nodes in Workflow Diagram
- Updated @openfn/adaptor-docs to 0.0.5
- Updated @openfn/describe-package to 0.0.10
- Create an follow a manual Run from the Job Inspector
- View all workflows in a project on the workflows index page
- Move @openfn/workflow-diagram into the application, the NPM module is now
  deprecated.
- Remove workflow name from first node
- Move the used parts of `@openfn/engine` into the application.
- [BREAKING CHANGE] Ported `mix openfn.install.runtime` into application, use
  `mix lightning.install_runtime`.
- [BREAKING CHANGE] Introduced `@openfn/cli` as the new runtime for Jobs
- Rename a workflow through the page heading
- Hide the dataclips tab for beta
- Make adaptor default to common@latest
- Remove jobs list page
- Better error handling in the docs panel
- Disable credential ownership transfer in dev and prod environments
- Add project settings page
- Change Workorder filters to apply to the aggregate state of the workorder and
  not the run directly
- Enable jobs by default
- Set log level to info
- Add Beta checkbox to register page
- User roles and permissions

### Fixed

- Don't consider disabled jobs when calculating subsequent runs
- Fixed overflow on Job Editor Tooltips
- Fixed auto-scroll when adding a new snippet in the Job Editor
- Fixed common operation typings in Job Editor

## [0.3.1] - 2022-11-22

### Fixed

- Fixed bug that attempted to execute HTML scripts in dataclips
- Fixed bug that prevented workorders from displaying in the order of their last
  run, descending.
- Remove alerts after set timeout or close

## [0.3.0] - 2022-11-21

### Added

- Add seed data for demo site
- Create adaptor credentials through a form
- Configure cron expressions through a form
- View runs grouped by workorders and attempts
- Run an existing Job with any dataclip uuid from the Job form

### Changed

- Redirect users to projects list page when they click on Admin Settings menu
- Move job, project, input and output Dataclips to Run table
- Reverse the relationship between Jobs and Triggers. Triggers now can exist on
  their own; setting the stage for branching and merging workflows
- Updated Elixir and frontend dependencies
- [BREAKING CHANGE] Pipeline now uses WorkOrders, previous data is not
  compatible.
- Runs, Dataclips and Attempts now all correctly use usec resolution timestamps.
- Upgraded LiveView to 0.18.0
- Upgraded Elixir to 1.14.1 and OTP 25
- Workflow Job editor now behaves like a panel
- Split JobLive.InspectorFormComponent into different plug-able subcomponents
- Ensure new jobs with cron triggers receive a default frequency
- Webhooks are now referenced by the trigger id instead of job id.
- Filter runs by status
- Filter runs by workflow
- Filter runs by date
- View a job run from the runs history
- View latest matching inputs to run a job with

## [0.2.0] - 2022-09-12

### Changed

- [BREAKING CHANGE] Add `Workflow` model, Jobs now belong to a Workflow This is
  a breaking change to the schema.
- Use Node.js 18, soon to be in LTS.
- Visualize success/fail triggers in workflow diagram.
- Move WorkflowDiagram related actions from DashboardLive into WorkflowLive
- Move WorkflowDiagram component into liveview, so that we can subscribe to
  channels (i.e. updating of the diagram when someone changes something).
- Integrate `@openfn/workflow-diagram@0.0.8` and use the new Store interface for
  updating it.
- Remove `component_mounted` event from WorkflowDiagram hook, using a
  MutationObserver and a Base64 encoded JSON payload.
- Fixed an issue where the compiler component would try and load a 'nothing
  adaptor', added a condition to check an adaptor is actually selected.
- Removed previous Workflow CTE queries, replaced by the introduction of the
  Workflow model, see
  (https://github.com/OpenFn/Lightning/blob/53da6883483e7d8d078783f348da327d1dd72d20/lib/lightning/workflows.ex#L111-L119).

## [0.1.13] - 2022-08-29

### Added

- Allow administrators to configure OIDC providers for authentication (note that
  this is just for authenticating, not yet for creating new accounts via OIDC)
- Add Monaco editor to the step/job panel
- Allow users to delete their own accounts. Schedule their user and credentials
  data for deletion when they do.
- Allow superusers to delete a user account. Schedule the user's credentials and
  user data for deletion when they do.
- If a user is scheduled for deletion, disable their account and prevent them
  from logging in.
- The 'User profile' and 'Credentials' page now have a sidebar menu

### Changed

- Project users now have one of the following roles: viewer, editor, admin,
  owner
- Users only have the following roles: user, superuser

## [0.1.12] - 2022-08-15

### Added

- Transfer credential ownership to another user.
- Create credentials via a form interface\*
- Show "projects with access" in credentials list view.
- Show job in runs list and run view.
- Added roles and permissions to workflows and history page
  [#645](https://github.com/OpenFn/Lightning/issues/645)

\*The form is defined by a JSON schema provided by an adaptor, in most cases:
e.g., `language-dhis2` provides a single schema which defines the required
attributes for `state.configuration`, while `language-common` provides multiple
credential schemas like "oauth" or "basic auth" which define attributes for
`state.configuration` and which might be used by lots of different jobs.)

### Fixed

- User menu (top right) appears on top of all other components.
- User profile screen integrated with the rest of the liveview app.

## [0.1.11] - 2022-08-05

### Fixed

- Fixed logging in Runner when `:debug` log level used; note that this caused
  crashes in Oban

## [0.1.10] - 2022-08-05

### Added

- Credential auditing
- Build/version information display for easier debugging

### Fixed

- Fixed a bug that enqueued cron-triggered jobs even when they were disabled

## [0.1.9] - 2022-07-27

### Added

- Navigate to user profile or credentials page and log out through the user icon
  dropdown
- Create and edit dataclips
- Add a production tag to credentials
- View a dropdown of operations and their description for the language-common
  `v2.0.0-rc2` adaptor (this pattern to be rolled out across adaptors)

### Changed

- Navigate between projects through a project picker on the navbar

### Fixed

- Run Lightning with docker

### Security

- Sensitive credential values are scrubbed from run logs
- All credentials are encrypted at REST

## [0.1.7] - 2022-06-24

### Added

- Run a job with a cron trigger
- Queue jobs via Oban/Postgres
- Edit jobs via the workflow canvas

## [0.1.6] - 2022-06-07

### Added

- Register, log in and log out of an account
- Allow superusers and admin users to create projects
- Allow admin users to create or disable a user’s account
- Allow superusers for local deployments to create users and give them access to
  project spaces

- Create and edit a job with a webhook, flow/fail or cron trigger
- Create and edit credentials for a job
- Copy a job's webhook URL
- View all workflows in a project visually
- Deploy lightning locally with Docker

- Enable a job to automatically process incoming requests
- Run a job with a webhook or flow/fail trigger
- View job runs along with their logs, exit code, start and end time
- View data clips that have initiated job runs (http requests for webhooks, run
  results)

### Changed

-

### Removed

-<|MERGE_RESOLUTION|>--- conflicted
+++ resolved
@@ -105,11 +105,8 @@
 - Remove `Workflows.delete_workflow`. It is no longer in use and would require
   modification to not leave orphaned attempts given the removal of the foreign
   key from `attempts`. [#1254](https://github.com/OpenFn/Lightning/issues/1254)
-<<<<<<< HEAD
-=======
 - Have user create workflow name before moving to the canvas
   [#1103](https://github.com/OpenFn/Lightning/issues/1103)
->>>>>>> 74d33a58
 
 ### Changed
 

# Changelog

All notable changes to this project will be documented in this file.

- `Added` for new features.
- `Changed` for changes in existing functionality.
- `Deprecated` for soon-to-be removed features.
- `Removed` for now removed features.
- `Fixed` for any bug fixes.
- `Security` in case of vulnerabilities.

The format is based on [Keep a Changelog](https://keepachangelog.com/en/1.0.0/),
and this project adheres to
[Semantic Versioning](https://semver.org/spec/v2.0.0.html).

## [Unreleased]

### Added

- Add utility module to seed a DB to support query performance analysis.
  [#2441](https://github.com/OpenFn/lightning/issues/2441)

### Changed

<<<<<<< HEAD
- Upgraded Heroicons to v2.1.5, from v2.0.18
  [#2483](https://github.com/OpenFn/lightning/pull/2483)
=======
- Standardize `link-uuid` style for uuid chips
- Updated PromEx configuration to align with custom Oban naming.
  [#2488](https://github.com/OpenFn/lightning/issues/2488)
>>>>>>> b393696b

### Fixed

## [v2.9.2] - 2024-09-09

### Changed

- Temporarily limit AI to @openfn emails while testing
  [#2482](https://github.com/OpenFn/lightning/pull/2482)

## [v2.9.1] - 2024-09-09

### Fixed

- Provisioner creates invalid snapshots when doing CLI deploy
  [#2461](https://github.com/OpenFn/lightning/issues/2461)
  [#2460](https://github.com/OpenFn/lightning/issues/2460)
  
  > This is a fix for future Workflow updates that are deployed by the CLI and
  > Github integrations. Unfortunately, there is a high likelihood that your
  > existing snapshots could be incorrect (e.g. missing steps, missing edges).
  > In order to fix this, you will need to manually create new snapshots for
  > each of your workflows. This can be done either by modifying the workflow in
  > the UI and saving it. Or running a command on the running instance:
  >
  > ```elixir
  > alias Lightning.Repo
  > alias Lightning.Workflows.{Workflow, Snapshot}
  >
  > Repo.transaction(fn ->
  >   snapshots =
  >     Repo.all(Workflow)
  >     |> Enum.map(&Workflow.touch/1)
  >     |> Enum.map(&Repo.update!/1)
  >     |> Enum.map(fn workflow ->
  >       {:ok, snapshot} = Snapshot.create(workflow)
  >       snapshot
  >     end)
  >
  >  {:ok, snapshots}
  > end)
  > ```

## [v2.9.0] - 2024-09-06

### Added

- Limit AI queries and hook the increment of AI queries to allow usage limiting.
  [#2438](https://github.com/OpenFn/lightning/pull/2438)
- Persist AI Assistant conversations and enable it for all users
  [#2296](https://github.com/OpenFn/lightning/issues/2296)

### Changed

- Rename `new_table` component to `table`.
  [#2448](https://github.com/OpenFn/lightning/pull/2448)

### Fixed

- Fix `workflow_id` presence in state.json during Github sync
  [#2445](https://github.com/OpenFn/lightning/issues/2445)

## [v2.8.2] - 2024-09-04

### Added

- Change navbar colors depending on scope.
  [#2449](https://github.com/OpenFn/lightning/pull/2449)
- Add support for configurable idle connection timeouts via the `IDLE_TIMEOUT`
  environment variable. [#2443](https://github.com/OpenFn/lightning/issues/2443)

### Changed

- Allow setup_user command to be execute from outside the container with
  `/app/bin/lightning eval Lightning.Setup.setup_user/3`
- Implement a combo-box to make navigating between projects easier
  [#241](https://github.com/OpenFn/lightning/pull/2424)
- Updated vulnerable version of micromatch.
  [#2454](https://github.com/OpenFn/lightning/issues/2454)

## [v2.8.1] - 2024-08-28

### Changed

- Improve run claim query by removing extraneous sorts
  [#2431](https://github.com/OpenFn/lightning/issues/2431)

## [v2.8.0] - 2024-08-27

### Added

- Users are now able to export work orders, runs, steps, logs, and dataclips
  from the History page.
  [#1698](https://github.com/OpenFn/lightning/issues/1698)

### Changed

- Add index over `run_id` and `step_id` in run_steps to improve worker claim
  speed. [#2428](https://github.com/OpenFn/lightning/issues/2428)
- Show Github Error messages as they are to help troubleshooting
  [#2156](https://github.com/OpenFn/lightning/issues/2156)
- Allow `Setup_utils.setup_user` to be used for the initial superuser creation.
- Update to code assist in the Job Editor to import namespaces from adaptors.
  [#2432](https://github.com/OpenFn/lightning/issues/2432)

### Fixed

- Unable to remove/reconnect github app in lightning after uninstalling directly
  from Github [#2168](https://github.com/OpenFn/lightning/issues/2168)
- Github sync buttons available even when usage limiter returns error
  [PR#2390](https://github.com/OpenFn/lightning/pull/2390)
- Fix issue with the persisting of a Kafka message with headers.
  [#2402](https://github.com/OpenFn/lightning/issues/2402)
- Protect against race conditions when updating partition timestamps for a Kafka
  trigger. [#2378](https://github.com/OpenFn/lightning/issues/2378)

## [v2.7.19] - 2024-08-19

### Added

- Pass the user_id param on check usage limits.
  [#2387](https://github.com/OpenFn/lightning/issues/2387)

## [v2.7.18] - 2024-08-17

### Added

- Ensure that all users in an instance have a confirmed email address within 48
  hours [#2389](https://github.com/OpenFn/lightning/issues/2389)

### Changed

- Ensure that all the demo accounts are confirmed by default
  [#2395](https://github.com/OpenFn/lightning/issues/2395)

### Fixed

- Removed all Kafka trigger code that ensured that message sequence is honoured
  for messages with keys. Functionality to ensure that message sequence is
  honoured will be added in the future, but in an abstraction that is a better
  fit for the current Lightning design.
  [#2362](https://github.com/OpenFn/lightning/issues/2362)
- Dropped the `trigger_kafka_messages` table that formed part of the Kafka
  trigger implementation, but which is now obsolete given the removal of the
  code related to message sequence preservation.
  [#2362](https://github.com/OpenFn/lightning/issues/2362)

## [v2.7.17] - 2024-08-14

### Added

- Added an `iex` command to setup a user, an apiToken, and credentials so that
  it's possible to get a fully running lightning instance via external shell
  script. (This is a tricky requirement for a distributed set of local
  deployments) [#2369](https://github.com/OpenFn/lightning/issues/2369) and
  [#2373](https://github.com/OpenFn/lightning/pull/2373)
- Added support for _very basic_ project-credential management (add, associate
  with job) via provisioning API.
  [#2367](https://github.com/OpenFn/lightning/issues/2367)

### Changed

- Enforced uniqueness on credential names _by user_.
  [#2371](https://github.com/OpenFn/lightning/pull/2371)
- Use Swoosh to format User models into recipients
  [#2374](https://github.com/OpenFn/lightning/pull/2374)
- Bump default CLI to `@openfn/cli@1.8.1`

### Fixed

- When a Workflow is deleted, any associated Kafka trigger pipelines will be
  stopped and deleted. [#2379](https://github.com/OpenFn/lightning/issues/2379)

## [v2.7.16] - 2024-08-07

### Fixed

- @ibrahimwickama fixed issue that prevented users from creating new workflows
  if they are running in an `http` environment (rather than `localhost` or
  `https`). [#2365](https://github.com/OpenFn/lightning/pull/2356)

## [v2.7.15] - 2024-08-07

### Changed

- Kafka messages without keys are synchronously converted into a Workorder,
  Dataclip and Run. Messages with keys are stored as TriggerKafkaMessage
  records, however the code needed to process them has been disabled, pending
  removal. [#2351] (https://github.com/OpenFn/lightning/issues/2351)

## [v2.7.14] - 2024-08-05

### Changed

- Use standard styles for link, fix home button in breadcrumbs
  [#2354](https://github.com/OpenFn/lightning/pull/2354)

## [v2.7.13] - 2024-08-05

### Changed

- Don't log 406 Not Acceptable errors to Sentry
  [#2350](https://github.com/OpenFn/lightning/issues/2350)

### Fixed

- Correctly handle floats in LogMessage
  [#2348](https://github.com/OpenFn/lightning/issues/2348)

## [v2.7.12] - 2024-07-31

### Changed

- Make root layout configurable
  [#2310](https://github.com/OpenFn/lightning/pull/2310)
- Use snapshots when initiating Github Sync
  [#1827](https://github.com/OpenFn/lightning/issues/1827)
- Move runtime logic into module
  [#2338](https://github.com/OpenFn/lightning/pull/2338)
- Use `AccountHook Extension` to register new users invited in a project
  [#2341](https://github.com/OpenFn/lightning/pull/2341)
- Standardized top bars across the UI with a navigable breadcrumbs interface
  [#2299](https://github.com/OpenFn/lightning/pull/2299)

### Fixed

- Limit frame size of worker socket connections
  [#2339](https://github.com/OpenFn/lightning/issues/2339)
- Limit number of days to 31 in cron trigger dropdown
  [#2331](https://github.com/OpenFn/lightning/issues/2331)

## [v2.7.11] - 2024-07-26

### Added

- Expose more Kafka configuration at instance-level.
  [#2329](https://github.com/OpenFn/lightning/issues/2329)

### Fixed

- Table action css tweaks
  [#2333](https://github.com/OpenFn/lightning/issues/2333)

## [v2.7.10]

### Added

- A rudimentary optimisation for Kafka messages that do not have a key as the
  sequence of these messages can not be guaranteed.
  [#2323](https://github.com/OpenFn/lightning/issues/2323)

### Fixed

- Fix an intermittent bug when trying to intern Kafka offset reset policy.
  [#2327](https://github.com/OpenFn/lightning/issues/2327)

## [v2.7.9] - 2024-07-24

### Changed

- CSS - standardized some more tailwind components
  [PR#2324](https://github.com/OpenFn/lightning/pull/2324)

## [v2.7.8] - 2024-07-24

### Changed

- Enable End to End Integration tests
  [#2187](https://github.com/OpenFn/lightning/issues/2187)
- Make selected Kafka trigger parameters configurable via ENV vars.
  [#2315](https://github.com/OpenFn/lightning/issues/2315)
- Use the Oauth2 `revocation_endpoint` to revoke token access (1) before
  attempting to reauthorize and (2) when users schedule a credential for
  deletion [#2314](https://github.com/OpenFn/lightning/issues/2314)
- Standardized tailwind alerts
  [#2314](https://github.com/OpenFn/lightning/issues/2314)
- Standardized `link` tailwind style (and provided `link-plain`, `link-info`,
  `link-error`, and `link-warning`)
  [#2314](https://github.com/OpenFn/lightning/issues/2314)

### Fixed

- Fix work order URL in failure alerts
  [#2305](https://github.com/OpenFn/lightning/pull/2305)
- Fix error when handling existing encrypted credentials
  [#2316](https://github.com/OpenFn/lightning/issues/2316)
- Fix job editor switches to the snapshot version when body is changed
  [#2306](https://github.com/OpenFn/lightning/issues/2306)
- Fix misaligned "Retry from here" button on inspector page
  [#2308](https://github.com/OpenFn/lightning/issues/2308)

## [v2.7.7] - 2024-07-18

### Added

- Add experimental support for triggers that consume message from a Kafka
  cluster [#1801](https://github.com/OpenFn/lightning/issues/1801)
- Workflows can now specify concurrency, allowing runs to be executed
  syncronously or to a maximum concurrency level. Note that this applies to the
  default FifoRunQueue only.
  [#2022](https://github.com/OpenFn/lightning/issues/2022)
- Invite Non-Registered Users to a Project
  [#2288](https://github.com/OpenFn/lightning/pull/2288)

### Changed

- Make modal close events configurable
  [#2298](https://github.com/OpenFn/lightning/issues/2298)

### Fixed

- Prevent Oauth credentials from being created if they don't have a
  `refresh_token` [#2289](https://github.com/OpenFn/lightning/pull/2289) and
  send more helpful error data back to the worker during token refresh failure
  [#2135](https://github.com/OpenFn/lightning/issues/2135)
- Fix CLI deploy not creating snapshots for workflows
  [#2271](https://github.com/OpenFn/lightning/issues/2271)

## [v2.7.6] - 2024-07-11

### Fixed

- UsageTracking crons are enabled again (if config is enabled)
  [#2276](https://github.com/OpenFn/lightning/issues/2276)
- UsageTracking metrics absorb the fact that a step's job_id may not currently
  exist when counting unique jobs
  [#2279](https://github.com/OpenFn/lightning/issues/2279)
- Adjusted layout and text displayed when preventing simultaneous edits to
  accommodate more screen sizes
  [#2277](https://github.com/OpenFn/lightning/issues/2277)

## [v2.7.5] - 2024-07-10

### Changed

- Prevent two editors from making changes to the same workflow at the same time
  [#1949](https://github.com/OpenFn/lightning/issues/1949)
- Moved the Edge Condition Label field to the top of the form, so it's always
  visible [#2236](https://github.com/OpenFn/lightning/pull/2236)
- Update edge condition labels in the Workflow Diagram to always show the
  condition type icon and the label
  [#2236](https://github.com/OpenFn/lightning/pull/2236)

### Fixed

- Do Not Require Lock Version In URL Parameters
  [#2267](https://github.com/OpenFn/lightning/pull/2267)
- Trim erroneous spaces on user first and last names
  [#2269](https://github.com/OpenFn/lightning/pull/2269)

## [v2.7.4] - 2024-07-06

### Changed

- When the entire log string is a valid JSON object, pretty print it with a
  standard `JSON.stringify(str, null, 2)` but if it's something else then let
  the user do whatever they want (e.g., if you write
  `console.log('some', 'cool', state.data)` we won't mess with it.)
  [#2260](https://github.com/OpenFn/lightning/pull/2260)

### Fixed

- Fixed sticky toggle button for switching between latest version and a snapshot
  of a workflow [#2264](https://github.com/OpenFn/lightning/pull/2264)

## [v2.7.3] - 2024-07-05

### Changed

- Bumped the ws-worker to v1.3

### Fixed

- Fix issue when selecting different steps in RunViewer and the parent liveview
  not being informed [#2253](https://github.com/OpenFn/lightning/issues/2253)
- Stopped inspector from crashing when looking for a step by a run/job
  combination [#2201](https://github.com/OpenFn/lightning/issues/2201)
- Workflow activation only considers new and changed workflows
  [#2237](https://github.com/OpenFn/lightning/pull/2237)

## [v2.7.2] - 2024-07-03

### Changed

- Allow endpoint plugs to be injected at compile time.
  [#2248](https://github.com/OpenFn/lightning/pull/2248)
- All models to use the `public` schema.
  [#2249](https://github.com/OpenFn/lightning/pull/2249)
- In the workflow diagram, smartly update the view when adding new nodes
  [#2174](https://github.com/OpenFn/lightning/issues/2174)
- In the workflow diagram, remove the "autofit" toggle in the control bar

### Fixed

- Remove prompt parameter from the authorization URL parameters for the Generic
  Oauth Clients [#2250](https://github.com/OpenFn/lightning/issues/2250)
- Fixed react key error [#2233](https://github.com/OpenFn/lightning/issues/2233)
- Show common functions in the Docs panel
  [#1733](https://github.com/OpenFn/lightning/issues/1733)

## [v2.7.1] - 2024-07-01

### Changed

- Update email copies [#2213](https://github.com/OpenFn/lightning/issues/2213)

### Fixed

- Fix jumpy cursor in the Job editor.
  [#2229](https://github.com/OpenFn/lightning/issues/2229)
- Rework syncing behaviour to prevent changes getting thrown out on a socket
  reconnect. [#2007](https://github.com/OpenFn/lightning/issues/2007)

## [v2.7.0] - 2024-06-26

### Added

- Use of snapshots for displaying runs and their associated steps in the History
  page. [#1825](https://github.com/OpenFn/lightning/issues/1825)
- Added view-only mode for rendering workflows and runs in the Workflow Canvas
  and the Inspector page using snapshots, with the option to switch between a
  specific snapshot version and the latest version. Edit mode is available when
  displaying the latest version.
  [#1843](https://github.com/OpenFn/lightning/issues/1843)
- Allow users to delete steps sssociated with runs in the Workflow Canvas
  [#2027](https://github.com/OpenFn/lightning/issues/2027)
- Link to adaptor `/src` from inspector.
- Prototype AI Assistant for working with job code.
  [#2193](https://github.com/OpenFn/lightning/issues/2193)

### Changed

- Reverted behaviour on "Rerun from here" to select the Log tab.
  [#2202](https://github.com/OpenFn/lightning/issues/2202)
- Don't allow connections between an orphaned node and a
  Trigger[#2188](https://github.com/OpenFn/lightning/issues/2188)
- Reduce the minimum zoom in the workflow diagram
  [#2214](https://github.com/OpenFn/lightning/issues/2214)

### Fixed

- Fix some adaptor docs not displaying
  [#2019](https://github.com/OpenFn/lightning/issues/2019)
- Fix broken `mix lightning.install_adaptor_icons` task due to addition of Finch
  http client change.

## [v2.6.3] - 2024-06-19

### Changed

- Added a notice on application start about anonymous public impact reporting
  and its importance for the sustainability of
  [Digital Public Goods](https://digitalpublicgoods.net/) and
  [Digital Public Infrastructure](https://www.codevelop.fund/insights-1/what-is-digital-public-infrastructure).
- Increase default `WORKER_MAX_RUN_DURATION_SECONDS` to 300 to match the
  [ws-worker default](https://github.com/OpenFn/kit/blob/main/packages/ws-worker/src/util/cli.ts#L149-L153)
  so if people don't set their timeout via ENV, at least the two match up.

## [v2.6.2] - 2024-06-13

### Fixed

- Fix vanishing Docs panel when Editor panel is collapsed and opened again
  [#2195](https://github.com/OpenFn/lightning/issues/2195)
- Maintain tab when RunViewer remounts/push state drops tab hash
  [#2199](https://github.com/OpenFn/lightning/issues/2199)

## [v2.6.1] - 2024-06-12

### Changed

- Erlang to 26.2.5
- Update debian bookworm from 20240130 to 20240513.
- Return 403s when Provisioning API fails because of usage limits
  [#2182](https://github.com/OpenFn/lightning/pull/2182)
- Update email notification for changing retention period
  [#2066](https://github.com/OpenFn/lightning/issues/2066)
- Return 415s when Webhooks are sent Content-Types what are not supported.
  [#2180](https://github.com/OpenFn/lightning/issues/2180)
- Updated the default step text

### Fixed

- Rewrite TabSelector (now Tabbed) components fixing a number of navigation
  issues [#2051](https://github.com/OpenFn/lightning/issues/2051)

## [v2.6.0] - 2024-06-05

### Added

- Support multiple edges leading to the same step (a.k.a., "drag & drop")
  [#2008](https://github.com/OpenFn/lightning/issues/2008)

### Changed

### Fixed

## [v2.5.5] - 2024-06-05

### Added

- Replace LiveView Log Viewer component with React Monaco
  [#1863](https://github.com/OpenFn/lightning/issues/1863)

### Changed

- Bump default CLI to `@openfn/cli@1.3.2`
- Don't show deprecated adaptor versions in the adaptor version picklist (to be
  followed by some graceful deprecation handling/warning in
  [later work](https://github.com/OpenFn/lightning/issues/2172))
  [#2169](https://github.com/OpenFn/lightning/issues/2169)
- Refactor count workorders to reuse search code
  [#2121](https://github.com/OpenFn/lightning/issues/2121)
- Updated provisioning error message to include workflow and job names
  [#2140](https://github.com/OpenFn/lightning/issues/2140)

### Fixed

- Don't let two deploy workflows run at the same time to prevent git collisions
  [#2044](https://github.com/OpenFn/lightning/issues/2044)
- Stopped sending emails when creating a starter project
  [#2161](https://github.com/OpenFn/lightning/issues/2161)

## [v2.5.4] - 2024-05-31

### Added

- CORS support [#2157](https://github.com/OpenFn/lightning/issues/2157)
- Track users emails preferences
  [#2163](https://github.com/OpenFn/lightning/issues/2163)

### Changed

- Change Default Text For New Job Nodes
  [#2014](https://github.com/OpenFn/lightning/pull/2014)
- Persisted run options when runs are _created_, not when they are _claimed_.
  This has the benefit of "locking in" the behavior desired by the user at the
  time they demand a run, not whenever the worker picks it up.
  [#2085](https://github.com/OpenFn/lightning/pull/2085)
- Made `RUN_GRACE_PERIOD_SECONDS` a configurable ENV instead of 20% of the
  `WORKER_MAX_RUN_DURATION`
  [#2085](https://github.com/OpenFn/lightning/pull/2085)

### Fixed

- Stopped Janitor from calling runs lost if they have special runtime options
  [#2079](https://github.com/OpenFn/lightning/issues/2079)
- Dataclip Viewer now responds to page resize and internal page layout
  [#2120](https://github.com/OpenFn/lightning/issues/2120)

## [v2.5.3] - 2024-05-27

### Changed

- Stop users from creating deprecated Salesforce and GoogleSheets credentials.
  [#2142](https://github.com/OpenFn/lightning/issues/2142)
- Delegate menu customization and create menu components for reuse.
  [#1988](https://github.com/OpenFn/lightning/issues/1988)

### Fixed

- Disable Credential Save Button Until All Form Fields Are Validated
  [#2099](https://github.com/OpenFn/lightning/issues/2099)
- Fix Credential Modal Closure Error When Workflow Is Unsaved
  [#2101](https://github.com/OpenFn/lightning/pull/2101)
- Fix error when socket reconnects and user is viewing a run via the inspector
  [#2148](https://github.com/OpenFn/lightning/issues/2148)

## [v2.5.2] - 2024-05-23

### Fixed

- Preserve custom values (like `apiVersion`) during token refresh for OAuth2
  credentials [#2131](https://github.com/OpenFn/lightning/issues/2131)

## [v2.5.1] - 2024-05-21

### Fixed

- Don't compile Phoenix Storybook in production and test environments
  [#2119](https://github.com/OpenFn/lightning/pull/2119)
- Improve performance and memory consumption on queries and logic for digest
  mailer [#2121](https://github.com/OpenFn/lightning/issues/2121)

## [v2.5.0] - 2024-05-20

### Fixed

- When a refresh token is updated, save it!
  [#2124](https://github.com/OpenFn/lightning/pull/2124)

## [v2.5.0-pre4] - 2024-05-20

### Fixed

- Fix duplicate credential type bug
  [#2100](https://github.com/OpenFn/lightning/issues/2100)
- Ensure Global OAuth Clients Accessibility for All Users
  [#2114](https://github.com/OpenFn/lightning/issues/2114)

## [v2.5.0-pre3] - 2024-05-20

### Fixed

- Fix credential not added automatically after being created from the canvas.
  [#2105](https://github.com/OpenFn/lightning/issues/2105)
- Replace the "not working?" prompt by "All good, but if your credential stops
  working, you may need to re-authorize here.".
  [#2102](https://github.com/OpenFn/lightning/issues/1872)
- Fix Generic Oauth credentials don't get included in the refresh flow
  [#2106](https://github.com/OpenFn/lightning/pull/2106)

## [v2.5.0-pre2] - 2024-05-17

### Changed

- Replace LiveView Dataclip component with React Monaco bringing large
  performance improvements when viewing large dataclips.
  [#1872](https://github.com/OpenFn/lightning/issues/1872)

## [v2.5.0-pre] - 2024-05-17

### Added

- Allow users to build Oauth clients and associated credentials via the user
  interface. [#1919](https://github.com/OpenFn/lightning/issues/1919)

## [v2.4.14] - 2024-05-16

### Changed

- Refactored image and version info
  [#2097](https://github.com/OpenFn/lightning/pull/2097)

### Fixed

- Fixed issue where updating adaptor name and version of job node in the
  workflow canvas crashes the app when no credential is selected
  [#99](https://github.com/OpenFn/lightning/issues/99)
- Removes stacked viewer after switching tabs and steps.
  [#2064](https://github.com/OpenFn/lightning/issues/2064)

## [v2.4.13] - 2024-05-16

### Fixed

- Fixed issue where updating an existing Salesforce credential to use a
  `sandbox` endpoint would not properly re-authenticate.
  [#1842](https://github.com/OpenFn/lightning/issues/1842)
- Navigate directly to settings from url hash and renders default panel when
  there is no hash. [#1971](https://github.com/OpenFn/lightning/issues/1971)

## [v2.4.12] - 2024-05-15

### Fixed

- Fix render settings default panel on first load
  [#1971](https://github.com/OpenFn/lightning/issues/1971)

## [v2.4.11] - 2024-05-15

### Changed

- Upgraded Sentry to v10 for better error reporting.

## [v2.4.10] - 2024-05-14

### Fixed

- Fix the "reset demo" script by disabling the emailing that was introduced to
  the `create_project` function.
  [#2063](https://github.com/OpenFn/lightning/pull/2063)

## [v2.4.9] - 2024-05-14

### Changed

- Bumped @openfn/ws-worker to 1.1.8

### Fixed

- Correctly pass max allowed run time into the Run token, ensuring it's valid
  for the entirety of the Runs execution time
  [#2072](https://github.com/OpenFn/lightning/issues/2072)

## [v2.4.8] - 2024-05-13

### Added

- Add Github sync to usage limiter
  [#2031](https://github.com/OpenFn/lightning/pull/2031)

### Changed

- Remove illogical cancel buttons on user/pass change screen
  [#2067](https://github.com/OpenFn/lightning/issues/2067)

### Fixed

- Stop users from configuring failure alerts when the limiter returns error
  [#2076](https://github.com/OpenFn/lightning/pull/2076)

## [v2.4.7] - 2024-05-11

### Fixed

- Fixed early worker token expiry bug
  [#2070](https://github.com/OpenFn/lightning/issues/2070)

## [v2.4.6] - 2024-05-08

### Added

- Allow for automatic resubmission of failed usage tracking report submissions.
  [1789](https://github.com/OpenFn/lightning/issues/1789)
- Make signup feature configurable
  [#2049](https://github.com/OpenFn/lightning/issues/2049)
- Apply runtime limits to worker execution
  [#2015](https://github.com/OpenFn/lightning/pull/2015)
- Limit usage for failure alerts
  [#2011](https://github.com/OpenFn/lightning/pull/2011)

## [v2.4.5] - 2024-05-07

### Fixed

- Fix provioning API calls workflow limiter without the project ID
  [#2057](https://github.com/OpenFn/lightning/issues/2057)

## [v2.4.4] - 2024-05-03

### Added

- Benchmarking script that simulates data from a cold chain.
  [#1993](https://github.com/OpenFn/lightning/issues/1993)

### Changed

- Changed Snapshot `get_or_create_latest_for` to accept multis allow controlling
  of which repo it uses.
- Require exactly one owner for each project
  [#1991](https://github.com/OpenFn/lightning/issues/1991)

### Fixed

- Fixed issue preventing credential updates
  [#1861](https://github.com/OpenFn/lightning/issues/1861)

## [v2.4.3] - 2024-05-01

### Added

- Allow menu items customization
  [#1988](https://github.com/OpenFn/lightning/issues/1988)
- Workflow Snapshot support
  [#1822](https://github.com/OpenFn/lightning/issues/1822)
- Fix sample workflow from init_project_for_new_user
  [#2016](https://github.com/OpenFn/lightning/issues/2016)

### Changed

- Bumped @openfn/ws-worker to 1.1.6

### Fixed

- Assure workflow is always passed to Run.enqueue
  [#2032](https://github.com/OpenFn/lightning/issues/2032)
- Fix regression on History page where snapshots were not preloaded correctly
  [#2026](https://github.com/OpenFn/lightning/issues/2026)

## [v2.4.2] - 2024-04-24

### Fixed

- Fix missing credential types when running Lightning using Docker
  [#2010](https://github.com/OpenFn/lightning/issues/2010)
- Fix provisioning API includes deleted workflows in project state
  [#2001](https://github.com/OpenFn/lightning/issues/2001)

## [v2.4.1] - 2024-04-19

### Fixed

- Fix github cli deploy action failing to auto-commit
  [#1995](https://github.com/OpenFn/lightning/issues/1995)

## [v2.4.1-pre] - 2024-04-18

### Added

- Add custom metric to track the number of finalised runs.
  [#1790](https://github.com/OpenFn/lightning/issues/1790)

### Changed

- Set better defaults for the GitHub connection creation screen
  [#1994](https://github.com/OpenFn/lightning/issues/1994)
- Update `submission_status` for any Usagetracking.Report that does not have it
  set. [#1789](https://github.com/OpenFn/lightning/issues/1789)

## [v2.4.0] - 2024-04-12

### Added

- Allow description below the page title
  [#1975](https://github.com/OpenFn/lightning/issues/1975)
- Enable users to connect projects to their Github repos and branches that they
  have access to [#1895](https://github.com/OpenFn/lightning/issues/1895)
- Enable users to connect multiple projects to a single Github repo
  [#1811](https://github.com/OpenFn/lightning/issues/1811)

### Changed

- Change all System.get_env calls in runtime.exs to use dotenvy
  [#1968](https://github.com/OpenFn/lightning/issues/1968)
- Track usage tracking submission status in new field
  [#1789](https://github.com/OpenFn/lightning/issues/1789)
- Send richer version info as part of usage tracking submission.
  [#1819](https://github.com/OpenFn/lightning/issues/1819)

### Fixed

- Fix sync to branch only targetting main branch
  [#1892](https://github.com/OpenFn/lightning/issues/1892)
- Fix enqueue run without the workflow info
  [#1981](https://github.com/OpenFn/lightning/issues/1981)

## [v2.3.1] - 2024-04-03

### Changed

- Run the usage tracking submission job more frequently to reduce the risk of
  Oban unavailability at a particular time.
  [#1778](https://github.com/OpenFn/lightning/issues/1778)
- Remove code supporting V1 usage tracking submissions.
  [#1853](https://github.com/OpenFn/lightning/issues/1853)

### Fixed

- Fix scrolling behaviour on inspector for small screens
  [#1962](https://github.com/OpenFn/lightning/issues/1962)
- Fix project picker for users with many projects
  [#1952](https://github.com/OpenFn/lightning/issues/1952)

## [v2.3.0] - 2024-04-02

### Added

- Support for additional paths on a webhook URL such as `/i/<uuid>/Patient`
  [#1954](https://github.com/OpenFn/lightning/issues/1954)
- Support for a GET endpoint to "check" webhook URL availability
  [#1063](https://github.com/OpenFn/lightning/issues/1063)
- Allow external apps to control the run enqueue db transaction
  [#1958](https://github.com/OpenFn/lightning/issues/1958)

## [v2.2.2] - 2024-04-01

### Changed

- Changed dataclip search from string `LIKE` to tsvector on keys and values.
  While this will limit partial string matching to the beginning of words (not
  the middle or end) it will make searching way more performant
  [#1939](https://github.com/OpenFn/lightning/issues/1939)
- Translate job error messages using errors.po file
  [#1935](https://github.com/OpenFn/lightning/issues/1935)
- Improve the UI/UX of the run panel on the inspector for small screens
  [#1909](https://github.com/OpenFn/lightning/issues/1909)

### Fixed

- Regular database timeouts when searching across dataclip bodies
  [#1794](https://github.com/OpenFn/lightning/issues/1794)

## [v2.2.1] - 2024-03-27

### Added

- Enable users to connect to their Github accounts in preparation for
  streamlined GitHub project sync setup
  [#1894](https://github.com/OpenFn/lightning/issues/1894)

### Fixed

- Apply usage limit to bulk-reruns
  [#1931](https://github.com/OpenFn/lightning/issues/1931)
- Fix edge case that could result in duplicate usage tracking submissions.
  [#1853](https://github.com/OpenFn/lightning/issues/1853)
- Fix query timeout issue on history retention deletion
  [#1937](https://github.com/OpenFn/lightning/issues/1937)

## [v2.2.0] - 2024-03-21

### Added

- Allow admins to set project retention periods
  [#1760](https://github.com/OpenFn/lightning/issues/1760)
- Automatically wipe input/output data after their retention period
  [#1762](https://github.com/OpenFn/lightning/issues/1762)
- Automatically delete work order history after their retention period
  [#1761](https://github.com/OpenFn/lightning/issues/1761)

### Changed

- When automatically creating a project for a newly registered user (via the
  `INIT_PROJECT_FOR_NEW_USER=true` environment variable) that user should be the
  `owner` of the project.
  [#1927](https://github.com/OpenFn/lightning/issues/1927)
- Give priority to manual runs (over webhook requests and cron) so that active
  users on the inspector don't have to wait ages for thier work during high load
  periods [#1918](https://github.com/OpenFn/lightning/issues/1918)

## [v2.1.0] - 2024-03-20

### Added

- TSVector index to log_lines, and gin index to dataclips
  [#1898](https://github.com/OpenFn/lightning/issues/1898)
- Add API Version field to Salesforce OAuth credentials
  [#1838](https://github.com/OpenFn/lightning/issues/1838)

### Changed

- Replace v1 usage tracking with v2 usage tracking.
  [#1853](https://github.com/OpenFn/lightning/issues/1853)

## [v2.0.10]

### Changed

- Updated anonymous usage tracker submissions
  [#1853](https://github.com/OpenFn/lightning/issues/1853)

## [v2.0.9] - 2024-03-19

### Added

- Support for smaller screens on history and inspector.
  [#1908](https://github.com/OpenFn/lightning/issues/1908)
- Polling metric to track number of available runs.
  [#1790](https://github.com/OpenFn/lightning/issues/1790)
- Allows limiting creation of new runs and retries.
  [#1754](https://github.com/OpenFn/Lightning/issues/1754)
- Add specific messages for log, input, and output tabs when a run is lost
  [#1757](https://github.com/OpenFn/lightning/issues/1757)
- Soft and hard limits for runs created by webhook trigger.
  [#1859](https://github.com/OpenFn/Lightning/issues/1859)
- Publish an event when a new user is registered
  [#1873](https://github.com/OpenFn/lightning/issues/1873)
- Adds ability to add project collaborators from existing users
  [#1836](https://github.com/OpenFn/lightning/issues/1836)
- Added ability to remove project collaborators
  [#1837](https://github.com/OpenFn/lightning/issues/1837)
- Added new usage tracking submission code.
  [#1853](https://github.com/OpenFn/lightning/issues/1853)

### Changed

- Upgrade Elixir to 1.16.2
- Remove all values from `.env.example`.
  [#1904](https://github.com/OpenFn/lightning/issues/1904)

### Fixed

- Verify only stale project credentials
  [#1861](https://github.com/OpenFn/lightning/issues/1861)

## [v2.0.8] - 2024-02-29

### Fixed

- Show flash error when editing stale project credentials
  [#1795](https://github.com/OpenFn/lightning/issues/1795)
- Fixed bug with Github sync installation on docker-based deployments
  [#1845](https://github.com/OpenFn/lightning/issues/1845)

## [v2.0.6] - 2024-02-29

### Added

- Automatically create Github workflows in a target repository/branch when users
  set up a Github repo::OpenFn project sync
  [#1046](https://github.com/OpenFn/lightning/issues/1046)
- Allows limiting creation of new runs and retries.
  [#1754](https://github.com/OpenFn/Lightning/issues/1754)

### Changed

- Change bucket size used by the run queue delay custom metric.
  [#1790](https://github.com/OpenFn/lightning/issues/1790)
- Require setting `IS_RESETTABLE_DEMO` to "yes" via ENV before allowing the
  destructive `Demo.reset_demo/0` function from being called.
  [#1720](https://github.com/OpenFn/lightning/issues/1720)
- Remove version display condition that was redundant due to shadowing
  [#1819](https://github.com/OpenFn/lightning/issues/1819)

### Fixed

- Fix series of sentry issues related to OAuth credentials
  [#1799](https://github.com/OpenFn/lightning/issues/1799)

## [v2.0.5] - 2024-02-25

### Fixed

- Fixed error in Credentials without `sanbox` field set; only display `sandbox`
  field for Salesforce oauth credentials.
  [#1798](https://github.com/OpenFn/lightning/issues/1798)

## [v2.0.4] - 2024-02-24

### Added

- Display and edit OAuth credentials
  scopes[#1706](https://github.com/OpenFn/Lightning/issues/1706)

### Changed

- Stop sending `operating_system_detail` to the usage tracker
  [#1785](https://github.com/OpenFn/lightning/issues/1785)

### Fixed

- Make handling of usage tracking errors more robust.
  [#1787](https://github.com/OpenFn/lightning/issues/1787)
- Fix inspector shows selected dataclip as wiped after retying workorder from a
  non-first step [#1780](https://github.com/OpenFn/lightning/issues/1780)

## [v2.0.3] - 2024-02-21

### Added

- Actual metrics will now be submitted by Lightning to the Usage Tracker.
  [#1742](https://github.com/OpenFn/lightning/issues/1742)
- Added a support link to the menu that goes to the instance admin contact
  [#1783](https://github.com/OpenFn/lightning/issues/1783)

### Changed

- Usage Tracking submissions are now opt-out, rather than opt-in. Hashed UUIDs
  to ensure anonymity are default.
  [#1742](https://github.com/OpenFn/lightning/issues/1742)
- Usage Tracking submissions will now run daily rather than hourly.
  [#1742](https://github.com/OpenFn/lightning/issues/1742)

- Bumped @openfn/ws-worker to `v1.0` (this is used in dev mode when starting the
  worker from your mix app: `RTM=true iex -S mix phx.server`)
- Bumped @openfn/cli to `v1.0` (this is used for adaptor docs and magic)

### Fixed

- Non-responsive workflow canvas after web socket disconnection
  [#1750](https://github.com/OpenFn/lightning/issues/1750)

## [v2.0.2] - 2024-02-14

### Fixed

- Fixed a bug with the OAuth2 credential refresh flow that prevented
  GoogleSheets jobs from running after token expiration
  [#1735](https://github.com/OpenFn/Lightning/issues/1735)

## [v2.0.1] - 2024-02-13

### Changed

- Renamed ImpactTracking to UsageTracking
  [#1729](https://github.com/OpenFn/lightning/issues/1729)
- Block github installation if there's a pending installation in another project
  [#1731](https://github.com/OpenFn/Lightning/issues/1731)

### Fixed

- Expand work order button balloons randomly
  [#1737](https://github.com/OpenFn/Lightning/issues/1737)
- Editing credentials doesn't work from project scope
  [#1743](https://github.com/OpenFn/Lightning/issues/1743)

## [v2.0.0] - 2024-02-10

> At the time of writing there are no more big changes planned and testing has
> gone well. Thanks to everyone who's helped to kick the tyres during the "rc"
> phase. There are still a _lot of **new features** coming_, so please:
>
> - watch our [**Public Roadmap**](https://github.com/orgs/OpenFn/projects/3) to
>   stay abreast of our core team's backlog,
> - request a feature in the
>   [**Community Forum**](https://community.openfn.org),
> - raise a
>   [**new issue**](https://github.com/OpenFn/lightning/issues/new/choose) if
>   you spot a bug,
> - and head over to the
>   [**Contributing**](https://github.com/OpenFn/lightning/?tab=readme-ov-file#contribute-to-this-project)
>   section to lend a hand.
>
> Head to [**docs.openfn.org**](https://docs.openfn.org) for product
> documentation and help with v1 to v2 migration.

### Changed

- Bump `@openfn/worker` to `v0.8.1`
- Only show GoogleSheets and Salesforce credential options if Oauth clients are
  registered with the instance via ENV
  [#1734](https://github.com/OpenFn/Lightning/issues/1734)

### Fixed

- Use standard table type for webhook auth methods
  [#1514](https://github.com/OpenFn/Lightning/issues/1514)
- Make disabled button for "Connect to GitHub" clear, add tooltip
  [#1732](https://github.com/OpenFn/Lightning/issues/1715)

## [v2.0.0-rc12] - 2024-02-09

### Added

- Add RunQueue extension to allow claim customization.
  [#1715](https://github.com/OpenFn/Lightning/issues/1715)
- Add support for Salesforce OAuth2 credentials
  [#1633](https://github.com/OpenFn/Lightning/issues/1633)

### Changed

- Use `PAYLOAD_SIZE_KB` in k6 load testing script, set thresholds on wait time,
  set default payload size to `2kb`

### Fixed

- Adds more detail to work order states on dashboard
  [#1677](https://github.com/OpenFn/lightning/issues/1677)
- Fix Output & Logs in inspector fails to show sometimes
  [#1702](https://github.com/OpenFn/lightning/issues/1702)

## [v2.0.0-rc11] - 2024-02-08

### Fixed

- Bumped Phoenix LiveView from `0.20.4` to `0.20.5` to fix canvas selection
  issue [#1724](https://github.com/OpenFn/lightning/issues/1724)

## [v2.0.0-rc10] - 2024-02-08

### Changed

- Implemented safeguards to prevent deletion of jobs with associated run history
  [#1570](https://github.com/OpenFn/Lightning/issues/1570)

### Fixed

- Fixed inspector dataclip body not getting updated after dataclip is wiped
  [#1718](https://github.com/OpenFn/Lightning/issues/1718)
- Fixed work orders getting retried despite having wiped dataclips
  [#1721](https://github.com/OpenFn/Lightning/issues/1721)

## [v2.0.0-rc9] 2024-02-05

### Added

- Persist impact tracking configuration and reports
  [#1684](https://github.com/OpenFn/Lightning/issues/1684)
- Add zero-persistence project setting
  [#1209](https://github.com/OpenFn/Lightning/issues/1209)
- Wipe dataclip after use when zero-persistence is enabled
  [#1212](https://github.com/OpenFn/Lightning/issues/1212)
- Show appropriate message when a wiped dataclip is viewed
  [#1211](https://github.com/OpenFn/Lightning/issues/1211)
- Disable selecting work orders having wiped dataclips in the history page
  [#1210](https://github.com/OpenFn/Lightning/issues/1210)
- Hide rerun button in inspector when the selected step has a wiped dataclip
  [#1639](https://github.com/OpenFn/Lightning/issues/1639)
- Add rate limiter to webhook endpoints and runtime limiter for runs.
  [#639](https://github.com/OpenFn/Lightning/issues/639)

### Fixed

- Prevented secret scrubber from over-eagerly adding \*\*\* between all
  characters if an empty string secret was provided as a credential field value
  (e.g., {"username": "come-on-in", "password": ""})
  [#1585](https://github.com/OpenFn/Lightning/issues/1585)
- Fixed permissions issue that allowed viewer/editor to modify webhook auth
  methods. These permissions only belong to project owners and admins
  [#1692](https://github.com/OpenFn/Lightning/issues/1692)
- Fixed bug that was duplicating inbound http_requests, resulting in unnecessary
  data storage [#1695](https://github.com/OpenFn/Lightning/issues/1695)
- Fixed permissions issue that allowed editors to set up new Github connections
  [#1703](https://github.com/OpenFn/Lightning/issues/1703)
- Fixed permissions issue that allowed viewers to initiate syncs to github
  [#1704](https://github.com/OpenFn/Lightning/issues/1704)
- Fixed inspector view stuck at processing when following a crashed run
  [#1711](https://github.com/OpenFn/Lightning/issues/1711)
- Fixed inspector dataclip selector not getting updated after running manual run
  [#1714](https://github.com/OpenFn/Lightning/issues/1714)

## [v2.0.0-rc8] - 2024-01-30

### Added

- Shim code to interact with the Impact Tracking service
  [#1671](https://github.com/OpenFn/Lightning/issues/1671)

### Changed

- Standardized naming of "attempts" to "runs". This had already been done in the
  front-end, but this change cleans up the backend, the database, and the
  interface with the worker. Make sure to **run migrations** and update your
  ENV/secrets to use `WORKER_RUNS_PRIVATE_KEY` rather than
  `WORKER_ATTEMPTS_PRIVATE_KEY`
  [#1657](https://github.com/OpenFn/Lightning/issues/1657)
- Required `@openfn/ws-worker@0.8.0` or above.

## [v2.0.0-rc7] - 2024-01-26

### Added

- Store webhook request headers in Dataclips for use in jobs.
  [#1638](https://github.com/OpenFn/Lightning/issues/1638)

### Changed

- Display `http_request` dataclips to the user as they will be provided to the
  worker as "input" state to avoid confusion while writing jobs.
  [1664](https://github.com/OpenFn/Lightning/issues/1664)
- Named-spaced all worker environment variables with `WORKER_` and added
  documentation for how to configure them.
  [#1672](https://github.com/OpenFn/Lightning/pull/1672)
- Bumped to `@openfn/ws-worker@0.6.0`
- Bumped to `@openfn/cli@0.4.15`

### Fixed

- Fix Run via Docker [#1653](https://github.com/OpenFn/Lightning/issues/1653)
- Fix remaining warnings, enable "warnings as errors"
  [#1642](https://github.com/OpenFn/Lightning/issues/1642)
- Fix workflow dashboard bug when viewed for newly created workflows with only
  unfinished run steps. [#1674](https://github.com/OpenFn/Lightning/issues/1674)

## [v2.0.0-rc5] - 2024-01-22

### Changed

- Made two significant backend changes that don't impact UI/UX but **require
  migrations** and should make Lightning developer lives easier by updating
  parts of the backend to match terms now used in the frontend:
  - Renamed the `Runs` model and table to `Steps`
    [#1571](https://github.com/OpenFn/Lightning/issues/1571)
  - Renamed the `AttemptRuns` model and table to `AttemptSteps`
    [#1571](https://github.com/OpenFn/Lightning/issues/1571)

## [v2.0.0-rc4] - 2024-01-19

### Added

- Scrub output dataclips in the UI to avoid unintentional secret exposure
  [#1606](https://github.com/OpenFn/Lightning/issues/1606)

### Changed

- Bump to `@openfn/cli@0.4.14`
- Do not persist the active tab setting on the job editor
  [#1504](https://github.com/OpenFn/Lightning/issues/1504)
- Make condition label optional
  [#1648](https://github.com/OpenFn/Lightning/issues/1648)

### Fixed

- Fix credential body getting leaked to sentry incase of errors
  [#1600](https://github.com/OpenFn/Lightning/issues/1600)
- Fixed validation on Javascript edge conditions
  [#1602](https://github.com/OpenFn/Lightning/issues/1602)
- Removed unused code from `run_live` directory
  [#1625](https://github.com/OpenFn/Lightning/issues/1625)
- Edge condition expressions not correctly being handled during provisioning
  [#openfn/kit#560](https://github.com/OpenFn/kit/pull/560)

## [v2.0.0-rc3] 2024-01-12

### Added

- Custom metric to track stalled attempts
  [#1559](https://github.com/OpenFn/Lightning/issues/1559)
- Dashboard with project and workflow stats
  [#755](https://github.com/OpenFn/Lightning/issues/755)
- Add search by ID on the history page
  [#1468](https://github.com/OpenFn/Lightning/issues/1468)
- Custom metric to support autoscaling
  [#1607](https://github.com/OpenFn/Lightning/issues/1607)

### Changed

- Bumped CLI version to `0.4.13`
- Bumped worker version to `0.5.0`
- Give project editors and viewers read only access to project settings instead
  [#1477](https://github.com/OpenFn/Lightning/issues/1477)

### Fixed

- Throw an error when Lightning.MetadataService.get_adaptor_path/1 returns an
  adaptor path that is nil
  [#1601](https://github.com/OpenFn/Lightning/issues/1601)
- Fix failure due to creating work order from a newly created job
  [#1572](https://github.com/OpenFn/Lightning/issues/1572)
- Fixes on the dashboard and links
  [#1610](https://github.com/OpenFn/Lightning/issues/1610) and
  [#1608](https://github.com/OpenFn/Lightning/issues/1608)

## [2.0.0-rc2] - 2024-01-08

### Fixed

- Restored left-alignment for step list items on run detail and inspector
  [a6e4ada](https://github.com/OpenFn/Lightning/commit/a6e4adafd558269cfd690e7c4fdd8f9fe66c5f62)
- Inspector: fixed attempt/run language for "skipped" tooltip
  [fd7dd0c](https://github.com/OpenFn/Lightning/commit/fd7dd0ca8128dfba2902e5aa6a2259e2073f0f10)
- Inspector: fixed failure to save during "save & run" from inspector
  [#1596](https://github.com/OpenFn/Lightning/issues/1596)
- Inspector: fixed key bindings for save & run (retry vs. new work order)
  getting overridden when user focuses on the Monaco editor
  [#1596](https://github.com/OpenFn/Lightning/issues/1596)

## [2.0.0-rc1] - 2024-01-05

### Why does this repo go from `v0` to `v2.0`?

Lightning is the _2nd version_ of the OpenFn platform. While much of the core
technology is the same, there are breaking changes between `v1.105` (pre-2024)
and `v2` ("OpenFn Lightning").

For customers using OpenFn `v1`, a migration guide will be provided at
[docs.openfn.org](https://docs.openfn.org)

### Added

- Link to the job inspctor for a selected run from the history interface
  [#1524](https://github.com/OpenFn/Lightning/issues/1524)
- Reprocess an existing work order from the job inspector by default (instead of
  always creating a new work order)
  [#1524](https://github.com/OpenFn/Lightning/issues/1524)
- Bumped worker to support edge conditions between trigger and first job
  `"@openfn/ws-worker": "^0.4.0"`

### Changed

- Updated naming to prepare for v2 release
  [#1248](https://github.com/OpenFn/Lightning/issues/1248); the major change is
  that each time a work order (the typical unit of business value for an
  organization, e.g. "execute workflow ABC for patient 123") is executed, it is
  called a "run". Previously, it was called an "attempt". The hierarchy is now:

  ```
  Build-Time: Projects > Workflows > Steps
  Run-Time: Work Orders > Runs > Steps
  ```

  Note the name changes here are reflected in the UI, but not all tables/models
  will be changed until [1571](https://github.com/OpenFn/Lightning/issues/1571)
  is delivered.

## [v0.12.2] - 2023-12-24

### Changed

- Bumped worker to address occasional git install issue
  `"@openfn/ws-worker": "^0.3.2"`

### Fixed

- Fix RuntimeError: found duplicate ID "google-sheets-inner-form" for
  GoogleSheetsComponent [#1578](https://github.com/OpenFn/Lightning/issues/1578)
- Extend export script to include new JS expression edge type
  [#1540](https://github.com/OpenFn/Lightning/issues/1540)
- Fix regression for attempt viewer log line highlighting
  [#1589](https://github.com/OpenFn/Lightning/issues/1589)

## [v0.12.1] - 2023-12-21

### Changed

- Hide project security setting tab from non-authorized users
  [#1477](https://github.com/OpenFn/Lightning/issues/1477)

### Fixed

- History page crashes if job is removed from workflow after it's been run
  [#1568](https://github.com/OpenFn/Lightning/issues/1568)

## [v0.12.0] - 2023-12-15

### Added

- Add ellipsis for long job names on the canvas
  [#1217](https://github.com/OpenFn/Lightning/issues/1217)
- Fix Credential Creation Page UI
  [#1064](https://github.com/OpenFn/Lightning/issues/1064)
- Custom metric to track Attempt queue delay
  [#1556](https://github.com/OpenFn/Lightning/issues/1556)
- Expand work order row when a `workorder_id` is specified in the filter
  [#1515](https://github.com/OpenFn/Lightning/issues/1515)
- Allow Javascript expressions as conditions for edges
  [#1498](https://github.com/OpenFn/Lightning/issues/1498)

### Changed

- Derive dataclip in inspector from the attempt & step
  [#1551](https://github.com/OpenFn/Lightning/issues/1551)
- Updated CLI to 0.4.10 (fixes logging)
- Changed UserBackupToken model to use UTC timestamps (6563cb77)
- Restore FK relationship between `work_orders` and `attempts` pending a
  decision re: further partitioning.
  [#1254](https://github.com/OpenFn/Lightning/issues/1254)

### Fixed

- New credential doesn't appear in inspector until refresh
  [#1531](https://github.com/OpenFn/Lightning/issues/1531)
- Metadata not refreshing when credential is updated
  [#791](https://github.com/OpenFn/Lightning/issues/791)
- Adjusted z-index for Monaco Editor's sibling element to resolve layout
  conflict [#1329](https://github.com/OpenFn/Lightning/issues/1329)
- Demo script sets up example Runs with their log lines in a consistant order.
  [#1487](https://github.com/OpenFn/Lightning/issues/1487)
- Initial credential creation `changes` show `after` as `null` rather a value
  [#1118](https://github.com/OpenFn/Lightning/issues/1118)
- AttemptViewer flashing/rerendering when Jobs are running
  [#1550](https://github.com/OpenFn/Lightning/issues/1550)
- Not able to create a new Job when clicking the Check icon on the placeholder
  [#1537](https://github.com/OpenFn/Lightning/issues/1537)
- Improve selection logic on WorkflowDiagram
  [#1220](https://github.com/OpenFn/Lightning/issues/1220)

## [v0.11.0] - 2023-12-06

### Added

- Improved UI when manually creating Attempts via the Job Editor
  [#1474](https://github.com/OpenFn/Lightning/issues/1474)
- Increased the maximum inbound webhook request size to 10MB and added
  protection against _very large_ payloads with a 100MB "max_skip_body_length"
  [#1247](https://github.com/OpenFn/Lightning/issues/1247)

### Changed

- Use the internal port of the web container for the worker configuration in
  docker-compose setup. [#1485](https://github.com/OpenFn/Lightning/pull/1485)

## [v0.10.6] - 2023-12-05

### Changed

- Limit entries count on term work orders search
  [#1461](https://github.com/OpenFn/Lightning/issues/1461)
- Scrub log lines using multiple credentials samples
  [#1519](https://github.com/OpenFn/Lightning/issues/1519)
- Remove custom telemetry plumbing.
  [1259](https://github.com/OpenFn/Lightning/issues/1259)
- Enhance UX to prevent modal closure when Monaco/Dataclip editor is focused
  [#1510](https://github.com/OpenFn/Lightning/pull/1510)

### Fixed

- Use checkbox on boolean credential fields rather than a text input field
  [#1430](https://github.com/OpenFn/Lightning/issues/1430)
- Allow users to retry work orders that failed before their first run was
  created [#1417](https://github.com/OpenFn/Lightning/issues/1417)
- Fix to ensure webhook auth modal is closed when cancel or close are selected.
  [#1508](https://github.com/OpenFn/Lightning/issues/1508)
- Enable user to reauthorize and obtain a new refresh token.
  [#1495](https://github.com/OpenFn/Lightning/issues/1495)
- Save credential body with types declared on schema
  [#1518](https://github.com/OpenFn/Lightning/issues/1518)

## [v0.10.5] - 2023-12-03

### Changed

- Only add history page filters when needed for simpler multi-select status
  interface and shorter page URLs
  [#1331](https://github.com/OpenFn/Lightning/issues/1331)
- Use dynamic Endpoint config only on prod
  [#1435](https://github.com/OpenFn/Lightning/issues/1435)
- Validate schema field with any of expected values
  [#1502](https://github.com/OpenFn/Lightning/issues/1502)

### Fixed

- Fix for liveview crash when token expires or gets deleted after mount
  [#1318](https://github.com/OpenFn/Lightning/issues/1318)
- Remove two obsolete methods related to Run: `Lightning.Invocation.delete_run`
  and `Lightning.Invocation.Run.new_from`.
  [#1254](https://github.com/OpenFn/Lightning/issues/1254)
- Remove obsolete field `previous_id` from `runs` table.
  [#1254](https://github.com/OpenFn/Lightning/issues/1254)
- Fix for missing data in 'created' audit trail events for webhook auth methods
  [#1500](https://github.com/OpenFn/Lightning/issues/1500)

## [v0.10.4] - 2023-11-30

### Changed

- Increased History search timeout to 30s
  [#1461](https://github.com/OpenFn/Lightning/issues/1461)

### Fixed

- Tooltip text clears later than the background
  [#1094](https://github.com/OpenFn/Lightning/issues/1094)
- Temporary fix to superuser UI for managing project users
  [#1145](https://github.com/OpenFn/Lightning/issues/1145)
- Fix for adding ellipses on credential info on job editor heading
  [#1428](https://github.com/OpenFn/Lightning/issues/1428)

## [v0.10.3] - 2023-11-28

### Added

- Dimmed/greyed out triggers and edges on the canvas when they are disabled
  [#1464](https://github.com/OpenFn/Lightning/issues/1464)
- Async loading on the history page to improve UX on long DB queries
  [#1279](https://github.com/OpenFn/Lightning/issues/1279)
- Audit trail events for webhook auth (deletion method) change
  [#1165](https://github.com/OpenFn/Lightning/issues/1165)

### Changed

- Sort project collaborators by first name
  [#1326](https://github.com/OpenFn/Lightning/issues/1326)
- Work orders will now be set in a "pending" state when retries are enqueued.
  [#1340](https://github.com/OpenFn/Lightning/issues/1340)
- Avoid printing 2FA codes by default
  [#1322](https://github.com/OpenFn/Lightning/issues/1322)

### Fixed

- Create new workflow button sizing regression
  [#1405](https://github.com/OpenFn/Lightning/issues/1405)
- Google credential creation and automatic closing of oAuth tab
  [#1109](https://github.com/OpenFn/Lightning/issues/1109)
- Exporting project breaks the navigation of the page
  [#1440](https://github.com/OpenFn/Lightning/issues/1440)

## [v0.10.2] - 2023-11-21

### Changed

- Added `max_frame_size` to the Cowboy websockets protocol options in an attempt
  to address [#1421](https://github.com/OpenFn/Lightning/issues/1421)

## [v0.10.1] - 2023-11-21

### Fixed

- Work Order ID was not displayed properly in history page
  [#1423](https://github.com/OpenFn/Lightning/issues/1423)

## [v0.10.0] - 2023-11-21

### 🚨 Breaking change warning! 🚨

This release will contain breaking changes as we've significantly improved both
the workflow building and execution systems.

#### Nodes and edges

Before, workflows were represented as a list of jobs and triggers. For greater
flexibility and control of complex workflows, we've moved towards a more robust
"nodes and edges" approach. Where jobs in a workflow (a node) can be connected
by edges.

Triggers still exist, but live "outside" the directed acyclic graph (DAG) and
are used to automatically create work orders and attempts.

We've provided migrations that bring `v0.9.3` workflows in line with the
`v0.10.0` requirements.

#### Scalable workers

Before, Lightning spawned child processes to execute attempts in sand-boxed
NodeVMs on the same server. This created inefficiencies and security
vulnerabilities. Now, the Lightning web server adds attempts to a queue and
multiple worker applications can pull from that queue to process work.

In dev mode, this all happens automatically and on one machine, but in most
high-availability production environments the workers will be on another server.

Attempts are now handled entirely by the workers, and they report back to
Lightning. Exit reasons, final attempt states, error types and error messages
are either entirely new or handled differently now, but we have provided
migration scripts that will work to bring _most_ `v0.9.3` runs, attempts, and
work orders up to `v0.10.0`, though the granularity of `v0.9.3` states and exits
will be less than `v0.10.0` and the final states are not guaranteed to be
accurate for workflows with multiple branches and leaf nodes with varying exit
reasons.

The migration scripts can be run with a single function call in SetupUtils from
a connect `iex` session:

```
Lightning.SetupUtils.approximate_state_for_attempts_and_workorders()
```

Note that (like lots of _other_ functionality in `SetupUtils`, calling this
function is a destructive action and you should only do it if you've backed up
your data and you know what you're doing.)

As always, we recommend backing up your data before migrating. (And thanks for
bearing with us as we move towards our first stable Lightning release.)

### Added

- Fix flaky job name input behavior on error
  [#1218](https://github.com/OpenFn/Lightning/issues/1218)
- Added a hover effect on copy and add button for adaptors examples
  [#1297](https://github.com/OpenFn/Lightning/issues/1297)
- Migration helper code to move from `v0.9.3` to `v0.10.0` added to SetupUtils
  [#1363](https://github.com/OpenFn/Lightning/issues/1363)
- Option to start with `RTM=false iex -S mix phx.server` for opting out of the
  dev-mode automatic runtime manager.
- Webhook Authentication Methods database and CRUD operations
  [#1152](https://github.com/OpenFn/Lightning/issues/1152)
- Creation and Edit of webhook webhook authentication methods UI
  [#1149](https://github.com/OpenFn/Lightning/issues/1149)
- Add webhook authentication methods overview methods in the canvas
  [#1153](https://github.com/OpenFn/Lightning/issues/1153)
- Add icon on the canvas for triggers that have authentication enabled
  [#1157](https://github.com/OpenFn/Lightning/issues/1157)
- Require password/2FA code before showing password and API Key for webhook auth
  methods [#1200](https://github.com/OpenFn/Lightning/issues/1200)
- Restrict live dashboard access to only superusers, enable DB information and
  OS information [#1170](https://github.com/OpenFn/Lightning/issues/1170) OS
  information [#1170](https://github.com/OpenFn/Lightning/issues/1170)
- Expose additional metrics to LiveDashboard
  [#1171](https://github.com/OpenFn/Lightning/issues/1171)
- Add plumbing to dump Lightning metrics during load testing
  [#1178](https://github.com/OpenFn/Lightning/issues/1178)
- Allow for heavier payloads during load testing
  [#1179](https://github.com/OpenFn/Lightning/issues/1179)
- Add dynamic delay to help mitigate flickering test
  [#1195](https://github.com/OpenFn/Lightning/issues/1195)
- Add a OpenTelemetry trace example
  [#1189](https://github.com/OpenFn/Lightning/issues/1189)
- Add plumbing to support the use of PromEx
  [#1199](https://github.com/OpenFn/Lightning/issues/1199)
- Add warning text to PromEx config
  [#1222](https://github.com/OpenFn/Lightning/issues/1222)
- Track and filter on webhook controller state in :telemetry metrics
  [#1192](https://github.com/OpenFn/Lightning/issues/1192)
- Secure PromEx metrics endpoint by default
  [#1223](https://github.com/OpenFn/Lightning/issues/1223)
- Partition `log_lines` table based on `attempt_id`
  [#1254](https://github.com/OpenFn/Lightning/issues/1254)
- Remove foreign key from `attempts` in preparation for partitioning
  `work_orders` [#1254](https://github.com/OpenFn/Lightning/issues/1254)
- Remove `Workflows.delete_workflow`. It is no longer in use and would require
  modification to not leave orphaned attempts given the removal of the foreign
  key from `attempts`. [#1254](https://github.com/OpenFn/Lightning/issues/1254)
- Show tooltip for cloned runs in history page
  [#1327](https://github.com/OpenFn/Lightning/issues/1327)
- Have user create workflow name before moving to the canvas
  [#1103](https://github.com/OpenFn/Lightning/issues/1103)
- Allow PromEx authorization to be disabled
  [#1483](https://github.com/OpenFn/Lightning/issues/1483)

### Changed

- Updated vulnerable JS libraries, `postcss` and `semver`
  [#1176](https://github.com/OpenFn/Lightning/issues/1176)
- Update "Delete" to "Delete Job" on Job panel and include javascript deletion
  confirmation [#1105](https://github.com/OpenFn/Lightning/issues/1105)
- Move "Enabled" property from "Jobs" to "Edges"
  [#895](https://github.com/OpenFn/Lightning/issues/895)
- Incorrect wording on the "Delete" tooltip
  [#1313](https://github.com/OpenFn/Lightning/issues/1313)

### Fixed

- Fixed janitor lost query calculation
  [#1400](https://github.com/OpenFn/Lightning/issues/1400)
- Adaptor icons load gracefully
  [#1140](https://github.com/OpenFn/Lightning/issues/1140)
- Selected dataclip gets lost when starting a manual work order from the
  inspector interface [#1283](https://github.com/OpenFn/Lightning/issues/1283)
- Ensure that the whole edge when selected is highlighted
  [#1160](https://github.com/OpenFn/Lightning/issues/1160)
- Fix "Reconfigure Github" button in Project Settings
  [#1386](https://github.com/OpenFn/Lightning/issues/1386)
- Make janitor also clean up runs inside an attempt
  [#1348](https://github.com/OpenFn/Lightning/issues/1348)
- Modify CompleteRun to return error changeset when run not found
  [#1393](https://github.com/OpenFn/Lightning/issues/1393)
- Drop invocation reasons from DB
  [#1412](https://github.com/OpenFn/Lightning/issues/1412)
- Fix inconsistency in ordering of child nodes in the workflow diagram
  [#1406](https://github.com/OpenFn/Lightning/issues/1406)

## [v0.9.3] - 2023-09-27

### Added

- Add ellipsis when adaptor name is longer than the container allows
  [#1095](https://github.com/OpenFn/Lightning/issues/1095)
- Webhook Authentication Methods database and CRUD operations
  [#1152](https://github.com/OpenFn/Lightning/issues/1152)

### Changed

- Prevent deletion of first job of a workflow
  [#1097](https://github.com/OpenFn/Lightning/issues/1097)

### Fixed

- Fix long name on workflow cards
  [#1102](https://github.com/OpenFn/Lightning/issues/1102)
- Fix highlighted Edge can get out of sync with selected Edge
  [#1099](https://github.com/OpenFn/Lightning/issues/1099)
- Creating a new user without a password fails and there is no user feedback
  [#731](https://github.com/OpenFn/Lightning/issues/731)
- Crash when setting up version control
  [#1112](https://github.com/OpenFn/Lightning/issues/1112)

## [v0.9.2] - 2023-09-20

### Added

- Add "esc" key binding to close job inspector modal
  [#1069](https://github.com/OpenFn/Lightning/issues/1069)

### Changed

- Save icons from the `adaptors` repo locally and load them in the job editor
  [#943](https://github.com/OpenFn/Lightning/issues/943)

## [v0.9.1] - 2023-09-19

### Changed

- Modified audit trail to handle lots of different kind of audit events
  [#271](https://github.com/OpenFn/Lightning/issues/271)/[#44](https://github.com/OpenFn/Lightning/issues/44)
- Fix randomly unresponsive job panel after job deletion
  [#1113](https://github.com/OpenFn/Lightning/issues/1113)

## [v0.9.0] - 2023-09-15

### Added

- Add favicons [#1079](https://github.com/OpenFn/Lightning/issues/1079)
- Validate job name in placeholder job node
  [#1021](https://github.com/OpenFn/Lightning/issues/1021)
- Bring credential delete in line with new GDPR interpretation
  [#802](https://github.com/OpenFn/Lightning/issues/802)
- Make job names unique per workflow
  [#1053](https://github.com/OpenFn/Lightning/issues/1053)

### Changed

- Enhanced the job editor/inspector interface
  [#1025](https://github.com/OpenFn/Lightning/issues/1025)

### Fixed

- Finished run never appears in inspector when it fails
  [#1084](https://github.com/OpenFn/Lightning/issues/1084)
- Cannot delete some credentials via web UI
  [#1072](https://github.com/OpenFn/Lightning/issues/1072)
- Stopped the History table from jumping when re-running a job
  [#1100](https://github.com/OpenFn/Lightning/issues/1100)
- Fixed the "+" button when adding a job to a workflow
  [#1093](https://github.com/OpenFn/Lightning/issues/1093)

## [v0.8.3] - 2023-09-05

### Added

- Render error when workflow diagram node is invalid
  [#956](https://github.com/OpenFn/Lightning/issues/956)

### Changed

- Restyle history table [#1029](https://github.com/OpenFn/Lightning/issues/1029)
- Moved Filter and Search controls to the top of the history page
  [#1027](https://github.com/OpenFn/Lightning/issues/1027)

### Fixed

- Output incorrectly shows "this run failed" when the run hasn't yet finished
  [#1048](https://github.com/OpenFn/Lightning/issues/1048)
- Wrong label for workflow card timestamp
  [#1022](https://github.com/OpenFn/Lightning/issues/1022)

## [v0.8.2] - 2023-08-31

### Fixed

- Lack of differentiation between top of job editor modal and top menu was
  disorienting. Added shadow.

## [v0.8.1] - 2023-08-31

### Changed

- Moved Save and Run button to bottom of the Job edit modal
  [#1026](https://github.com/OpenFn/Lightning/issues/1026)
- Allow a manual work order to save the workflow before creating the work order
  [#959](https://github.com/OpenFn/Lightning/issues/959)

## [v0.8.0] - 2023-08-31

### Added

- Introduces Github sync feature, users can now setup our github app on their
  instance and sync projects using our latest portability spec
  [#970](https://github.com/OpenFn/Lightning/issues/970)
- Support Backup Codes for Multi-Factor Authentication
  [937](https://github.com/OpenFn/Lightning/issues/937)
- Log a warning in the console when the Editor/docs component is given latest
  [#958](https://github.com/OpenFn/Lightning/issues/958)
- Improve feedback when a Workflow name is invalid
  [#961](https://github.com/OpenFn/Lightning/issues/961)
- Show that the jobs' body is invalid
  [#957](https://github.com/OpenFn/Lightning/issues/957)
- Reimplement skipped CredentialLive tests
  [#962](https://github.com/OpenFn/Lightning/issues/962)
- Reimplement skipped WorkflowLive.IndexTest test
  [#964](https://github.com/OpenFn/Lightning/issues/964)
- Show GitHub installation ID and repo link to help setup/debugging for version
  control [1059](https://github.com/OpenFn/Lightning/issues/1059)

### Fixed

- Fixed issue where job names were being incorrectly hyphenated during
  project.yaml export [#1050](https://github.com/OpenFn/Lightning/issues/1050)
- Allows the demo script to set a project id during creation to help with cli
  deploy/pull/Github integration testing.
- Fixed demo project_repo_connection failing after nightly demo resets
  [1058](https://github.com/OpenFn/Lightning/issues/1058)
- Fixed an issue where the monaco suggestion tooltip was offset from the main
  editor [1030](https://github.com/OpenFn/Lightning/issues/1030)

## [v0.7.3] - 2023-08-15

### Changed

- Version control in project settings is now named Export your project
  [#1015](https://github.com/OpenFn/Lightning/issues/1015)

### Fixed

- Tooltip for credential select in Job Edit form is cut off
  [#972](https://github.com/OpenFn/Lightning/issues/972)
- Dataclip type and state assembly notice for creating new dataclip dropped
  during refactor [#975](https://github.com/OpenFn/Lightning/issues/975)

## [v0.7.2] - 2023-08-10

### Changed

- NodeJs security patch [1009](https://github.com/OpenFn/Lightning/pull/1009)

### Fixed

## [v0.7.1] - 2023-08-04

### Fixed

- Fixed flickery icons on new workflow job creation.

## [v0.7.0] - 2023-08-04

### Added

- Project owners can require MFA for their users
  [892](https://github.com/OpenFn/Lightning/issues/892)

### Changed

- Moved to Elixir 1.15 and Erlang 26.0.2 to sort our an annoying ElixirLS issue
  that was slowing down our engineers.
- Update Debian base to use bookworm (Debian 12) for our Docker images
- Change new credential modal to take up less space on the screen
  [#931](https://github.com/OpenFn/Lightning/issues/931)
- Placeholder nodes are now purely handled client-side

### Fixed

- Fix issue creating a new credential from the Job editor where the new
  credential was not being set on the job.
  [#951](https://github.com/OpenFn/Lightning/issues/951)
- Fix issue where checking a credential type radio button shows as unchecked on
  first click. [#976](https://github.com/OpenFn/Lightning/issues/976)
- Return the pre-filled workflow names
  [#971](https://github.com/OpenFn/Lightning/issues/971)
- Fix version reporting and external reset_demo() call via
  Application.spec()[#1010](https://github.com/OpenFn/Lightning/issues/1010)
- Fixed issue where entering a placeholder name through the form would result an
  in unsaveable workflow
  [#1001](https://github.com/OpenFn/Lightning/issues/1001)
- Ensure the DownloadController checks for authentication and authorisation.

## [v0.7.0-pre5] - 2023-07-28

### Changed

- Unless otherwise specified, only show work orders with activity in last 14
  days [#968](https://github.com/OpenFn/Lightning/issues/968)

## [v0.7.0-pre4] - 2023-07-27

### Changed

- Don't add cast fragments if the search_term is nil
  [#968](https://github.com/OpenFn/Lightning/issues/968)

## [v0.7.0-pre3] - 2023-07-26

### Fixed

- Fixed an issue with newly created edges that prevented downstream jobs
  [977](https://github.com/OpenFn/Lightning/issues/977)

## [v0.7.0-pre2] - 2023-07-26

Note that this is a pre-release with a couple of known bugs that are tracked in
the Nodes and Edges [epic](https://github.com/OpenFn/Lightning/issues/793).

### Added

- Added ability for a user to enable MFA on their account; using 2FA apps like
  Authy, Google Authenticator etc
  [#890](https://github.com/OpenFn/Lightning/issues/890)
- Write/run sql script to convert triggers
  [#875](https://github.com/OpenFn/Lightning/issues/875)
- Export projects as `.yaml` via UI
  [#249](https://github.com/OpenFn/Lightning/issues/249)

### Changed

- In `v0.7.0` we change the underlying workflow building and execution
  infrastructure to align with a standard "nodes and edges" design for directed
  acyclic graphs (DAGs). Make sure to run the migrations!
  [793](https://github.com/OpenFn/Lightning/issues/793)

### Fixed

- Propagate url pushState/changes to Workflow Diagram selection
  [#944](https://github.com/OpenFn/Lightning/issues/944)
- Fix issue when deleting nodes from the workflow editor
  [#830](https://github.com/OpenFn/Lightning/issues/830)
- Fix issue when clicking a trigger on a new/unsaved workflow
  [#954](https://github.com/OpenFn/Lightning/issues/954)

## [0.6.7] - 2023-07-13

### Added

- Add feature to bulk rerun work orders from a specific step in their workflow;
  e.g., "rerun these 50 work orders, starting each at step 4."
  [#906](https://github.com/OpenFn/Lightning/pull/906)

### Fixed

- Oban exception: "value too long" when log lines are longer than 255 chars
  [#929](https://github.com/OpenFn/Lightning/issues/929)

## [0.6.6] - 2023-06-30

### Added

- Add public API token to the demo site setup script
- Check and renew OAuth credentials when running a job
  [#646](https://github.com/OpenFn/Lightning/issues/646)

### Fixed

- Remove google sheets from adaptors list until supporting oauth flow
  [#792](https://github.com/OpenFn/Lightning/issues/792)
- Remove duplicate google sheets adaptor display on credential type picklist
  [#663](https://github.com/OpenFn/Lightning/issues/663)
- Fix demo setup script for calling from outside the app on Kubernetes
  deployments [#917](https://github.com/OpenFn/Lightning/issues/917)

## [0.6.5] - 2023-06-22

### Added

- Ability to rerun work orders from start by selecting one of more of them from
  the History page and clicking the "Rerun" button.
  [#659](https://github.com/OpenFn/Lightning/issues/659)

### Fixed

- Example runs for demo incorrect
  [#856](https://github.com/OpenFn/Lightning/issues/856)

## [0.6.3] - 2023-06-15

### Fixed

- Prevent saving null log lines to the database, fix issue with run display
  [#866](https://github.com/OpenFn/Lightning/issues/866)

## [0.6.2] - 2023-06-09

### Fixed

- Fixed viewer permissions for delete workflow

- Fixed bug with workflow cards
  [#859](https://github.com/OpenFn/Lightning/issues/859)

## [0.6.1] - 2023-06-08

### Fixed

- Fixed bug with run logs [#864](https://github.com/OpenFn/Lightning/issues/864)

- Correctly stagger demo runs to maintain order
  [#856](https://github.com/OpenFn/Lightning/issues/856)
- Remove `Timex` use from `SetupUtils` in favor of `DateTime` to fix issue when
  calling it in escript.

## [0.6.0]- 2023-04-12

### Added

- Create sample runs when generating sample workflow
  [#821](https://github.com/OpenFn/Lightning/issues/821)
- Added a provisioning api for creating and updating projects and their
  workflows See: [PROVISIONING.md](./PROVISIONING.md)
  [#641](https://github.com/OpenFn/Lightning/issues/641)
- Add ability for a `superuser` to schedule deletion, cancel deletion, and
  delete projects [#757](https://github.com/OpenFn/Lightning/issues/757)
- Add ability for a `project owner` to schedule deletion, cancel deletion, and
  delete projects [#746](https://github.com/OpenFn/Lightning/issues/746)

### Changed

- Ability to store run log lines as rows in a separate table
  [#514](https://github.com/OpenFn/Lightning/issues/514)

### Fixed

- Incorrect project digest queries
  [#768](https://github.com/OpenFn/Lightning/issues/768)]
- Fix issue when purging deleted users
  [#747](https://github.com/OpenFn/Lightning/issues/747)
- Generate a random name for Workflows when creating one via the UI.
  [#828](https://github.com/OpenFn/Lightning/issues/828)
- Handle error when deleting a job with runs.
  [#814](https://github.com/OpenFn/Lightning/issues/814)

## [0.5.2]

### Added

- Add `workflow_edges` table in preparation for new workflow editor
  implementation [#794](https://github.com/OpenFn/Lightning/issues/794)
- Stamped `credential_id` on run directly for easier auditing of the history
  interface. Admins can now see which credential was used to run a run.
  [#800](https://github.com/OpenFn/Lightning/issues/800)
- Better errors when using magic functions: "no magic yet" and "check
  credential" [#812](https://github.com/OpenFn/Lightning/issues/812)

### Changed

- The `delete-project` function now delete all associated activities
  [#759](https://github.com/OpenFn/Lightning/issues/759)

### Fixed

## [0.5.1] - 2023-04-12

### Added

- Added ability to create and revoke personal API tokens
  [#147](https://github.com/OpenFn/Lightning/issues/147)
- Add `last-used at` to API tokens
  [#722](https://github.com/OpenFn/Lightning/issues/722)
- Improved "save" for job builder; users can now press `Ctrl + S` or `⌘ + S` to
  save new or updated jobs job panel will _not_ close. (Click elsewhere in the
  canvas or click the "Close" button to close.)
  [#568](https://github.com/OpenFn/Lightning/issues/568)
- Add filtered search params to the history page URL
  [#660](https://github.com/OpenFn/Lightning/issues/660)

### Changed

- The secret scrubber now ignores booleans
  [690](https://github.com/OpenFn/Lightning/issues/690)

### Fixed

- The secret scrubber now properly handles integer secrets from credentials
  [690](https://github.com/OpenFn/Lightning/issues/690)
- Updated describe-package dependency, fixing sparkles in adaptor-docs
  [657](https://github.com/OpenFn/Lightning/issues/657)
- Clicks on the workflow canvas were not lining up with the nodes users clicked
  on; they are now [733](https://github.com/OpenFn/Lightning/issues/733)
- Job panel behaves better when collapsed
  [774](https://github.com/OpenFn/Lightning/issues/774)

## [0.5.0] - 2023-04-03

### Added

- Magic functions that fetch real metadata from connected systems via
  `credentials` and suggest completions in the job builder (e.g., pressing
  `control-space` when setting the `orgUnit` attribute for a DHIS2 create
  operation will pull the _actual_ list of orgUnits with human readable labels
  and fill in their orgUnit codes upon
  enter.)[670](https://github.com/OpenFn/Lightning/issues/670)
- A "metadata explorer" to browse actual system metadata for connected
  instances. [658](https://github.com/OpenFn/Lightning/issues/658)
- Resizable job builder panel for the main canvas/workflow view.
  [681](https://github.com/OpenFn/Lightning/issues/681)

### Changed

- Display timezone for cron schedule—it is always UTC.
  [#716](https://github.com/OpenFn/Lightning/issues/716)
- Instance administrators can now configure the interval between when a project
  owner or user requests deletion and when these records are purged from the
  database. It defaults to 7, but by providing a `PURGE_DELETED_AFTER_DAYS`
  environment variable the grace period can be altered. Note that setting this
  variable to `0` will make automatic purging _never_ occur but will still make
  "deleted" projects and users unavailable. This has been requested by certain
  organizations that must retain audit logs in a Lightning instance.
  [758](https://github.com/OpenFn/Lightning/issues/758)

### Fixed

- Locked CLI version to `@openfn/cli@0.0.35`.
  [#761](https://github.com/OpenFn/Lightning/issues/761)

## [0.4.8] - 2023-03-29

### Added

- Added a test harness for monitoring critical parts of the app using Telemetry
  [#654](https://github.com/OpenFn/Lightning/issues/654)

### Changed

- Set log level to `info` for runs. Most of the `debug` logging is useful for
  the CLI, but not for Lightning. In the future the log level will be
  configurable at instance > project > job level by the `superuser` and any
  project `admin`.
- Renamed license file so that automagic github icon is less confusing

### Fixed

- Broken links in failure alert email
  [#732](https://github.com/OpenFn/Lightning/issues/732)
- Registration Submission on app.openfn.org shows internal server error in
  browser [#686](https://github.com/OpenFn/Lightning/issues/686)
- Run the correct runtime install mix task in `Dockerfile-dev`
  [#541](https://github.com/OpenFn/Lightning/issues/541)
- Users not disabled when scheduled for deletion
  [#719](https://github.com/OpenFn/Lightning/issues/719)

## [0.4.6] - 2023-03-23

### Added

- Implement roles and permissions across entire app
  [#645](https://github.com/OpenFn/Lightning/issues/645)
- Fix webhook URL
  (`https://<<HOST_URL>>/i/cae544ab-03dc-4ccc-a09c-fb4edb255d7a`) for the
  OpenHIE demo workflow [448](https://github.com/OpenFn/Lightning/issues/448)
- Phoenix Storybook for improved component development
- Load test for webhook endpoint performance
  [#645](https://github.com/OpenFn/Lightning/issues/634)
- Notify user via email when they're added to a project
  [#306](https://github.com/OpenFn/Lightning/issues/306)
- Added notify user via email when their account is created
  [#307](https://github.com/OpenFn/Lightning/issues/307)

### Changed

- Improved errors when decoding encryption keys for use with Cloak.
  [#684](https://github.com/OpenFn/Lightning/issues/684)
- Allow users to run ANY job with a custom input.
  [#629](https://github.com/OpenFn/Lightning/issues/629)

### Fixed

- Ensure JSON schema form inputs are in the same order as they are written in
  the schema [#685](https://github.com/OpenFn/Lightning/issues/685)

## [0.4.4] - 2023-03-10

### Added

- Users can receive a digest email reporting on a specified project.
  [#638](https://github.com/OpenFn/Lightning/issues/638)
  [#585](https://github.com/OpenFn/Lightning/issues/585)

## [0.4.3] - 2023-03-06

### Added

- Tooltips on Job Builder panel
  [#650](https://github.com/OpenFn/Lightning/issues/650)

### Changed

- Upgraded to Phoenix 1.7 (3945856)

### Fixed

- Issue with FailureAlerter configuration missing in `prod` mode.

## [0.4.2] - 2023-02-24

### Added

- A user can change their own email
  [#247](https://github.com/OpenFn/Lightning/issues/247)
- Added a `SCHEMAS_PATH` environment variable to override the default folder
  location for credential schemas
  [#604](https://github.com/OpenFn/Lightning/issues/604)
- Added the ability to configure Google Sheets credentials
  [#536](https://github.com/OpenFn/Lightning/issues/536)
- Function to import a project
  [#574](https://github.com/OpenFn/Lightning/issues/574)

### Changed

- Users cannot register if they have not selected the terms and conditions
  [#531](https://github.com/OpenFn/Lightning/issues/531)

### Fixed

- Jobs panel slow for first open after restart
  [#567](https://github.com/OpenFn/Lightning/issues/567)

## [0.4.0] - 2023-02-08

### Added

- Added a Delete job button in Inspector
- Filter workflow runs by text/value in run logs or input body
- Drop "configuration" key from Run output dataclips after completion
- Ability to 'rerun' a run from the Run list
- Attempts and Runs update themselves in the Runs list
- Configure a project and workflow for a new registering user
- Run a job with a custom input
- Added plausible analytics
- Allow user to click on Webhook Trigger Node to copy webhook URL on workflow
  diagram
- Allow any user to delete a credential that they own
- Create any credential through a form except for OAuth
- Refit all diagram nodes on browser and container resize
- Enable distributed Erlang, allowing any number of redundant Lightning nodes to
  communicate with each other.
- Users can set up realtime alerts for a project

### Changed

- Better code-assist and intelliense in the Job Editor
- Updated @openfn/workflow-diagram to 0.4.0
- Make plus button part of job nodes in Workflow Diagram
- Updated @openfn/adaptor-docs to 0.0.5
- Updated @openfn/describe-package to 0.0.10
- Create an follow a manual Run from the Job Inspector
- View all workflows in a project on the workflows index page
- Move @openfn/workflow-diagram into the application, the NPM module is now
  deprecated.
- Remove workflow name from first node
- Move the used parts of `@openfn/engine` into the application.
- [BREAKING CHANGE] Ported `mix openfn.install.runtime` into application, use
  `mix lightning.install_runtime`.
- [BREAKING CHANGE] Introduced `@openfn/cli` as the new runtime for Jobs
- Rename a workflow through the page heading
- Hide the dataclips tab for beta
- Make adaptor default to common@latest
- Remove jobs list page
- Better error handling in the docs panel
- Disable credential ownership transfer in dev and prod environments
- Add project settings page
- Change Work Order filters to apply to the aggregate state of the work order
  and not the run directly
- Enable jobs by default
- Set log level to info
- Add Beta checkbox to register page
- User roles and permissions

### Fixed

- Don't consider disabled jobs when calculating subsequent runs
- Fixed overflow on Job Editor Tooltips
- Fixed auto-scroll when adding a new snippet in the Job Editor
- Fixed common operation typings in Job Editor

## [0.3.1] - 2022-11-22

### Fixed

- Fixed bug that tried to execute HTML scripts in dataclips
- Fixed bug that prevented work orders from displaying in the order of their
  last run, descending.
- Remove alerts after set timeout or close

## [0.3.0] - 2022-11-21

### Added

- Add seed data for demo site
- Create adaptor credentials through a form
- Configure cron expressions through a form
- View runs grouped by work orders and attempts
- Run an existing Job with any dataclip uuid from the Job form

### Changed

- Redirect users to projects list page when they click on Admin Settings menu
- Move job, project, input and output Dataclips to Run table
- Reverse the relationship between Jobs and Triggers. Triggers now can exist on
  their own; setting the stage for branching and merging workflows
- Updated Elixir and frontend dependencies
- [BREAKING CHANGE] Pipeline now uses Work Orders, previous data is not
  compatible.
- Runs, Dataclips and Attempts now all correctly use `usec` resolution
  timestamps.
- Upgraded LiveView to 0.18.0
- Upgraded Elixir to 1.14.1 and OTP 25
- Workflow Job editor now behaves like a panel
- Split JobLive.InspectorFormComponent into different plug-able subcomponents
- Ensure new jobs with cron triggers receive a default frequency
- Webhooks are now referenced by the trigger id instead of job id.
- Filter runs by status
- Filter runs by workflow
- Filter runs by date
- View a job run from the runs history
- View latest matching inputs to run a job with

## [0.2.0] - 2022-09-12

### Changed

- [BREAKING CHANGE] Add `Workflow` model, Jobs now belong to a Workflow This is
  a breaking change to the schema.
- Use Node.js 18, soon to be in LTS.
- Visualize success/fail triggers in workflow diagram.
- Move WorkflowDiagram related actions from DashboardLive into WorkflowLive
- Move WorkflowDiagram component into liveview, so that we can subscribe to
  channels (i.e. updating of the diagram when someone changes something).
- Integrate `@openfn/workflow-diagram@0.0.8` and use the new Store interface for
  updating it.
- Remove `component_mounted` event from WorkflowDiagram hook, using a
  MutationObserver and a Base64 encoded JSON payload.
- Fixed an issue where the compiler component would try and load a 'nothing
  adaptor', added a condition to check an adaptor is actually selected.
- Removed previous Workflow CTE queries, replaced by the introduction of the
  Workflow model, see
  (https://github.com/OpenFn/Lightning/blob/53da6883483e7d8d078783f348da327d1dd72d20/lib/lightning/workflows.ex#L111-L119).

## [0.1.13] - 2022-08-29

### Added

- Allow administrators to configure OIDC providers for authentication (note that
  this is just for authenticating, not yet for creating new accounts via OIDC)
- Add Monaco editor to the step/job panel
- Allow users to delete their own accounts. Schedule their user and credentials
  data for deletion when they do.
- Allow superusers to delete a user account. Schedule the user's credentials and
  user data for deletion when they do.
- If a user is scheduled for deletion, disable their account and prevent them
  from logging in.
- The 'User profile' and 'Credentials' page now have a sidebar menu

### Changed

- Project users now have one of the following roles: viewer, editor, admin,
  owner
- Users only have the following roles: user, superuser

## [0.1.12] - 2022-08-15

### Added

- Transfer credential ownership to another user.
- Create credentials via a form interface\*
- Show "projects with access" in credentials list view.
- Show job in runs list and run view.
- Added roles and permissions to workflows and history page
  [#645](https://github.com/OpenFn/Lightning/issues/645)

\*The form is defined by a JSON schema provided by an adaptor, in most cases:
e.g., `language-dhis2` provides a single schema which defines the required
attributes for `state.configuration`, while `language-common` provides multiple
credential schemas like "oauth" or "basic auth" which define attributes for
`state.configuration` and which might be used by lots of different jobs.)

### Fixed

- User menu (top right) appears on top of all other components.
- User profile screen integrated with the rest of the liveview app.

## [0.1.11] - 2022-08-05

### Fixed

- Fixed logging in Runner when `:debug` log level used; note that this caused
  crashes in Oban

## [0.1.10] - 2022-08-05

### Added

- Credential auditing
- Build/version information display for easier debugging

### Fixed

- Fixed a bug that enqueued cron-triggered jobs even when they were disabled

## [0.1.9] - 2022-07-27

### Added

- Navigate to user profile or credentials page and log out through the user icon
  dropdown
- Create and edit dataclips
- Add a production tag to credentials
- View a dropdown of operations and their description for the language-common
  `v2.0.0-rc2` adaptor (this pattern to be rolled out across adaptors)

### Changed

- Navigate between projects through a project picker on the navbar

### Fixed

- Run Lightning with docker

### Security

- Sensitive credential values are scrubbed from run logs
- All credentials are encrypted at REST

## [0.1.7] - 2022-06-24

### Added

- Run a job with a cron trigger
- Queue jobs via Oban/Postgres
- Edit jobs via the workflow canvas

## [0.1.6] - 2022-06-07

### Added

- Register, log in and log out of an account
- Allow superusers and admin users to create projects
- Allow admin users to create or disable a user’s account
- Allow superusers for local deployments to create users and give them access to
  project spaces

- Create and edit a job with a webhook, flow/fail or cron trigger
- Create and edit credentials for a job
- Copy a job's webhook URL
- View all workflows in a project visually
- Deploy lightning locally with Docker

- Enable a job to automatically process incoming requests
- Run a job with a webhook or flow/fail trigger
- View job runs along with their logs, exit code, start and end time
- View data clips that have initiated job runs (http requests for webhooks, run
  results)<|MERGE_RESOLUTION|>--- conflicted
+++ resolved
@@ -22,14 +22,11 @@
 
 ### Changed
 
-<<<<<<< HEAD
 - Upgraded Heroicons to v2.1.5, from v2.0.18
   [#2483](https://github.com/OpenFn/lightning/pull/2483)
-=======
 - Standardize `link-uuid` style for uuid chips
 - Updated PromEx configuration to align with custom Oban naming.
   [#2488](https://github.com/OpenFn/lightning/issues/2488)
->>>>>>> b393696b
 
 ### Fixed
 
@@ -47,7 +44,7 @@
 - Provisioner creates invalid snapshots when doing CLI deploy
   [#2461](https://github.com/OpenFn/lightning/issues/2461)
   [#2460](https://github.com/OpenFn/lightning/issues/2460)
-  
+
   > This is a fix for future Workflow updates that are deployed by the CLI and
   > Github integrations. Unfortunately, there is a high likelihood that your
   > existing snapshots could be incorrect (e.g. missing steps, missing edges).

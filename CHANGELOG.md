# Changelog

All notable changes to this project will be documented in this file.

- `Added` for new features.
- `Changed` for changes in existing functionality.
- `Deprecated` for soon-to-be removed features.
- `Removed` for now removed features.
- `Fixed` for any bug fixes.
- `Security` in case of vulnerabilities.

The format is based on [Keep a Changelog](https://keepachangelog.com/en/1.0.0/),
and this project adheres to
[Semantic Versioning](https://semver.org/spec/v2.0.0.html).

## [Unreleased]

### Added

- Handle errors from the AI Assistant more gracefully
  [#2741](https://github.com/OpenFn/lightning/issues/2741)

### Changed

<<<<<<< HEAD
- Updated the About the AI Assistant help text
=======
- Make user email verification optional. Defaults to `false`
  [#2755](https://github.com/OpenFn/lightning/issues/2755)
>>>>>>> bd36d99e

### Fixed

- Return a 422 when a duplicate key is sent to the collections post/put_all API
  [#2752](https://github.com/OpenFn/lightning/issues/2752)
- Do not require the user's password when a superuser updates a user.
  [#2757](https://github.com/OpenFn/lightning/issues/2757)

## [v2.10.5] - 2024-12-04

### Added

- Enable Tab Key for Indenting Text in AI Assistant Input Box
  [#2407](https://github.com/OpenFn/lightning/issues/2407)
- Ctrl/Cmd + Enter to Send a Message to the AI Assistant
  [#2406](https://github.com/OpenFn/lightning/issues/2406)
- Add styles to AI chat messages
  [#2484](https://github.com/OpenFn/lightning/issues/2484)
- Auditing when enabling/disabling a workflow
  [#2697](https://github.com/OpenFn/lightning/issues/2697)
- Ability to enable/disable a workflow from the workflow editor
  [#2698](https://github.com/OpenFn/lightning/issues/2698)

### Changed

- Insert all on a collection with the same timestamp
  [#2711](https://github.com/OpenFn/lightning/issues/2711)
- AI Assistant: Show disclaimer once every day per user
  [#2481](https://github.com/OpenFn/lightning/issues/2481)
- AI Assistant: Scroll to new message when it arrives
  [#2409](https://github.com/OpenFn/lightning/issues/2409)
- AI Assistant: Set vertical scrollbar below the session title
  [#2477](https://github.com/OpenFn/lightning/issues/2477)
- AI Assistant: Increase size of input box for easier handling of large inputs
  [#2408](https://github.com/OpenFn/lightning/issues/2408)
- Bumped dependencies
- Extend display of audit events to cater for deletions.
  [#2701](https://github.com/OpenFn/lightning/issues/2701)
- Kafka documentation housekeeping.
  [#2414](https://github.com/OpenFn/lightning/issues/2414)

### Fixed

- Collections controller sending an invalid response body when a item doesn't
  exist [#2733](https://github.com/OpenFn/lightning/issues/2733)

## [v2.10.4] - 2024-11-22

### Added

- Support dynamic json schema email format validation.
  [#2664](https://github.com/OpenFn/lightning/issues/2664)
- Audit snapshot creation
  [#2601](https://github.com/OpenFn/lightning/issues/2601)
- Allow filtering collection items by updated_before and updated_after.
  [#2693](https://github.com/OpenFn/lightning/issues/2693)
- Add support for SMTP email configuration
  [#2699](https://github.com/OpenFn/lightning/issues/2699) ⚠️️ Please note that
  `EMAIL_ADMIN` defaults to `lightning@example.com` in production environments

### Fixed

- Fix cursor for small limit on collections request
  [#2683](https://github.com/OpenFn/lightning/issues/2683)
- Disable save and run actions on deleted workflows
  [#2170](https://github.com/OpenFn/lightning/issues/2170)
- Distinguish active and inactive sort arrows in projects overview table
  [#2423](https://github.com/OpenFn/lightning/issues/2423)
- Fix show password toggle icon gets flipped after changing the password value
  [#2611](https://github.com/OpenFn/lightning/issues/2611)

## [v2.10.3] - 2024-11-13

### Added

- Disable monaco command palette in Input and Log viewers
  [#2643](https://github.com/OpenFn/lightning/issues/2643)
- Make provision for non-User actors when creating Audit entries.
  [#2601](https://github.com/OpenFn/lightning/issues/2601)

### Fixed

- Superusers can't update users passwords
  [#2621](https://github.com/OpenFn/lightning/issues/2621)
- Attempt to reduce memory consumption when generating UsageTracking reports.
  [#2636](https://github.com/OpenFn/lightning/issues/2636)

## [v2.10.2] - 2024-11-14

### Added

- Audit history exports events
  [#2637](https://github.com/OpenFn/lightning/issues/2637)

### Changed

- Ignore Plug.Conn.InvalidQueryError in Sentry
  [#2672](https://github.com/OpenFn/lightning/issues/2672)
- Add Index to `dataclip_id` on `runs` and `work_orders` tables to speed up
  deletion [PR#2677](https://github.com/OpenFn/lightning/pull/2677)

### Fixed

- Error when the logger receives a boolean
  [#2666](https://github.com/OpenFn/lightning/issues/2666)

## [v2.10.1] - 2024-11-13

### Fixed

- Fix metadata loading as code-assist in the editor
  [#2669](https://github.com/OpenFn/lightning/pull/2669)
- Fix Broken Input Dataclip UI
  [#2670](https://github.com/OpenFn/lightning/pull/2670)

## [v2.10.0] - 2024-11-13

### Changed

- Increase collection items value limit to 1M characters
  [#2661](https://github.com/OpenFn/lightning/pull/2661)

### Fixed

- Fix issues loading suggestions for code-assist
  [#2662](https://github.com/OpenFn/lightning/pull/2662)

## [v2.10.0-rc.2] - 2024-11-12

### Added

- Bootstrap script to help install and configure the Lightning app for
  development [#2654](https://github.com/OpenFn/lightning/pull/2654)

### Changed

- Upgrade dependencies [#2624](https://github.com/OpenFn/lightning/pull/2624)
- Hide the collections and fhir-jembi adaptors from the available adaptors list
  [#2648](https://github.com/OpenFn/lightning/issues/2648)
- Change column name for "Last Activity" to "Last Modified" on Projects list
  [#2593](https://github.com/OpenFn/lightning/issues/2593)

### Fixed

- Fix LiveView crash when pressing "esc" on inspector
  [#2622](https://github.com/OpenFn/lightning/issues/2622)
- Delete project data in batches to avoid timeouts in the db connection
  [#2632](https://github.com/OpenFn/lightning/issues/2632)
- Fix MetadataService crashing when errors are encountered
  [#2659](https://github.com/OpenFn/lightning/issues/2659)

## [v2.10.0-rc.1] - 2024-11-08

### Changed

- Reduce transaction time when fetching collection items by fetching upfront
  [#2645](https://github.com/OpenFn/lightning/issues/2645)

## [v2.10.0-rc.0] - 2024-11-07

### Added

- Adds a UI for managing collections
  [#2567](https://github.com/OpenFn/lightning/issues/2567)
- Introduces collections, a programatic workflow data sharing resource.
  [#2551](https://github.com/OpenFn/lightning/issues/2551)

## [v2.9.15] - 2024-11-06

### Added

- Added some basic editor usage tips to the docs panel
  [#2629](https://github.com/OpenFn/lightning/pull/2629)
- Create audit events when the retention periods for a project's dataclips and
  history are modified. [#2589](https://github.com/OpenFn/lightning/issues/2589)

### Changed

- The Docs panel in the inspector will now be closed by default
  [#2629](https://github.com/OpenFn/lightning/pull/2629)
- JSDoc annotations are removed from code assist descriptions
  [#2629](https://github.com/OpenFn/lightning/pull/2629)
- Show project name during delete confirmation
  [#2634](https://github.com/OpenFn/lightning/pull/2634)

### Fixed

- Fix misaligned margins on collapsed panels in the inspector
  [#2571](https://github.com/OpenFn/lightning/issues/2571)
- Fix sorting directions icons in projects table in the project dashboard page
  [#2631](https://github.com/OpenFn/lightning/pull/2631)
- Fixed an issue where code-completion prompts don't load properly in the
  inspector [#2629](https://github.com/OpenFn/lightning/pull/2629)
- Fixed an issue where namespaces (like http.) don't appear in code assist
  prompts [#2629](https://github.com/OpenFn/lightning/pull/2629)

## [v2.9.14] - 2024-10-31

### Added

- Additional documentation and notification text relating to the importance of
  alternate storage for Kafka triggers.
  [#2614](https://github.com/OpenFn/lightning/issues/2614)
- Add support for run memory limit option
  [#2623](https://github.com/OpenFn/lightning/pull/2623)

### Changed

- Enforcing MFA for a project can be enforced by the usage limiter
  [#2607](https://github.com/OpenFn/lightning/pull/2607)
- Add extensions for limiting retention period
  [#2618](https://github.com/OpenFn/lightning/pull/2618)

## [v2.9.13] - 2024-10-28

### Changed

- Add responsible ai disclaimer to arcade video
  [#2610](https://github.com/OpenFn/lightning/pull/2610)

## [v2.9.12] - 2024-10-25

### Fixed

- Fix editor panel buttons gets out of shape on smaller screens
  [#2278](https://github.com/OpenFn/lightning/issues/2278)
- Do not send empty strings in credential body to the worker
  [#2585](https://github.com/OpenFn/lightning/issues/2585)
- Refactor projects dashboard page and fix bug on last activity column
  [#2593](https://github.com/OpenFn/lightning/issues/2593)

## [v2.9.11] - 2024-10-23

### Added

- Optionally write Kafka messages that can not be persisted to the file system.
  [#2386](https://github.com/OpenFn/lightning/issues/2386)
- Add `MessageRecovery` utility code to restore Kafka messages that were
  pesisted to the file system.
  [#2386](https://github.com/OpenFn/lightning/issues/2386)
- Projects page welcome section: allow users to learn how to use the app thru
  Arcade videos [#2563](https://github.com/OpenFn/lightning/issues/2563)
- Store user preferences in database
  [#2564](https://github.com/OpenFn/lightning/issues/2564)

### Changed

- Allow users to to preview password fields in credential forms
  [#2584](https://github.com/OpenFn/lightning/issues/2584)
- Remove superuser flag for oauth clients creation
  [#2417](https://github.com/OpenFn/lightning/issues/2417)
- Make URL validator more flexible to support URLs with dashes and other cases
  [#2417](https://github.com/OpenFn/lightning/issues/2417)

### Fixed

- Fix retry many workorders when built for job
  [#2597](https://github.com/OpenFn/lightning/issues/2597)
- Do not count deleted workflows in the projects table
  [#2540](https://github.com/OpenFn/lightning/issues/2540)

## [v2.9.10] - 2024-10-16

### Added

- Notify users when a Kafka trigger can not persist a message to the database.
  [#2386](https://github.com/OpenFn/lightning/issues/2386)
- Support `kafka` trigger type in the provisioner
  [#2506](https://github.com/OpenFn/lightning/issues/2506)

### Fixed

- Fix work order retry sorting and avoids loading dataclips
  [#2581](https://github.com/OpenFn/lightning/issues/2581)
- Fix editor panel overlays output panel when scrolled
  [#2291](https://github.com/OpenFn/lightning/issues/2291)

## [v2.9.9] - 2024-10-09

### Changed

- Make project description multiline in project.yaml
  [#2534](https://github.com/OpenFn/lightning/issues/2534)
- Do not track partition timestamps when ingesting Kafka messages.
  [#2531](https://github.com/OpenFn/lightning/issues/2531)
- Always use the `initial_offset_reset_policy` when enabling a Kafka pipeline.
  [#2531](https://github.com/OpenFn/lightning/issues/2531)
- Add plumbing to simulate a persistence failure in a Kafka trigger pipeline.
  [#2386](https://github.com/OpenFn/lightning/issues/2386)

### Fixed

- Fix Oban errors not getting logged in Sentry
  [#2542](https://github.com/OpenFn/lightning/issues/2542)
- Perform data retention purging in batches to avoid timeouts
  [#2528](https://github.com/OpenFn/lightning/issues/2528)
- Fix editor panel title gets pushed away when collapsed
  [#2545](https://github.com/OpenFn/lightning/issues/2545)
- Mark unfinished steps having finished runs as `lost`
  [#2416](https://github.com/OpenFn/lightning/issues/2416)

## [v2.9.8] - 2024-10-03

### Added

- Ability for users to to retry Runs and create manual Work Orders from the job
  inspector #2496 [#2496](https://github.com/OpenFn/lightning/issues/2496)

### Fixed

- Fix panel icons overlays on top title when collapsed
  [#2537](https://github.com/OpenFn/lightning/issues/2537)

## [v2.9.7] - 2024-10-02

### Added

- Enqueues many work orders retries in the same transaction per Oban job.
  [#2363](https://github.com/OpenFn/lightning/issues/2363)
- Added the ability to retry rejected work orders.
  [#2391](https://github.com/OpenFn/lightning/issues/2391)

### Changed

- Notify other present users when the promoted user saves the workflow
  [#2282](https://github.com/OpenFn/lightning/issues/2282)
- User email change: Add debounce on blur to input forms to avoid validation
  after every keystroke [#2365](https://github.com/OpenFn/lightning/issues/2365)

### Fixed

- Use timestamps sent from worker when starting and completing runs
  [#2434](https://github.com/OpenFn/lightning/issues/2434)
- User email change: Add debounce on blur to input forms to avoid validation
  after every keystroke [#2365](https://github.com/OpenFn/lightning/issues/2365)

### Fixed

- User email change: Send notification of change to the old email address and
  confirmation to the new email address
  [#2365](https://github.com/OpenFn/lightning/issues/2365)
- Fixes filters to properly handle the "rejected" status for work orders.
  [#2391](https://github.com/OpenFn/lightning/issues/2391)
- Fix item selection (project / billing account) in the context switcher
  [#2518](https://github.com/OpenFn/lightning/issues/2518)
- Export edge condition expressions as multiline in project spec
  [#2521](https://github.com/OpenFn/lightning/issues/2521)
- Fix line spacing on AI Assistant
  [#2498](https://github.com/OpenFn/lightning/issues/2498)

## [v2.9.6] - 2024-09-23

### Added

### Changed

- Increase minimum password length to 12 in accordance with ASVS 4.0.3
  recommendation V2.1.2 [#2507](https://github.com/OpenFn/lightning/pull/2507)
- Changed the public sandbox (https://demo.openfn.org) setup script to use
  `welcome12345` passwords to comply with a 12-character minimum

### Fixed

- Dataclip selector always shows that the dataclip is wiped even when the job
  wasn't run [#2303](https://github.com/OpenFn/lightning/issues/2303)
- Send run channel errors to sentry
  [#2515](https://github.com/OpenFn/lightning/issues/2515)

## [v2.9.5] - 2024-09-18

### Changed

- Hide export history button when no workorder is rendered in the table
  [#2440](https://github.com/OpenFn/lightning/issues/2440)
- Improve docs for running lightning locally #2499
  [#2499](https://github.com/OpenFn/lightning/pull/2499)

### Fixed

- Fix empty webhook URL when switching workflow trigger type
  [#2050](https://github.com/OpenFn/lightning/issues/2050)
- Add quotes when special YAML characters are present in the exported project
  [#2446](https://github.com/OpenFn/lightning/issues/2446)
- In the AI Assistant, don't open the help page when clicking the Responsible AI
  Link [#2511](https://github.com/OpenFn/lightning/issues/2511)

## [v2.9.4] - 2024-09-16

### Changed

- Responsible AI review of AI Assistant
  [#2478](https://github.com/OpenFn/lightning/pull/2478)
- Improve history export page UI
  [#2442](https://github.com/OpenFn/lightning/issues/2442)
- When selecting a node in the workflow diagram, connected edges will also be
  highlighted [#2396](https://github.com/OpenFn/lightning/issues/2358)

### Fixed

- Fix AI Assitant crashes on a job that is not saved yet
  [#2479](https://github.com/OpenFn/lightning/issues/2479)
- Fix jumpy combobox for scope switcher
  [#2469](https://github.com/OpenFn/lightning/issues/2469)
- Fix console errors when rending edge labels in the workflow diagram
- Fix tooltip on export workorder button
  [#2430](https://github.com/OpenFn/lightning/issues/2430)

## [v2.9.3] - 2024-09-11

### Added

- Add utility module to seed a DB to support query performance analysis.
  [#2441](https://github.com/OpenFn/lightning/issues/2441)

### Changed

- Enhance user profile page to add a section for updating basic information
  [#2470](https://github.com/OpenFn/lightning/pull/2470)
- Upgraded Heroicons to v2.1.5, from v2.0.18
  [#2483](https://github.com/OpenFn/lightning/pull/2483)
- Standardize `link-uuid` style for uuid chips
- Updated PromEx configuration to align with custom Oban naming.
  [#2488](https://github.com/OpenFn/lightning/issues/2488)

## [v2.9.2] - 2024-09-09

### Changed

- Temporarily limit AI to @openfn emails while testing
  [#2482](https://github.com/OpenFn/lightning/pull/2482)

## [v2.9.1] - 2024-09-09

### Fixed

- Provisioner creates invalid snapshots when doing CLI deploy
  [#2461](https://github.com/OpenFn/lightning/issues/2461)
  [#2460](https://github.com/OpenFn/lightning/issues/2460)

  > This is a fix for future Workflow updates that are deployed by the CLI and
  > Github integrations. Unfortunately, there is a high likelihood that your
  > existing snapshots could be incorrect (e.g. missing steps, missing edges).
  > In order to fix this, you will need to manually create new snapshots for
  > each of your workflows. This can be done either by modifying the workflow in
  > the UI and saving it. Or running a command on the running instance:
  >
  > ```elixir
  > alias Lightning.Repo
  > alias Lightning.Workflows.{Workflow, Snapshot}
  >
  > Repo.transaction(fn ->
  >   snapshots =
  >     Repo.all(Workflow)
  >     |> Enum.map(&Workflow.touch/1)
  >     |> Enum.map(&Repo.update!/1)
  >     |> Enum.map(fn workflow ->
  >       {:ok, snapshot} = Snapshot.create(workflow)
  >       snapshot
  >     end)
  >
  >  {:ok, snapshots}
  > end)
  > ```

## [v2.9.0] - 2024-09-06

### Added

- Limit AI queries and hook the increment of AI queries to allow usage limiting.
  [#2438](https://github.com/OpenFn/lightning/pull/2438)
- Persist AI Assistant conversations and enable it for all users
  [#2296](https://github.com/OpenFn/lightning/issues/2296)

### Changed

- Rename `new_table` component to `table`.
  [#2448](https://github.com/OpenFn/lightning/pull/2448)

### Fixed

- Fix `workflow_id` presence in state.json during Github sync
  [#2445](https://github.com/OpenFn/lightning/issues/2445)

## [v2.8.2] - 2024-09-04

### Added

- Change navbar colors depending on scope.
  [#2449](https://github.com/OpenFn/lightning/pull/2449)
- Add support for configurable idle connection timeouts via the `IDLE_TIMEOUT`
  environment variable. [#2443](https://github.com/OpenFn/lightning/issues/2443)

### Changed

- Allow setup_user command to be execute from outside the container with
  `/app/bin/lightning eval Lightning.Setup.setup_user/3`
- Implement a combo-box to make navigating between projects easier
  [#241](https://github.com/OpenFn/lightning/pull/2424)
- Updated vulnerable version of micromatch.
  [#2454](https://github.com/OpenFn/lightning/issues/2454)

## [v2.8.1] - 2024-08-28

### Changed

- Improve run claim query by removing extraneous sorts
  [#2431](https://github.com/OpenFn/lightning/issues/2431)

## [v2.8.0] - 2024-08-27

### Added

- Users are now able to export work orders, runs, steps, logs, and dataclips
  from the History page.
  [#1698](https://github.com/OpenFn/lightning/issues/1698)

### Changed

- Add index over `run_id` and `step_id` in run_steps to improve worker claim
  speed. [#2428](https://github.com/OpenFn/lightning/issues/2428)
- Show Github Error messages as they are to help troubleshooting
  [#2156](https://github.com/OpenFn/lightning/issues/2156)
- Allow `Setup_utils.setup_user` to be used for the initial superuser creation.
- Update to code assist in the Job Editor to import namespaces from adaptors.
  [#2432](https://github.com/OpenFn/lightning/issues/2432)

### Fixed

- Unable to remove/reconnect github app in lightning after uninstalling directly
  from Github [#2168](https://github.com/OpenFn/lightning/issues/2168)
- Github sync buttons available even when usage limiter returns error
  [PR#2390](https://github.com/OpenFn/lightning/pull/2390)
- Fix issue with the persisting of a Kafka message with headers.
  [#2402](https://github.com/OpenFn/lightning/issues/2402)
- Protect against race conditions when updating partition timestamps for a Kafka
  trigger. [#2378](https://github.com/OpenFn/lightning/issues/2378)

## [v2.7.19] - 2024-08-19

### Added

- Pass the user_id param on check usage limits.
  [#2387](https://github.com/OpenFn/lightning/issues/2387)

## [v2.7.18] - 2024-08-17

### Added

- Ensure that all users in an instance have a confirmed email address within 48
  hours [#2389](https://github.com/OpenFn/lightning/issues/2389)

### Changed

- Ensure that all the demo accounts are confirmed by default
  [#2395](https://github.com/OpenFn/lightning/issues/2395)

### Fixed

- Removed all Kafka trigger code that ensured that message sequence is honoured
  for messages with keys. Functionality to ensure that message sequence is
  honoured will be added in the future, but in an abstraction that is a better
  fit for the current Lightning design.
  [#2362](https://github.com/OpenFn/lightning/issues/2362)
- Dropped the `trigger_kafka_messages` table that formed part of the Kafka
  trigger implementation, but which is now obsolete given the removal of the
  code related to message sequence preservation.
  [#2362](https://github.com/OpenFn/lightning/issues/2362)

## [v2.7.17] - 2024-08-14

### Added

- Added an `iex` command to setup a user, an apiToken, and credentials so that
  it's possible to get a fully running lightning instance via external shell
  script. (This is a tricky requirement for a distributed set of local
  deployments) [#2369](https://github.com/OpenFn/lightning/issues/2369) and
  [#2373](https://github.com/OpenFn/lightning/pull/2373)
- Added support for _very basic_ project-credential management (add, associate
  with job) via provisioning API.
  [#2367](https://github.com/OpenFn/lightning/issues/2367)

### Changed

- Enforced uniqueness on credential names _by user_.
  [#2371](https://github.com/OpenFn/lightning/pull/2371)
- Use Swoosh to format User models into recipients
  [#2374](https://github.com/OpenFn/lightning/pull/2374)
- Bump default CLI to `@openfn/cli@1.8.1`

### Fixed

- When a Workflow is deleted, any associated Kafka trigger pipelines will be
  stopped and deleted. [#2379](https://github.com/OpenFn/lightning/issues/2379)

## [v2.7.16] - 2024-08-07

### Fixed

- @ibrahimwickama fixed issue that prevented users from creating new workflows
  if they are running in an `http` environment (rather than `localhost` or
  `https`). [#2365](https://github.com/OpenFn/lightning/pull/2356)

## [v2.7.15] - 2024-08-07

### Changed

- Kafka messages without keys are synchronously converted into a Workorder,
  Dataclip and Run. Messages with keys are stored as TriggerKafkaMessage
  records, however the code needed to process them has been disabled, pending
  removal. [#2351](https://github.com/OpenFn/lightning/issues/2351)

## [v2.7.14] - 2024-08-05

### Changed

- Use standard styles for link, fix home button in breadcrumbs
  [#2354](https://github.com/OpenFn/lightning/pull/2354)

## [v2.7.13] - 2024-08-05

### Changed

- Don't log 406 Not Acceptable errors to Sentry
  [#2350](https://github.com/OpenFn/lightning/issues/2350)

### Fixed

- Correctly handle floats in LogMessage
  [#2348](https://github.com/OpenFn/lightning/issues/2348)

## [v2.7.12] - 2024-07-31

### Changed

- Make root layout configurable
  [#2310](https://github.com/OpenFn/lightning/pull/2310)
- Use snapshots when initiating Github Sync
  [#1827](https://github.com/OpenFn/lightning/issues/1827)
- Move runtime logic into module
  [#2338](https://github.com/OpenFn/lightning/pull/2338)
- Use `AccountHook Extension` to register new users invited in a project
  [#2341](https://github.com/OpenFn/lightning/pull/2341)
- Standardized top bars across the UI with a navigable breadcrumbs interface
  [#2299](https://github.com/OpenFn/lightning/pull/2299)

### Fixed

- Limit frame size of worker socket connections
  [#2339](https://github.com/OpenFn/lightning/issues/2339)
- Limit number of days to 31 in cron trigger dropdown
  [#2331](https://github.com/OpenFn/lightning/issues/2331)

## [v2.7.11] - 2024-07-26

### Added

- Expose more Kafka configuration at instance-level.
  [#2329](https://github.com/OpenFn/lightning/issues/2329)

### Fixed

- Table action css tweaks
  [#2333](https://github.com/OpenFn/lightning/issues/2333)

## [v2.7.10]

### Added

- A rudimentary optimisation for Kafka messages that do not have a key as the
  sequence of these messages can not be guaranteed.
  [#2323](https://github.com/OpenFn/lightning/issues/2323)

### Fixed

- Fix an intermittent bug when trying to intern Kafka offset reset policy.
  [#2327](https://github.com/OpenFn/lightning/issues/2327)

## [v2.7.9] - 2024-07-24

### Changed

- CSS - standardized some more tailwind components
  [PR#2324](https://github.com/OpenFn/lightning/pull/2324)

## [v2.7.8] - 2024-07-24

### Changed

- Enable End to End Integration tests
  [#2187](https://github.com/OpenFn/lightning/issues/2187)
- Make selected Kafka trigger parameters configurable via ENV vars.
  [#2315](https://github.com/OpenFn/lightning/issues/2315)
- Use the Oauth2 `revocation_endpoint` to revoke token access (1) before
  attempting to reauthorize and (2) when users schedule a credential for
  deletion [#2314](https://github.com/OpenFn/lightning/issues/2314)
- Standardized tailwind alerts
  [#2314](https://github.com/OpenFn/lightning/issues/2314)
- Standardized `link` tailwind style (and provided `link-plain`, `link-info`,
  `link-error`, and `link-warning`)
  [#2314](https://github.com/OpenFn/lightning/issues/2314)

### Fixed

- Fix work order URL in failure alerts
  [#2305](https://github.com/OpenFn/lightning/pull/2305)
- Fix error when handling existing encrypted credentials
  [#2316](https://github.com/OpenFn/lightning/issues/2316)
- Fix job editor switches to the snapshot version when body is changed
  [#2306](https://github.com/OpenFn/lightning/issues/2306)
- Fix misaligned "Retry from here" button on inspector page
  [#2308](https://github.com/OpenFn/lightning/issues/2308)

## [v2.7.7] - 2024-07-18

### Added

- Add experimental support for triggers that consume message from a Kafka
  cluster [#1801](https://github.com/OpenFn/lightning/issues/1801)
- Workflows can now specify concurrency, allowing runs to be executed
  syncronously or to a maximum concurrency level. Note that this applies to the
  default FifoRunQueue only.
  [#2022](https://github.com/OpenFn/lightning/issues/2022)
- Invite Non-Registered Users to a Project
  [#2288](https://github.com/OpenFn/lightning/pull/2288)

### Changed

- Make modal close events configurable
  [#2298](https://github.com/OpenFn/lightning/issues/2298)

### Fixed

- Prevent Oauth credentials from being created if they don't have a
  `refresh_token` [#2289](https://github.com/OpenFn/lightning/pull/2289) and
  send more helpful error data back to the worker during token refresh failure
  [#2135](https://github.com/OpenFn/lightning/issues/2135)
- Fix CLI deploy not creating snapshots for workflows
  [#2271](https://github.com/OpenFn/lightning/issues/2271)

## [v2.7.6] - 2024-07-11

### Fixed

- UsageTracking crons are enabled again (if config is enabled)
  [#2276](https://github.com/OpenFn/lightning/issues/2276)
- UsageTracking metrics absorb the fact that a step's job_id may not currently
  exist when counting unique jobs
  [#2279](https://github.com/OpenFn/lightning/issues/2279)
- Adjusted layout and text displayed when preventing simultaneous edits to
  accommodate more screen sizes
  [#2277](https://github.com/OpenFn/lightning/issues/2277)

## [v2.7.5] - 2024-07-10

### Changed

- Prevent two editors from making changes to the same workflow at the same time
  [#1949](https://github.com/OpenFn/lightning/issues/1949)
- Moved the Edge Condition Label field to the top of the form, so it's always
  visible [#2236](https://github.com/OpenFn/lightning/pull/2236)
- Update edge condition labels in the Workflow Diagram to always show the
  condition type icon and the label
  [#2236](https://github.com/OpenFn/lightning/pull/2236)

### Fixed

- Do Not Require Lock Version In URL Parameters
  [#2267](https://github.com/OpenFn/lightning/pull/2267)
- Trim erroneous spaces on user first and last names
  [#2269](https://github.com/OpenFn/lightning/pull/2269)

## [v2.7.4] - 2024-07-06

### Changed

- When the entire log string is a valid JSON object, pretty print it with a
  standard `JSON.stringify(str, null, 2)` but if it's something else then let
  the user do whatever they want (e.g., if you write
  `console.log('some', 'cool', state.data)` we won't mess with it.)
  [#2260](https://github.com/OpenFn/lightning/pull/2260)

### Fixed

- Fixed sticky toggle button for switching between latest version and a snapshot
  of a workflow [#2264](https://github.com/OpenFn/lightning/pull/2264)

## [v2.7.3] - 2024-07-05

### Changed

- Bumped the ws-worker to v1.3

### Fixed

- Fix issue when selecting different steps in RunViewer and the parent liveview
  not being informed [#2253](https://github.com/OpenFn/lightning/issues/2253)
- Stopped inspector from crashing when looking for a step by a run/job
  combination [#2201](https://github.com/OpenFn/lightning/issues/2201)
- Workflow activation only considers new and changed workflows
  [#2237](https://github.com/OpenFn/lightning/pull/2237)

## [v2.7.2] - 2024-07-03

### Changed

- Allow endpoint plugs to be injected at compile time.
  [#2248](https://github.com/OpenFn/lightning/pull/2248)
- All models to use the `public` schema.
  [#2249](https://github.com/OpenFn/lightning/pull/2249)
- In the workflow diagram, smartly update the view when adding new nodes
  [#2174](https://github.com/OpenFn/lightning/issues/2174)
- In the workflow diagram, remove the "autofit" toggle in the control bar

### Fixed

- Remove prompt parameter from the authorization URL parameters for the Generic
  Oauth Clients [#2250](https://github.com/OpenFn/lightning/issues/2250)
- Fixed react key error [#2233](https://github.com/OpenFn/lightning/issues/2233)
- Show common functions in the Docs panel
  [#1733](https://github.com/OpenFn/lightning/issues/1733)

## [v2.7.1] - 2024-07-01

### Changed

- Update email copies [#2213](https://github.com/OpenFn/lightning/issues/2213)

### Fixed

- Fix jumpy cursor in the Job editor.
  [#2229](https://github.com/OpenFn/lightning/issues/2229)
- Rework syncing behaviour to prevent changes getting thrown out on a socket
  reconnect. [#2007](https://github.com/OpenFn/lightning/issues/2007)

## [v2.7.0] - 2024-06-26

### Added

- Use of snapshots for displaying runs and their associated steps in the History
  page. [#1825](https://github.com/OpenFn/lightning/issues/1825)
- Added view-only mode for rendering workflows and runs in the Workflow Canvas
  and the Inspector page using snapshots, with the option to switch between a
  specific snapshot version and the latest version. Edit mode is available when
  displaying the latest version.
  [#1843](https://github.com/OpenFn/lightning/issues/1843)
- Allow users to delete steps sssociated with runs in the Workflow Canvas
  [#2027](https://github.com/OpenFn/lightning/issues/2027)
- Link to adaptor `/src` from inspector.
- Prototype AI Assistant for working with job code.
  [#2193](https://github.com/OpenFn/lightning/issues/2193)

### Changed

- Reverted behaviour on "Rerun from here" to select the Log tab.
  [#2202](https://github.com/OpenFn/lightning/issues/2202)
- Don't allow connections between an orphaned node and a
  Trigger[#2188](https://github.com/OpenFn/lightning/issues/2188)
- Reduce the minimum zoom in the workflow diagram
  [#2214](https://github.com/OpenFn/lightning/issues/2214)

### Fixed

- Fix some adaptor docs not displaying
  [#2019](https://github.com/OpenFn/lightning/issues/2019)
- Fix broken `mix lightning.install_adaptor_icons` task due to addition of Finch
  http client change.

## [v2.6.3] - 2024-06-19

### Changed

- Added a notice on application start about anonymous public impact reporting
  and its importance for the sustainability of
  [Digital Public Goods](https://digitalpublicgoods.net/) and
  [Digital Public Infrastructure](https://www.codevelop.fund/insights-1/what-is-digital-public-infrastructure).
- Increase default `WORKER_MAX_RUN_DURATION_SECONDS` to 300 to match the
  [ws-worker default](https://github.com/OpenFn/kit/blob/main/packages/ws-worker/src/util/cli.ts#L149-L153)
  so if people don't set their timeout via ENV, at least the two match up.

## [v2.6.2] - 2024-06-13

### Fixed

- Fix vanishing Docs panel when Editor panel is collapsed and opened again
  [#2195](https://github.com/OpenFn/lightning/issues/2195)
- Maintain tab when RunViewer remounts/push state drops tab hash
  [#2199](https://github.com/OpenFn/lightning/issues/2199)

## [v2.6.1] - 2024-06-12

### Changed

- Erlang to 26.2.5
- Update debian bookworm from 20240130 to 20240513.
- Return 403s when Provisioning API fails because of usage limits
  [#2182](https://github.com/OpenFn/lightning/pull/2182)
- Update email notification for changing retention period
  [#2066](https://github.com/OpenFn/lightning/issues/2066)
- Return 415s when Webhooks are sent Content-Types what are not supported.
  [#2180](https://github.com/OpenFn/lightning/issues/2180)
- Updated the default step text

### Fixed

- Rewrite TabSelector (now Tabbed) components fixing a number of navigation
  issues [#2051](https://github.com/OpenFn/lightning/issues/2051)

## [v2.6.0] - 2024-06-05

### Added

- Support multiple edges leading to the same step (a.k.a., "drag & drop")
  [#2008](https://github.com/OpenFn/lightning/issues/2008)

### Changed

### Fixed

## [v2.5.5] - 2024-06-05

### Added

- Replace LiveView Log Viewer component with React Monaco
  [#1863](https://github.com/OpenFn/lightning/issues/1863)

### Changed

- Bump default CLI to `@openfn/cli@1.3.2`
- Don't show deprecated adaptor versions in the adaptor version picklist (to be
  followed by some graceful deprecation handling/warning in
  [later work](https://github.com/OpenFn/lightning/issues/2172))
  [#2169](https://github.com/OpenFn/lightning/issues/2169)
- Refactor count workorders to reuse search code
  [#2121](https://github.com/OpenFn/lightning/issues/2121)
- Updated provisioning error message to include workflow and job names
  [#2140](https://github.com/OpenFn/lightning/issues/2140)

### Fixed

- Don't let two deploy workflows run at the same time to prevent git collisions
  [#2044](https://github.com/OpenFn/lightning/issues/2044)
- Stopped sending emails when creating a starter project
  [#2161](https://github.com/OpenFn/lightning/issues/2161)

## [v2.5.4] - 2024-05-31

### Added

- CORS support [#2157](https://github.com/OpenFn/lightning/issues/2157)
- Track users emails preferences
  [#2163](https://github.com/OpenFn/lightning/issues/2163)

### Changed

- Change Default Text For New Job Nodes
  [#2014](https://github.com/OpenFn/lightning/pull/2014)
- Persisted run options when runs are _created_, not when they are _claimed_.
  This has the benefit of "locking in" the behavior desired by the user at the
  time they demand a run, not whenever the worker picks it up.
  [#2085](https://github.com/OpenFn/lightning/pull/2085)
- Made `RUN_GRACE_PERIOD_SECONDS` a configurable ENV instead of 20% of the
  `WORKER_MAX_RUN_DURATION`
  [#2085](https://github.com/OpenFn/lightning/pull/2085)

### Fixed

- Stopped Janitor from calling runs lost if they have special runtime options
  [#2079](https://github.com/OpenFn/lightning/issues/2079)
- Dataclip Viewer now responds to page resize and internal page layout
  [#2120](https://github.com/OpenFn/lightning/issues/2120)

## [v2.5.3] - 2024-05-27

### Changed

- Stop users from creating deprecated Salesforce and GoogleSheets credentials.
  [#2142](https://github.com/OpenFn/lightning/issues/2142)
- Delegate menu customization and create menu components for reuse.
  [#1988](https://github.com/OpenFn/lightning/issues/1988)

### Fixed

- Disable Credential Save Button Until All Form Fields Are Validated
  [#2099](https://github.com/OpenFn/lightning/issues/2099)
- Fix Credential Modal Closure Error When Workflow Is Unsaved
  [#2101](https://github.com/OpenFn/lightning/pull/2101)
- Fix error when socket reconnects and user is viewing a run via the inspector
  [#2148](https://github.com/OpenFn/lightning/issues/2148)

## [v2.5.2] - 2024-05-23

### Fixed

- Preserve custom values (like `apiVersion`) during token refresh for OAuth2
  credentials [#2131](https://github.com/OpenFn/lightning/issues/2131)

## [v2.5.1] - 2024-05-21

### Fixed

- Don't compile Phoenix Storybook in production and test environments
  [#2119](https://github.com/OpenFn/lightning/pull/2119)
- Improve performance and memory consumption on queries and logic for digest
  mailer [#2121](https://github.com/OpenFn/lightning/issues/2121)

## [v2.5.0] - 2024-05-20

### Fixed

- When a refresh token is updated, save it!
  [#2124](https://github.com/OpenFn/lightning/pull/2124)

## [v2.5.0-pre4] - 2024-05-20

### Fixed

- Fix duplicate credential type bug
  [#2100](https://github.com/OpenFn/lightning/issues/2100)
- Ensure Global OAuth Clients Accessibility for All Users
  [#2114](https://github.com/OpenFn/lightning/issues/2114)

## [v2.5.0-pre3] - 2024-05-20

### Fixed

- Fix credential not added automatically after being created from the canvas.
  [#2105](https://github.com/OpenFn/lightning/issues/2105)
- Replace the "not working?" prompt by "All good, but if your credential stops
  working, you may need to re-authorize here.".
  [#2102](https://github.com/OpenFn/lightning/issues/1872)
- Fix Generic Oauth credentials don't get included in the refresh flow
  [#2106](https://github.com/OpenFn/lightning/pull/2106)

## [v2.5.0-pre2] - 2024-05-17

### Changed

- Replace LiveView Dataclip component with React Monaco bringing large
  performance improvements when viewing large dataclips.
  [#1872](https://github.com/OpenFn/lightning/issues/1872)

## [v2.5.0-pre] - 2024-05-17

### Added

- Allow users to build Oauth clients and associated credentials via the user
  interface. [#1919](https://github.com/OpenFn/lightning/issues/1919)

## [v2.4.14] - 2024-05-16

### Changed

- Refactored image and version info
  [#2097](https://github.com/OpenFn/lightning/pull/2097)

### Fixed

- Fixed issue where updating adaptor name and version of job node in the
  workflow canvas crashes the app when no credential is selected
  [#99](https://github.com/OpenFn/lightning/issues/99)
- Removes stacked viewer after switching tabs and steps.
  [#2064](https://github.com/OpenFn/lightning/issues/2064)

## [v2.4.13] - 2024-05-16

### Fixed

- Fixed issue where updating an existing Salesforce credential to use a
  `sandbox` endpoint would not properly re-authenticate.
  [#1842](https://github.com/OpenFn/lightning/issues/1842)
- Navigate directly to settings from url hash and renders default panel when
  there is no hash. [#1971](https://github.com/OpenFn/lightning/issues/1971)

## [v2.4.12] - 2024-05-15

### Fixed

- Fix render settings default panel on first load
  [#1971](https://github.com/OpenFn/lightning/issues/1971)

## [v2.4.11] - 2024-05-15

### Changed

- Upgraded Sentry to v10 for better error reporting.

## [v2.4.10] - 2024-05-14

### Fixed

- Fix the "reset demo" script by disabling the emailing that was introduced to
  the `create_project` function.
  [#2063](https://github.com/OpenFn/lightning/pull/2063)

## [v2.4.9] - 2024-05-14

### Changed

- Bumped @openfn/ws-worker to 1.1.8

### Fixed

- Correctly pass max allowed run time into the Run token, ensuring it's valid
  for the entirety of the Runs execution time
  [#2072](https://github.com/OpenFn/lightning/issues/2072)

## [v2.4.8] - 2024-05-13

### Added

- Add Github sync to usage limiter
  [#2031](https://github.com/OpenFn/lightning/pull/2031)

### Changed

- Remove illogical cancel buttons on user/pass change screen
  [#2067](https://github.com/OpenFn/lightning/issues/2067)

### Fixed

- Stop users from configuring failure alerts when the limiter returns error
  [#2076](https://github.com/OpenFn/lightning/pull/2076)

## [v2.4.7] - 2024-05-11

### Fixed

- Fixed early worker token expiry bug
  [#2070](https://github.com/OpenFn/lightning/issues/2070)

## [v2.4.6] - 2024-05-08

### Added

- Allow for automatic resubmission of failed usage tracking report submissions.
  [1789](https://github.com/OpenFn/lightning/issues/1789)
- Make signup feature configurable
  [#2049](https://github.com/OpenFn/lightning/issues/2049)
- Apply runtime limits to worker execution
  [#2015](https://github.com/OpenFn/lightning/pull/2015)
- Limit usage for failure alerts
  [#2011](https://github.com/OpenFn/lightning/pull/2011)

## [v2.4.5] - 2024-05-07

### Fixed

- Fix provioning API calls workflow limiter without the project ID
  [#2057](https://github.com/OpenFn/lightning/issues/2057)

## [v2.4.4] - 2024-05-03

### Added

- Benchmarking script that simulates data from a cold chain.
  [#1993](https://github.com/OpenFn/lightning/issues/1993)

### Changed

- Changed Snapshot `get_or_create_latest_for` to accept multis allow controlling
  of which repo it uses.
- Require exactly one owner for each project
  [#1991](https://github.com/OpenFn/lightning/issues/1991)

### Fixed

- Fixed issue preventing credential updates
  [#1861](https://github.com/OpenFn/lightning/issues/1861)

## [v2.4.3] - 2024-05-01

### Added

- Allow menu items customization
  [#1988](https://github.com/OpenFn/lightning/issues/1988)
- Workflow Snapshot support
  [#1822](https://github.com/OpenFn/lightning/issues/1822)
- Fix sample workflow from init_project_for_new_user
  [#2016](https://github.com/OpenFn/lightning/issues/2016)

### Changed

- Bumped @openfn/ws-worker to 1.1.6

### Fixed

- Assure workflow is always passed to Run.enqueue
  [#2032](https://github.com/OpenFn/lightning/issues/2032)
- Fix regression on History page where snapshots were not preloaded correctly
  [#2026](https://github.com/OpenFn/lightning/issues/2026)

## [v2.4.2] - 2024-04-24

### Fixed

- Fix missing credential types when running Lightning using Docker
  [#2010](https://github.com/OpenFn/lightning/issues/2010)
- Fix provisioning API includes deleted workflows in project state
  [#2001](https://github.com/OpenFn/lightning/issues/2001)

## [v2.4.1] - 2024-04-19

### Fixed

- Fix github cli deploy action failing to auto-commit
  [#1995](https://github.com/OpenFn/lightning/issues/1995)

## [v2.4.1-pre] - 2024-04-18

### Added

- Add custom metric to track the number of finalised runs.
  [#1790](https://github.com/OpenFn/lightning/issues/1790)

### Changed

- Set better defaults for the GitHub connection creation screen
  [#1994](https://github.com/OpenFn/lightning/issues/1994)
- Update `submission_status` for any Usagetracking.Report that does not have it
  set. [#1789](https://github.com/OpenFn/lightning/issues/1789)

## [v2.4.0] - 2024-04-12

### Added

- Allow description below the page title
  [#1975](https://github.com/OpenFn/lightning/issues/1975)
- Enable users to connect projects to their Github repos and branches that they
  have access to [#1895](https://github.com/OpenFn/lightning/issues/1895)
- Enable users to connect multiple projects to a single Github repo
  [#1811](https://github.com/OpenFn/lightning/issues/1811)

### Changed

- Change all System.get_env calls in runtime.exs to use dotenvy
  [#1968](https://github.com/OpenFn/lightning/issues/1968)
- Track usage tracking submission status in new field
  [#1789](https://github.com/OpenFn/lightning/issues/1789)
- Send richer version info as part of usage tracking submission.
  [#1819](https://github.com/OpenFn/lightning/issues/1819)

### Fixed

- Fix sync to branch only targetting main branch
  [#1892](https://github.com/OpenFn/lightning/issues/1892)
- Fix enqueue run without the workflow info
  [#1981](https://github.com/OpenFn/lightning/issues/1981)

## [v2.3.1] - 2024-04-03

### Changed

- Run the usage tracking submission job more frequently to reduce the risk of
  Oban unavailability at a particular time.
  [#1778](https://github.com/OpenFn/lightning/issues/1778)
- Remove code supporting V1 usage tracking submissions.
  [#1853](https://github.com/OpenFn/lightning/issues/1853)

### Fixed

- Fix scrolling behaviour on inspector for small screens
  [#1962](https://github.com/OpenFn/lightning/issues/1962)
- Fix project picker for users with many projects
  [#1952](https://github.com/OpenFn/lightning/issues/1952)

## [v2.3.0] - 2024-04-02

### Added

- Support for additional paths on a webhook URL such as `/i/<uuid>/Patient`
  [#1954](https://github.com/OpenFn/lightning/issues/1954)
- Support for a GET endpoint to "check" webhook URL availability
  [#1063](https://github.com/OpenFn/lightning/issues/1063)
- Allow external apps to control the run enqueue db transaction
  [#1958](https://github.com/OpenFn/lightning/issues/1958)

## [v2.2.2] - 2024-04-01

### Changed

- Changed dataclip search from string `LIKE` to tsvector on keys and values.
  While this will limit partial string matching to the beginning of words (not
  the middle or end) it will make searching way more performant
  [#1939](https://github.com/OpenFn/lightning/issues/1939)
- Translate job error messages using errors.po file
  [#1935](https://github.com/OpenFn/lightning/issues/1935)
- Improve the UI/UX of the run panel on the inspector for small screens
  [#1909](https://github.com/OpenFn/lightning/issues/1909)

### Fixed

- Regular database timeouts when searching across dataclip bodies
  [#1794](https://github.com/OpenFn/lightning/issues/1794)

## [v2.2.1] - 2024-03-27

### Added

- Enable users to connect to their Github accounts in preparation for
  streamlined GitHub project sync setup
  [#1894](https://github.com/OpenFn/lightning/issues/1894)

### Fixed

- Apply usage limit to bulk-reruns
  [#1931](https://github.com/OpenFn/lightning/issues/1931)
- Fix edge case that could result in duplicate usage tracking submissions.
  [#1853](https://github.com/OpenFn/lightning/issues/1853)
- Fix query timeout issue on history retention deletion
  [#1937](https://github.com/OpenFn/lightning/issues/1937)

## [v2.2.0] - 2024-03-21

### Added

- Allow admins to set project retention periods
  [#1760](https://github.com/OpenFn/lightning/issues/1760)
- Automatically wipe input/output data after their retention period
  [#1762](https://github.com/OpenFn/lightning/issues/1762)
- Automatically delete work order history after their retention period
  [#1761](https://github.com/OpenFn/lightning/issues/1761)

### Changed

- When automatically creating a project for a newly registered user (via the
  `INIT_PROJECT_FOR_NEW_USER=true` environment variable) that user should be the
  `owner` of the project.
  [#1927](https://github.com/OpenFn/lightning/issues/1927)
- Give priority to manual runs (over webhook requests and cron) so that active
  users on the inspector don't have to wait ages for thier work during high load
  periods [#1918](https://github.com/OpenFn/lightning/issues/1918)

## [v2.1.0] - 2024-03-20

### Added

- TSVector index to log_lines, and gin index to dataclips
  [#1898](https://github.com/OpenFn/lightning/issues/1898)
- Add API Version field to Salesforce OAuth credentials
  [#1838](https://github.com/OpenFn/lightning/issues/1838)

### Changed

- Replace v1 usage tracking with v2 usage tracking.
  [#1853](https://github.com/OpenFn/lightning/issues/1853)

## [v2.0.10]

### Changed

- Updated anonymous usage tracker submissions
  [#1853](https://github.com/OpenFn/lightning/issues/1853)

## [v2.0.9] - 2024-03-19

### Added

- Support for smaller screens on history and inspector.
  [#1908](https://github.com/OpenFn/lightning/issues/1908)
- Polling metric to track number of available runs.
  [#1790](https://github.com/OpenFn/lightning/issues/1790)
- Allows limiting creation of new runs and retries.
  [#1754](https://github.com/OpenFn/Lightning/issues/1754)
- Add specific messages for log, input, and output tabs when a run is lost
  [#1757](https://github.com/OpenFn/lightning/issues/1757)
- Soft and hard limits for runs created by webhook trigger.
  [#1859](https://github.com/OpenFn/Lightning/issues/1859)
- Publish an event when a new user is registered
  [#1873](https://github.com/OpenFn/lightning/issues/1873)
- Adds ability to add project collaborators from existing users
  [#1836](https://github.com/OpenFn/lightning/issues/1836)
- Added ability to remove project collaborators
  [#1837](https://github.com/OpenFn/lightning/issues/1837)
- Added new usage tracking submission code.
  [#1853](https://github.com/OpenFn/lightning/issues/1853)

### Changed

- Upgrade Elixir to 1.16.2
- Remove all values from `.env.example`.
  [#1904](https://github.com/OpenFn/lightning/issues/1904)

### Fixed

- Verify only stale project credentials
  [#1861](https://github.com/OpenFn/lightning/issues/1861)

## [v2.0.8] - 2024-02-29

### Fixed

- Show flash error when editing stale project credentials
  [#1795](https://github.com/OpenFn/lightning/issues/1795)
- Fixed bug with Github sync installation on docker-based deployments
  [#1845](https://github.com/OpenFn/lightning/issues/1845)

## [v2.0.6] - 2024-02-29

### Added

- Automatically create Github workflows in a target repository/branch when users
  set up a Github repo::OpenFn project sync
  [#1046](https://github.com/OpenFn/lightning/issues/1046)
- Allows limiting creation of new runs and retries.
  [#1754](https://github.com/OpenFn/Lightning/issues/1754)

### Changed

- Change bucket size used by the run queue delay custom metric.
  [#1790](https://github.com/OpenFn/lightning/issues/1790)
- Require setting `IS_RESETTABLE_DEMO` to "yes" via ENV before allowing the
  destructive `Demo.reset_demo/0` function from being called.
  [#1720](https://github.com/OpenFn/lightning/issues/1720)
- Remove version display condition that was redundant due to shadowing
  [#1819](https://github.com/OpenFn/lightning/issues/1819)

### Fixed

- Fix series of sentry issues related to OAuth credentials
  [#1799](https://github.com/OpenFn/lightning/issues/1799)

## [v2.0.5] - 2024-02-25

### Fixed

- Fixed error in Credentials without `sanbox` field set; only display `sandbox`
  field for Salesforce oauth credentials.
  [#1798](https://github.com/OpenFn/lightning/issues/1798)

## [v2.0.4] - 2024-02-24

### Added

- Display and edit OAuth credentials
  scopes[#1706](https://github.com/OpenFn/Lightning/issues/1706)

### Changed

- Stop sending `operating_system_detail` to the usage tracker
  [#1785](https://github.com/OpenFn/lightning/issues/1785)

### Fixed

- Make handling of usage tracking errors more robust.
  [#1787](https://github.com/OpenFn/lightning/issues/1787)
- Fix inspector shows selected dataclip as wiped after retying workorder from a
  non-first step [#1780](https://github.com/OpenFn/lightning/issues/1780)

## [v2.0.3] - 2024-02-21

### Added

- Actual metrics will now be submitted by Lightning to the Usage Tracker.
  [#1742](https://github.com/OpenFn/lightning/issues/1742)
- Added a support link to the menu that goes to the instance admin contact
  [#1783](https://github.com/OpenFn/lightning/issues/1783)

### Changed

- Usage Tracking submissions are now opt-out, rather than opt-in. Hashed UUIDs
  to ensure anonymity are default.
  [#1742](https://github.com/OpenFn/lightning/issues/1742)
- Usage Tracking submissions will now run daily rather than hourly.
  [#1742](https://github.com/OpenFn/lightning/issues/1742)

- Bumped @openfn/ws-worker to `v1.0` (this is used in dev mode when starting the
  worker from your mix app: `RTM=true iex -S mix phx.server`)
- Bumped @openfn/cli to `v1.0` (this is used for adaptor docs and magic)

### Fixed

- Non-responsive workflow canvas after web socket disconnection
  [#1750](https://github.com/OpenFn/lightning/issues/1750)

## [v2.0.2] - 2024-02-14

### Fixed

- Fixed a bug with the OAuth2 credential refresh flow that prevented
  GoogleSheets jobs from running after token expiration
  [#1735](https://github.com/OpenFn/Lightning/issues/1735)

## [v2.0.1] - 2024-02-13

### Changed

- Renamed ImpactTracking to UsageTracking
  [#1729](https://github.com/OpenFn/lightning/issues/1729)
- Block github installation if there's a pending installation in another project
  [#1731](https://github.com/OpenFn/Lightning/issues/1731)

### Fixed

- Expand work order button balloons randomly
  [#1737](https://github.com/OpenFn/Lightning/issues/1737)
- Editing credentials doesn't work from project scope
  [#1743](https://github.com/OpenFn/Lightning/issues/1743)

## [v2.0.0] - 2024-02-10

> At the time of writing there are no more big changes planned and testing has
> gone well. Thanks to everyone who's helped to kick the tyres during the "rc"
> phase. There are still a _lot of **new features** coming_, so please:
>
> - watch our [**Public Roadmap**](https://github.com/orgs/OpenFn/projects/3) to
>   stay abreast of our core team's backlog,
> - request a feature in the
>   [**Community Forum**](https://community.openfn.org),
> - raise a
>   [**new issue**](https://github.com/OpenFn/lightning/issues/new/choose) if
>   you spot a bug,
> - and head over to the
>   [**Contributing**](https://github.com/OpenFn/lightning/?tab=readme-ov-file#contribute-to-this-project)
>   section to lend a hand.
>
> Head to [**docs.openfn.org**](https://docs.openfn.org) for product
> documentation and help with v1 to v2 migration.

### Changed

- Bump `@openfn/worker` to `v0.8.1`
- Only show GoogleSheets and Salesforce credential options if Oauth clients are
  registered with the instance via ENV
  [#1734](https://github.com/OpenFn/Lightning/issues/1734)

### Fixed

- Use standard table type for webhook auth methods
  [#1514](https://github.com/OpenFn/Lightning/issues/1514)
- Make disabled button for "Connect to GitHub" clear, add tooltip
  [#1732](https://github.com/OpenFn/Lightning/issues/1715)

## [v2.0.0-rc12] - 2024-02-09

### Added

- Add RunQueue extension to allow claim customization.
  [#1715](https://github.com/OpenFn/Lightning/issues/1715)
- Add support for Salesforce OAuth2 credentials
  [#1633](https://github.com/OpenFn/Lightning/issues/1633)

### Changed

- Use `PAYLOAD_SIZE_KB` in k6 load testing script, set thresholds on wait time,
  set default payload size to `2kb`

### Fixed

- Adds more detail to work order states on dashboard
  [#1677](https://github.com/OpenFn/lightning/issues/1677)
- Fix Output & Logs in inspector fails to show sometimes
  [#1702](https://github.com/OpenFn/lightning/issues/1702)

## [v2.0.0-rc11] - 2024-02-08

### Fixed

- Bumped Phoenix LiveView from `0.20.4` to `0.20.5` to fix canvas selection
  issue [#1724](https://github.com/OpenFn/lightning/issues/1724)

## [v2.0.0-rc10] - 2024-02-08

### Changed

- Implemented safeguards to prevent deletion of jobs with associated run history
  [#1570](https://github.com/OpenFn/Lightning/issues/1570)

### Fixed

- Fixed inspector dataclip body not getting updated after dataclip is wiped
  [#1718](https://github.com/OpenFn/Lightning/issues/1718)
- Fixed work orders getting retried despite having wiped dataclips
  [#1721](https://github.com/OpenFn/Lightning/issues/1721)

## [v2.0.0-rc9] 2024-02-05

### Added

- Persist impact tracking configuration and reports
  [#1684](https://github.com/OpenFn/Lightning/issues/1684)
- Add zero-persistence project setting
  [#1209](https://github.com/OpenFn/Lightning/issues/1209)
- Wipe dataclip after use when zero-persistence is enabled
  [#1212](https://github.com/OpenFn/Lightning/issues/1212)
- Show appropriate message when a wiped dataclip is viewed
  [#1211](https://github.com/OpenFn/Lightning/issues/1211)
- Disable selecting work orders having wiped dataclips in the history page
  [#1210](https://github.com/OpenFn/Lightning/issues/1210)
- Hide rerun button in inspector when the selected step has a wiped dataclip
  [#1639](https://github.com/OpenFn/Lightning/issues/1639)
- Add rate limiter to webhook endpoints and runtime limiter for runs.
  [#639](https://github.com/OpenFn/Lightning/issues/639)

### Fixed

- Prevented secret scrubber from over-eagerly adding \*\*\* between all
  characters if an empty string secret was provided as a credential field value
  (e.g., {"username": "come-on-in", "password": ""})
  [#1585](https://github.com/OpenFn/Lightning/issues/1585)
- Fixed permissions issue that allowed viewer/editor to modify webhook auth
  methods. These permissions only belong to project owners and admins
  [#1692](https://github.com/OpenFn/Lightning/issues/1692)
- Fixed bug that was duplicating inbound http_requests, resulting in unnecessary
  data storage [#1695](https://github.com/OpenFn/Lightning/issues/1695)
- Fixed permissions issue that allowed editors to set up new Github connections
  [#1703](https://github.com/OpenFn/Lightning/issues/1703)
- Fixed permissions issue that allowed viewers to initiate syncs to github
  [#1704](https://github.com/OpenFn/Lightning/issues/1704)
- Fixed inspector view stuck at processing when following a crashed run
  [#1711](https://github.com/OpenFn/Lightning/issues/1711)
- Fixed inspector dataclip selector not getting updated after running manual run
  [#1714](https://github.com/OpenFn/Lightning/issues/1714)

## [v2.0.0-rc8] - 2024-01-30

### Added

- Shim code to interact with the Impact Tracking service
  [#1671](https://github.com/OpenFn/Lightning/issues/1671)

### Changed

- Standardized naming of "attempts" to "runs". This had already been done in the
  front-end, but this change cleans up the backend, the database, and the
  interface with the worker. Make sure to **run migrations** and update your
  ENV/secrets to use `WORKER_RUNS_PRIVATE_KEY` rather than
  `WORKER_ATTEMPTS_PRIVATE_KEY`
  [#1657](https://github.com/OpenFn/Lightning/issues/1657)
- Required `@openfn/ws-worker@0.8.0` or above.

## [v2.0.0-rc7] - 2024-01-26

### Added

- Store webhook request headers in Dataclips for use in jobs.
  [#1638](https://github.com/OpenFn/Lightning/issues/1638)

### Changed

- Display `http_request` dataclips to the user as they will be provided to the
  worker as "input" state to avoid confusion while writing jobs.
  [1664](https://github.com/OpenFn/Lightning/issues/1664)
- Named-spaced all worker environment variables with `WORKER_` and added
  documentation for how to configure them.
  [#1672](https://github.com/OpenFn/Lightning/pull/1672)
- Bumped to `@openfn/ws-worker@0.6.0`
- Bumped to `@openfn/cli@0.4.15`

### Fixed

- Fix Run via Docker [#1653](https://github.com/OpenFn/Lightning/issues/1653)
- Fix remaining warnings, enable "warnings as errors"
  [#1642](https://github.com/OpenFn/Lightning/issues/1642)
- Fix workflow dashboard bug when viewed for newly created workflows with only
  unfinished run steps. [#1674](https://github.com/OpenFn/Lightning/issues/1674)

## [v2.0.0-rc5] - 2024-01-22

### Changed

- Made two significant backend changes that don't impact UI/UX but **require
  migrations** and should make Lightning developer lives easier by updating
  parts of the backend to match terms now used in the frontend:
  - Renamed the `Runs` model and table to `Steps`
    [#1571](https://github.com/OpenFn/Lightning/issues/1571)
  - Renamed the `AttemptRuns` model and table to `AttemptSteps`
    [#1571](https://github.com/OpenFn/Lightning/issues/1571)

## [v2.0.0-rc4] - 2024-01-19

### Added

- Scrub output dataclips in the UI to avoid unintentional secret exposure
  [#1606](https://github.com/OpenFn/Lightning/issues/1606)

### Changed

- Bump to `@openfn/cli@0.4.14`
- Do not persist the active tab setting on the job editor
  [#1504](https://github.com/OpenFn/Lightning/issues/1504)
- Make condition label optional
  [#1648](https://github.com/OpenFn/Lightning/issues/1648)

### Fixed

- Fix credential body getting leaked to sentry incase of errors
  [#1600](https://github.com/OpenFn/Lightning/issues/1600)
- Fixed validation on Javascript edge conditions
  [#1602](https://github.com/OpenFn/Lightning/issues/1602)
- Removed unused code from `run_live` directory
  [#1625](https://github.com/OpenFn/Lightning/issues/1625)
- Edge condition expressions not correctly being handled during provisioning
  [#openfn/kit#560](https://github.com/OpenFn/kit/pull/560)

## [v2.0.0-rc3] 2024-01-12

### Added

- Custom metric to track stalled attempts
  [#1559](https://github.com/OpenFn/Lightning/issues/1559)
- Dashboard with project and workflow stats
  [#755](https://github.com/OpenFn/Lightning/issues/755)
- Add search by ID on the history page
  [#1468](https://github.com/OpenFn/Lightning/issues/1468)
- Custom metric to support autoscaling
  [#1607](https://github.com/OpenFn/Lightning/issues/1607)

### Changed

- Bumped CLI version to `0.4.13`
- Bumped worker version to `0.5.0`
- Give project editors and viewers read only access to project settings instead
  [#1477](https://github.com/OpenFn/Lightning/issues/1477)

### Fixed

- Throw an error when Lightning.MetadataService.get_adaptor_path/1 returns an
  adaptor path that is nil
  [#1601](https://github.com/OpenFn/Lightning/issues/1601)
- Fix failure due to creating work order from a newly created job
  [#1572](https://github.com/OpenFn/Lightning/issues/1572)
- Fixes on the dashboard and links
  [#1610](https://github.com/OpenFn/Lightning/issues/1610) and
  [#1608](https://github.com/OpenFn/Lightning/issues/1608)

## [2.0.0-rc2] - 2024-01-08

### Fixed

- Restored left-alignment for step list items on run detail and inspector
  [a6e4ada](https://github.com/OpenFn/Lightning/commit/a6e4adafd558269cfd690e7c4fdd8f9fe66c5f62)
- Inspector: fixed attempt/run language for "skipped" tooltip
  [fd7dd0c](https://github.com/OpenFn/Lightning/commit/fd7dd0ca8128dfba2902e5aa6a2259e2073f0f10)
- Inspector: fixed failure to save during "save & run" from inspector
  [#1596](https://github.com/OpenFn/Lightning/issues/1596)
- Inspector: fixed key bindings for save & run (retry vs. new work order)
  getting overridden when user focuses on the Monaco editor
  [#1596](https://github.com/OpenFn/Lightning/issues/1596)

## [2.0.0-rc1] - 2024-01-05

### Why does this repo go from `v0` to `v2.0`?

Lightning is the _2nd version_ of the OpenFn platform. While much of the core
technology is the same, there are breaking changes between `v1.105` (pre-2024)
and `v2` ("OpenFn Lightning").

For customers using OpenFn `v1`, a migration guide will be provided at
[docs.openfn.org](https://docs.openfn.org)

### Added

- Link to the job inspctor for a selected run from the history interface
  [#1524](https://github.com/OpenFn/Lightning/issues/1524)
- Reprocess an existing work order from the job inspector by default (instead of
  always creating a new work order)
  [#1524](https://github.com/OpenFn/Lightning/issues/1524)
- Bumped worker to support edge conditions between trigger and first job
  `"@openfn/ws-worker": "^0.4.0"`

### Changed

- Updated naming to prepare for v2 release
  [#1248](https://github.com/OpenFn/Lightning/issues/1248); the major change is
  that each time a work order (the typical unit of business value for an
  organization, e.g. "execute workflow ABC for patient 123") is executed, it is
  called a "run". Previously, it was called an "attempt". The hierarchy is now:

  ```
  Build-Time: Projects > Workflows > Steps
  Run-Time: Work Orders > Runs > Steps
  ```

  Note the name changes here are reflected in the UI, but not all tables/models
  will be changed until [1571](https://github.com/OpenFn/Lightning/issues/1571)
  is delivered.

## [v0.12.2] - 2023-12-24

### Changed

- Bumped worker to address occasional git install issue
  `"@openfn/ws-worker": "^0.3.2"`

### Fixed

- Fix RuntimeError: found duplicate ID "google-sheets-inner-form" for
  GoogleSheetsComponent [#1578](https://github.com/OpenFn/Lightning/issues/1578)
- Extend export script to include new JS expression edge type
  [#1540](https://github.com/OpenFn/Lightning/issues/1540)
- Fix regression for attempt viewer log line highlighting
  [#1589](https://github.com/OpenFn/Lightning/issues/1589)

## [v0.12.1] - 2023-12-21

### Changed

- Hide project security setting tab from non-authorized users
  [#1477](https://github.com/OpenFn/Lightning/issues/1477)

### Fixed

- History page crashes if job is removed from workflow after it's been run
  [#1568](https://github.com/OpenFn/Lightning/issues/1568)

## [v0.12.0] - 2023-12-15

### Added

- Add ellipsis for long job names on the canvas
  [#1217](https://github.com/OpenFn/Lightning/issues/1217)
- Fix Credential Creation Page UI
  [#1064](https://github.com/OpenFn/Lightning/issues/1064)
- Custom metric to track Attempt queue delay
  [#1556](https://github.com/OpenFn/Lightning/issues/1556)
- Expand work order row when a `workorder_id` is specified in the filter
  [#1515](https://github.com/OpenFn/Lightning/issues/1515)
- Allow Javascript expressions as conditions for edges
  [#1498](https://github.com/OpenFn/Lightning/issues/1498)

### Changed

- Derive dataclip in inspector from the attempt & step
  [#1551](https://github.com/OpenFn/Lightning/issues/1551)
- Updated CLI to 0.4.10 (fixes logging)
- Changed UserBackupToken model to use UTC timestamps (6563cb77)
- Restore FK relationship between `work_orders` and `attempts` pending a
  decision re: further partitioning.
  [#1254](https://github.com/OpenFn/Lightning/issues/1254)

### Fixed

- New credential doesn't appear in inspector until refresh
  [#1531](https://github.com/OpenFn/Lightning/issues/1531)
- Metadata not refreshing when credential is updated
  [#791](https://github.com/OpenFn/Lightning/issues/791)
- Adjusted z-index for Monaco Editor's sibling element to resolve layout
  conflict [#1329](https://github.com/OpenFn/Lightning/issues/1329)
- Demo script sets up example Runs with their log lines in a consistant order.
  [#1487](https://github.com/OpenFn/Lightning/issues/1487)
- Initial credential creation `changes` show `after` as `null` rather a value
  [#1118](https://github.com/OpenFn/Lightning/issues/1118)
- AttemptViewer flashing/rerendering when Jobs are running
  [#1550](https://github.com/OpenFn/Lightning/issues/1550)
- Not able to create a new Job when clicking the Check icon on the placeholder
  [#1537](https://github.com/OpenFn/Lightning/issues/1537)
- Improve selection logic on WorkflowDiagram
  [#1220](https://github.com/OpenFn/Lightning/issues/1220)

## [v0.11.0] - 2023-12-06

### Added

- Improved UI when manually creating Attempts via the Job Editor
  [#1474](https://github.com/OpenFn/Lightning/issues/1474)
- Increased the maximum inbound webhook request size to 10MB and added
  protection against _very large_ payloads with a 100MB "max_skip_body_length"
  [#1247](https://github.com/OpenFn/Lightning/issues/1247)

### Changed

- Use the internal port of the web container for the worker configuration in
  docker-compose setup. [#1485](https://github.com/OpenFn/Lightning/pull/1485)

## [v0.10.6] - 2023-12-05

### Changed

- Limit entries count on term work orders search
  [#1461](https://github.com/OpenFn/Lightning/issues/1461)
- Scrub log lines using multiple credentials samples
  [#1519](https://github.com/OpenFn/Lightning/issues/1519)
- Remove custom telemetry plumbing.
  [1259](https://github.com/OpenFn/Lightning/issues/1259)
- Enhance UX to prevent modal closure when Monaco/Dataclip editor is focused
  [#1510](https://github.com/OpenFn/Lightning/pull/1510)

### Fixed

- Use checkbox on boolean credential fields rather than a text input field
  [#1430](https://github.com/OpenFn/Lightning/issues/1430)
- Allow users to retry work orders that failed before their first run was
  created [#1417](https://github.com/OpenFn/Lightning/issues/1417)
- Fix to ensure webhook auth modal is closed when cancel or close are selected.
  [#1508](https://github.com/OpenFn/Lightning/issues/1508)
- Enable user to reauthorize and obtain a new refresh token.
  [#1495](https://github.com/OpenFn/Lightning/issues/1495)
- Save credential body with types declared on schema
  [#1518](https://github.com/OpenFn/Lightning/issues/1518)

## [v0.10.5] - 2023-12-03

### Changed

- Only add history page filters when needed for simpler multi-select status
  interface and shorter page URLs
  [#1331](https://github.com/OpenFn/Lightning/issues/1331)
- Use dynamic Endpoint config only on prod
  [#1435](https://github.com/OpenFn/Lightning/issues/1435)
- Validate schema field with any of expected values
  [#1502](https://github.com/OpenFn/Lightning/issues/1502)

### Fixed

- Fix for liveview crash when token expires or gets deleted after mount
  [#1318](https://github.com/OpenFn/Lightning/issues/1318)
- Remove two obsolete methods related to Run: `Lightning.Invocation.delete_run`
  and `Lightning.Invocation.Run.new_from`.
  [#1254](https://github.com/OpenFn/Lightning/issues/1254)
- Remove obsolete field `previous_id` from `runs` table.
  [#1254](https://github.com/OpenFn/Lightning/issues/1254)
- Fix for missing data in 'created' audit trail events for webhook auth methods
  [#1500](https://github.com/OpenFn/Lightning/issues/1500)

## [v0.10.4] - 2023-11-30

### Changed

- Increased History search timeout to 30s
  [#1461](https://github.com/OpenFn/Lightning/issues/1461)

### Fixed

- Tooltip text clears later than the background
  [#1094](https://github.com/OpenFn/Lightning/issues/1094)
- Temporary fix to superuser UI for managing project users
  [#1145](https://github.com/OpenFn/Lightning/issues/1145)
- Fix for adding ellipses on credential info on job editor heading
  [#1428](https://github.com/OpenFn/Lightning/issues/1428)

## [v0.10.3] - 2023-11-28

### Added

- Dimmed/greyed out triggers and edges on the canvas when they are disabled
  [#1464](https://github.com/OpenFn/Lightning/issues/1464)
- Async loading on the history page to improve UX on long DB queries
  [#1279](https://github.com/OpenFn/Lightning/issues/1279)
- Audit trail events for webhook auth (deletion method) change
  [#1165](https://github.com/OpenFn/Lightning/issues/1165)

### Changed

- Sort project collaborators by first name
  [#1326](https://github.com/OpenFn/Lightning/issues/1326)
- Work orders will now be set in a "pending" state when retries are enqueued.
  [#1340](https://github.com/OpenFn/Lightning/issues/1340)
- Avoid printing 2FA codes by default
  [#1322](https://github.com/OpenFn/Lightning/issues/1322)

### Fixed

- Create new workflow button sizing regression
  [#1405](https://github.com/OpenFn/Lightning/issues/1405)
- Google credential creation and automatic closing of oAuth tab
  [#1109](https://github.com/OpenFn/Lightning/issues/1109)
- Exporting project breaks the navigation of the page
  [#1440](https://github.com/OpenFn/Lightning/issues/1440)

## [v0.10.2] - 2023-11-21

### Changed

- Added `max_frame_size` to the Cowboy websockets protocol options in an attempt
  to address [#1421](https://github.com/OpenFn/Lightning/issues/1421)

## [v0.10.1] - 2023-11-21

### Fixed

- Work Order ID was not displayed properly in history page
  [#1423](https://github.com/OpenFn/Lightning/issues/1423)

## [v0.10.0] - 2023-11-21

### 🚨 Breaking change warning! 🚨

This release will contain breaking changes as we've significantly improved both
the workflow building and execution systems.

#### Nodes and edges

Before, workflows were represented as a list of jobs and triggers. For greater
flexibility and control of complex workflows, we've moved towards a more robust
"nodes and edges" approach. Where jobs in a workflow (a node) can be connected
by edges.

Triggers still exist, but live "outside" the directed acyclic graph (DAG) and
are used to automatically create work orders and attempts.

We've provided migrations that bring `v0.9.3` workflows in line with the
`v0.10.0` requirements.

#### Scalable workers

Before, Lightning spawned child processes to execute attempts in sand-boxed
NodeVMs on the same server. This created inefficiencies and security
vulnerabilities. Now, the Lightning web server adds attempts to a queue and
multiple worker applications can pull from that queue to process work.

In dev mode, this all happens automatically and on one machine, but in most
high-availability production environments the workers will be on another server.

Attempts are now handled entirely by the workers, and they report back to
Lightning. Exit reasons, final attempt states, error types and error messages
are either entirely new or handled differently now, but we have provided
migration scripts that will work to bring _most_ `v0.9.3` runs, attempts, and
work orders up to `v0.10.0`, though the granularity of `v0.9.3` states and exits
will be less than `v0.10.0` and the final states are not guaranteed to be
accurate for workflows with multiple branches and leaf nodes with varying exit
reasons.

The migration scripts can be run with a single function call in SetupUtils from
a connect `iex` session:

```
Lightning.SetupUtils.approximate_state_for_attempts_and_workorders()
```

Note that (like lots of _other_ functionality in `SetupUtils`, calling this
function is a destructive action and you should only do it if you've backed up
your data and you know what you're doing.)

As always, we recommend backing up your data before migrating. (And thanks for
bearing with us as we move towards our first stable Lightning release.)

### Added

- Fix flaky job name input behavior on error
  [#1218](https://github.com/OpenFn/Lightning/issues/1218)
- Added a hover effect on copy and add button for adaptors examples
  [#1297](https://github.com/OpenFn/Lightning/issues/1297)
- Migration helper code to move from `v0.9.3` to `v0.10.0` added to SetupUtils
  [#1363](https://github.com/OpenFn/Lightning/issues/1363)
- Option to start with `RTM=false iex -S mix phx.server` for opting out of the
  dev-mode automatic runtime manager.
- Webhook Authentication Methods database and CRUD operations
  [#1152](https://github.com/OpenFn/Lightning/issues/1152)
- Creation and Edit of webhook webhook authentication methods UI
  [#1149](https://github.com/OpenFn/Lightning/issues/1149)
- Add webhook authentication methods overview methods in the canvas
  [#1153](https://github.com/OpenFn/Lightning/issues/1153)
- Add icon on the canvas for triggers that have authentication enabled
  [#1157](https://github.com/OpenFn/Lightning/issues/1157)
- Require password/2FA code before showing password and API Key for webhook auth
  methods [#1200](https://github.com/OpenFn/Lightning/issues/1200)
- Restrict live dashboard access to only superusers, enable DB information and
  OS information [#1170](https://github.com/OpenFn/Lightning/issues/1170) OS
  information [#1170](https://github.com/OpenFn/Lightning/issues/1170)
- Expose additional metrics to LiveDashboard
  [#1171](https://github.com/OpenFn/Lightning/issues/1171)
- Add plumbing to dump Lightning metrics during load testing
  [#1178](https://github.com/OpenFn/Lightning/issues/1178)
- Allow for heavier payloads during load testing
  [#1179](https://github.com/OpenFn/Lightning/issues/1179)
- Add dynamic delay to help mitigate flickering test
  [#1195](https://github.com/OpenFn/Lightning/issues/1195)
- Add a OpenTelemetry trace example
  [#1189](https://github.com/OpenFn/Lightning/issues/1189)
- Add plumbing to support the use of PromEx
  [#1199](https://github.com/OpenFn/Lightning/issues/1199)
- Add warning text to PromEx config
  [#1222](https://github.com/OpenFn/Lightning/issues/1222)
- Track and filter on webhook controller state in :telemetry metrics
  [#1192](https://github.com/OpenFn/Lightning/issues/1192)
- Secure PromEx metrics endpoint by default
  [#1223](https://github.com/OpenFn/Lightning/issues/1223)
- Partition `log_lines` table based on `attempt_id`
  [#1254](https://github.com/OpenFn/Lightning/issues/1254)
- Remove foreign key from `attempts` in preparation for partitioning
  `work_orders` [#1254](https://github.com/OpenFn/Lightning/issues/1254)
- Remove `Workflows.delete_workflow`. It is no longer in use and would require
  modification to not leave orphaned attempts given the removal of the foreign
  key from `attempts`. [#1254](https://github.com/OpenFn/Lightning/issues/1254)
- Show tooltip for cloned runs in history page
  [#1327](https://github.com/OpenFn/Lightning/issues/1327)
- Have user create workflow name before moving to the canvas
  [#1103](https://github.com/OpenFn/Lightning/issues/1103)
- Allow PromEx authorization to be disabled
  [#1483](https://github.com/OpenFn/Lightning/issues/1483)

### Changed

- Updated vulnerable JS libraries, `postcss` and `semver`
  [#1176](https://github.com/OpenFn/Lightning/issues/1176)
- Update "Delete" to "Delete Job" on Job panel and include javascript deletion
  confirmation [#1105](https://github.com/OpenFn/Lightning/issues/1105)
- Move "Enabled" property from "Jobs" to "Edges"
  [#895](https://github.com/OpenFn/Lightning/issues/895)
- Incorrect wording on the "Delete" tooltip
  [#1313](https://github.com/OpenFn/Lightning/issues/1313)

### Fixed

- Fixed janitor lost query calculation
  [#1400](https://github.com/OpenFn/Lightning/issues/1400)
- Adaptor icons load gracefully
  [#1140](https://github.com/OpenFn/Lightning/issues/1140)
- Selected dataclip gets lost when starting a manual work order from the
  inspector interface [#1283](https://github.com/OpenFn/Lightning/issues/1283)
- Ensure that the whole edge when selected is highlighted
  [#1160](https://github.com/OpenFn/Lightning/issues/1160)
- Fix "Reconfigure Github" button in Project Settings
  [#1386](https://github.com/OpenFn/Lightning/issues/1386)
- Make janitor also clean up runs inside an attempt
  [#1348](https://github.com/OpenFn/Lightning/issues/1348)
- Modify CompleteRun to return error changeset when run not found
  [#1393](https://github.com/OpenFn/Lightning/issues/1393)
- Drop invocation reasons from DB
  [#1412](https://github.com/OpenFn/Lightning/issues/1412)
- Fix inconsistency in ordering of child nodes in the workflow diagram
  [#1406](https://github.com/OpenFn/Lightning/issues/1406)

## [v0.9.3] - 2023-09-27

### Added

- Add ellipsis when adaptor name is longer than the container allows
  [#1095](https://github.com/OpenFn/Lightning/issues/1095)
- Webhook Authentication Methods database and CRUD operations
  [#1152](https://github.com/OpenFn/Lightning/issues/1152)

### Changed

- Prevent deletion of first job of a workflow
  [#1097](https://github.com/OpenFn/Lightning/issues/1097)

### Fixed

- Fix long name on workflow cards
  [#1102](https://github.com/OpenFn/Lightning/issues/1102)
- Fix highlighted Edge can get out of sync with selected Edge
  [#1099](https://github.com/OpenFn/Lightning/issues/1099)
- Creating a new user without a password fails and there is no user feedback
  [#731](https://github.com/OpenFn/Lightning/issues/731)
- Crash when setting up version control
  [#1112](https://github.com/OpenFn/Lightning/issues/1112)

## [v0.9.2] - 2023-09-20

### Added

- Add "esc" key binding to close job inspector modal
  [#1069](https://github.com/OpenFn/Lightning/issues/1069)

### Changed

- Save icons from the `adaptors` repo locally and load them in the job editor
  [#943](https://github.com/OpenFn/Lightning/issues/943)

## [v0.9.1] - 2023-09-19

### Changed

- Modified audit trail to handle lots of different kind of audit events
  [#271](https://github.com/OpenFn/Lightning/issues/271)/[#44](https://github.com/OpenFn/Lightning/issues/44)
- Fix randomly unresponsive job panel after job deletion
  [#1113](https://github.com/OpenFn/Lightning/issues/1113)

## [v0.9.0] - 2023-09-15

### Added

- Add favicons [#1079](https://github.com/OpenFn/Lightning/issues/1079)
- Validate job name in placeholder job node
  [#1021](https://github.com/OpenFn/Lightning/issues/1021)
- Bring credential delete in line with new GDPR interpretation
  [#802](https://github.com/OpenFn/Lightning/issues/802)
- Make job names unique per workflow
  [#1053](https://github.com/OpenFn/Lightning/issues/1053)

### Changed

- Enhanced the job editor/inspector interface
  [#1025](https://github.com/OpenFn/Lightning/issues/1025)

### Fixed

- Finished run never appears in inspector when it fails
  [#1084](https://github.com/OpenFn/Lightning/issues/1084)
- Cannot delete some credentials via web UI
  [#1072](https://github.com/OpenFn/Lightning/issues/1072)
- Stopped the History table from jumping when re-running a job
  [#1100](https://github.com/OpenFn/Lightning/issues/1100)
- Fixed the "+" button when adding a job to a workflow
  [#1093](https://github.com/OpenFn/Lightning/issues/1093)

## [v0.8.3] - 2023-09-05

### Added

- Render error when workflow diagram node is invalid
  [#956](https://github.com/OpenFn/Lightning/issues/956)

### Changed

- Restyle history table [#1029](https://github.com/OpenFn/Lightning/issues/1029)
- Moved Filter and Search controls to the top of the history page
  [#1027](https://github.com/OpenFn/Lightning/issues/1027)

### Fixed

- Output incorrectly shows "this run failed" when the run hasn't yet finished
  [#1048](https://github.com/OpenFn/Lightning/issues/1048)
- Wrong label for workflow card timestamp
  [#1022](https://github.com/OpenFn/Lightning/issues/1022)

## [v0.8.2] - 2023-08-31

### Fixed

- Lack of differentiation between top of job editor modal and top menu was
  disorienting. Added shadow.

## [v0.8.1] - 2023-08-31

### Changed

- Moved Save and Run button to bottom of the Job edit modal
  [#1026](https://github.com/OpenFn/Lightning/issues/1026)
- Allow a manual work order to save the workflow before creating the work order
  [#959](https://github.com/OpenFn/Lightning/issues/959)

## [v0.8.0] - 2023-08-31

### Added

- Introduces Github sync feature, users can now setup our github app on their
  instance and sync projects using our latest portability spec
  [#970](https://github.com/OpenFn/Lightning/issues/970)
- Support Backup Codes for Multi-Factor Authentication
  [937](https://github.com/OpenFn/Lightning/issues/937)
- Log a warning in the console when the Editor/docs component is given latest
  [#958](https://github.com/OpenFn/Lightning/issues/958)
- Improve feedback when a Workflow name is invalid
  [#961](https://github.com/OpenFn/Lightning/issues/961)
- Show that the jobs' body is invalid
  [#957](https://github.com/OpenFn/Lightning/issues/957)
- Reimplement skipped CredentialLive tests
  [#962](https://github.com/OpenFn/Lightning/issues/962)
- Reimplement skipped WorkflowLive.IndexTest test
  [#964](https://github.com/OpenFn/Lightning/issues/964)
- Show GitHub installation ID and repo link to help setup/debugging for version
  control [1059](https://github.com/OpenFn/Lightning/issues/1059)

### Fixed

- Fixed issue where job names were being incorrectly hyphenated during
  project.yaml export [#1050](https://github.com/OpenFn/Lightning/issues/1050)
- Allows the demo script to set a project id during creation to help with cli
  deploy/pull/Github integration testing.
- Fixed demo project_repo_connection failing after nightly demo resets
  [1058](https://github.com/OpenFn/Lightning/issues/1058)
- Fixed an issue where the monaco suggestion tooltip was offset from the main
  editor [1030](https://github.com/OpenFn/Lightning/issues/1030)

## [v0.7.3] - 2023-08-15

### Changed

- Version control in project settings is now named Export your project
  [#1015](https://github.com/OpenFn/Lightning/issues/1015)

### Fixed

- Tooltip for credential select in Job Edit form is cut off
  [#972](https://github.com/OpenFn/Lightning/issues/972)
- Dataclip type and state assembly notice for creating new dataclip dropped
  during refactor [#975](https://github.com/OpenFn/Lightning/issues/975)

## [v0.7.2] - 2023-08-10

### Changed

- NodeJs security patch [1009](https://github.com/OpenFn/Lightning/pull/1009)

### Fixed

## [v0.7.1] - 2023-08-04

### Fixed

- Fixed flickery icons on new workflow job creation.

## [v0.7.0] - 2023-08-04

### Added

- Project owners can require MFA for their users
  [892](https://github.com/OpenFn/Lightning/issues/892)

### Changed

- Moved to Elixir 1.15 and Erlang 26.0.2 to sort our an annoying ElixirLS issue
  that was slowing down our engineers.
- Update Debian base to use bookworm (Debian 12) for our Docker images
- Change new credential modal to take up less space on the screen
  [#931](https://github.com/OpenFn/Lightning/issues/931)
- Placeholder nodes are now purely handled client-side

### Fixed

- Fix issue creating a new credential from the Job editor where the new
  credential was not being set on the job.
  [#951](https://github.com/OpenFn/Lightning/issues/951)
- Fix issue where checking a credential type radio button shows as unchecked on
  first click. [#976](https://github.com/OpenFn/Lightning/issues/976)
- Return the pre-filled workflow names
  [#971](https://github.com/OpenFn/Lightning/issues/971)
- Fix version reporting and external reset_demo() call via
  Application.spec()[#1010](https://github.com/OpenFn/Lightning/issues/1010)
- Fixed issue where entering a placeholder name through the form would result an
  in unsaveable workflow
  [#1001](https://github.com/OpenFn/Lightning/issues/1001)
- Ensure the DownloadController checks for authentication and authorisation.

## [v0.7.0-pre5] - 2023-07-28

### Changed

- Unless otherwise specified, only show work orders with activity in last 14
  days [#968](https://github.com/OpenFn/Lightning/issues/968)

## [v0.7.0-pre4] - 2023-07-27

### Changed

- Don't add cast fragments if the search_term is nil
  [#968](https://github.com/OpenFn/Lightning/issues/968)

## [v0.7.0-pre3] - 2023-07-26

### Fixed

- Fixed an issue with newly created edges that prevented downstream jobs
  [977](https://github.com/OpenFn/Lightning/issues/977)

## [v0.7.0-pre2] - 2023-07-26

Note that this is a pre-release with a couple of known bugs that are tracked in
the Nodes and Edges [epic](https://github.com/OpenFn/Lightning/issues/793).

### Added

- Added ability for a user to enable MFA on their account; using 2FA apps like
  Authy, Google Authenticator etc
  [#890](https://github.com/OpenFn/Lightning/issues/890)
- Write/run sql script to convert triggers
  [#875](https://github.com/OpenFn/Lightning/issues/875)
- Export projects as `.yaml` via UI
  [#249](https://github.com/OpenFn/Lightning/issues/249)

### Changed

- In `v0.7.0` we change the underlying workflow building and execution
  infrastructure to align with a standard "nodes and edges" design for directed
  acyclic graphs (DAGs). Make sure to run the migrations!
  [793](https://github.com/OpenFn/Lightning/issues/793)

### Fixed

- Propagate url pushState/changes to Workflow Diagram selection
  [#944](https://github.com/OpenFn/Lightning/issues/944)
- Fix issue when deleting nodes from the workflow editor
  [#830](https://github.com/OpenFn/Lightning/issues/830)
- Fix issue when clicking a trigger on a new/unsaved workflow
  [#954](https://github.com/OpenFn/Lightning/issues/954)

## [0.6.7] - 2023-07-13

### Added

- Add feature to bulk rerun work orders from a specific step in their workflow;
  e.g., "rerun these 50 work orders, starting each at step 4."
  [#906](https://github.com/OpenFn/Lightning/pull/906)

### Fixed

- Oban exception: "value too long" when log lines are longer than 255 chars
  [#929](https://github.com/OpenFn/Lightning/issues/929)

## [0.6.6] - 2023-06-30

### Added

- Add public API token to the demo site setup script
- Check and renew OAuth credentials when running a job
  [#646](https://github.com/OpenFn/Lightning/issues/646)

### Fixed

- Remove google sheets from adaptors list until supporting oauth flow
  [#792](https://github.com/OpenFn/Lightning/issues/792)
- Remove duplicate google sheets adaptor display on credential type picklist
  [#663](https://github.com/OpenFn/Lightning/issues/663)
- Fix demo setup script for calling from outside the app on Kubernetes
  deployments [#917](https://github.com/OpenFn/Lightning/issues/917)

## [0.6.5] - 2023-06-22

### Added

- Ability to rerun work orders from start by selecting one of more of them from
  the History page and clicking the "Rerun" button.
  [#659](https://github.com/OpenFn/Lightning/issues/659)

### Fixed

- Example runs for demo incorrect
  [#856](https://github.com/OpenFn/Lightning/issues/856)

## [0.6.3] - 2023-06-15

### Fixed

- Prevent saving null log lines to the database, fix issue with run display
  [#866](https://github.com/OpenFn/Lightning/issues/866)

## [0.6.2] - 2023-06-09

### Fixed

- Fixed viewer permissions for delete workflow

- Fixed bug with workflow cards
  [#859](https://github.com/OpenFn/Lightning/issues/859)

## [0.6.1] - 2023-06-08

### Fixed

- Fixed bug with run logs [#864](https://github.com/OpenFn/Lightning/issues/864)

- Correctly stagger demo runs to maintain order
  [#856](https://github.com/OpenFn/Lightning/issues/856)
- Remove `Timex` use from `SetupUtils` in favor of `DateTime` to fix issue when
  calling it in escript.

## [0.6.0]- 2023-04-12

### Added

- Create sample runs when generating sample workflow
  [#821](https://github.com/OpenFn/Lightning/issues/821)
- Added a provisioning api for creating and updating projects and their
  workflows See: [PROVISIONING.md](./PROVISIONING.md)
  [#641](https://github.com/OpenFn/Lightning/issues/641)
- Add ability for a `superuser` to schedule deletion, cancel deletion, and
  delete projects [#757](https://github.com/OpenFn/Lightning/issues/757)
- Add ability for a `project owner` to schedule deletion, cancel deletion, and
  delete projects [#746](https://github.com/OpenFn/Lightning/issues/746)

### Changed

- Ability to store run log lines as rows in a separate table
  [#514](https://github.com/OpenFn/Lightning/issues/514)

### Fixed

- Incorrect project digest queries
  [#768](https://github.com/OpenFn/Lightning/issues/768)]
- Fix issue when purging deleted users
  [#747](https://github.com/OpenFn/Lightning/issues/747)
- Generate a random name for Workflows when creating one via the UI.
  [#828](https://github.com/OpenFn/Lightning/issues/828)
- Handle error when deleting a job with runs.
  [#814](https://github.com/OpenFn/Lightning/issues/814)

## [0.5.2]

### Added

- Add `workflow_edges` table in preparation for new workflow editor
  implementation [#794](https://github.com/OpenFn/Lightning/issues/794)
- Stamped `credential_id` on run directly for easier auditing of the history
  interface. Admins can now see which credential was used to run a run.
  [#800](https://github.com/OpenFn/Lightning/issues/800)
- Better errors when using magic functions: "no magic yet" and "check
  credential" [#812](https://github.com/OpenFn/Lightning/issues/812)

### Changed

- The `delete-project` function now delete all associated activities
  [#759](https://github.com/OpenFn/Lightning/issues/759)

### Fixed

## [0.5.1] - 2023-04-12

### Added

- Added ability to create and revoke personal API tokens
  [#147](https://github.com/OpenFn/Lightning/issues/147)
- Add `last-used at` to API tokens
  [#722](https://github.com/OpenFn/Lightning/issues/722)
- Improved "save" for job builder; users can now press `Ctrl + S` or `⌘ + S` to
  save new or updated jobs job panel will _not_ close. (Click elsewhere in the
  canvas or click the "Close" button to close.)
  [#568](https://github.com/OpenFn/Lightning/issues/568)
- Add filtered search params to the history page URL
  [#660](https://github.com/OpenFn/Lightning/issues/660)

### Changed

- The secret scrubber now ignores booleans
  [690](https://github.com/OpenFn/Lightning/issues/690)

### Fixed

- The secret scrubber now properly handles integer secrets from credentials
  [690](https://github.com/OpenFn/Lightning/issues/690)
- Updated describe-package dependency, fixing sparkles in adaptor-docs
  [657](https://github.com/OpenFn/Lightning/issues/657)
- Clicks on the workflow canvas were not lining up with the nodes users clicked
  on; they are now [733](https://github.com/OpenFn/Lightning/issues/733)
- Job panel behaves better when collapsed
  [774](https://github.com/OpenFn/Lightning/issues/774)

## [0.5.0] - 2023-04-03

### Added

- Magic functions that fetch real metadata from connected systems via
  `credentials` and suggest completions in the job builder (e.g., pressing
  `control-space` when setting the `orgUnit` attribute for a DHIS2 create
  operation will pull the _actual_ list of orgUnits with human readable labels
  and fill in their orgUnit codes upon
  enter.)[670](https://github.com/OpenFn/Lightning/issues/670)
- A "metadata explorer" to browse actual system metadata for connected
  instances. [658](https://github.com/OpenFn/Lightning/issues/658)
- Resizable job builder panel for the main canvas/workflow view.
  [681](https://github.com/OpenFn/Lightning/issues/681)

### Changed

- Display timezone for cron schedule—it is always UTC.
  [#716](https://github.com/OpenFn/Lightning/issues/716)
- Instance administrators can now configure the interval between when a project
  owner or user requests deletion and when these records are purged from the
  database. It defaults to 7, but by providing a `PURGE_DELETED_AFTER_DAYS`
  environment variable the grace period can be altered. Note that setting this
  variable to `0` will make automatic purging _never_ occur but will still make
  "deleted" projects and users unavailable. This has been requested by certain
  organizations that must retain audit logs in a Lightning instance.
  [758](https://github.com/OpenFn/Lightning/issues/758)

### Fixed

- Locked CLI version to `@openfn/cli@0.0.35`.
  [#761](https://github.com/OpenFn/Lightning/issues/761)

## [0.4.8] - 2023-03-29

### Added

- Added a test harness for monitoring critical parts of the app using Telemetry
  [#654](https://github.com/OpenFn/Lightning/issues/654)

### Changed

- Set log level to `info` for runs. Most of the `debug` logging is useful for
  the CLI, but not for Lightning. In the future the log level will be
  configurable at instance > project > job level by the `superuser` and any
  project `admin`.
- Renamed license file so that automagic github icon is less confusing

### Fixed

- Broken links in failure alert email
  [#732](https://github.com/OpenFn/Lightning/issues/732)
- Registration Submission on app.openfn.org shows internal server error in
  browser [#686](https://github.com/OpenFn/Lightning/issues/686)
- Run the correct runtime install mix task in `Dockerfile-dev`
  [#541](https://github.com/OpenFn/Lightning/issues/541)
- Users not disabled when scheduled for deletion
  [#719](https://github.com/OpenFn/Lightning/issues/719)

## [0.4.6] - 2023-03-23

### Added

- Implement roles and permissions across entire app
  [#645](https://github.com/OpenFn/Lightning/issues/645)
- Fix webhook URL
  (`https://<<HOST_URL>>/i/cae544ab-03dc-4ccc-a09c-fb4edb255d7a`) for the
  OpenHIE demo workflow [448](https://github.com/OpenFn/Lightning/issues/448)
- Phoenix Storybook for improved component development
- Load test for webhook endpoint performance
  [#645](https://github.com/OpenFn/Lightning/issues/634)
- Notify user via email when they're added to a project
  [#306](https://github.com/OpenFn/Lightning/issues/306)
- Added notify user via email when their account is created
  [#307](https://github.com/OpenFn/Lightning/issues/307)

### Changed

- Improved errors when decoding encryption keys for use with Cloak.
  [#684](https://github.com/OpenFn/Lightning/issues/684)
- Allow users to run ANY job with a custom input.
  [#629](https://github.com/OpenFn/Lightning/issues/629)

### Fixed

- Ensure JSON schema form inputs are in the same order as they are written in
  the schema [#685](https://github.com/OpenFn/Lightning/issues/685)

## [0.4.4] - 2023-03-10

### Added

- Users can receive a digest email reporting on a specified project.
  [#638](https://github.com/OpenFn/Lightning/issues/638)
  [#585](https://github.com/OpenFn/Lightning/issues/585)

## [0.4.3] - 2023-03-06

### Added

- Tooltips on Job Builder panel
  [#650](https://github.com/OpenFn/Lightning/issues/650)

### Changed

- Upgraded to Phoenix 1.7 (3945856)

### Fixed

- Issue with FailureAlerter configuration missing in `prod` mode.

## [0.4.2] - 2023-02-24

### Added

- A user can change their own email
  [#247](https://github.com/OpenFn/Lightning/issues/247)
- Added a `SCHEMAS_PATH` environment variable to override the default folder
  location for credential schemas
  [#604](https://github.com/OpenFn/Lightning/issues/604)
- Added the ability to configure Google Sheets credentials
  [#536](https://github.com/OpenFn/Lightning/issues/536)
- Function to import a project
  [#574](https://github.com/OpenFn/Lightning/issues/574)

### Changed

- Users cannot register if they have not selected the terms and conditions
  [#531](https://github.com/OpenFn/Lightning/issues/531)

### Fixed

- Jobs panel slow for first open after restart
  [#567](https://github.com/OpenFn/Lightning/issues/567)

## [0.4.0] - 2023-02-08

### Added

- Added a Delete job button in Inspector
- Filter workflow runs by text/value in run logs or input body
- Drop "configuration" key from Run output dataclips after completion
- Ability to 'rerun' a run from the Run list
- Attempts and Runs update themselves in the Runs list
- Configure a project and workflow for a new registering user
- Run a job with a custom input
- Added plausible analytics
- Allow user to click on Webhook Trigger Node to copy webhook URL on workflow
  diagram
- Allow any user to delete a credential that they own
- Create any credential through a form except for OAuth
- Refit all diagram nodes on browser and container resize
- Enable distributed Erlang, allowing any number of redundant Lightning nodes to
  communicate with each other.
- Users can set up realtime alerts for a project

### Changed

- Better code-assist and intelliense in the Job Editor
- Updated @openfn/workflow-diagram to 0.4.0
- Make plus button part of job nodes in Workflow Diagram
- Updated @openfn/adaptor-docs to 0.0.5
- Updated @openfn/describe-package to 0.0.10
- Create an follow a manual Run from the Job Inspector
- View all workflows in a project on the workflows index page
- Move @openfn/workflow-diagram into the application, the NPM module is now
  deprecated.
- Remove workflow name from first node
- Move the used parts of `@openfn/engine` into the application.
- [BREAKING CHANGE] Ported `mix openfn.install.runtime` into application, use
  `mix lightning.install_runtime`.
- [BREAKING CHANGE] Introduced `@openfn/cli` as the new runtime for Jobs
- Rename a workflow through the page heading
- Hide the dataclips tab for beta
- Make adaptor default to common@latest
- Remove jobs list page
- Better error handling in the docs panel
- Disable credential ownership transfer in dev and prod environments
- Add project settings page
- Change Work Order filters to apply to the aggregate state of the work order
  and not the run directly
- Enable jobs by default
- Set log level to info
- Add Beta checkbox to register page
- User roles and permissions

### Fixed

- Don't consider disabled jobs when calculating subsequent runs
- Fixed overflow on Job Editor Tooltips
- Fixed auto-scroll when adding a new snippet in the Job Editor
- Fixed common operation typings in Job Editor

## [0.3.1] - 2022-11-22

### Fixed

- Fixed bug that tried to execute HTML scripts in dataclips
- Fixed bug that prevented work orders from displaying in the order of their
  last run, descending.
- Remove alerts after set timeout or close

## [0.3.0] - 2022-11-21

### Added

- Add seed data for demo site
- Create adaptor credentials through a form
- Configure cron expressions through a form
- View runs grouped by work orders and attempts
- Run an existing Job with any dataclip uuid from the Job form

### Changed

- Redirect users to projects list page when they click on Admin Settings menu
- Move job, project, input and output Dataclips to Run table
- Reverse the relationship between Jobs and Triggers. Triggers now can exist on
  their own; setting the stage for branching and merging workflows
- Updated Elixir and frontend dependencies
- [BREAKING CHANGE] Pipeline now uses Work Orders, previous data is not
  compatible.
- Runs, Dataclips and Attempts now all correctly use `usec` resolution
  timestamps.
- Upgraded LiveView to 0.18.0
- Upgraded Elixir to 1.14.1 and OTP 25
- Workflow Job editor now behaves like a panel
- Split JobLive.InspectorFormComponent into different plug-able subcomponents
- Ensure new jobs with cron triggers receive a default frequency
- Webhooks are now referenced by the trigger id instead of job id.
- Filter runs by status
- Filter runs by workflow
- Filter runs by date
- View a job run from the runs history
- View latest matching inputs to run a job with

## [0.2.0] - 2022-09-12

### Changed

- [BREAKING CHANGE] Add `Workflow` model, Jobs now belong to a Workflow This is
  a breaking change to the schema.
- Use Node.js 18, soon to be in LTS.
- Visualize success/fail triggers in workflow diagram.
- Move WorkflowDiagram related actions from DashboardLive into WorkflowLive
- Move WorkflowDiagram component into liveview, so that we can subscribe to
  channels (i.e. updating of the diagram when someone changes something).
- Integrate `@openfn/workflow-diagram@0.0.8` and use the new Store interface for
  updating it.
- Remove `component_mounted` event from WorkflowDiagram hook, using a
  MutationObserver and a Base64 encoded JSON payload.
- Fixed an issue where the compiler component would try and load a 'nothing
  adaptor', added a condition to check an adaptor is actually selected.
- Removed previous Workflow CTE queries, replaced by the introduction of the
  Workflow model, see
  (https://github.com/OpenFn/Lightning/blob/53da6883483e7d8d078783f348da327d1dd72d20/lib/lightning/workflows.ex#L111-L119).

## [0.1.13] - 2022-08-29

### Added

- Allow administrators to configure OIDC providers for authentication (note that
  this is just for authenticating, not yet for creating new accounts via OIDC)
- Add Monaco editor to the step/job panel
- Allow users to delete their own accounts. Schedule their user and credentials
  data for deletion when they do.
- Allow superusers to delete a user account. Schedule the user's credentials and
  user data for deletion when they do.
- If a user is scheduled for deletion, disable their account and prevent them
  from logging in.
- The 'User profile' and 'Credentials' page now have a sidebar menu

### Changed

- Project users now have one of the following roles: viewer, editor, admin,
  owner
- Users only have the following roles: user, superuser

## [0.1.12] - 2022-08-15

### Added

- Transfer credential ownership to another user.
- Create credentials via a form interface\*
- Show "projects with access" in credentials list view.
- Show job in runs list and run view.
- Added roles and permissions to workflows and history page
  [#645](https://github.com/OpenFn/Lightning/issues/645)

\*The form is defined by a JSON schema provided by an adaptor, in most cases:
e.g., `language-dhis2` provides a single schema which defines the required
attributes for `state.configuration`, while `language-common` provides multiple
credential schemas like "oauth" or "basic auth" which define attributes for
`state.configuration` and which might be used by lots of different jobs.)

### Fixed

- User menu (top right) appears on top of all other components.
- User profile screen integrated with the rest of the liveview app.

## [0.1.11] - 2022-08-05

### Fixed

- Fixed logging in Runner when `:debug` log level used; note that this caused
  crashes in Oban

## [0.1.10] - 2022-08-05

### Added

- Credential auditing
- Build/version information display for easier debugging

### Fixed

- Fixed a bug that enqueued cron-triggered jobs even when they were disabled

## [0.1.9] - 2022-07-27

### Added

- Navigate to user profile or credentials page and log out through the user icon
  dropdown
- Create and edit dataclips
- Add a production tag to credentials
- View a dropdown of operations and their description for the language-common
  `v2.0.0-rc2` adaptor (this pattern to be rolled out across adaptors)

### Changed

- Navigate between projects through a project picker on the navbar

### Fixed

- Run Lightning with docker

### Security

- Sensitive credential values are scrubbed from run logs
- All credentials are encrypted at REST

## [0.1.7] - 2022-06-24

### Added

- Run a job with a cron trigger
- Queue jobs via Oban/Postgres
- Edit jobs via the workflow canvas

## [0.1.6] - 2022-06-07

### Added

- Register, log in and log out of an account
- Allow superusers and admin users to create projects
- Allow admin users to create or disable a user’s account
- Allow superusers for local deployments to create users and give them access to
  project spaces

- Create and edit a job with a webhook, flow/fail or cron trigger
- Create and edit credentials for a job
- Copy a job's webhook URL
- View all workflows in a project visually
- Deploy lightning locally with Docker

- Enable a job to automatically process incoming requests
- Run a job with a webhook or flow/fail trigger
- View job runs along with their logs, exit code, start and end time
- View data clips that have initiated job runs (http requests for webhooks, run
  results)<|MERGE_RESOLUTION|>--- conflicted
+++ resolved
@@ -22,12 +22,9 @@
 
 ### Changed
 
-<<<<<<< HEAD
 - Updated the About the AI Assistant help text
-=======
 - Make user email verification optional. Defaults to `false`
   [#2755](https://github.com/OpenFn/lightning/issues/2755)
->>>>>>> bd36d99e
 
 ### Fixed
 

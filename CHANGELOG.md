--- conflicted
+++ resolved
@@ -17,7 +17,6 @@
 
 ### Added
 
-<<<<<<< HEAD
 - Save button with validation and permissions in collaborative workflow editor
   [#3635](https://github.com/OpenFn/lightning/issues/3635)
 - Workflow reset functionality in collaborative editor
@@ -26,7 +25,6 @@
   [#3635](https://github.com/OpenFn/lightning/issues/3635)
 - E2E test infrastructure with Page Object Models for workflow testing
 - E2E testing guidelines for Playwright
-=======
 - Add project merging functionality
   [#3432](https://github.com/OpenFn/lightning/issues/3432)
 - SessionContextStore for collaborative workflow editor to provide user,
@@ -34,7 +32,6 @@
 - E2E test infrastructure with Page Object Models for workflow editor testing
 - E2E test for workflow step creation and configuration
 - Force restart and AdaptorRegistry warming on E2E manager script
->>>>>>> 735ac6e4
 
 ### Changed
 

# Changelog

All notable changes to this project will be documented in this file.

- `Added` for new features.
- `Changed` for changes in existing functionality.
- `Deprecated` for soon-to-be removed features.
- `Removed` for now removed features.
- `Fixed` for any bug fixes.
- `Security` in case of vulnerabilities.

The format is based on [Keep a Changelog](https://keepachangelog.com/en/1.0.0/),
and this project adheres to
[Semantic Versioning](https://semver.org/spec/v2.0.0.html).

## [Unreleased]

### Added

- Enabled displaying full workflow name when hovering workflow name in the
  workflows list page [#2894](https://github.com/OpenFn/lightning/issues/2894)
- Enabled clickable rows in the workflows list page
  [#3047](https://github.com/OpenFn/lightning/issues/3047)
- Added sorting & filtering workflows
  [#3046](https://github.com/OpenFn/lightning/issues/3046)
- Add helper function to create latest snapshot
  [#3099](https://github.com/OpenFn/lightning/issues/3099)
- Restart the credential setup from selecting the credential type
  [#2284](https://github.com/OpenFn/lightning/issues/2284)
- Enable Support User and adds audit trail for MFA.
  [#3072](https://github.com/OpenFn/lightning/issues/3072)
- Make provision for the inclusion of 'external' metrics.
  [#3096] (https://github.com/OpenFn/lightning/issues/3096])
- Introduce 'seeding' of PromEx event metrics
  [#3096] (https://github.com/OpenFn/lightning/issues/3096])
- When claiming a run, a worker name can optionally be provided to the
  adaptor that is responsible for claiming runs.
  [#3079](https://github.com/OpenFn/lightning/issues/3079)

### Changed

- Adjusted flash messages
- Updated dependencies [#3086](https://github.com/OpenFn/lightning/pull/3086):
  - `phoenix` from 1.7.20 to 1.7.21
  - `phoenix_live_view` from 1.0.5 to 1.0.9
  - `petal_components` from 2.9.0 to 3.0.1
<<<<<<< HEAD
- Large refactor of the inspector and React components
  [#3043](https://github.com/OpenFn/lightning/pull/3043)
=======
- Added a "BETA" label to the Kafka trigger type
  [#3098](https://github.com/OpenFn/lightning/pull/3098)
>>>>>>> 338919e6

### Fixed

## [v2.11.2] - 2025-04-10

### Added

- Remove Credentials for Collaborators Removed from a Project
  [#2942](https://github.com/OpenFn/lightning/issues/2942)
- Enable Credential Transfer In Projects Credentials Table
  [#2978](https://github.com/OpenFn/lightning/issues/2978)
- Allow possibility to inject components for implementing GDPR compliance
  [PR#3056](https://github.com/OpenFn/lightning/pull/3056)
- Change edge color in the workflow when there is an error
  [#2999](https://github.com/OpenFn/lightning/issues/2999)
- Allow users to view and copy their workflow as a code
  [#3016](https://github.com/OpenFn/lightning/issues/3016)

### Changed

- Stagger cleanup crons in the hopes that it reduces the imapct on the database.
  [#3061](https://github.com/OpenFn/lightning/issues/3061)
- Default to latest specific version instead of @latest when selecting adaptors
  [#2843](https://github.com/OpenFn/lightning/issues/2843)
- Remove OpenTelemetry suport as it is not currently in use
  [#3081](https://github.com/OpenFn/lightning/issues/3081)

## [v2.11.1] - 2025-04-03

### Added

- Fix putting project credentials on a new credential
  [#2993](https://github.com/OpenFn/lightning/issues/2993)
- Allow users to book for demo sessions
  [PR#3035](https://github.com/OpenFn/lightning/pull/3035)
- Allow workflow and project concurrency progress windows
  [#2995](https://github.com/OpenFn/lightning/issues/2995)

### Changed

- Update flash message to contain link to github actions after save & sync
  [#2989](https://github.com/OpenFn/lightning/issues/2989)
- Added alphabetical sort to credential and Oauth2 client lists.
  [#2994](https://github.com/OpenFn/lightning/issues/2994)
- Update Phoenix LiveView to 1.0.5, Petal Components to 2.9.0 and TailwindCSS to
  v4 [#3033](https://github.com/OpenFn/lightning/pull/3033)

### Fixed

- Fixes to some issues with code-complete in the editor
  [#3052](https://github.com/OpenFn/lightning/pull/3052)

## [v2.11.0] - 2025-03-19

### Added

- Update Collections admin UI storage counter after deleting all
  [#2986](https://github.com/OpenFn/lightning/issues/2986)
- Refactor OAuth credentials to reuse existing refresh tokens for same scopes
  [#2908](https://github.com/OpenFn/lightning/issues/2908) \
  ⚠️️ Please note that you will need to migrate your existing OAuth credentials.
  To do that run the following command: `mix run priv/repo/migrate_oauth_credentials.exs`
  for local setup or `docker exec -it <lightning_container_name> /app/bin/lightning eval "Lightning.Credentials.OauthMigration.run()"`
  for production environments.

### Changed

- Changed the way Monaco workers are loaded, using ESM modules instead.
- Do not include `v` param in workflow links when it is latest
  [#2941](https://github.com/OpenFn/lightning/issues/2941)
- Use dropdown instead of modal for the log level filter
  [#2980](https://github.com/OpenFn/lightning/issues/2980)
- Upgrade esbuild to 0.25.0
  [#2962](https://github.com/OpenFn/lightning/issues/2962)

### Fixed

- Fix broken highlighter for selected step in the log viewer
  [#2980](https://github.com/OpenFn/lightning/issues/2980)
- Don't delete latest snapshot when deleting unused snaphots in workorders
  [#2996](https://github.com/OpenFn/lightning/issues/2996)
- Don't allow users to disable edges coming from a trigger
  [#3008](https://github.com/OpenFn/lightning/issues/3008)

## [v2.10.16] - 2025-02-28

### Added

- Disable jobs with non retriable steps
  [#2925](https://github.com/OpenFn/lightning/issues/2925)

### Fixed

- Fix toggle button not visually disabled
  [#2976](https://github.com/OpenFn/lightning/issues/2976)
- Dont clear dataclip input when user saves workflow
  [#2944](https://github.com/OpenFn/lightning/issues/2944)

## [v2.10.16-pre.0] - 2025-02-26

### Added

- Allow the billing app to schedule project deletion
  [#2972](https://github.com/OpenFn/lightning/issues/2972)
- Enable project level concurrency limit
  [#2906](https://github.com/OpenFn/lightning/issues/2906)
- Transfer credentials ownership to a project collaborator
  [#2820](https://github.com/OpenFn/lightning/issues/2820)
- Delete unused snapshots on workorders retention cleanup
  [#1832](https://github.com/OpenFn/lightning/issues/1832)
- Allow users to configure their preferred log levels
  [#2206](https://github.com/OpenFn/lightning/issues/2206)
- Allow project admins and owners to disable `console.log()` in jobs
  [#2205](https://github.com/OpenFn/lightning/issues/2205)

### Changed

- Bumped CI NodeJS and Postgres versions to 22.12.0 and 17.3 respectively
  [#2938](https://github.com/OpenFn/lightning/pull/2938)

### Fixed

- Creating a dataclip fails on indexing when it's too large
  [#2682](https://github.com/OpenFn/lightning/issues/2682)

## [v2.10.15] - 2025-02-14

### Changed

- Allow empty/blank log lines from the worker/jobs
  [#2914](https://github.com/OpenFn/lightning/issues/2914)
- Only allow `owner` and `admin` users to manage collections
  [#2923](https://github.com/OpenFn/lightning/issues/2923)

### Fixed

- Fixed issue where we failed to send failure alerts via email when runs were
  "lost". [#2921](https://github.com/OpenFn/lightning/issues/2921)

## [v2.10.14] - 2025-02-06

### Added

- Extend provisioner to support collections
  [#2830](https://github.com/OpenFn/lightning/issues/2830)
- Add collection limiter in the provisioner
  [PR#2910](https://github.com/OpenFn/lightning/pull/2910)
- Adds project name to failure alert email
  [#2884](https://github.com/OpenFn/lightning/pull/2884)
- Allow project users to manage collections
  [#2838](https://github.com/OpenFn/lightning/issues/2838)
- Allow limiting Collection create, put and put_all
  [#2853](https://github.com/OpenFn/lightning/issues/2853)

### Changed

- Makes the whole project row in the projects table clickable.
  [#2889](https://github.com/OpenFn/lightning/pull/2889)
- Standardizes date formats to YYYY-MM-DD
  [#2884](https://github.com/OpenFn/lightning/pull/2884)

### Fixed

- Allow ordering of Plug Injection
  [#2903](https://github.com/OpenFn/lightning/issues/2903)
- Removed empty first line in job editor helper text
  [#2887](https://github.com/OpenFn/lightning/pull/2887)
- Standardizes sort order arrows (all now show the direction of sort, rather
  than the direction they would sort if toggled)
  [#2423](https://github.com/OpenFn/lightning/issues/2423)
- Project combobox is populated when viewing MFA backup codes.
  [#2870](https://github.com/OpenFn/lightning/issues/2870)
- Allow JobEditor metrics to be tracked when the version of the workflow being
  viewed is not the latest version.
  [#2891](https://github.com/OpenFn/lightning/issues/2891)

## [v2.10.13] - 2025-01-29

### Added

- Add support for local adaptors. This can be enabled via `LOCAL_ADAPTORS=true`
  and path specified via `OPENFN_ADAPTORS_REPO=./path/to/repo/`
  [#905](https://github.com/OpenFn/lightning/issues/905)
- Add component injection for AI responses feedback
  [#2495](https://github.com/OpenFn/lightning/issues/2495)
- Audit the provisioning of projects via the API
  [#2718](https://github.com/OpenFn/lightning/issues/2718)
- Track Collections storage usage based on items key and value sizes
  [#2853](https://github.com/OpenFn/lightning/issues/2853)
- Temporary instrumentation for JobEditor to help identify performance issues.
  [#2617](https://github.com/OpenFn/lightning/issues/2617)
- Indexes to foreign keys on `workflow_edges` and `steps` tables to try and
  alleviate slow loading of the job editor.
  [#2617](https://github.com/OpenFn/lightning/issues/2617)
- Remove `Snapshot.get_or_create_latest_for`.
  [#2703](https://github.com/OpenFn/lightning/issues/2703)
- Add temporary events to allow Lightning to log metrics reported by editors.
  [#2617](https://github.com/OpenFn/lightning/issues/2617)
- Audit when workflow deletion is requested.
  [#2727](https://github.com/OpenFn/lightning/issues/2727)

### Changed

- Remove snapshot creation when performing the Github sync - no longer needed
  post-migration. [#2703](https://github.com/OpenFn/lightning/issues/2703)
- Remove some redundant code related to `WorkOrders.create_for`.
  [#2703](https://github.com/OpenFn/lightning/issues/2703)
- Remove use of Snapshot.get_or_create_latest_for from tests.
  [#2703](https://github.com/OpenFn/lightning/issues/2703)
- Bump PostCSS [#2863](https://github.com/OpenFn/lightning/pull/2863)
- Replaced HTTPoison with Tesla in the AdaptorRegistry.
  [#2861](https://github.com/OpenFn/lightning/pull/2861)
- Remove googlesheets, gmail and collections from credential schemas list
  [#2854](https://github.com/OpenFn/lightning/issues/2854)
- Remove ring on save workflow button
  [#2829](https://github.com/OpenFn/lightning/issues/2829)

### Fixed

- Do not send digest emails for projects with no workflows
  [#2688](https://github.com/OpenFn/lightning/issues/2688)
- Fixed navbar items alignment in the workflow builder
  [#2825](https://github.com/OpenFn/lightning/issues/2825)
- PromEx metrics no longer detaching on error
  [#2875](https://github.com/OpenFn/lightning/issues/2875)

## [v2.10.12] - 2025-01-21

### Changed

- PromEx metrics endpoint returns 401 on unauthorized requests.
  [#2823](https://github.com/OpenFn/lightning/issues/2823)
- Allow non-openfn.org users to access AI Assistant
  [#2845](https://github.com/OpenFn/lightning/issues/2845)

## [v2.10.11] - 2025-01-21

### Added

- Add component injection for AI responses feedback
  [#2495](https://github.com/OpenFn/lightning/issues/2495)

### Fixed

- Fix `z-index` for unsaved workflow dot on workflow edit page
  [#2809](https://github.com/OpenFn/lightning/issues/2809)

## [v2.10.10] - 2025-01-15

### Added

- Add workflows API to create, update, get and list.
  [#1887](https://github.com/OpenFn/lightning/issues/1887)
- Show email address of credential owner on project credentials page
  [#2210](https://github.com/OpenFn/lightning/issues/2210)

### Changed

- Configure Monaco to load files from lightning instead of cdn
  [#2786](https://github.com/OpenFn/lightning/issues/2786)

### Fixed

- Fixed Save and Run to always execute jobs with latest changes
  [#2804](https://github.com/OpenFn/lightning/issues/2804)
- Fixed aggressive CSS rule in app.css that made it hard to style menu items
  [#2807](https://github.com/OpenFn/lightning/pull/2807)
- `z-index` broken on unsaved dot on workflow edit page
  [#2809](https://github.com/OpenFn/lightning/issues/2809)
- Fixed an issue in the editor where the Loading Types message displays forever
  while running offline [#2813](https://github.com/OpenFn/lightning/issues/2813)
- Fixed an a small layout issue in the Docs panel when loading the editor
  offline [#2813](https://github.com/OpenFn/lightning/issues/2813)

## [v2.10.9] - 2025-01-09

### Added

- Audit the creation and removal of Github repo connections.
  [#2668](https://github.com/OpenFn/lightning/issues/2668)
- Add save and sync option in the workflow edit page
  [#2707](https://github.com/OpenFn/lightning/issues/2707)

### Changed

- Git-ignore files from mix assets.deploy
  [#2788](https://github.com/OpenFn/lightning/issues/2788)
- Added Claude integration in job chat
  [#2403](https://github.com/OpenFn/lightning/pull/2403)
- OPENAI_API_KEY renamed to AI_ASSISTANT_API_KEY
  [#2403](https://github.com/OpenFn/lightning/pull/2403)
- Remove snapshot creation from WorkOrders, no longer necessary post-migration.
  [#2703](https://github.com/OpenFn/lightning/issues/2703)

## [v2.10.8] - 2024-12-18

### Added

- Add ability to retry or cancel AI Assistant error responses for user messages
  [#2704](https://github.com/OpenFn/lightning/issues/2704)

### Changed

## [v2.10.7] - 2024-12-13 🎂 ❤️ Happy Birthday, Mom!

### Added

- Clear AI assistant's chat input after a message is sent
  [#2781](https://github.com/OpenFn/lightning/issues/2781)
- Allow different rules and action for delete user.
  [#2500](https://github.com/OpenFn/lightning/issues/2500)
- Handle errors from the AI Assistant more gracefully
  [#2474](https://github.com/OpenFn/lightning/issues/2474)

### Changed

- Make the AdaptorRegistry cache path configurable
  [#2780](https://github.com/OpenFn/lightning/issues/2780)

### Fixed

- Delete user modal no longer uses the same id as the underlying user record.
  [#2751](https://github.com/OpenFn/lightning/issues/2751)
- Use workflow activation limiter on index toggle.
  [#2777](https://github.com/OpenFn/lightning/issues/2777)

## [v2.10.6] - 2024-12-10

### Added

- Handle errors from the AI Assistant more gracefully
  [#2741](https://github.com/OpenFn/lightning/issues/2741)

### Changed

- Updated the About the AI Assistant help text
- Make user email verification optional. Defaults to `false`
  [#2755](https://github.com/OpenFn/lightning/issues/2755)
  > ⚠️ The default was behaviour was to always require email verification. Set
  > `REQUIRE_EMAIL_VERIFICATION` to `true` to revert to the old behaviour.
- Enhance AI assistant panel UI
  [#2497](https://github.com/OpenFn/lightning/issues/2497)
- Allow superusers to be created via the user UI.
  [#2719](https://github.com/OpenFn/lightning/issues/2719)

### Fixed

- Fix Priority and Scope Issues in Inspector Key Bindings
  [#2770](https://github.com/OpenFn/lightning/issues/2770)
- Fixed an issue where sometimes adaptor docs won't load in the Inspector
  [#2749](https://github.com/OpenFn/lightning/pull/2749)
- Return a 422 when a duplicate key is sent to the collections post/put_all API
  [#2752](https://github.com/OpenFn/lightning/issues/2752)
- Do not require the user's password when a superuser updates a user.
  [#2757](https://github.com/OpenFn/lightning/issues/2757)

## [v2.10.5] - 2024-12-04

### Added

- Enable Tab Key for Indenting Text in AI Assistant Input Box
  [#2407](https://github.com/OpenFn/lightning/issues/2407)
- Ctrl/Cmd + Enter to Send a Message to the AI Assistant
  [#2406](https://github.com/OpenFn/lightning/issues/2406)
- Add styles to AI chat messages
  [#2484](https://github.com/OpenFn/lightning/issues/2484)
- Auditing when enabling/disabling a workflow
  [#2697](https://github.com/OpenFn/lightning/issues/2697)
- Ability to enable/disable a workflow from the workflow editor
  [#2698](https://github.com/OpenFn/lightning/issues/2698)

### Changed

- Insert all on a collection with the same timestamp
  [#2711](https://github.com/OpenFn/lightning/issues/2711)
- AI Assistant: Show disclaimer once every day per user
  [#2481](https://github.com/OpenFn/lightning/issues/2481)
- AI Assistant: Scroll to new message when it arrives
  [#2409](https://github.com/OpenFn/lightning/issues/2409)
- AI Assistant: Set vertical scrollbar below the session title
  [#2477](https://github.com/OpenFn/lightning/issues/2477)
- AI Assistant: Increase size of input box for easier handling of large inputs
  [#2408](https://github.com/OpenFn/lightning/issues/2408)
- Bumped dependencies
- Extend display of audit events to cater for deletions.
  [#2701](https://github.com/OpenFn/lightning/issues/2701)
- Kafka documentation housekeeping.
  [#2414](https://github.com/OpenFn/lightning/issues/2414)

### Fixed

- Collections controller sending an invalid response body when a item doesn't
  exist [#2733](https://github.com/OpenFn/lightning/issues/2733)
- AI Assistant: Text in the form gets cleared when you change the editor content
  [#2739](https://github.com/OpenFn/lightning/issues/2739)

## [v2.10.4] - 2024-11-22

### Added

- Support dynamic json schema email format validation.
  [#2664](https://github.com/OpenFn/lightning/issues/2664)
- Audit snapshot creation
  [#2601](https://github.com/OpenFn/lightning/issues/2601)
- Allow filtering collection items by updated_before and updated_after.
  [#2693](https://github.com/OpenFn/lightning/issues/2693)
- Add support for SMTP email configuration
  [#2699](https://github.com/OpenFn/lightning/issues/2699) ⚠️️ Please note that
  `EMAIL_ADMIN` defaults to `lightning@example.com` in production environments

### Fixed

- Fix cursor for small limit on collections request
  [#2683](https://github.com/OpenFn/lightning/issues/2683)
- Disable save and run actions on deleted workflows
  [#2170](https://github.com/OpenFn/lightning/issues/2170)
- Distinguish active and inactive sort arrows in projects overview table
  [#2423](https://github.com/OpenFn/lightning/issues/2423)
- Fix show password toggle icon gets flipped after changing the password value
  [#2611](https://github.com/OpenFn/lightning/issues/2611)

## [v2.10.3] - 2024-11-13

### Added

- Disable monaco command palette in Input and Log viewers
  [#2643](https://github.com/OpenFn/lightning/issues/2643)
- Make provision for non-User actors when creating Audit entries.
  [#2601](https://github.com/OpenFn/lightning/issues/2601)

### Fixed

- Superusers can't update users passwords
  [#2621](https://github.com/OpenFn/lightning/issues/2621)
- Attempt to reduce memory consumption when generating UsageTracking reports.
  [#2636](https://github.com/OpenFn/lightning/issues/2636)

## [v2.10.2] - 2024-11-14

### Added

- Audit history exports events
  [#2637](https://github.com/OpenFn/lightning/issues/2637)

### Changed

- Ignore Plug.Conn.InvalidQueryError in Sentry
  [#2672](https://github.com/OpenFn/lightning/issues/2672)
- Add Index to `dataclip_id` on `runs` and `work_orders` tables to speed up
  deletion [PR#2677](https://github.com/OpenFn/lightning/pull/2677)

### Fixed

- Error when the logger receives a boolean
  [#2666](https://github.com/OpenFn/lightning/issues/2666)

## [v2.10.1] - 2024-11-13

### Fixed

- Fix metadata loading as code-assist in the editor
  [#2669](https://github.com/OpenFn/lightning/pull/2669)
- Fix Broken Input Dataclip UI
  [#2670](https://github.com/OpenFn/lightning/pull/2670)

## [v2.10.0] - 2024-11-13

### Changed

- Increase collection items value limit to 1M characters
  [#2661](https://github.com/OpenFn/lightning/pull/2661)

### Fixed

- Fix issues loading suggestions for code-assist
  [#2662](https://github.com/OpenFn/lightning/pull/2662)

## [v2.10.0-rc.2] - 2024-11-12

### Added

- Bootstrap script to help install and configure the Lightning app for
  development [#2654](https://github.com/OpenFn/lightning/pull/2654)

### Changed

- Upgrade dependencies [#2624](https://github.com/OpenFn/lightning/pull/2624)
- Hide the collections and fhir-jembi adaptors from the available adaptors list
  [#2648](https://github.com/OpenFn/lightning/issues/2648)
- Change column name for "Last Activity" to "Last Modified" on Projects list
  [#2593](https://github.com/OpenFn/lightning/issues/2593)

### Fixed

- Fix LiveView crash when pressing "esc" on inspector
  [#2622](https://github.com/OpenFn/lightning/issues/2622)
- Delete project data in batches to avoid timeouts in the db connection
  [#2632](https://github.com/OpenFn/lightning/issues/2632)
- Fix MetadataService crashing when errors are encountered
  [#2659](https://github.com/OpenFn/lightning/issues/2659)

## [v2.10.0-rc.1] - 2024-11-08

### Changed

- Reduce transaction time when fetching collection items by fetching upfront
  [#2645](https://github.com/OpenFn/lightning/issues/2645)

## [v2.10.0-rc.0] - 2024-11-07

### Added

- Adds a UI for managing collections
  [#2567](https://github.com/OpenFn/lightning/issues/2567)
- Introduces collections, a programatic workflow data sharing resource.
  [#2551](https://github.com/OpenFn/lightning/issues/2551)

## [v2.9.15] - 2024-11-06

### Added

- Added some basic editor usage tips to the docs panel
  [#2629](https://github.com/OpenFn/lightning/pull/2629)
- Create audit events when the retention periods for a project's dataclips and
  history are modified. [#2589](https://github.com/OpenFn/lightning/issues/2589)

### Changed

- The Docs panel in the inspector will now be closed by default
  [#2629](https://github.com/OpenFn/lightning/pull/2629)
- JSDoc annotations are removed from code assist descriptions
  [#2629](https://github.com/OpenFn/lightning/pull/2629)
- Show project name during delete confirmation
  [#2634](https://github.com/OpenFn/lightning/pull/2634)

### Fixed

- Fix misaligned margins on collapsed panels in the inspector
  [#2571](https://github.com/OpenFn/lightning/issues/2571)
- Fix sorting directions icons in projects table in the project dashboard page
  [#2631](https://github.com/OpenFn/lightning/pull/2631)
- Fixed an issue where code-completion prompts don't load properly in the
  inspector [#2629](https://github.com/OpenFn/lightning/pull/2629)
- Fixed an issue where namespaces (like http.) don't appear in code assist
  prompts [#2629](https://github.com/OpenFn/lightning/pull/2629)

## [v2.9.14] - 2024-10-31

### Added

- Additional documentation and notification text relating to the importance of
  alternate storage for Kafka triggers.
  [#2614](https://github.com/OpenFn/lightning/issues/2614)
- Add support for run memory limit option
  [#2623](https://github.com/OpenFn/lightning/pull/2623)

### Changed

- Enforcing MFA for a project can be enforced by the usage limiter
  [#2607](https://github.com/OpenFn/lightning/pull/2607)
- Add extensions for limiting retention period
  [#2618](https://github.com/OpenFn/lightning/pull/2618)

## [v2.9.13] - 2024-10-28

### Changed

- Add responsible ai disclaimer to arcade video
  [#2610](https://github.com/OpenFn/lightning/pull/2610)

## [v2.9.12] - 2024-10-25

### Fixed

- Fix editor panel buttons gets out of shape on smaller screens
  [#2278](https://github.com/OpenFn/lightning/issues/2278)
- Do not send empty strings in credential body to the worker
  [#2585](https://github.com/OpenFn/lightning/issues/2585)
- Refactor projects dashboard page and fix bug on last activity column
  [#2593](https://github.com/OpenFn/lightning/issues/2593)

## [v2.9.11] - 2024-10-23

### Added

- Optionally write Kafka messages that can not be persisted to the file system.
  [#2386](https://github.com/OpenFn/lightning/issues/2386)
- Add `MessageRecovery` utility code to restore Kafka messages that were
  pesisted to the file system.
  [#2386](https://github.com/OpenFn/lightning/issues/2386)
- Projects page welcome section: allow users to learn how to use the app thru
  Arcade videos [#2563](https://github.com/OpenFn/lightning/issues/2563)
- Store user preferences in database
  [#2564](https://github.com/OpenFn/lightning/issues/2564)

### Changed

- Allow users to to preview password fields in credential forms
  [#2584](https://github.com/OpenFn/lightning/issues/2584)
- Remove superuser flag for oauth clients creation
  [#2417](https://github.com/OpenFn/lightning/issues/2417)
- Make URL validator more flexible to support URLs with dashes and other cases
  [#2417](https://github.com/OpenFn/lightning/issues/2417)

### Fixed

- Fix retry many workorders when built for job
  [#2597](https://github.com/OpenFn/lightning/issues/2597)
- Do not count deleted workflows in the projects table
  [#2540](https://github.com/OpenFn/lightning/issues/2540)

## [v2.9.10] - 2024-10-16

### Added

- Notify users when a Kafka trigger can not persist a message to the database.
  [#2386](https://github.com/OpenFn/lightning/issues/2386)
- Support `kafka` trigger type in the provisioner
  [#2506](https://github.com/OpenFn/lightning/issues/2506)

### Fixed

- Fix work order retry sorting and avoids loading dataclips
  [#2581](https://github.com/OpenFn/lightning/issues/2581)
- Fix editor panel overlays output panel when scrolled
  [#2291](https://github.com/OpenFn/lightning/issues/2291)

## [v2.9.9] - 2024-10-09

### Changed

- Make project description multiline in project.yaml
  [#2534](https://github.com/OpenFn/lightning/issues/2534)
- Do not track partition timestamps when ingesting Kafka messages.
  [#2531](https://github.com/OpenFn/lightning/issues/2531)
- Always use the `initial_offset_reset_policy` when enabling a Kafka pipeline.
  [#2531](https://github.com/OpenFn/lightning/issues/2531)
- Add plumbing to simulate a persistence failure in a Kafka trigger pipeline.
  [#2386](https://github.com/OpenFn/lightning/issues/2386)

### Fixed

- Fix Oban errors not getting logged in Sentry
  [#2542](https://github.com/OpenFn/lightning/issues/2542)
- Perform data retention purging in batches to avoid timeouts
  [#2528](https://github.com/OpenFn/lightning/issues/2528)
- Fix editor panel title gets pushed away when collapsed
  [#2545](https://github.com/OpenFn/lightning/issues/2545)
- Mark unfinished steps having finished runs as `lost`
  [#2416](https://github.com/OpenFn/lightning/issues/2416)

## [v2.9.8] - 2024-10-03

### Added

- Ability for users to to retry Runs and create manual Work Orders from the job
  inspector #2496 [#2496](https://github.com/OpenFn/lightning/issues/2496)

### Fixed

- Fix panel icons overlays on top title when collapsed
  [#2537](https://github.com/OpenFn/lightning/issues/2537)

## [v2.9.7] - 2024-10-02

### Added

- Enqueues many work orders retries in the same transaction per Oban job.
  [#2363](https://github.com/OpenFn/lightning/issues/2363)
- Added the ability to retry rejected work orders.
  [#2391](https://github.com/OpenFn/lightning/issues/2391)

### Changed

- Notify other present users when the promoted user saves the workflow
  [#2282](https://github.com/OpenFn/lightning/issues/2282)
- User email change: Add debounce on blur to input forms to avoid validation
  after every keystroke [#2365](https://github.com/OpenFn/lightning/issues/2365)

### Fixed

- Use timestamps sent from worker when starting and completing runs
  [#2434](https://github.com/OpenFn/lightning/issues/2434)
- User email change: Add debounce on blur to input forms to avoid validation
  after every keystroke [#2365](https://github.com/OpenFn/lightning/issues/2365)

### Fixed

- User email change: Send notification of change to the old email address and
  confirmation to the new email address
  [#2365](https://github.com/OpenFn/lightning/issues/2365)
- Fixes filters to properly handle the "rejected" status for work orders.
  [#2391](https://github.com/OpenFn/lightning/issues/2391)
- Fix item selection (project / billing account) in the context switcher
  [#2518](https://github.com/OpenFn/lightning/issues/2518)
- Export edge condition expressions as multiline in project spec
  [#2521](https://github.com/OpenFn/lightning/issues/2521)
- Fix line spacing on AI Assistant
  [#2498](https://github.com/OpenFn/lightning/issues/2498)

## [v2.9.6] - 2024-09-23

### Added

### Changed

- Increase minimum password length to 12 in accordance with ASVS 4.0.3
  recommendation V2.1.2 [#2507](https://github.com/OpenFn/lightning/pull/2507)
- Changed the public sandbox (https://demo.openfn.org) setup script to use
  `welcome12345` passwords to comply with a 12-character minimum

### Fixed

- Dataclip selector always shows that the dataclip is wiped even when the job
  wasn't run [#2303](https://github.com/OpenFn/lightning/issues/2303)
- Send run channel errors to sentry
  [#2515](https://github.com/OpenFn/lightning/issues/2515)

## [v2.9.5] - 2024-09-18

### Changed

- Hide export history button when no workorder is rendered in the table
  [#2440](https://github.com/OpenFn/lightning/issues/2440)
- Improve docs for running lightning locally #2499
  [#2499](https://github.com/OpenFn/lightning/pull/2499)

### Fixed

- Fix empty webhook URL when switching workflow trigger type
  [#2050](https://github.com/OpenFn/lightning/issues/2050)
- Add quotes when special YAML characters are present in the exported project
  [#2446](https://github.com/OpenFn/lightning/issues/2446)
- In the AI Assistant, don't open the help page when clicking the Responsible AI
  Link [#2511](https://github.com/OpenFn/lightning/issues/2511)

## [v2.9.4] - 2024-09-16

### Changed

- Responsible AI review of AI Assistant
  [#2478](https://github.com/OpenFn/lightning/pull/2478)
- Improve history export page UI
  [#2442](https://github.com/OpenFn/lightning/issues/2442)
- When selecting a node in the workflow diagram, connected edges will also be
  highlighted [#2396](https://github.com/OpenFn/lightning/issues/2358)

### Fixed

- Fix AI Assitant crashes on a job that is not saved yet
  [#2479](https://github.com/OpenFn/lightning/issues/2479)
- Fix jumpy combobox for scope switcher
  [#2469](https://github.com/OpenFn/lightning/issues/2469)
- Fix console errors when rending edge labels in the workflow diagram
- Fix tooltip on export workorder button
  [#2430](https://github.com/OpenFn/lightning/issues/2430)

## [v2.9.3] - 2024-09-11

### Added

- Add utility module to seed a DB to support query performance analysis.
  [#2441](https://github.com/OpenFn/lightning/issues/2441)

### Changed

- Enhance user profile page to add a section for updating basic information
  [#2470](https://github.com/OpenFn/lightning/pull/2470)
- Upgraded Heroicons to v2.1.5, from v2.0.18
  [#2483](https://github.com/OpenFn/lightning/pull/2483)
- Standardize `link-uuid` style for uuid chips
- Updated PromEx configuration to align with custom Oban naming.
  [#2488](https://github.com/OpenFn/lightning/issues/2488)

## [v2.9.2] - 2024-09-09

### Changed

- Temporarily limit AI to @openfn emails while testing
  [#2482](https://github.com/OpenFn/lightning/pull/2482)

## [v2.9.1] - 2024-09-09

### Fixed

- Provisioner creates invalid snapshots when doing CLI deploy
  [#2461](https://github.com/OpenFn/lightning/issues/2461)
  [#2460](https://github.com/OpenFn/lightning/issues/2460)

  > This is a fix for future Workflow updates that are deployed by the CLI and
  > Github integrations. Unfortunately, there is a high likelihood that your
  > existing snapshots could be incorrect (e.g. missing steps, missing edges).
  > In order to fix this, you will need to manually create new snapshots for
  > each of your workflows. This can be done either by modifying the workflow in
  > the UI and saving it. Or running a command on the running instance:
  >
  > ```elixir
  > alias Lightning.Repo
  > alias Lightning.Workflows.{Workflow, Snapshot}
  >
  > Repo.transaction(fn ->
  >   snapshots =
  >     Repo.all(Workflow)
  >     |> Enum.map(&Workflow.touch/1)
  >     |> Enum.map(&Repo.update!/1)
  >     |> Enum.map(fn workflow ->
  >       {:ok, snapshot} = Snapshot.create(workflow)
  >       snapshot
  >     end)
  >
  >  {:ok, snapshots}
  > end)
  > ```

## [v2.9.0] - 2024-09-06

### Added

- Limit AI queries and hook the increment of AI queries to allow usage limiting.
  [#2438](https://github.com/OpenFn/lightning/pull/2438)
- Persist AI Assistant conversations and enable it for all users
  [#2296](https://github.com/OpenFn/lightning/issues/2296)

### Changed

- Rename `new_table` component to `table`.
  [#2448](https://github.com/OpenFn/lightning/pull/2448)

### Fixed

- Fix `workflow_id` presence in state.json during Github sync
  [#2445](https://github.com/OpenFn/lightning/issues/2445)

## [v2.8.2] - 2024-09-04

### Added

- Change navbar colors depending on scope.
  [#2449](https://github.com/OpenFn/lightning/pull/2449)
- Add support for configurable idle connection timeouts via the `IDLE_TIMEOUT`
  environment variable. [#2443](https://github.com/OpenFn/lightning/issues/2443)

### Changed

- Allow setup_user command to be execute from outside the container with
  `/app/bin/lightning eval Lightning.Setup.setup_user/3`
- Implement a combo-box to make navigating between projects easier
  [#241](https://github.com/OpenFn/lightning/pull/2424)
- Updated vulnerable version of micromatch.
  [#2454](https://github.com/OpenFn/lightning/issues/2454)

## [v2.8.1] - 2024-08-28

### Changed

- Improve run claim query by removing extraneous sorts
  [#2431](https://github.com/OpenFn/lightning/issues/2431)

## [v2.8.0] - 2024-08-27

### Added

- Users are now able to export work orders, runs, steps, logs, and dataclips
  from the History page.
  [#1698](https://github.com/OpenFn/lightning/issues/1698)

### Changed

- Add index over `run_id` and `step_id` in run_steps to improve worker claim
  speed. [#2428](https://github.com/OpenFn/lightning/issues/2428)
- Show Github Error messages as they are to help troubleshooting
  [#2156](https://github.com/OpenFn/lightning/issues/2156)
- Allow `Setup_utils.setup_user` to be used for the initial superuser creation.
- Update to code assist in the Job Editor to import namespaces from adaptors.
  [#2432](https://github.com/OpenFn/lightning/issues/2432)

### Fixed

- Unable to remove/reconnect github app in lightning after uninstalling directly
  from Github [#2168](https://github.com/OpenFn/lightning/issues/2168)
- Github sync buttons available even when usage limiter returns error
  [PR#2390](https://github.com/OpenFn/lightning/pull/2390)
- Fix issue with the persisting of a Kafka message with headers.
  [#2402](https://github.com/OpenFn/lightning/issues/2402)
- Protect against race conditions when updating partition timestamps for a Kafka
  trigger. [#2378](https://github.com/OpenFn/lightning/issues/2378)

## [v2.7.19] - 2024-08-19

### Added

- Pass the user_id param on check usage limits.
  [#2387](https://github.com/OpenFn/lightning/issues/2387)

## [v2.7.18] - 2024-08-17

### Added

- Ensure that all users in an instance have a confirmed email address within 48
  hours [#2389](https://github.com/OpenFn/lightning/issues/2389)

### Changed

- Ensure that all the demo accounts are confirmed by default
  [#2395](https://github.com/OpenFn/lightning/issues/2395)

### Fixed

- Removed all Kafka trigger code that ensured that message sequence is honoured
  for messages with keys. Functionality to ensure that message sequence is
  honoured will be added in the future, but in an abstraction that is a better
  fit for the current Lightning design.
  [#2362](https://github.com/OpenFn/lightning/issues/2362)
- Dropped the `trigger_kafka_messages` table that formed part of the Kafka
  trigger implementation, but which is now obsolete given the removal of the
  code related to message sequence preservation.
  [#2362](https://github.com/OpenFn/lightning/issues/2362)

## [v2.7.17] - 2024-08-14

### Added

- Added an `iex` command to setup a user, an apiToken, and credentials so that
  it's possible to get a fully running lightning instance via external shell
  script. (This is a tricky requirement for a distributed set of local
  deployments) [#2369](https://github.com/OpenFn/lightning/issues/2369) and
  [#2373](https://github.com/OpenFn/lightning/pull/2373)
- Added support for _very basic_ project-credential management (add, associate
  with job) via provisioning API.
  [#2367](https://github.com/OpenFn/lightning/issues/2367)

### Changed

- Enforced uniqueness on credential names _by user_.
  [#2371](https://github.com/OpenFn/lightning/pull/2371)
- Use Swoosh to format User models into recipients
  [#2374](https://github.com/OpenFn/lightning/pull/2374)
- Bump default CLI to `@openfn/cli@1.8.1`

### Fixed

- When a Workflow is deleted, any associated Kafka trigger pipelines will be
  stopped and deleted. [#2379](https://github.com/OpenFn/lightning/issues/2379)

## [v2.7.16] - 2024-08-07

### Fixed

- @ibrahimwickama fixed issue that prevented users from creating new workflows
  if they are running in an `http` environment (rather than `localhost` or
  `https`). [#2365](https://github.com/OpenFn/lightning/pull/2356)

## [v2.7.15] - 2024-08-07

### Changed

- Kafka messages without keys are synchronously converted into a Workorder,
  Dataclip and Run. Messages with keys are stored as TriggerKafkaMessage
  records, however the code needed to process them has been disabled, pending
  removal. [#2351](https://github.com/OpenFn/lightning/issues/2351)

## [v2.7.14] - 2024-08-05

### Changed

- Use standard styles for link, fix home button in breadcrumbs
  [#2354](https://github.com/OpenFn/lightning/pull/2354)

## [v2.7.13] - 2024-08-05

### Changed

- Don't log 406 Not Acceptable errors to Sentry
  [#2350](https://github.com/OpenFn/lightning/issues/2350)

### Fixed

- Correctly handle floats in LogMessage
  [#2348](https://github.com/OpenFn/lightning/issues/2348)

## [v2.7.12] - 2024-07-31

### Changed

- Make root layout configurable
  [#2310](https://github.com/OpenFn/lightning/pull/2310)
- Use snapshots when initiating Github Sync
  [#1827](https://github.com/OpenFn/lightning/issues/1827)
- Move runtime logic into module
  [#2338](https://github.com/OpenFn/lightning/pull/2338)
- Use `AccountHook Extension` to register new users invited in a project
  [#2341](https://github.com/OpenFn/lightning/pull/2341)
- Standardized top bars across the UI with a navigable breadcrumbs interface
  [#2299](https://github.com/OpenFn/lightning/pull/2299)

### Fixed

- Limit frame size of worker socket connections
  [#2339](https://github.com/OpenFn/lightning/issues/2339)
- Limit number of days to 31 in cron trigger dropdown
  [#2331](https://github.com/OpenFn/lightning/issues/2331)

## [v2.7.11] - 2024-07-26

### Added

- Expose more Kafka configuration at instance-level.
  [#2329](https://github.com/OpenFn/lightning/issues/2329)

### Fixed

- Table action css tweaks
  [#2333](https://github.com/OpenFn/lightning/issues/2333)

## [v2.7.10]

### Added

- A rudimentary optimisation for Kafka messages that do not have a key as the
  sequence of these messages can not be guaranteed.
  [#2323](https://github.com/OpenFn/lightning/issues/2323)

### Fixed

- Fix an intermittent bug when trying to intern Kafka offset reset policy.
  [#2327](https://github.com/OpenFn/lightning/issues/2327)

## [v2.7.9] - 2024-07-24

### Changed

- CSS - standardized some more tailwind components
  [PR#2324](https://github.com/OpenFn/lightning/pull/2324)

## [v2.7.8] - 2024-07-24

### Changed

- Enable End to End Integration tests
  [#2187](https://github.com/OpenFn/lightning/issues/2187)
- Make selected Kafka trigger parameters configurable via ENV vars.
  [#2315](https://github.com/OpenFn/lightning/issues/2315)
- Use the Oauth2 `revocation_endpoint` to revoke token access (1) before
  attempting to reauthorize and (2) when users schedule a credential for
  deletion [#2314](https://github.com/OpenFn/lightning/issues/2314)
- Standardized tailwind alerts
  [#2314](https://github.com/OpenFn/lightning/issues/2314)
- Standardized `link` tailwind style (and provided `link-plain`, `link-info`,
  `link-error`, and `link-warning`)
  [#2314](https://github.com/OpenFn/lightning/issues/2314)

### Fixed

- Fix work order URL in failure alerts
  [#2305](https://github.com/OpenFn/lightning/pull/2305)
- Fix error when handling existing encrypted credentials
  [#2316](https://github.com/OpenFn/lightning/issues/2316)
- Fix job editor switches to the snapshot version when body is changed
  [#2306](https://github.com/OpenFn/lightning/issues/2306)
- Fix misaligned "Retry from here" button on inspector page
  [#2308](https://github.com/OpenFn/lightning/issues/2308)

## [v2.7.7] - 2024-07-18

### Added

- Add experimental support for triggers that consume message from a Kafka
  cluster [#1801](https://github.com/OpenFn/lightning/issues/1801)
- Workflows can now specify concurrency, allowing runs to be executed
  syncronously or to a maximum concurrency level. Note that this applies to the
  default FifoRunQueue only.
  [#2022](https://github.com/OpenFn/lightning/issues/2022)
- Invite Non-Registered Users to a Project
  [#2288](https://github.com/OpenFn/lightning/pull/2288)

### Changed

- Make modal close events configurable
  [#2298](https://github.com/OpenFn/lightning/issues/2298)

### Fixed

- Prevent Oauth credentials from being created if they don't have a
  `refresh_token` [#2289](https://github.com/OpenFn/lightning/pull/2289) and
  send more helpful error data back to the worker during token refresh failure
  [#2135](https://github.com/OpenFn/lightning/issues/2135)
- Fix CLI deploy not creating snapshots for workflows
  [#2271](https://github.com/OpenFn/lightning/issues/2271)

## [v2.7.6] - 2024-07-11

### Fixed

- UsageTracking crons are enabled again (if config is enabled)
  [#2276](https://github.com/OpenFn/lightning/issues/2276)
- UsageTracking metrics absorb the fact that a step's job_id may not currently
  exist when counting unique jobs
  [#2279](https://github.com/OpenFn/lightning/issues/2279)
- Adjusted layout and text displayed when preventing simultaneous edits to
  accommodate more screen sizes
  [#2277](https://github.com/OpenFn/lightning/issues/2277)

## [v2.7.5] - 2024-07-10

### Changed

- Prevent two editors from making changes to the same workflow at the same time
  [#1949](https://github.com/OpenFn/lightning/issues/1949)
- Moved the Edge Condition Label field to the top of the form, so it's always
  visible [#2236](https://github.com/OpenFn/lightning/pull/2236)
- Update edge condition labels in the Workflow Diagram to always show the
  condition type icon and the label
  [#2236](https://github.com/OpenFn/lightning/pull/2236)

### Fixed

- Do Not Require Lock Version In URL Parameters
  [#2267](https://github.com/OpenFn/lightning/pull/2267)
- Trim erroneous spaces on user first and last names
  [#2269](https://github.com/OpenFn/lightning/pull/2269)

## [v2.7.4] - 2024-07-06

### Changed

- When the entire log string is a valid JSON object, pretty print it with a
  standard `JSON.stringify(str, null, 2)` but if it's something else then let
  the user do whatever they want (e.g., if you write
  `console.log('some', 'cool', state.data)` we won't mess with it.)
  [#2260](https://github.com/OpenFn/lightning/pull/2260)

### Fixed

- Fixed sticky toggle button for switching between latest version and a snapshot
  of a workflow [#2264](https://github.com/OpenFn/lightning/pull/2264)

## [v2.7.3] - 2024-07-05

### Changed

- Bumped the ws-worker to v1.3

### Fixed

- Fix issue when selecting different steps in RunViewer and the parent liveview
  not being informed [#2253](https://github.com/OpenFn/lightning/issues/2253)
- Stopped inspector from crashing when looking for a step by a run/job
  combination [#2201](https://github.com/OpenFn/lightning/issues/2201)
- Workflow activation only considers new and changed workflows
  [#2237](https://github.com/OpenFn/lightning/pull/2237)

## [v2.7.2] - 2024-07-03

### Changed

- Allow endpoint plugs to be injected at compile time.
  [#2248](https://github.com/OpenFn/lightning/pull/2248)
- All models to use the `public` schema.
  [#2249](https://github.com/OpenFn/lightning/pull/2249)
- In the workflow diagram, smartly update the view when adding new nodes
  [#2174](https://github.com/OpenFn/lightning/issues/2174)
- In the workflow diagram, remove the "autofit" toggle in the control bar

### Fixed

- Remove prompt parameter from the authorization URL parameters for the Generic
  Oauth Clients [#2250](https://github.com/OpenFn/lightning/issues/2250)
- Fixed react key error [#2233](https://github.com/OpenFn/lightning/issues/2233)
- Show common functions in the Docs panel
  [#1733](https://github.com/OpenFn/lightning/issues/1733)

## [v2.7.1] - 2024-07-01

### Changed

- Update email copies [#2213](https://github.com/OpenFn/lightning/issues/2213)

### Fixed

- Fix jumpy cursor in the Job editor.
  [#2229](https://github.com/OpenFn/lightning/issues/2229)
- Rework syncing behaviour to prevent changes getting thrown out on a socket
  reconnect. [#2007](https://github.com/OpenFn/lightning/issues/2007)

## [v2.7.0] - 2024-06-26

### Added

- Use of snapshots for displaying runs and their associated steps in the History
  page. [#1825](https://github.com/OpenFn/lightning/issues/1825)
- Added view-only mode for rendering workflows and runs in the Workflow Canvas
  and the Inspector page using snapshots, with the option to switch between a
  specific snapshot version and the latest version. Edit mode is available when
  displaying the latest version.
  [#1843](https://github.com/OpenFn/lightning/issues/1843)
- Allow users to delete steps sssociated with runs in the Workflow Canvas
  [#2027](https://github.com/OpenFn/lightning/issues/2027)
- Link to adaptor `/src` from inspector.
- Prototype AI Assistant for working with job code.
  [#2193](https://github.com/OpenFn/lightning/issues/2193)

### Changed

- Reverted behaviour on "Rerun from here" to select the Log tab.
  [#2202](https://github.com/OpenFn/lightning/issues/2202)
- Don't allow connections between an orphaned node and a
  Trigger[#2188](https://github.com/OpenFn/lightning/issues/2188)
- Reduce the minimum zoom in the workflow diagram
  [#2214](https://github.com/OpenFn/lightning/issues/2214)

### Fixed

- Fix some adaptor docs not displaying
  [#2019](https://github.com/OpenFn/lightning/issues/2019)
- Fix broken `mix lightning.install_adaptor_icons` task due to addition of Finch
  http client change.

## [v2.6.3] - 2024-06-19

### Changed

- Added a notice on application start about anonymous public impact reporting
  and its importance for the sustainability of
  [Digital Public Goods](https://digitalpublicgoods.net/) and
  [Digital Public Infrastructure](https://www.codevelop.fund/insights-1/what-is-digital-public-infrastructure).
- Increase default `WORKER_MAX_RUN_DURATION_SECONDS` to 300 to match the
  [ws-worker default](https://github.com/OpenFn/kit/blob/main/packages/ws-worker/src/util/cli.ts#L149-L153)
  so if people don't set their timeout via ENV, at least the two match up.

## [v2.6.2] - 2024-06-13

### Fixed

- Fix vanishing Docs panel when Editor panel is collapsed and opened again
  [#2195](https://github.com/OpenFn/lightning/issues/2195)
- Maintain tab when RunViewer remounts/push state drops tab hash
  [#2199](https://github.com/OpenFn/lightning/issues/2199)

## [v2.6.1] - 2024-06-12

### Changed

- Erlang to 26.2.5
- Update debian bookworm from 20240130 to 20240513.
- Return 403s when Provisioning API fails because of usage limits
  [#2182](https://github.com/OpenFn/lightning/pull/2182)
- Update email notification for changing retention period
  [#2066](https://github.com/OpenFn/lightning/issues/2066)
- Return 415s when Webhooks are sent Content-Types what are not supported.
  [#2180](https://github.com/OpenFn/lightning/issues/2180)
- Updated the default step text

### Fixed

- Rewrite TabSelector (now Tabbed) components fixing a number of navigation
  issues [#2051](https://github.com/OpenFn/lightning/issues/2051)

## [v2.6.0] - 2024-06-05

### Added

- Support multiple edges leading to the same step (a.k.a., "drag & drop")
  [#2008](https://github.com/OpenFn/lightning/issues/2008)

### Changed

### Fixed

## [v2.5.5] - 2024-06-05

### Added

- Replace LiveView Log Viewer component with React Monaco
  [#1863](https://github.com/OpenFn/lightning/issues/1863)

### Changed

- Bump default CLI to `@openfn/cli@1.3.2`
- Don't show deprecated adaptor versions in the adaptor version picklist (to be
  followed by some graceful deprecation handling/warning in
  [later work](https://github.com/OpenFn/lightning/issues/2172))
  [#2169](https://github.com/OpenFn/lightning/issues/2169)
- Refactor count workorders to reuse search code
  [#2121](https://github.com/OpenFn/lightning/issues/2121)
- Updated provisioning error message to include workflow and job names
  [#2140](https://github.com/OpenFn/lightning/issues/2140)

### Fixed

- Don't let two deploy workflows run at the same time to prevent git collisions
  [#2044](https://github.com/OpenFn/lightning/issues/2044)
- Stopped sending emails when creating a starter project
  [#2161](https://github.com/OpenFn/lightning/issues/2161)

## [v2.5.4] - 2024-05-31

### Added

- CORS support [#2157](https://github.com/OpenFn/lightning/issues/2157)
- Track users emails preferences
  [#2163](https://github.com/OpenFn/lightning/issues/2163)

### Changed

- Change Default Text For New Job Nodes
  [#2014](https://github.com/OpenFn/lightning/pull/2014)
- Persisted run options when runs are _created_, not when they are _claimed_.
  This has the benefit of "locking in" the behavior desired by the user at the
  time they demand a run, not whenever the worker picks it up.
  [#2085](https://github.com/OpenFn/lightning/pull/2085)
- Made `RUN_GRACE_PERIOD_SECONDS` a configurable ENV instead of 20% of the
  `WORKER_MAX_RUN_DURATION`
  [#2085](https://github.com/OpenFn/lightning/pull/2085)

### Fixed

- Stopped Janitor from calling runs lost if they have special runtime options
  [#2079](https://github.com/OpenFn/lightning/issues/2079)
- Dataclip Viewer now responds to page resize and internal page layout
  [#2120](https://github.com/OpenFn/lightning/issues/2120)

## [v2.5.3] - 2024-05-27

### Changed

- Stop users from creating deprecated Salesforce and GoogleSheets credentials.
  [#2142](https://github.com/OpenFn/lightning/issues/2142)
- Delegate menu customization and create menu components for reuse.
  [#1988](https://github.com/OpenFn/lightning/issues/1988)

### Fixed

- Disable Credential Save Button Until All Form Fields Are Validated
  [#2099](https://github.com/OpenFn/lightning/issues/2099)
- Fix Credential Modal Closure Error When Workflow Is Unsaved
  [#2101](https://github.com/OpenFn/lightning/pull/2101)
- Fix error when socket reconnects and user is viewing a run via the inspector
  [#2148](https://github.com/OpenFn/lightning/issues/2148)

## [v2.5.2] - 2024-05-23

### Fixed

- Preserve custom values (like `apiVersion`) during token refresh for OAuth2
  credentials [#2131](https://github.com/OpenFn/lightning/issues/2131)

## [v2.5.1] - 2024-05-21

### Fixed

- Don't compile Phoenix Storybook in production and test environments
  [#2119](https://github.com/OpenFn/lightning/pull/2119)
- Improve performance and memory consumption on queries and logic for digest
  mailer [#2121](https://github.com/OpenFn/lightning/issues/2121)

## [v2.5.0] - 2024-05-20

### Fixed

- When a refresh token is updated, save it!
  [#2124](https://github.com/OpenFn/lightning/pull/2124)

## [v2.5.0-pre4] - 2024-05-20

### Fixed

- Fix duplicate credential type bug
  [#2100](https://github.com/OpenFn/lightning/issues/2100)
- Ensure Global OAuth Clients Accessibility for All Users
  [#2114](https://github.com/OpenFn/lightning/issues/2114)

## [v2.5.0-pre3] - 2024-05-20

### Fixed

- Fix credential not added automatically after being created from the canvas.
  [#2105](https://github.com/OpenFn/lightning/issues/2105)
- Replace the "not working?" prompt by "All good, but if your credential stops
  working, you may need to re-authorize here.".
  [#2102](https://github.com/OpenFn/lightning/issues/1872)
- Fix Generic Oauth credentials don't get included in the refresh flow
  [#2106](https://github.com/OpenFn/lightning/pull/2106)

## [v2.5.0-pre2] - 2024-05-17

### Changed

- Replace LiveView Dataclip component with React Monaco bringing large
  performance improvements when viewing large dataclips.
  [#1872](https://github.com/OpenFn/lightning/issues/1872)

## [v2.5.0-pre] - 2024-05-17

### Added

- Allow users to build Oauth clients and associated credentials via the user
  interface. [#1919](https://github.com/OpenFn/lightning/issues/1919)

## [v2.4.14] - 2024-05-16

### Changed

- Refactored image and version info
  [#2097](https://github.com/OpenFn/lightning/pull/2097)

### Fixed

- Fixed issue where updating adaptor name and version of job node in the
  workflow canvas crashes the app when no credential is selected
  [#99](https://github.com/OpenFn/lightning/issues/99)
- Removes stacked viewer after switching tabs and steps.
  [#2064](https://github.com/OpenFn/lightning/issues/2064)

## [v2.4.13] - 2024-05-16

### Fixed

- Fixed issue where updating an existing Salesforce credential to use a
  `sandbox` endpoint would not properly re-authenticate.
  [#1842](https://github.com/OpenFn/lightning/issues/1842)
- Navigate directly to settings from url hash and renders default panel when
  there is no hash. [#1971](https://github.com/OpenFn/lightning/issues/1971)

## [v2.4.12] - 2024-05-15

### Fixed

- Fix render settings default panel on first load
  [#1971](https://github.com/OpenFn/lightning/issues/1971)

## [v2.4.11] - 2024-05-15

### Changed

- Upgraded Sentry to v10 for better error reporting.

## [v2.4.10] - 2024-05-14

### Fixed

- Fix the "reset demo" script by disabling the emailing that was introduced to
  the `create_project` function.
  [#2063](https://github.com/OpenFn/lightning/pull/2063)

## [v2.4.9] - 2024-05-14

### Changed

- Bumped @openfn/ws-worker to 1.1.8

### Fixed

- Correctly pass max allowed run time into the Run token, ensuring it's valid
  for the entirety of the Runs execution time
  [#2072](https://github.com/OpenFn/lightning/issues/2072)

## [v2.4.8] - 2024-05-13

### Added

- Add Github sync to usage limiter
  [#2031](https://github.com/OpenFn/lightning/pull/2031)

### Changed

- Remove illogical cancel buttons on user/pass change screen
  [#2067](https://github.com/OpenFn/lightning/issues/2067)

### Fixed

- Stop users from configuring failure alerts when the limiter returns error
  [#2076](https://github.com/OpenFn/lightning/pull/2076)

## [v2.4.7] - 2024-05-11

### Fixed

- Fixed early worker token expiry bug
  [#2070](https://github.com/OpenFn/lightning/issues/2070)

## [v2.4.6] - 2024-05-08

### Added

- Allow for automatic resubmission of failed usage tracking report submissions.
  [1789](https://github.com/OpenFn/lightning/issues/1789)
- Make signup feature configurable
  [#2049](https://github.com/OpenFn/lightning/issues/2049)
- Apply runtime limits to worker execution
  [#2015](https://github.com/OpenFn/lightning/pull/2015)
- Limit usage for failure alerts
  [#2011](https://github.com/OpenFn/lightning/pull/2011)

## [v2.4.5] - 2024-05-07

### Fixed

- Fix provioning API calls workflow limiter without the project ID
  [#2057](https://github.com/OpenFn/lightning/issues/2057)

## [v2.4.4] - 2024-05-03

### Added

- Benchmarking script that simulates data from a cold chain.
  [#1993](https://github.com/OpenFn/lightning/issues/1993)

### Changed

- Changed Snapshot `get_or_create_latest_for` to accept multis allow controlling
  of which repo it uses.
- Require exactly one owner for each project
  [#1991](https://github.com/OpenFn/lightning/issues/1991)

### Fixed

- Fixed issue preventing credential updates
  [#1861](https://github.com/OpenFn/lightning/issues/1861)

## [v2.4.3] - 2024-05-01

### Added

- Allow menu items customization
  [#1988](https://github.com/OpenFn/lightning/issues/1988)
- Workflow Snapshot support
  [#1822](https://github.com/OpenFn/lightning/issues/1822)
- Fix sample workflow from init_project_for_new_user
  [#2016](https://github.com/OpenFn/lightning/issues/2016)

### Changed

- Bumped @openfn/ws-worker to 1.1.6

### Fixed

- Assure workflow is always passed to Run.enqueue
  [#2032](https://github.com/OpenFn/lightning/issues/2032)
- Fix regression on History page where snapshots were not preloaded correctly
  [#2026](https://github.com/OpenFn/lightning/issues/2026)

## [v2.4.2] - 2024-04-24

### Fixed

- Fix missing credential types when running Lightning using Docker
  [#2010](https://github.com/OpenFn/lightning/issues/2010)
- Fix provisioning API includes deleted workflows in project state
  [#2001](https://github.com/OpenFn/lightning/issues/2001)

## [v2.4.1] - 2024-04-19

### Fixed

- Fix github cli deploy action failing to auto-commit
  [#1995](https://github.com/OpenFn/lightning/issues/1995)

## [v2.4.1-pre] - 2024-04-18

### Added

- Add custom metric to track the number of finalised runs.
  [#1790](https://github.com/OpenFn/lightning/issues/1790)

### Changed

- Set better defaults for the GitHub connection creation screen
  [#1994](https://github.com/OpenFn/lightning/issues/1994)
- Update `submission_status` for any Usagetracking.Report that does not have it
  set. [#1789](https://github.com/OpenFn/lightning/issues/1789)

## [v2.4.0] - 2024-04-12

### Added

- Allow description below the page title
  [#1975](https://github.com/OpenFn/lightning/issues/1975)
- Enable users to connect projects to their Github repos and branches that they
  have access to [#1895](https://github.com/OpenFn/lightning/issues/1895)
- Enable users to connect multiple projects to a single Github repo
  [#1811](https://github.com/OpenFn/lightning/issues/1811)

### Changed

- Change all System.get_env calls in runtime.exs to use dotenvy
  [#1968](https://github.com/OpenFn/lightning/issues/1968)
- Track usage tracking submission status in new field
  [#1789](https://github.com/OpenFn/lightning/issues/1789)
- Send richer version info as part of usage tracking submission.
  [#1819](https://github.com/OpenFn/lightning/issues/1819)

### Fixed

- Fix sync to branch only targetting main branch
  [#1892](https://github.com/OpenFn/lightning/issues/1892)
- Fix enqueue run without the workflow info
  [#1981](https://github.com/OpenFn/lightning/issues/1981)

## [v2.3.1] - 2024-04-03

### Changed

- Run the usage tracking submission job more frequently to reduce the risk of
  Oban unavailability at a particular time.
  [#1778](https://github.com/OpenFn/lightning/issues/1778)
- Remove code supporting V1 usage tracking submissions.
  [#1853](https://github.com/OpenFn/lightning/issues/1853)

### Fixed

- Fix scrolling behaviour on inspector for small screens
  [#1962](https://github.com/OpenFn/lightning/issues/1962)
- Fix project picker for users with many projects
  [#1952](https://github.com/OpenFn/lightning/issues/1952)

## [v2.3.0] - 2024-04-02

### Added

- Support for additional paths on a webhook URL such as `/i/<uuid>/Patient`
  [#1954](https://github.com/OpenFn/lightning/issues/1954)
- Support for a GET endpoint to "check" webhook URL availability
  [#1063](https://github.com/OpenFn/lightning/issues/1063)
- Allow external apps to control the run enqueue db transaction
  [#1958](https://github.com/OpenFn/lightning/issues/1958)

## [v2.2.2] - 2024-04-01

### Changed

- Changed dataclip search from string `LIKE` to tsvector on keys and values.
  While this will limit partial string matching to the beginning of words (not
  the middle or end) it will make searching way more performant
  [#1939](https://github.com/OpenFn/lightning/issues/1939)
- Translate job error messages using errors.po file
  [#1935](https://github.com/OpenFn/lightning/issues/1935)
- Improve the UI/UX of the run panel on the inspector for small screens
  [#1909](https://github.com/OpenFn/lightning/issues/1909)

### Fixed

- Regular database timeouts when searching across dataclip bodies
  [#1794](https://github.com/OpenFn/lightning/issues/1794)

## [v2.2.1] - 2024-03-27

### Added

- Enable users to connect to their Github accounts in preparation for
  streamlined GitHub project sync setup
  [#1894](https://github.com/OpenFn/lightning/issues/1894)

### Fixed

- Apply usage limit to bulk-reruns
  [#1931](https://github.com/OpenFn/lightning/issues/1931)
- Fix edge case that could result in duplicate usage tracking submissions.
  [#1853](https://github.com/OpenFn/lightning/issues/1853)
- Fix query timeout issue on history retention deletion
  [#1937](https://github.com/OpenFn/lightning/issues/1937)

## [v2.2.0] - 2024-03-21

### Added

- Allow admins to set project retention periods
  [#1760](https://github.com/OpenFn/lightning/issues/1760)
- Automatically wipe input/output data after their retention period
  [#1762](https://github.com/OpenFn/lightning/issues/1762)
- Automatically delete work order history after their retention period
  [#1761](https://github.com/OpenFn/lightning/issues/1761)

### Changed

- When automatically creating a project for a newly registered user (via the
  `INIT_PROJECT_FOR_NEW_USER=true` environment variable) that user should be the
  `owner` of the project.
  [#1927](https://github.com/OpenFn/lightning/issues/1927)
- Give priority to manual runs (over webhook requests and cron) so that active
  users on the inspector don't have to wait ages for thier work during high load
  periods [#1918](https://github.com/OpenFn/lightning/issues/1918)

## [v2.1.0] - 2024-03-20

### Added

- TSVector index to log_lines, and gin index to dataclips
  [#1898](https://github.com/OpenFn/lightning/issues/1898)
- Add API Version field to Salesforce OAuth credentials
  [#1838](https://github.com/OpenFn/lightning/issues/1838)

### Changed

- Replace v1 usage tracking with v2 usage tracking.
  [#1853](https://github.com/OpenFn/lightning/issues/1853)

## [v2.0.10]

### Changed

- Updated anonymous usage tracker submissions
  [#1853](https://github.com/OpenFn/lightning/issues/1853)

## [v2.0.9] - 2024-03-19

### Added

- Support for smaller screens on history and inspector.
  [#1908](https://github.com/OpenFn/lightning/issues/1908)
- Polling metric to track number of available runs.
  [#1790](https://github.com/OpenFn/lightning/issues/1790)
- Allows limiting creation of new runs and retries.
  [#1754](https://github.com/OpenFn/Lightning/issues/1754)
- Add specific messages for log, input, and output tabs when a run is lost
  [#1757](https://github.com/OpenFn/lightning/issues/1757)
- Soft and hard limits for runs created by webhook trigger.
  [#1859](https://github.com/OpenFn/Lightning/issues/1859)
- Publish an event when a new user is registered
  [#1873](https://github.com/OpenFn/lightning/issues/1873)
- Adds ability to add project collaborators from existing users
  [#1836](https://github.com/OpenFn/lightning/issues/1836)
- Added ability to remove project collaborators
  [#1837](https://github.com/OpenFn/lightning/issues/1837)
- Added new usage tracking submission code.
  [#1853](https://github.com/OpenFn/lightning/issues/1853)

### Changed

- Upgrade Elixir to 1.16.2
- Remove all values from `.env.example`.
  [#1904](https://github.com/OpenFn/lightning/issues/1904)

### Fixed

- Verify only stale project credentials
  [#1861](https://github.com/OpenFn/lightning/issues/1861)

## [v2.0.8] - 2024-02-29

### Fixed

- Show flash error when editing stale project credentials
  [#1795](https://github.com/OpenFn/lightning/issues/1795)
- Fixed bug with Github sync installation on docker-based deployments
  [#1845](https://github.com/OpenFn/lightning/issues/1845)

## [v2.0.6] - 2024-02-29

### Added

- Automatically create Github workflows in a target repository/branch when users
  set up a Github repo::OpenFn project sync
  [#1046](https://github.com/OpenFn/lightning/issues/1046)
- Allows limiting creation of new runs and retries.
  [#1754](https://github.com/OpenFn/Lightning/issues/1754)

### Changed

- Change bucket size used by the run queue delay custom metric.
  [#1790](https://github.com/OpenFn/lightning/issues/1790)
- Require setting `IS_RESETTABLE_DEMO` to "yes" via ENV before allowing the
  destructive `Demo.reset_demo/0` function from being called.
  [#1720](https://github.com/OpenFn/lightning/issues/1720)
- Remove version display condition that was redundant due to shadowing
  [#1819](https://github.com/OpenFn/lightning/issues/1819)

### Fixed

- Fix series of sentry issues related to OAuth credentials
  [#1799](https://github.com/OpenFn/lightning/issues/1799)

## [v2.0.5] - 2024-02-25

### Fixed

- Fixed error in Credentials without `sanbox` field set; only display `sandbox`
  field for Salesforce oauth credentials.
  [#1798](https://github.com/OpenFn/lightning/issues/1798)

## [v2.0.4] - 2024-02-24

### Added

- Display and edit OAuth credentials
  scopes[#1706](https://github.com/OpenFn/Lightning/issues/1706)

### Changed

- Stop sending `operating_system_detail` to the usage tracker
  [#1785](https://github.com/OpenFn/lightning/issues/1785)

### Fixed

- Make handling of usage tracking errors more robust.
  [#1787](https://github.com/OpenFn/lightning/issues/1787)
- Fix inspector shows selected dataclip as wiped after retying workorder from a
  non-first step [#1780](https://github.com/OpenFn/lightning/issues/1780)

## [v2.0.3] - 2024-02-21

### Added

- Actual metrics will now be submitted by Lightning to the Usage Tracker.
  [#1742](https://github.com/OpenFn/lightning/issues/1742)
- Added a support link to the menu that goes to the instance admin contact
  [#1783](https://github.com/OpenFn/lightning/issues/1783)

### Changed

- Usage Tracking submissions are now opt-out, rather than opt-in. Hashed UUIDs
  to ensure anonymity are default.
  [#1742](https://github.com/OpenFn/lightning/issues/1742)
- Usage Tracking submissions will now run daily rather than hourly.
  [#1742](https://github.com/OpenFn/lightning/issues/1742)

- Bumped @openfn/ws-worker to `v1.0` (this is used in dev mode when starting the
  worker from your mix app: `RTM=true iex -S mix phx.server`)
- Bumped @openfn/cli to `v1.0` (this is used for adaptor docs and magic)

### Fixed

- Non-responsive workflow canvas after web socket disconnection
  [#1750](https://github.com/OpenFn/lightning/issues/1750)

## [v2.0.2] - 2024-02-14

### Fixed

- Fixed a bug with the OAuth2 credential refresh flow that prevented
  GoogleSheets jobs from running after token expiration
  [#1735](https://github.com/OpenFn/Lightning/issues/1735)

## [v2.0.1] - 2024-02-13

### Changed

- Renamed ImpactTracking to UsageTracking
  [#1729](https://github.com/OpenFn/lightning/issues/1729)
- Block github installation if there's a pending installation in another project
  [#1731](https://github.com/OpenFn/Lightning/issues/1731)

### Fixed

- Expand work order button balloons randomly
  [#1737](https://github.com/OpenFn/Lightning/issues/1737)
- Editing credentials doesn't work from project scope
  [#1743](https://github.com/OpenFn/Lightning/issues/1743)

## [v2.0.0] - 2024-02-10

> At the time of writing there are no more big changes planned and testing has
> gone well. Thanks to everyone who's helped to kick the tyres during the "rc"
> phase. There are still a _lot of **new features** coming_, so please:
>
> - watch our [**Public Roadmap**](https://github.com/orgs/OpenFn/projects/3) to
>   stay abreast of our core team's backlog,
> - request a feature in the
>   [**Community Forum**](https://community.openfn.org),
> - raise a
>   [**new issue**](https://github.com/OpenFn/lightning/issues/new/choose) if
>   you spot a bug,
> - and head over to the
>   [**Contributing**](https://github.com/OpenFn/lightning/?tab=readme-ov-file#contribute-to-this-project)
>   section to lend a hand.
>
> Head to [**docs.openfn.org**](https://docs.openfn.org) for product
> documentation and help with v1 to v2 migration.

### Changed

- Bump `@openfn/worker` to `v0.8.1`
- Only show GoogleSheets and Salesforce credential options if Oauth clients are
  registered with the instance via ENV
  [#1734](https://github.com/OpenFn/Lightning/issues/1734)

### Fixed

- Use standard table type for webhook auth methods
  [#1514](https://github.com/OpenFn/Lightning/issues/1514)
- Make disabled button for "Connect to GitHub" clear, add tooltip
  [#1732](https://github.com/OpenFn/Lightning/issues/1715)

## [v2.0.0-rc12] - 2024-02-09

### Added

- Add RunQueue extension to allow claim customization.
  [#1715](https://github.com/OpenFn/Lightning/issues/1715)
- Add support for Salesforce OAuth2 credentials
  [#1633](https://github.com/OpenFn/Lightning/issues/1633)

### Changed

- Use `PAYLOAD_SIZE_KB` in k6 load testing script, set thresholds on wait time,
  set default payload size to `2kb`

### Fixed

- Adds more detail to work order states on dashboard
  [#1677](https://github.com/OpenFn/lightning/issues/1677)
- Fix Output & Logs in inspector fails to show sometimes
  [#1702](https://github.com/OpenFn/lightning/issues/1702)

## [v2.0.0-rc11] - 2024-02-08

### Fixed

- Bumped Phoenix LiveView from `0.20.4` to `0.20.5` to fix canvas selection
  issue [#1724](https://github.com/OpenFn/lightning/issues/1724)

## [v2.0.0-rc10] - 2024-02-08

### Changed

- Implemented safeguards to prevent deletion of jobs with associated run history
  [#1570](https://github.com/OpenFn/Lightning/issues/1570)

### Fixed

- Fixed inspector dataclip body not getting updated after dataclip is wiped
  [#1718](https://github.com/OpenFn/Lightning/issues/1718)
- Fixed work orders getting retried despite having wiped dataclips
  [#1721](https://github.com/OpenFn/Lightning/issues/1721)

## [v2.0.0-rc9] 2024-02-05

### Added

- Persist impact tracking configuration and reports
  [#1684](https://github.com/OpenFn/Lightning/issues/1684)
- Add zero-persistence project setting
  [#1209](https://github.com/OpenFn/Lightning/issues/1209)
- Wipe dataclip after use when zero-persistence is enabled
  [#1212](https://github.com/OpenFn/Lightning/issues/1212)
- Show appropriate message when a wiped dataclip is viewed
  [#1211](https://github.com/OpenFn/Lightning/issues/1211)
- Disable selecting work orders having wiped dataclips in the history page
  [#1210](https://github.com/OpenFn/Lightning/issues/1210)
- Hide rerun button in inspector when the selected step has a wiped dataclip
  [#1639](https://github.com/OpenFn/Lightning/issues/1639)
- Add rate limiter to webhook endpoints and runtime limiter for runs.
  [#639](https://github.com/OpenFn/Lightning/issues/639)

### Fixed

- Prevented secret scrubber from over-eagerly adding \*\*\* between all
  characters if an empty string secret was provided as a credential field value
  (e.g., {"username": "come-on-in", "password": ""})
  [#1585](https://github.com/OpenFn/Lightning/issues/1585)
- Fixed permissions issue that allowed viewer/editor to modify webhook auth
  methods. These permissions only belong to project owners and admins
  [#1692](https://github.com/OpenFn/Lightning/issues/1692)
- Fixed bug that was duplicating inbound http_requests, resulting in unnecessary
  data storage [#1695](https://github.com/OpenFn/Lightning/issues/1695)
- Fixed permissions issue that allowed editors to set up new Github connections
  [#1703](https://github.com/OpenFn/Lightning/issues/1703)
- Fixed permissions issue that allowed viewers to initiate syncs to github
  [#1704](https://github.com/OpenFn/Lightning/issues/1704)
- Fixed inspector view stuck at processing when following a crashed run
  [#1711](https://github.com/OpenFn/Lightning/issues/1711)
- Fixed inspector dataclip selector not getting updated after running manual run
  [#1714](https://github.com/OpenFn/Lightning/issues/1714)

## [v2.0.0-rc8] - 2024-01-30

### Added

- Shim code to interact with the Impact Tracking service
  [#1671](https://github.com/OpenFn/Lightning/issues/1671)

### Changed

- Standardized naming of "attempts" to "runs". This had already been done in the
  front-end, but this change cleans up the backend, the database, and the
  interface with the worker. Make sure to **run migrations** and update your
  ENV/secrets to use `WORKER_RUNS_PRIVATE_KEY` rather than
  `WORKER_ATTEMPTS_PRIVATE_KEY`
  [#1657](https://github.com/OpenFn/Lightning/issues/1657)
- Required `@openfn/ws-worker@0.8.0` or above.

## [v2.0.0-rc7] - 2024-01-26

### Added

- Store webhook request headers in Dataclips for use in jobs.
  [#1638](https://github.com/OpenFn/Lightning/issues/1638)

### Changed

- Display `http_request` dataclips to the user as they will be provided to the
  worker as "input" state to avoid confusion while writing jobs.
  [1664](https://github.com/OpenFn/Lightning/issues/1664)
- Named-spaced all worker environment variables with `WORKER_` and added
  documentation for how to configure them.
  [#1672](https://github.com/OpenFn/Lightning/pull/1672)
- Bumped to `@openfn/ws-worker@0.6.0`
- Bumped to `@openfn/cli@0.4.15`

### Fixed

- Fix Run via Docker [#1653](https://github.com/OpenFn/Lightning/issues/1653)
- Fix remaining warnings, enable "warnings as errors"
  [#1642](https://github.com/OpenFn/Lightning/issues/1642)
- Fix workflow dashboard bug when viewed for newly created workflows with only
  unfinished run steps. [#1674](https://github.com/OpenFn/Lightning/issues/1674)

## [v2.0.0-rc5] - 2024-01-22

### Changed

- Made two significant backend changes that don't impact UI/UX but **require
  migrations** and should make Lightning developer lives easier by updating
  parts of the backend to match terms now used in the frontend:
  - Renamed the `Runs` model and table to `Steps`
    [#1571](https://github.com/OpenFn/Lightning/issues/1571)
  - Renamed the `AttemptRuns` model and table to `AttemptSteps`
    [#1571](https://github.com/OpenFn/Lightning/issues/1571)

## [v2.0.0-rc4] - 2024-01-19

### Added

- Scrub output dataclips in the UI to avoid unintentional secret exposure
  [#1606](https://github.com/OpenFn/Lightning/issues/1606)

### Changed

- Bump to `@openfn/cli@0.4.14`
- Do not persist the active tab setting on the job editor
  [#1504](https://github.com/OpenFn/Lightning/issues/1504)
- Make condition label optional
  [#1648](https://github.com/OpenFn/Lightning/issues/1648)

### Fixed

- Fix credential body getting leaked to sentry incase of errors
  [#1600](https://github.com/OpenFn/Lightning/issues/1600)
- Fixed validation on Javascript edge conditions
  [#1602](https://github.com/OpenFn/Lightning/issues/1602)
- Removed unused code from `run_live` directory
  [#1625](https://github.com/OpenFn/Lightning/issues/1625)
- Edge condition expressions not correctly being handled during provisioning
  [#openfn/kit#560](https://github.com/OpenFn/kit/pull/560)

## [v2.0.0-rc3] 2024-01-12

### Added

- Custom metric to track stalled attempts
  [#1559](https://github.com/OpenFn/Lightning/issues/1559)
- Dashboard with project and workflow stats
  [#755](https://github.com/OpenFn/Lightning/issues/755)
- Add search by ID on the history page
  [#1468](https://github.com/OpenFn/Lightning/issues/1468)
- Custom metric to support autoscaling
  [#1607](https://github.com/OpenFn/Lightning/issues/1607)

### Changed

- Bumped CLI version to `0.4.13`
- Bumped worker version to `0.5.0`
- Give project editors and viewers read only access to project settings instead
  [#1477](https://github.com/OpenFn/Lightning/issues/1477)

### Fixed

- Throw an error when Lightning.MetadataService.get_adaptor_path/1 returns an
  adaptor path that is nil
  [#1601](https://github.com/OpenFn/Lightning/issues/1601)
- Fix failure due to creating work order from a newly created job
  [#1572](https://github.com/OpenFn/Lightning/issues/1572)
- Fixes on the dashboard and links
  [#1610](https://github.com/OpenFn/Lightning/issues/1610) and
  [#1608](https://github.com/OpenFn/Lightning/issues/1608)

## [2.0.0-rc2] - 2024-01-08

### Fixed

- Restored left-alignment for step list items on run detail and inspector
  [a6e4ada](https://github.com/OpenFn/Lightning/commit/a6e4adafd558269cfd690e7c4fdd8f9fe66c5f62)
- Inspector: fixed attempt/run language for "skipped" tooltip
  [fd7dd0c](https://github.com/OpenFn/Lightning/commit/fd7dd0ca8128dfba2902e5aa6a2259e2073f0f10)
- Inspector: fixed failure to save during "save & run" from inspector
  [#1596](https://github.com/OpenFn/Lightning/issues/1596)
- Inspector: fixed key bindings for save & run (retry vs. new work order)
  getting overridden when user focuses on the Monaco editor
  [#1596](https://github.com/OpenFn/Lightning/issues/1596)

## [2.0.0-rc1] - 2024-01-05

### Why does this repo go from `v0` to `v2.0`?

Lightning is the _2nd version_ of the OpenFn platform. While much of the core
technology is the same, there are breaking changes between `v1.105` (pre-2024)
and `v2` ("OpenFn Lightning").

For customers using OpenFn `v1`, a migration guide will be provided at
[docs.openfn.org](https://docs.openfn.org)

### Added

- Link to the job inspctor for a selected run from the history interface
  [#1524](https://github.com/OpenFn/Lightning/issues/1524)
- Reprocess an existing work order from the job inspector by default (instead of
  always creating a new work order)
  [#1524](https://github.com/OpenFn/Lightning/issues/1524)
- Bumped worker to support edge conditions between trigger and first job
  `"@openfn/ws-worker": "^0.4.0"`

### Changed

- Updated naming to prepare for v2 release
  [#1248](https://github.com/OpenFn/Lightning/issues/1248); the major change is
  that each time a work order (the typical unit of business value for an
  organization, e.g. "execute workflow ABC for patient 123") is executed, it is
  called a "run". Previously, it was called an "attempt". The hierarchy is now:

  ```
  Build-Time: Projects > Workflows > Steps
  Run-Time: Work Orders > Runs > Steps
  ```

  Note the name changes here are reflected in the UI, but not all tables/models
  will be changed until [1571](https://github.com/OpenFn/Lightning/issues/1571)
  is delivered.

## [v0.12.2] - 2023-12-24

### Changed

- Bumped worker to address occasional git install issue
  `"@openfn/ws-worker": "^0.3.2"`

### Fixed

- Fix RuntimeError: found duplicate ID "google-sheets-inner-form" for
  GoogleSheetsComponent [#1578](https://github.com/OpenFn/Lightning/issues/1578)
- Extend export script to include new JS expression edge type
  [#1540](https://github.com/OpenFn/Lightning/issues/1540)
- Fix regression for attempt viewer log line highlighting
  [#1589](https://github.com/OpenFn/Lightning/issues/1589)

## [v0.12.1] - 2023-12-21

### Changed

- Hide project security setting tab from non-authorized users
  [#1477](https://github.com/OpenFn/Lightning/issues/1477)

### Fixed

- History page crashes if job is removed from workflow after it's been run
  [#1568](https://github.com/OpenFn/Lightning/issues/1568)

## [v0.12.0] - 2023-12-15

### Added

- Add ellipsis for long job names on the canvas
  [#1217](https://github.com/OpenFn/Lightning/issues/1217)
- Fix Credential Creation Page UI
  [#1064](https://github.com/OpenFn/Lightning/issues/1064)
- Custom metric to track Attempt queue delay
  [#1556](https://github.com/OpenFn/Lightning/issues/1556)
- Expand work order row when a `workorder_id` is specified in the filter
  [#1515](https://github.com/OpenFn/Lightning/issues/1515)
- Allow Javascript expressions as conditions for edges
  [#1498](https://github.com/OpenFn/Lightning/issues/1498)

### Changed

- Derive dataclip in inspector from the attempt & step
  [#1551](https://github.com/OpenFn/Lightning/issues/1551)
- Updated CLI to 0.4.10 (fixes logging)
- Changed UserBackupToken model to use UTC timestamps (6563cb77)
- Restore FK relationship between `work_orders` and `attempts` pending a
  decision re: further partitioning.
  [#1254](https://github.com/OpenFn/Lightning/issues/1254)

### Fixed

- New credential doesn't appear in inspector until refresh
  [#1531](https://github.com/OpenFn/Lightning/issues/1531)
- Metadata not refreshing when credential is updated
  [#791](https://github.com/OpenFn/Lightning/issues/791)
- Adjusted z-index for Monaco Editor's sibling element to resolve layout
  conflict [#1329](https://github.com/OpenFn/Lightning/issues/1329)
- Demo script sets up example Runs with their log lines in a consistant order.
  [#1487](https://github.com/OpenFn/Lightning/issues/1487)
- Initial credential creation `changes` show `after` as `null` rather a value
  [#1118](https://github.com/OpenFn/Lightning/issues/1118)
- AttemptViewer flashing/rerendering when Jobs are running
  [#1550](https://github.com/OpenFn/Lightning/issues/1550)
- Not able to create a new Job when clicking the Check icon on the placeholder
  [#1537](https://github.com/OpenFn/Lightning/issues/1537)
- Improve selection logic on WorkflowDiagram
  [#1220](https://github.com/OpenFn/Lightning/issues/1220)

## [v0.11.0] - 2023-12-06

### Added

- Improved UI when manually creating Attempts via the Job Editor
  [#1474](https://github.com/OpenFn/Lightning/issues/1474)
- Increased the maximum inbound webhook request size to 10MB and added
  protection against _very large_ payloads with a 100MB "max_skip_body_length"
  [#1247](https://github.com/OpenFn/Lightning/issues/1247)

### Changed

- Use the internal port of the web container for the worker configuration in
  docker-compose setup. [#1485](https://github.com/OpenFn/Lightning/pull/1485)

## [v0.10.6] - 2023-12-05

### Changed

- Limit entries count on term work orders search
  [#1461](https://github.com/OpenFn/Lightning/issues/1461)
- Scrub log lines using multiple credentials samples
  [#1519](https://github.com/OpenFn/Lightning/issues/1519)
- Remove custom telemetry plumbing.
  [1259](https://github.com/OpenFn/Lightning/issues/1259)
- Enhance UX to prevent modal closure when Monaco/Dataclip editor is focused
  [#1510](https://github.com/OpenFn/Lightning/pull/1510)

### Fixed

- Use checkbox on boolean credential fields rather than a text input field
  [#1430](https://github.com/OpenFn/Lightning/issues/1430)
- Allow users to retry work orders that failed before their first run was
  created [#1417](https://github.com/OpenFn/Lightning/issues/1417)
- Fix to ensure webhook auth modal is closed when cancel or close are selected.
  [#1508](https://github.com/OpenFn/Lightning/issues/1508)
- Enable user to reauthorize and obtain a new refresh token.
  [#1495](https://github.com/OpenFn/Lightning/issues/1495)
- Save credential body with types declared on schema
  [#1518](https://github.com/OpenFn/Lightning/issues/1518)

## [v0.10.5] - 2023-12-03

### Changed

- Only add history page filters when needed for simpler multi-select status
  interface and shorter page URLs
  [#1331](https://github.com/OpenFn/Lightning/issues/1331)
- Use dynamic Endpoint config only on prod
  [#1435](https://github.com/OpenFn/Lightning/issues/1435)
- Validate schema field with any of expected values
  [#1502](https://github.com/OpenFn/Lightning/issues/1502)

### Fixed

- Fix for liveview crash when token expires or gets deleted after mount
  [#1318](https://github.com/OpenFn/Lightning/issues/1318)
- Remove two obsolete methods related to Run: `Lightning.Invocation.delete_run`
  and `Lightning.Invocation.Run.new_from`.
  [#1254](https://github.com/OpenFn/Lightning/issues/1254)
- Remove obsolete field `previous_id` from `runs` table.
  [#1254](https://github.com/OpenFn/Lightning/issues/1254)
- Fix for missing data in 'created' audit trail events for webhook auth methods
  [#1500](https://github.com/OpenFn/Lightning/issues/1500)

## [v0.10.4] - 2023-11-30

### Changed

- Increased History search timeout to 30s
  [#1461](https://github.com/OpenFn/Lightning/issues/1461)

### Fixed

- Tooltip text clears later than the background
  [#1094](https://github.com/OpenFn/Lightning/issues/1094)
- Temporary fix to superuser UI for managing project users
  [#1145](https://github.com/OpenFn/Lightning/issues/1145)
- Fix for adding ellipses on credential info on job editor heading
  [#1428](https://github.com/OpenFn/Lightning/issues/1428)

## [v0.10.3] - 2023-11-28

### Added

- Dimmed/greyed out triggers and edges on the canvas when they are disabled
  [#1464](https://github.com/OpenFn/Lightning/issues/1464)
- Async loading on the history page to improve UX on long DB queries
  [#1279](https://github.com/OpenFn/Lightning/issues/1279)
- Audit trail events for webhook auth (deletion method) change
  [#1165](https://github.com/OpenFn/Lightning/issues/1165)

### Changed

- Sort project collaborators by first name
  [#1326](https://github.com/OpenFn/Lightning/issues/1326)
- Work orders will now be set in a "pending" state when retries are enqueued.
  [#1340](https://github.com/OpenFn/Lightning/issues/1340)
- Avoid printing 2FA codes by default
  [#1322](https://github.com/OpenFn/Lightning/issues/1322)

### Fixed

- Create new workflow button sizing regression
  [#1405](https://github.com/OpenFn/Lightning/issues/1405)
- Google credential creation and automatic closing of oAuth tab
  [#1109](https://github.com/OpenFn/Lightning/issues/1109)
- Exporting project breaks the navigation of the page
  [#1440](https://github.com/OpenFn/Lightning/issues/1440)

## [v0.10.2] - 2023-11-21

### Changed

- Added `max_frame_size` to the Cowboy websockets protocol options in an attempt
  to address [#1421](https://github.com/OpenFn/Lightning/issues/1421)

## [v0.10.1] - 2023-11-21

### Fixed

- Work Order ID was not displayed properly in history page
  [#1423](https://github.com/OpenFn/Lightning/issues/1423)

## [v0.10.0] - 2023-11-21

### 🚨 Breaking change warning! 🚨

This release will contain breaking changes as we've significantly improved both
the workflow building and execution systems.

#### Nodes and edges

Before, workflows were represented as a list of jobs and triggers. For greater
flexibility and control of complex workflows, we've moved towards a more robust
"nodes and edges" approach. Where jobs in a workflow (a node) can be connected
by edges.

Triggers still exist, but live "outside" the directed acyclic graph (DAG) and
are used to automatically create work orders and attempts.

We've provided migrations that bring `v0.9.3` workflows in line with the
`v0.10.0` requirements.

#### Scalable workers

Before, Lightning spawned child processes to execute attempts in sand-boxed
NodeVMs on the same server. This created inefficiencies and security
vulnerabilities. Now, the Lightning web server adds attempts to a queue and
multiple worker applications can pull from that queue to process work.

In dev mode, this all happens automatically and on one machine, but in most
high-availability production environments the workers will be on another server.

Attempts are now handled entirely by the workers, and they report back to
Lightning. Exit reasons, final attempt states, error types and error messages
are either entirely new or handled differently now, but we have provided
migration scripts that will work to bring _most_ `v0.9.3` runs, attempts, and
work orders up to `v0.10.0`, though the granularity of `v0.9.3` states and exits
will be less than `v0.10.0` and the final states are not guaranteed to be
accurate for workflows with multiple branches and leaf nodes with varying exit
reasons.

The migration scripts can be run with a single function call in SetupUtils from
a connect `iex` session:

```
Lightning.SetupUtils.approximate_state_for_attempts_and_workorders()
```

Note that (like lots of _other_ functionality in `SetupUtils`, calling this
function is a destructive action and you should only do it if you've backed up
your data and you know what you're doing.)

As always, we recommend backing up your data before migrating. (And thanks for
bearing with us as we move towards our first stable Lightning release.)

### Added

- Fix flaky job name input behavior on error
  [#1218](https://github.com/OpenFn/Lightning/issues/1218)
- Added a hover effect on copy and add button for adaptors examples
  [#1297](https://github.com/OpenFn/Lightning/issues/1297)
- Migration helper code to move from `v0.9.3` to `v0.10.0` added to SetupUtils
  [#1363](https://github.com/OpenFn/Lightning/issues/1363)
- Option to start with `RTM=false iex -S mix phx.server` for opting out of the
  dev-mode automatic runtime manager.
- Webhook Authentication Methods database and CRUD operations
  [#1152](https://github.com/OpenFn/Lightning/issues/1152)
- Creation and Edit of webhook webhook authentication methods UI
  [#1149](https://github.com/OpenFn/Lightning/issues/1149)
- Add webhook authentication methods overview methods in the canvas
  [#1153](https://github.com/OpenFn/Lightning/issues/1153)
- Add icon on the canvas for triggers that have authentication enabled
  [#1157](https://github.com/OpenFn/Lightning/issues/1157)
- Require password/2FA code before showing password and API Key for webhook auth
  methods [#1200](https://github.com/OpenFn/Lightning/issues/1200)
- Restrict live dashboard access to only superusers, enable DB information and
  OS information [#1170](https://github.com/OpenFn/Lightning/issues/1170) OS
  information [#1170](https://github.com/OpenFn/Lightning/issues/1170)
- Expose additional metrics to LiveDashboard
  [#1171](https://github.com/OpenFn/Lightning/issues/1171)
- Add plumbing to dump Lightning metrics during load testing
  [#1178](https://github.com/OpenFn/Lightning/issues/1178)
- Allow for heavier payloads during load testing
  [#1179](https://github.com/OpenFn/Lightning/issues/1179)
- Add dynamic delay to help mitigate flickering test
  [#1195](https://github.com/OpenFn/Lightning/issues/1195)
- Add a OpenTelemetry trace example
  [#1189](https://github.com/OpenFn/Lightning/issues/1189)
- Add plumbing to support the use of PromEx
  [#1199](https://github.com/OpenFn/Lightning/issues/1199)
- Add warning text to PromEx config
  [#1222](https://github.com/OpenFn/Lightning/issues/1222)
- Track and filter on webhook controller state in :telemetry metrics
  [#1192](https://github.com/OpenFn/Lightning/issues/1192)
- Secure PromEx metrics endpoint by default
  [#1223](https://github.com/OpenFn/Lightning/issues/1223)
- Partition `log_lines` table based on `attempt_id`
  [#1254](https://github.com/OpenFn/Lightning/issues/1254)
- Remove foreign key from `attempts` in preparation for partitioning
  `work_orders` [#1254](https://github.com/OpenFn/Lightning/issues/1254)
- Remove `Workflows.delete_workflow`. It is no longer in use and would require
  modification to not leave orphaned attempts given the removal of the foreign
  key from `attempts`. [#1254](https://github.com/OpenFn/Lightning/issues/1254)
- Show tooltip for cloned runs in history page
  [#1327](https://github.com/OpenFn/Lightning/issues/1327)
- Have user create workflow name before moving to the canvas
  [#1103](https://github.com/OpenFn/Lightning/issues/1103)
- Allow PromEx authorization to be disabled
  [#1483](https://github.com/OpenFn/Lightning/issues/1483)

### Changed

- Updated vulnerable JS libraries, `postcss` and `semver`
  [#1176](https://github.com/OpenFn/Lightning/issues/1176)
- Update "Delete" to "Delete Job" on Job panel and include javascript deletion
  confirmation [#1105](https://github.com/OpenFn/Lightning/issues/1105)
- Move "Enabled" property from "Jobs" to "Edges"
  [#895](https://github.com/OpenFn/Lightning/issues/895)
- Incorrect wording on the "Delete" tooltip
  [#1313](https://github.com/OpenFn/Lightning/issues/1313)

### Fixed

- Fixed janitor lost query calculation
  [#1400](https://github.com/OpenFn/Lightning/issues/1400)
- Adaptor icons load gracefully
  [#1140](https://github.com/OpenFn/Lightning/issues/1140)
- Selected dataclip gets lost when starting a manual work order from the
  inspector interface [#1283](https://github.com/OpenFn/Lightning/issues/1283)
- Ensure that the whole edge when selected is highlighted
  [#1160](https://github.com/OpenFn/Lightning/issues/1160)
- Fix "Reconfigure Github" button in Project Settings
  [#1386](https://github.com/OpenFn/Lightning/issues/1386)
- Make janitor also clean up runs inside an attempt
  [#1348](https://github.com/OpenFn/Lightning/issues/1348)
- Modify CompleteRun to return error changeset when run not found
  [#1393](https://github.com/OpenFn/Lightning/issues/1393)
- Drop invocation reasons from DB
  [#1412](https://github.com/OpenFn/Lightning/issues/1412)
- Fix inconsistency in ordering of child nodes in the workflow diagram
  [#1406](https://github.com/OpenFn/Lightning/issues/1406)

## [v0.9.3] - 2023-09-27

### Added

- Add ellipsis when adaptor name is longer than the container allows
  [#1095](https://github.com/OpenFn/Lightning/issues/1095)
- Webhook Authentication Methods database and CRUD operations
  [#1152](https://github.com/OpenFn/Lightning/issues/1152)

### Changed

- Prevent deletion of first job of a workflow
  [#1097](https://github.com/OpenFn/Lightning/issues/1097)

### Fixed

- Fix long name on workflow cards
  [#1102](https://github.com/OpenFn/Lightning/issues/1102)
- Fix highlighted Edge can get out of sync with selected Edge
  [#1099](https://github.com/OpenFn/Lightning/issues/1099)
- Creating a new user without a password fails and there is no user feedback
  [#731](https://github.com/OpenFn/Lightning/issues/731)
- Crash when setting up version control
  [#1112](https://github.com/OpenFn/Lightning/issues/1112)

## [v0.9.2] - 2023-09-20

### Added

- Add "esc" key binding to close job inspector modal
  [#1069](https://github.com/OpenFn/Lightning/issues/1069)

### Changed

- Save icons from the `adaptors` repo locally and load them in the job editor
  [#943](https://github.com/OpenFn/Lightning/issues/943)

## [v0.9.1] - 2023-09-19

### Changed

- Modified audit trail to handle lots of different kind of audit events
  [#271](https://github.com/OpenFn/Lightning/issues/271)/[#44](https://github.com/OpenFn/Lightning/issues/44)
- Fix randomly unresponsive job panel after job deletion
  [#1113](https://github.com/OpenFn/Lightning/issues/1113)

## [v0.9.0] - 2023-09-15

### Added

- Add favicons [#1079](https://github.com/OpenFn/Lightning/issues/1079)
- Validate job name in placeholder job node
  [#1021](https://github.com/OpenFn/Lightning/issues/1021)
- Bring credential delete in line with new GDPR interpretation
  [#802](https://github.com/OpenFn/Lightning/issues/802)
- Make job names unique per workflow
  [#1053](https://github.com/OpenFn/Lightning/issues/1053)

### Changed

- Enhanced the job editor/inspector interface
  [#1025](https://github.com/OpenFn/Lightning/issues/1025)

### Fixed

- Finished run never appears in inspector when it fails
  [#1084](https://github.com/OpenFn/Lightning/issues/1084)
- Cannot delete some credentials via web UI
  [#1072](https://github.com/OpenFn/Lightning/issues/1072)
- Stopped the History table from jumping when re-running a job
  [#1100](https://github.com/OpenFn/Lightning/issues/1100)
- Fixed the "+" button when adding a job to a workflow
  [#1093](https://github.com/OpenFn/Lightning/issues/1093)

## [v0.8.3] - 2023-09-05

### Added

- Render error when workflow diagram node is invalid
  [#956](https://github.com/OpenFn/Lightning/issues/956)

### Changed

- Restyle history table [#1029](https://github.com/OpenFn/Lightning/issues/1029)
- Moved Filter and Search controls to the top of the history page
  [#1027](https://github.com/OpenFn/Lightning/issues/1027)

### Fixed

- Output incorrectly shows "this run failed" when the run hasn't yet finished
  [#1048](https://github.com/OpenFn/Lightning/issues/1048)
- Wrong label for workflow card timestamp
  [#1022](https://github.com/OpenFn/Lightning/issues/1022)

## [v0.8.2] - 2023-08-31

### Fixed

- Lack of differentiation between top of job editor modal and top menu was
  disorienting. Added shadow.

## [v0.8.1] - 2023-08-31

### Changed

- Moved Save and Run button to bottom of the Job edit modal
  [#1026](https://github.com/OpenFn/Lightning/issues/1026)
- Allow a manual work order to save the workflow before creating the work order
  [#959](https://github.com/OpenFn/Lightning/issues/959)

## [v0.8.0] - 2023-08-31

### Added

- Introduces Github sync feature, users can now setup our github app on their
  instance and sync projects using our latest portability spec
  [#970](https://github.com/OpenFn/Lightning/issues/970)
- Support Backup Codes for Multi-Factor Authentication
  [937](https://github.com/OpenFn/Lightning/issues/937)
- Log a warning in the console when the Editor/docs component is given latest
  [#958](https://github.com/OpenFn/Lightning/issues/958)
- Improve feedback when a Workflow name is invalid
  [#961](https://github.com/OpenFn/Lightning/issues/961)
- Show that the jobs' body is invalid
  [#957](https://github.com/OpenFn/Lightning/issues/957)
- Reimplement skipped CredentialLive tests
  [#962](https://github.com/OpenFn/Lightning/issues/962)
- Reimplement skipped WorkflowLive.IndexTest test
  [#964](https://github.com/OpenFn/Lightning/issues/964)
- Show GitHub installation ID and repo link to help setup/debugging for version
  control [1059](https://github.com/OpenFn/Lightning/issues/1059)

### Fixed

- Fixed issue where job names were being incorrectly hyphenated during
  project.yaml export [#1050](https://github.com/OpenFn/Lightning/issues/1050)
- Allows the demo script to set a project id during creation to help with cli
  deploy/pull/Github integration testing.
- Fixed demo project_repo_connection failing after nightly demo resets
  [1058](https://github.com/OpenFn/Lightning/issues/1058)
- Fixed an issue where the monaco suggestion tooltip was offset from the main
  editor [1030](https://github.com/OpenFn/Lightning/issues/1030)

## [v0.7.3] - 2023-08-15

### Changed

- Version control in project settings is now named Export your project
  [#1015](https://github.com/OpenFn/Lightning/issues/1015)

### Fixed

- Tooltip for credential select in Job Edit form is cut off
  [#972](https://github.com/OpenFn/Lightning/issues/972)
- Dataclip type and state assembly notice for creating new dataclip dropped
  during refactor [#975](https://github.com/OpenFn/Lightning/issues/975)

## [v0.7.2] - 2023-08-10

### Changed

- NodeJs security patch [1009](https://github.com/OpenFn/Lightning/pull/1009)

### Fixed

## [v0.7.1] - 2023-08-04

### Fixed

- Fixed flickery icons on new workflow job creation.

## [v0.7.0] - 2023-08-04

### Added

- Project owners can require MFA for their users
  [892](https://github.com/OpenFn/Lightning/issues/892)

### Changed

- Moved to Elixir 1.15 and Erlang 26.0.2 to sort our an annoying ElixirLS issue
  that was slowing down our engineers.
- Update Debian base to use bookworm (Debian 12) for our Docker images
- Change new credential modal to take up less space on the screen
  [#931](https://github.com/OpenFn/Lightning/issues/931)
- Placeholder nodes are now purely handled client-side

### Fixed

- Fix issue creating a new credential from the Job editor where the new
  credential was not being set on the job.
  [#951](https://github.com/OpenFn/Lightning/issues/951)
- Fix issue where checking a credential type radio button shows as unchecked on
  first click. [#976](https://github.com/OpenFn/Lightning/issues/976)
- Return the pre-filled workflow names
  [#971](https://github.com/OpenFn/Lightning/issues/971)
- Fix version reporting and external reset_demo() call via
  Application.spec()[#1010](https://github.com/OpenFn/Lightning/issues/1010)
- Fixed issue where entering a placeholder name through the form would result an
  in unsaveable workflow
  [#1001](https://github.com/OpenFn/Lightning/issues/1001)
- Ensure the DownloadController checks for authentication and authorisation.

## [v0.7.0-pre5] - 2023-07-28

### Changed

- Unless otherwise specified, only show work orders with activity in last 14
  days [#968](https://github.com/OpenFn/Lightning/issues/968)

## [v0.7.0-pre4] - 2023-07-27

### Changed

- Don't add cast fragments if the search_term is nil
  [#968](https://github.com/OpenFn/Lightning/issues/968)

## [v0.7.0-pre3] - 2023-07-26

### Fixed

- Fixed an issue with newly created edges that prevented downstream jobs
  [977](https://github.com/OpenFn/Lightning/issues/977)

## [v0.7.0-pre2] - 2023-07-26

Note that this is a pre-release with a couple of known bugs that are tracked in
the Nodes and Edges [epic](https://github.com/OpenFn/Lightning/issues/793).

### Added

- Added ability for a user to enable MFA on their account; using 2FA apps like
  Authy, Google Authenticator etc
  [#890](https://github.com/OpenFn/Lightning/issues/890)
- Write/run sql script to convert triggers
  [#875](https://github.com/OpenFn/Lightning/issues/875)
- Export projects as `.yaml` via UI
  [#249](https://github.com/OpenFn/Lightning/issues/249)

### Changed

- In `v0.7.0` we change the underlying workflow building and execution
  infrastructure to align with a standard "nodes and edges" design for directed
  acyclic graphs (DAGs). Make sure to run the migrations!
  [793](https://github.com/OpenFn/Lightning/issues/793)

### Fixed

- Propagate url pushState/changes to Workflow Diagram selection
  [#944](https://github.com/OpenFn/Lightning/issues/944)
- Fix issue when deleting nodes from the workflow editor
  [#830](https://github.com/OpenFn/Lightning/issues/830)
- Fix issue when clicking a trigger on a new/unsaved workflow
  [#954](https://github.com/OpenFn/Lightning/issues/954)

## [0.6.7] - 2023-07-13

### Added

- Add feature to bulk rerun work orders from a specific step in their workflow;
  e.g., "rerun these 50 work orders, starting each at step 4."
  [#906](https://github.com/OpenFn/Lightning/pull/906)

### Fixed

- Oban exception: "value too long" when log lines are longer than 255 chars
  [#929](https://github.com/OpenFn/Lightning/issues/929)

## [0.6.6] - 2023-06-30

### Added

- Add public API token to the demo site setup script
- Check and renew OAuth credentials when running a job
  [#646](https://github.com/OpenFn/Lightning/issues/646)

### Fixed

- Remove google sheets from adaptors list until supporting oauth flow
  [#792](https://github.com/OpenFn/Lightning/issues/792)
- Remove duplicate google sheets adaptor display on credential type picklist
  [#663](https://github.com/OpenFn/Lightning/issues/663)
- Fix demo setup script for calling from outside the app on Kubernetes
  deployments [#917](https://github.com/OpenFn/Lightning/issues/917)

## [0.6.5] - 2023-06-22

### Added

- Ability to rerun work orders from start by selecting one of more of them from
  the History page and clicking the "Rerun" button.
  [#659](https://github.com/OpenFn/Lightning/issues/659)

### Fixed

- Example runs for demo incorrect
  [#856](https://github.com/OpenFn/Lightning/issues/856)

## [0.6.3] - 2023-06-15

### Fixed

- Prevent saving null log lines to the database, fix issue with run display
  [#866](https://github.com/OpenFn/Lightning/issues/866)

## [0.6.2] - 2023-06-09

### Fixed

- Fixed viewer permissions for delete workflow

- Fixed bug with workflow cards
  [#859](https://github.com/OpenFn/Lightning/issues/859)

## [0.6.1] - 2023-06-08

### Fixed

- Fixed bug with run logs [#864](https://github.com/OpenFn/Lightning/issues/864)

- Correctly stagger demo runs to maintain order
  [#856](https://github.com/OpenFn/Lightning/issues/856)
- Remove `Timex` use from `SetupUtils` in favor of `DateTime` to fix issue when
  calling it in escript.

## [0.6.0]- 2023-04-12

### Added

- Create sample runs when generating sample workflow
  [#821](https://github.com/OpenFn/Lightning/issues/821)
- Added a provisioning api for creating and updating projects and their
  workflows See: [PROVISIONING.md](./PROVISIONING.md)
  [#641](https://github.com/OpenFn/Lightning/issues/641)
- Add ability for a `superuser` to schedule deletion, cancel deletion, and
  delete projects [#757](https://github.com/OpenFn/Lightning/issues/757)
- Add ability for a `project owner` to schedule deletion, cancel deletion, and
  delete projects [#746](https://github.com/OpenFn/Lightning/issues/746)

### Changed

- Ability to store run log lines as rows in a separate table
  [#514](https://github.com/OpenFn/Lightning/issues/514)

### Fixed

- Incorrect project digest queries
  [#768](https://github.com/OpenFn/Lightning/issues/768)]
- Fix issue when purging deleted users
  [#747](https://github.com/OpenFn/Lightning/issues/747)
- Generate a random name for Workflows when creating one via the UI.
  [#828](https://github.com/OpenFn/Lightning/issues/828)
- Handle error when deleting a job with runs.
  [#814](https://github.com/OpenFn/Lightning/issues/814)

## [0.5.2]

### Added

- Add `workflow_edges` table in preparation for new workflow editor
  implementation [#794](https://github.com/OpenFn/Lightning/issues/794)
- Stamped `credential_id` on run directly for easier auditing of the history
  interface. Admins can now see which credential was used to run a run.
  [#800](https://github.com/OpenFn/Lightning/issues/800)
- Better errors when using magic functions: "no magic yet" and "check
  credential" [#812](https://github.com/OpenFn/Lightning/issues/812)

### Changed

- The `delete-project` function now delete all associated activities
  [#759](https://github.com/OpenFn/Lightning/issues/759)

### Fixed

## [0.5.1] - 2023-04-12

### Added

- Added ability to create and revoke personal API tokens
  [#147](https://github.com/OpenFn/Lightning/issues/147)
- Add `last-used at` to API tokens
  [#722](https://github.com/OpenFn/Lightning/issues/722)
- Improved "save" for job builder; users can now press `Ctrl + S` or `⌘ + S` to
  save new or updated jobs job panel will _not_ close. (Click elsewhere in the
  canvas or click the "Close" button to close.)
  [#568](https://github.com/OpenFn/Lightning/issues/568)
- Add filtered search params to the history page URL
  [#660](https://github.com/OpenFn/Lightning/issues/660)

### Changed

- The secret scrubber now ignores booleans
  [690](https://github.com/OpenFn/Lightning/issues/690)

### Fixed

- The secret scrubber now properly handles integer secrets from credentials
  [690](https://github.com/OpenFn/Lightning/issues/690)
- Updated describe-package dependency, fixing sparkles in adaptor-docs
  [657](https://github.com/OpenFn/Lightning/issues/657)
- Clicks on the workflow canvas were not lining up with the nodes users clicked
  on; they are now [733](https://github.com/OpenFn/Lightning/issues/733)
- Job panel behaves better when collapsed
  [774](https://github.com/OpenFn/Lightning/issues/774)

## [0.5.0] - 2023-04-03

### Added

- Magic functions that fetch real metadata from connected systems via
  `credentials` and suggest completions in the job builder (e.g., pressing
  `control-space` when setting the `orgUnit` attribute for a DHIS2 create
  operation will pull the _actual_ list of orgUnits with human readable labels
  and fill in their orgUnit codes upon
  enter.)[670](https://github.com/OpenFn/Lightning/issues/670)
- A "metadata explorer" to browse actual system metadata for connected
  instances. [658](https://github.com/OpenFn/Lightning/issues/658)
- Resizable job builder panel for the main canvas/workflow view.
  [681](https://github.com/OpenFn/Lightning/issues/681)

### Changed

- Display timezone for cron schedule—it is always UTC.
  [#716](https://github.com/OpenFn/Lightning/issues/716)
- Instance administrators can now configure the interval between when a project
  owner or user requests deletion and when these records are purged from the
  database. It defaults to 7, but by providing a `PURGE_DELETED_AFTER_DAYS`
  environment variable the grace period can be altered. Note that setting this
  variable to `0` will make automatic purging _never_ occur but will still make
  "deleted" projects and users unavailable. This has been requested by certain
  organizations that must retain audit logs in a Lightning instance.
  [758](https://github.com/OpenFn/Lightning/issues/758)

### Fixed

- Locked CLI version to `@openfn/cli@0.0.35`.
  [#761](https://github.com/OpenFn/Lightning/issues/761)

## [0.4.8] - 2023-03-29

### Added

- Added a test harness for monitoring critical parts of the app using Telemetry
  [#654](https://github.com/OpenFn/Lightning/issues/654)

### Changed

- Set log level to `info` for runs. Most of the `debug` logging is useful for
  the CLI, but not for Lightning. In the future the log level will be
  configurable at instance > project > job level by the `superuser` and any
  project `admin`.
- Renamed license file so that automagic github icon is less confusing

### Fixed

- Broken links in failure alert email
  [#732](https://github.com/OpenFn/Lightning/issues/732)
- Registration Submission on app.openfn.org shows internal server error in
  browser [#686](https://github.com/OpenFn/Lightning/issues/686)
- Run the correct runtime install mix task in `Dockerfile-dev`
  [#541](https://github.com/OpenFn/Lightning/issues/541)
- Users not disabled when scheduled for deletion
  [#719](https://github.com/OpenFn/Lightning/issues/719)

## [0.4.6] - 2023-03-23

### Added

- Implement roles and permissions across entire app
  [#645](https://github.com/OpenFn/Lightning/issues/645)
- Fix webhook URL
  (`https://<<HOST_URL>>/i/cae544ab-03dc-4ccc-a09c-fb4edb255d7a`) for the
  OpenHIE demo workflow [448](https://github.com/OpenFn/Lightning/issues/448)
- Phoenix Storybook for improved component development
- Load test for webhook endpoint performance
  [#645](https://github.com/OpenFn/Lightning/issues/634)
- Notify user via email when they're added to a project
  [#306](https://github.com/OpenFn/Lightning/issues/306)
- Added notify user via email when their account is created
  [#307](https://github.com/OpenFn/Lightning/issues/307)

### Changed

- Improved errors when decoding encryption keys for use with Cloak.
  [#684](https://github.com/OpenFn/Lightning/issues/684)
- Allow users to run ANY job with a custom input.
  [#629](https://github.com/OpenFn/Lightning/issues/629)

### Fixed

- Ensure JSON schema form inputs are in the same order as they are written in
  the schema [#685](https://github.com/OpenFn/Lightning/issues/685)

## [0.4.4] - 2023-03-10

### Added

- Users can receive a digest email reporting on a specified project.
  [#638](https://github.com/OpenFn/Lightning/issues/638)
  [#585](https://github.com/OpenFn/Lightning/issues/585)

## [0.4.3] - 2023-03-06

### Added

- Tooltips on Job Builder panel
  [#650](https://github.com/OpenFn/Lightning/issues/650)

### Changed

- Upgraded to Phoenix 1.7 (3945856)

### Fixed

- Issue with FailureAlerter configuration missing in `prod` mode.

## [0.4.2] - 2023-02-24

### Added

- A user can change their own email
  [#247](https://github.com/OpenFn/Lightning/issues/247)
- Added a `SCHEMAS_PATH` environment variable to override the default folder
  location for credential schemas
  [#604](https://github.com/OpenFn/Lightning/issues/604)
- Added the ability to configure Google Sheets credentials
  [#536](https://github.com/OpenFn/Lightning/issues/536)
- Function to import a project
  [#574](https://github.com/OpenFn/Lightning/issues/574)

### Changed

- Users cannot register if they have not selected the terms and conditions
  [#531](https://github.com/OpenFn/Lightning/issues/531)

### Fixed

- Jobs panel slow for first open after restart
  [#567](https://github.com/OpenFn/Lightning/issues/567)

## [0.4.0] - 2023-02-08

### Added

- Added a Delete job button in Inspector
- Filter workflow runs by text/value in run logs or input body
- Drop "configuration" key from Run output dataclips after completion
- Ability to 'rerun' a run from the Run list
- Attempts and Runs update themselves in the Runs list
- Configure a project and workflow for a new registering user
- Run a job with a custom input
- Added plausible analytics
- Allow user to click on Webhook Trigger Node to copy webhook URL on workflow
  diagram
- Allow any user to delete a credential that they own
- Create any credential through a form except for OAuth
- Refit all diagram nodes on browser and container resize
- Enable distributed Erlang, allowing any number of redundant Lightning nodes to
  communicate with each other.
- Users can set up realtime alerts for a project

### Changed

- Better code-assist and intelliense in the Job Editor
- Updated @openfn/workflow-diagram to 0.4.0
- Make plus button part of job nodes in Workflow Diagram
- Updated @openfn/adaptor-docs to 0.0.5
- Updated @openfn/describe-package to 0.0.10
- Create an follow a manual Run from the Job Inspector
- View all workflows in a project on the workflows index page
- Move @openfn/workflow-diagram into the application, the NPM module is now
  deprecated.
- Remove workflow name from first node
- Move the used parts of `@openfn/engine` into the application.
- [BREAKING CHANGE] Ported `mix openfn.install.runtime` into application, use
  `mix lightning.install_runtime`.
- [BREAKING CHANGE] Introduced `@openfn/cli` as the new runtime for Jobs
- Rename a workflow through the page heading
- Hide the dataclips tab for beta
- Make adaptor default to common@latest
- Remove jobs list page
- Better error handling in the docs panel
- Disable credential ownership transfer in dev and prod environments
- Add project settings page
- Change Work Order filters to apply to the aggregate state of the work order
  and not the run directly
- Enable jobs by default
- Set log level to info
- Add Beta checkbox to register page
- User roles and permissions

### Fixed

- Don't consider disabled jobs when calculating subsequent runs
- Fixed overflow on Job Editor Tooltips
- Fixed auto-scroll when adding a new snippet in the Job Editor
- Fixed common operation typings in Job Editor

## [0.3.1] - 2022-11-22

### Fixed

- Fixed bug that tried to execute HTML scripts in dataclips
- Fixed bug that prevented work orders from displaying in the order of their
  last run, descending.
- Remove alerts after set timeout or close

## [0.3.0] - 2022-11-21

### Added

- Add seed data for demo site
- Create adaptor credentials through a form
- Configure cron expressions through a form
- View runs grouped by work orders and attempts
- Run an existing Job with any dataclip uuid from the Job form

### Changed

- Redirect users to projects list page when they click on Admin Settings menu
- Move job, project, input and output Dataclips to Run table
- Reverse the relationship between Jobs and Triggers. Triggers now can exist on
  their own; setting the stage for branching and merging workflows
- Updated Elixir and frontend dependencies
- [BREAKING CHANGE] Pipeline now uses Work Orders, previous data is not
  compatible.
- Runs, Dataclips and Attempts now all correctly use `usec` resolution
  timestamps.
- Upgraded LiveView to 0.18.0
- Upgraded Elixir to 1.14.1 and OTP 25
- Workflow Job editor now behaves like a panel
- Split JobLive.InspectorFormComponent into different plug-able subcomponents
- Ensure new jobs with cron triggers receive a default frequency
- Webhooks are now referenced by the trigger id instead of job id.
- Filter runs by status
- Filter runs by workflow
- Filter runs by date
- View a job run from the runs history
- View latest matching inputs to run a job with

## [0.2.0] - 2022-09-12

### Changed

- [BREAKING CHANGE] Add `Workflow` model, Jobs now belong to a Workflow This is
  a breaking change to the schema.
- Use Node.js 18, soon to be in LTS.
- Visualize success/fail triggers in workflow diagram.
- Move WorkflowDiagram related actions from DashboardLive into WorkflowLive
- Move WorkflowDiagram component into liveview, so that we can subscribe to
  channels (i.e. updating of the diagram when someone changes something).
- Integrate `@openfn/workflow-diagram@0.0.8` and use the new Store interface for
  updating it.
- Remove `component_mounted` event from WorkflowDiagram hook, using a
  MutationObserver and a Base64 encoded JSON payload.
- Fixed an issue where the compiler component would try and load a 'nothing
  adaptor', added a condition to check an adaptor is actually selected.
- Removed previous Workflow CTE queries, replaced by the introduction of the
  Workflow model, see
  (https://github.com/OpenFn/Lightning/blob/53da6883483e7d8d078783f348da327d1dd72d20/lib/lightning/workflows.ex#L111-L119).

## [0.1.13] - 2022-08-29

### Added

- Allow administrators to configure OIDC providers for authentication (note that
  this is just for authenticating, not yet for creating new accounts via OIDC)
- Add Monaco editor to the step/job panel
- Allow users to delete their own accounts. Schedule their user and credentials
  data for deletion when they do.
- Allow superusers to delete a user account. Schedule the user's credentials and
  user data for deletion when they do.
- If a user is scheduled for deletion, disable their account and prevent them
  from logging in.
- The 'User profile' and 'Credentials' page now have a sidebar menu

### Changed

- Project users now have one of the following roles: viewer, editor, admin,
  owner
- Users only have the following roles: user, superuser

## [0.1.12] - 2022-08-15

### Added

- Transfer credential ownership to another user.
- Create credentials via a form interface\*
- Show "projects with access" in credentials list view.
- Show job in runs list and run view.
- Added roles and permissions to workflows and history page
  [#645](https://github.com/OpenFn/Lightning/issues/645)

\*The form is defined by a JSON schema provided by an adaptor, in most cases:
e.g., `language-dhis2` provides a single schema which defines the required
attributes for `state.configuration`, while `language-common` provides multiple
credential schemas like "oauth" or "basic auth" which define attributes for
`state.configuration` and which might be used by lots of different jobs.)

### Fixed

- User menu (top right) appears on top of all other components.
- User profile screen integrated with the rest of the liveview app.

## [0.1.11] - 2022-08-05

### Fixed

- Fixed logging in Runner when `:debug` log level used; note that this caused
  crashes in Oban

## [0.1.10] - 2022-08-05

### Added

- Credential auditing
- Build/version information display for easier debugging

### Fixed

- Fixed a bug that enqueued cron-triggered jobs even when they were disabled

## [0.1.9] - 2022-07-27

### Added

- Navigate to user profile or credentials page and log out through the user icon
  dropdown
- Create and edit dataclips
- Add a production tag to credentials
- View a dropdown of operations and their description for the language-common
  `v2.0.0-rc2` adaptor (this pattern to be rolled out across adaptors)

### Changed

- Navigate between projects through a project picker on the navbar

### Fixed

- Run Lightning with docker

### Security

- Sensitive credential values are scrubbed from run logs
- All credentials are encrypted at REST

## [0.1.7] - 2022-06-24

### Added

- Run a job with a cron trigger
- Queue jobs via Oban/Postgres
- Edit jobs via the workflow canvas

## [0.1.6] - 2022-06-07

### Added

- Register, log in and log out of an account
- Allow superusers and admin users to create projects
- Allow admin users to create or disable a user’s account
- Allow superusers for local deployments to create users and give them access to
  project spaces

- Create and edit a job with a webhook, flow/fail or cron trigger
- Create and edit credentials for a job
- Copy a job's webhook URL
- View all workflows in a project visually
- Deploy lightning locally with Docker

- Enable a job to automatically process incoming requests
- Run a job with a webhook or flow/fail trigger
- View job runs along with their logs, exit code, start and end time
- View data clips that have initiated job runs (http requests for webhooks, run
  results)<|MERGE_RESOLUTION|>--- conflicted
+++ resolved
@@ -44,13 +44,10 @@
   - `phoenix` from 1.7.20 to 1.7.21
   - `phoenix_live_view` from 1.0.5 to 1.0.9
   - `petal_components` from 2.9.0 to 3.0.1
-<<<<<<< HEAD
 - Large refactor of the inspector and React components
   [#3043](https://github.com/OpenFn/lightning/pull/3043)
-=======
 - Added a "BETA" label to the Kafka trigger type
   [#3098](https://github.com/OpenFn/lightning/pull/3098)
->>>>>>> 338919e6
 
 ### Fixed
 

# Changelog

All notable changes to this project will be documented in this file.

- `Added` for new features.
- `Changed` for changes in existing functionality.
- `Deprecated` for soon-to-be removed features.
- `Removed` for now removed features.
- `Fixed` for any bug fixes.
- `Security` in case of vulnerabilities.

The format is based on [Keep a Changelog](https://keepachangelog.com/en/1.0.0/),
and this project adheres to
[Semantic Versioning](https://semver.org/spec/v2.0.0.html).

## [Unreleased]

### Added

### Changed

- Report AI Assistant errors to Sentry
  [#3010](https://github.com/OpenFn/lightning/issues/3010)

### Fixed

<<<<<<< HEAD
- Allow scrolling in the template grid
  [#3284](https://github.com/OpenFn/lightning/issues/3284)
=======
- Search input in run history is cleared when you click on the filter buttons
  [#1951](https://github.com/OpenFn/lightning/issues/1951)
>>>>>>> 35848a7c

## [v2.13.0] - 2025-06-04

## [v2.13.0-pre2] - 2025-06-04

### Fixed

- Only show credentials owned by current user in `/credentials` (not those
  shared with them also) [3273](https://github.com/OpenFn/lightning/issues/3273)
- Fix texts not getting wrapped in modals that are inside table rows
  [3274](https://github.com/OpenFn/lightning/issues/3274)

## [v2.13.0-pre1] - 2025-06-03

### Changed

- Removed heavy Arcade videos, replaced with time-aware, friendly greeting.
  [#3267](https://github.com/OpenFn/lightning/issues/3267)

### Fixed

- Don't display hidden secondary buttons
  [#3265](https://github.com/OpenFn/lightning/issues/3265)

## [v2.13.0-pre] - 2025-06-02

### Added

- Set timeout for Apollo client requests.
  [#3009](https://github.com/OpenFn/lightning/issues/3009)
- Generate workflows using AI
  [#3174](https://github.com/OpenFn/lightning/issues/3174)
- Enhance workflows templates UI
  [#3175](https://github.com/OpenFn/lightning/issues/3175)

### Changed

- Standardize sub-tabs (tabs inside tabs on Inspector)
  [#3261](https://github.com/OpenFn/lightning/pull/3261)
- No longer blocking the "Create new workflow" button based on _active_ workflow
  limits [#3251](https://github.com/OpenFn/lightning/pull/3251)

### Fixed

- Fix magic metadata [#3134](https://github.com/OpenFn/lightning/issues/3134)
- Padding Changes on Project Setup Page
  [#3257](https://github.com/OpenFn/lightning/issues/3257)

## [v2.12.3-pre] - 2025-05-29

### Added

- Added a custom metric to track projects that could benefit from additional
  worker pods. [#3189](https://github.com/OpenFn/lightning/issues/3189)
- Add a test metric that can be used to test external infrastructure (e.g.
  alerting) in a deployed Lightning instance.
  [#3229](https://github.com/OpenFn/lightning/issues/3229)
- Broadcast work-available to worker when runs are enqueued
  [#2934](https://github.com/OpenFn/lightning/issues/2934)

### Changed

- Update Elixir to 1.18.3 [#2748](https://github.com/OpenFn/lightning/pull/2748)
- Standardized table components across the application
  [#2905](https://github.com/OpenFn/lightning/issues/2905)
- Standardize buttons [#3093](https://github.com/OpenFn/lightning/issues/3093)
- Make the chunk size for deleting expired activty configurable via ENV
  [#3181](https://github.com/OpenFn/lightning/pull/3181)
- Reduce the cardinality of `lightning_run_lost_count`.
  [#3226](https://github.com/OpenFn/lightning/issues/3226)
- Improve manual run component
  [#3089](https://github.com/OpenFn/lightning/issues/3089)

### Fixed

- Delay purge user having project file(s)
  [#2919](https://github.com/OpenFn/lightning/issues/2919)
- Display all github repositories even if they're more than 30
  [#3206](https://github.com/OpenFn/lightning/issues/3206)
- Github repo names getting truncated
  [#3037](https://github.com/OpenFn/lightning/issues/3037)

## [v2.12.2] - 2025-05-01

### Changed

- Tweak language on webhook auth method modal and list action
  [#3166](https://github.com/OpenFn/lightning/pull/3166)
- Re-order nightly cron jobs to reduce acute stress on db
  [#3179](https://github.com/OpenFn/lightning/pull/3179)

### Fixed

- Fix save and sync not working in the workflow editor
  [#3177](https://github.com/OpenFn/lightning/issues/3177)

## [v2.12.1] - 2025-04-29

### Changed

- Sort logs in failure notification emails by timestamp, ascending
  [#2347](https://github.com/OpenFn/lightning/issues/2347)
- Rename webhook auth method button and title
  [#3165](https://github.com/OpenFn/lightning/issues/3165)

### Fixed

- Importer not updating canvas properly
  [#3156](https://github.com/OpenFn/lightning/issues/3156)
- Template name overwritten by workflow name when updating an existing template
  [#3157](https://github.com/OpenFn/lightning/issues/3157)
- Route not found after pressing Enter to create a workflow
  [#3142](https://github.com/OpenFn/lightning/issues/3142)
- Make Collections delete_all idempotent
  [#3143](https://github.com/OpenFn/lightning/issues/3143)
- Blank modal showing when you click to show webhook auth method password
  [#3154](https://github.com/OpenFn/lightning/issues/3154)

## [v2.12.0] - 2025-04-25

### Added

- Create workflows from base templates
  [#3018](https://github.com/OpenFn/lightning/issues/3018),
  [#3031](https://github.com/OpenFn/lightning/issues/3031)
  [#3080](https://github.com/OpenFn/lightning/issues/3080)
- Custom metrics to track lost runs
  [#3070](https://github.com/OpenFn/lightning/issues/3070)
- AI Assistant: add metadata column to chat sessions
  [#3054](https://github.com/OpenFn/lightning/issues/3054)
- Added a message to explain to the user why they're waiting for a run
  [#3131](https://github.com/OpenFn/lightning/issues/3131)
- Allow users to create workflows from base templates
  [#3110](https://github.com/OpenFn/lightning/issues/3110)
- Simplified adding credentials to projects
  [#3034](https://github.com/OpenFn/lightning/issues/3034)
- Enabled displaying full workflow name when hovering workflow name in the
  workflows list page [#2894](https://github.com/OpenFn/lightning/issues/2894)
- Enabled clickable rows in the workflows list page
  [#3047](https://github.com/OpenFn/lightning/issues/3047)
- Added sorting & filtering workflows
  [#3046](https://github.com/OpenFn/lightning/issues/3046)
- Add helper function to create latest snapshot
  [#3099](https://github.com/OpenFn/lightning/issues/3099)
- Restart the credential setup from selecting the credential type
  [#2284](https://github.com/OpenFn/lightning/issues/2284)
- Enable Support User and adds audit trail for MFA.
  [#3072](https://github.com/OpenFn/lightning/issues/3072)
- Allow users to view and copy their workflow as a code
  [#3016](https://github.com/OpenFn/lightning/issues/3016)
- Allow users to create workflow via YAML import
  [#3013](https://github.com/OpenFn/lightning/issues/3013)
- Make provision for the inclusion of 'external' metrics.
  [#3096](https://github.com/OpenFn/lightning/issues/3096)
- Introduce 'seeding' of PromEx event metrics
  [#3096](https://github.com/OpenFn/lightning/issues/3096)
- When claiming a run, a worker name can optionally be provided to the adaptor
  that is responsible for claiming runs.
  [#3079](https://github.com/OpenFn/lightning/issues/3079)
- Persist worker name provided by worker when claiming a run. NOTE: This
  requires version `1.13.2` of the worker.
  [#3079](https://github.com/OpenFn/lightning/issues/3079)

### Changed

- Add project name to failure email subject
  [#2974](https://github.com/OpenFn/lightning/issues/2974)
- Large refactor of the inspector and React components
  [#3043](https://github.com/OpenFn/lightning/pull/3043)
- The AI Assistant now has access to docs.openfn.org to better inform its
  responses [apollo#209](https://github.com/OpenFn/apollo/pull/209)
- Adjusted flash messages
- Updated dependencies [#3086](https://github.com/OpenFn/lightning/pull/3086):
  - `phoenix` from 1.7.20 to 1.7.21
  - `phoenix_live_view` from 1.0.5 to 1.0.9
  - `petal_components` from 2.9.0 to 3.0.1
- Move new workflow form into the edit page
  [#3083](https://github.com/OpenFn/lightning/issues/3083)
- Added logos & case-insensitive sorting of credential types
  [#3107](https://github.com/OpenFn/lightning/pull/3107)
- Added a "BETA" label to the Kafka trigger type
  [#3098](https://github.com/OpenFn/lightning/pull/3098)

## [v2.11.2] - 2025-04-10

### Added

- Remove Credentials for Collaborators Removed from a Project
  [#2942](https://github.com/OpenFn/lightning/issues/2942)
- Enable Credential Transfer In Projects Credentials Table
  [#2978](https://github.com/OpenFn/lightning/issues/2978)
- Allow possibility to inject components for implementing GDPR compliance
  [PR#3056](https://github.com/OpenFn/lightning/pull/3056)
- Change edge color in the workflow when there is an error
  [#2999](https://github.com/OpenFn/lightning/issues/2999)

### Changed

- Stagger cleanup crons in the hopes that it reduces the imapct on the database.
  [#3061](https://github.com/OpenFn/lightning/issues/3061)
- Default to latest specific version instead of @latest when selecting adaptors
  [#2843](https://github.com/OpenFn/lightning/issues/2843)
- Remove OpenTelemetry suport as it is not currently in use
  [#3081](https://github.com/OpenFn/lightning/issues/3081)

## [v2.11.1] - 2025-04-03

### Added

- Fix putting project credentials on a new credential
  [#2993](https://github.com/OpenFn/lightning/issues/2993)
- Allow users to book for demo sessions
  [PR#3035](https://github.com/OpenFn/lightning/pull/3035)
- Allow workflow and project concurrency progress windows
  [#2995](https://github.com/OpenFn/lightning/issues/2995)

### Changed

- Update flash message to contain link to github actions after save & sync
  [#2989](https://github.com/OpenFn/lightning/issues/2989)
- Added alphabetical sort to credential and Oauth2 client lists.
  [#2994](https://github.com/OpenFn/lightning/issues/2994)
- Update Phoenix LiveView to 1.0.5, Petal Components to 2.9.0 and TailwindCSS to
  v4 [#3033](https://github.com/OpenFn/lightning/pull/3033)

### Fixed

- Fixes to some issues with code-complete in the editor
  [#3052](https://github.com/OpenFn/lightning/pull/3052)

## [v2.11.0] - 2025-03-19

### Added

- Update Collections admin UI storage counter after deleting all
  [#2986](https://github.com/OpenFn/lightning/issues/2986)
- Refactor OAuth credentials to reuse existing refresh tokens for same scopes
  [#2908](https://github.com/OpenFn/lightning/issues/2908) \
  ⚠️️ Please note that you will need to migrate your existing OAuth credentials.
  To do that run the following command: `mix run priv/repo/migrate_oauth_credentials.exs`
  for local setup or `docker exec -it <lightning_container_name> /app/bin/lightning eval "Lightning.Credentials.OauthMigration.run()"`
  for production environments.

### Changed

- Changed the way Monaco workers are loaded, using ESM modules instead.
- Do not include `v` param in workflow links when it is latest
  [#2941](https://github.com/OpenFn/lightning/issues/2941)
- Use dropdown instead of modal for the log level filter
  [#2980](https://github.com/OpenFn/lightning/issues/2980)
- Upgrade esbuild to 0.25.0
  [#2962](https://github.com/OpenFn/lightning/issues/2962)

### Fixed

- Fix broken highlighter for selected step in the log viewer
  [#2980](https://github.com/OpenFn/lightning/issues/2980)
- Don't delete latest snapshot when deleting unused snaphots in workorders
  [#2996](https://github.com/OpenFn/lightning/issues/2996)
- Don't allow users to disable edges coming from a trigger
  [#3008](https://github.com/OpenFn/lightning/issues/3008)

## [v2.10.16] - 2025-02-28

### Added

- Disable jobs with non retriable steps
  [#2925](https://github.com/OpenFn/lightning/issues/2925)

### Fixed

- Fix toggle button not visually disabled
  [#2976](https://github.com/OpenFn/lightning/issues/2976)
- Dont clear dataclip input when user saves workflow
  [#2944](https://github.com/OpenFn/lightning/issues/2944)

## [v2.10.16-pre.0] - 2025-02-26

### Added

- Allow the billing app to schedule project deletion
  [#2972](https://github.com/OpenFn/lightning/issues/2972)
- Enable project level concurrency limit
  [#2906](https://github.com/OpenFn/lightning/issues/2906)
- Transfer credentials ownership to a project collaborator
  [#2820](https://github.com/OpenFn/lightning/issues/2820)
- Delete unused snapshots on workorders retention cleanup
  [#1832](https://github.com/OpenFn/lightning/issues/1832)
- Allow users to configure their preferred log levels
  [#2206](https://github.com/OpenFn/lightning/issues/2206)
- Allow project admins and owners to disable `console.log()` in jobs
  [#2205](https://github.com/OpenFn/lightning/issues/2205)

### Changed

- Bumped CI NodeJS and Postgres versions to 22.12.0 and 17.3 respectively
  [#2938](https://github.com/OpenFn/lightning/pull/2938)

### Fixed

- Creating a dataclip fails on indexing when it's too large
  [#2682](https://github.com/OpenFn/lightning/issues/2682)

## [v2.10.15] - 2025-02-14

### Changed

- Allow empty/blank log lines from the worker/jobs
  [#2914](https://github.com/OpenFn/lightning/issues/2914)
- Only allow `owner` and `admin` users to manage collections
  [#2923](https://github.com/OpenFn/lightning/issues/2923)

### Fixed

- Fixed issue where we failed to send failure alerts via email when runs were
  "lost". [#2921](https://github.com/OpenFn/lightning/issues/2921)

## [v2.10.14] - 2025-02-06

### Added

- Extend provisioner to support collections
  [#2830](https://github.com/OpenFn/lightning/issues/2830)
- Add collection limiter in the provisioner
  [PR#2910](https://github.com/OpenFn/lightning/pull/2910)
- Adds project name to failure alert email
  [#2884](https://github.com/OpenFn/lightning/pull/2884)
- Allow project users to manage collections
  [#2838](https://github.com/OpenFn/lightning/issues/2838)
- Allow limiting Collection create, put and put_all
  [#2853](https://github.com/OpenFn/lightning/issues/2853)

### Changed

- Makes the whole project row in the projects table clickable.
  [#2889](https://github.com/OpenFn/lightning/pull/2889)
- Standardizes date formats to YYYY-MM-DD
  [#2884](https://github.com/OpenFn/lightning/pull/2884)

### Fixed

- Allow ordering of Plug Injection
  [#2903](https://github.com/OpenFn/lightning/issues/2903)
- Removed empty first line in job editor helper text
  [#2887](https://github.com/OpenFn/lightning/pull/2887)
- Standardizes sort order arrows (all now show the direction of sort, rather
  than the direction they would sort if toggled)
  [#2423](https://github.com/OpenFn/lightning/issues/2423)
- Project combobox is populated when viewing MFA backup codes.
  [#2870](https://github.com/OpenFn/lightning/issues/2870)
- Allow JobEditor metrics to be tracked when the version of the workflow being
  viewed is not the latest version.
  [#2891](https://github.com/OpenFn/lightning/issues/2891)

## [v2.10.13] - 2025-01-29

### Added

- Add support for local adaptors. This can be enabled via `LOCAL_ADAPTORS=true`
  and path specified via `OPENFN_ADAPTORS_REPO=./path/to/repo/`
  [#905](https://github.com/OpenFn/lightning/issues/905)
- Add component injection for AI responses feedback
  [#2495](https://github.com/OpenFn/lightning/issues/2495)
- Audit the provisioning of projects via the API
  [#2718](https://github.com/OpenFn/lightning/issues/2718)
- Track Collections storage usage based on items key and value sizes
  [#2853](https://github.com/OpenFn/lightning/issues/2853)
- Temporary instrumentation for JobEditor to help identify performance issues.
  [#2617](https://github.com/OpenFn/lightning/issues/2617)
- Indexes to foreign keys on `workflow_edges` and `steps` tables to try and
  alleviate slow loading of the job editor.
  [#2617](https://github.com/OpenFn/lightning/issues/2617)
- Remove `Snapshot.get_or_create_latest_for`.
  [#2703](https://github.com/OpenFn/lightning/issues/2703)
- Add temporary events to allow Lightning to log metrics reported by editors.
  [#2617](https://github.com/OpenFn/lightning/issues/2617)
- Audit when workflow deletion is requested.
  [#2727](https://github.com/OpenFn/lightning/issues/2727)

### Changed

- Remove snapshot creation when performing the Github sync - no longer needed
  post-migration. [#2703](https://github.com/OpenFn/lightning/issues/2703)
- Remove some redundant code related to `WorkOrders.create_for`.
  [#2703](https://github.com/OpenFn/lightning/issues/2703)
- Remove use of Snapshot.get_or_create_latest_for from tests.
  [#2703](https://github.com/OpenFn/lightning/issues/2703)
- Bump PostCSS [#2863](https://github.com/OpenFn/lightning/pull/2863)
- Replaced HTTPoison with Tesla in the AdaptorRegistry.
  [#2861](https://github.com/OpenFn/lightning/pull/2861)
- Remove googlesheets, gmail and collections from credential schemas list
  [#2854](https://github.com/OpenFn/lightning/issues/2854)
- Remove ring on save workflow button
  [#2829](https://github.com/OpenFn/lightning/issues/2829)

### Fixed

- Do not send digest emails for projects with no workflows
  [#2688](https://github.com/OpenFn/lightning/issues/2688)
- Fixed navbar items alignment in the workflow builder
  [#2825](https://github.com/OpenFn/lightning/issues/2825)
- PromEx metrics no longer detaching on error
  [#2875](https://github.com/OpenFn/lightning/issues/2875)

## [v2.10.12] - 2025-01-21

### Changed

- PromEx metrics endpoint returns 401 on unauthorized requests.
  [#2823](https://github.com/OpenFn/lightning/issues/2823)
- Allow non-openfn.org users to access AI Assistant
  [#2845](https://github.com/OpenFn/lightning/issues/2845)

## [v2.10.11] - 2025-01-21

### Added

- Add component injection for AI responses feedback
  [#2495](https://github.com/OpenFn/lightning/issues/2495)

### Fixed

- Fix `z-index` for unsaved workflow dot on workflow edit page
  [#2809](https://github.com/OpenFn/lightning/issues/2809)

## [v2.10.10] - 2025-01-15

### Added

- Add workflows API to create, update, get and list.
  [#1887](https://github.com/OpenFn/lightning/issues/1887)
- Show email address of credential owner on project credentials page
  [#2210](https://github.com/OpenFn/lightning/issues/2210)

### Changed

- Configure Monaco to load files from lightning instead of cdn
  [#2786](https://github.com/OpenFn/lightning/issues/2786)

### Fixed

- Fixed Save and Run to always execute jobs with latest changes
  [#2804](https://github.com/OpenFn/lightning/issues/2804)
- Fixed aggressive CSS rule in app.css that made it hard to style menu items
  [#2807](https://github.com/OpenFn/lightning/pull/2807)
- `z-index` broken on unsaved dot on workflow edit page
  [#2809](https://github.com/OpenFn/lightning/issues/2809)
- Fixed an issue in the editor where the Loading Types message displays forever
  while running offline [#2813](https://github.com/OpenFn/lightning/issues/2813)
- Fixed an a small layout issue in the Docs panel when loading the editor
  offline [#2813](https://github.com/OpenFn/lightning/issues/2813)

## [v2.10.9] - 2025-01-09

### Added

- Audit the creation and removal of Github repo connections.
  [#2668](https://github.com/OpenFn/lightning/issues/2668)
- Add save and sync option in the workflow edit page
  [#2707](https://github.com/OpenFn/lightning/issues/2707)

### Changed

- Git-ignore files from mix assets.deploy
  [#2788](https://github.com/OpenFn/lightning/issues/2788)
- Added Claude integration in job chat
  [#2403](https://github.com/OpenFn/lightning/pull/2403)
- OPENAI_API_KEY renamed to AI_ASSISTANT_API_KEY
  [#2403](https://github.com/OpenFn/lightning/pull/2403)
- Remove snapshot creation from WorkOrders, no longer necessary post-migration.
  [#2703](https://github.com/OpenFn/lightning/issues/2703)

## [v2.10.8] - 2024-12-18

### Added

- Add ability to retry or cancel AI Assistant error responses for user messages
  [#2704](https://github.com/OpenFn/lightning/issues/2704)

### Changed

## [v2.10.7] - 2024-12-13 🎂 ❤️ Happy Birthday, Mom!

### Added

- Clear AI assistant's chat input after a message is sent
  [#2781](https://github.com/OpenFn/lightning/issues/2781)
- Allow different rules and action for delete user.
  [#2500](https://github.com/OpenFn/lightning/issues/2500)
- Handle errors from the AI Assistant more gracefully
  [#2474](https://github.com/OpenFn/lightning/issues/2474)

### Changed

- Make the AdaptorRegistry cache path configurable
  [#2780](https://github.com/OpenFn/lightning/issues/2780)

### Fixed

- Delete user modal no longer uses the same id as the underlying user record.
  [#2751](https://github.com/OpenFn/lightning/issues/2751)
- Use workflow activation limiter on index toggle.
  [#2777](https://github.com/OpenFn/lightning/issues/2777)

## [v2.10.6] - 2024-12-10

### Added

- Handle errors from the AI Assistant more gracefully
  [#2741](https://github.com/OpenFn/lightning/issues/2741)

### Changed

- Updated the About the AI Assistant help text
- Make user email verification optional. Defaults to `false`
  [#2755](https://github.com/OpenFn/lightning/issues/2755)
  > ⚠️ The default was behaviour was to always require email verification. Set
  > `REQUIRE_EMAIL_VERIFICATION` to `true` to revert to the old behaviour.
- Enhance AI assistant panel UI
  [#2497](https://github.com/OpenFn/lightning/issues/2497)
- Allow superusers to be created via the user UI.
  [#2719](https://github.com/OpenFn/lightning/issues/2719)

### Fixed

- Fix Priority and Scope Issues in Inspector Key Bindings
  [#2770](https://github.com/OpenFn/lightning/issues/2770)
- Fixed an issue where sometimes adaptor docs won't load in the Inspector
  [#2749](https://github.com/OpenFn/lightning/pull/2749)
- Return a 422 when a duplicate key is sent to the collections post/put_all API
  [#2752](https://github.com/OpenFn/lightning/issues/2752)
- Do not require the user's password when a superuser updates a user.
  [#2757](https://github.com/OpenFn/lightning/issues/2757)

## [v2.10.5] - 2024-12-04

### Added

- Enable Tab Key for Indenting Text in AI Assistant Input Box
  [#2407](https://github.com/OpenFn/lightning/issues/2407)
- Ctrl/Cmd + Enter to Send a Message to the AI Assistant
  [#2406](https://github.com/OpenFn/lightning/issues/2406)
- Add styles to AI chat messages
  [#2484](https://github.com/OpenFn/lightning/issues/2484)
- Auditing when enabling/disabling a workflow
  [#2697](https://github.com/OpenFn/lightning/issues/2697)
- Ability to enable/disable a workflow from the workflow editor
  [#2698](https://github.com/OpenFn/lightning/issues/2698)

### Changed

- Insert all on a collection with the same timestamp
  [#2711](https://github.com/OpenFn/lightning/issues/2711)
- AI Assistant: Show disclaimer once every day per user
  [#2481](https://github.com/OpenFn/lightning/issues/2481)
- AI Assistant: Scroll to new message when it arrives
  [#2409](https://github.com/OpenFn/lightning/issues/2409)
- AI Assistant: Set vertical scrollbar below the session title
  [#2477](https://github.com/OpenFn/lightning/issues/2477)
- AI Assistant: Increase size of input box for easier handling of large inputs
  [#2408](https://github.com/OpenFn/lightning/issues/2408)
- Bumped dependencies
- Extend display of audit events to cater for deletions.
  [#2701](https://github.com/OpenFn/lightning/issues/2701)
- Kafka documentation housekeeping.
  [#2414](https://github.com/OpenFn/lightning/issues/2414)

### Fixed

- Collections controller sending an invalid response body when a item doesn't
  exist [#2733](https://github.com/OpenFn/lightning/issues/2733)
- AI Assistant: Text in the form gets cleared when you change the editor content
  [#2739](https://github.com/OpenFn/lightning/issues/2739)

## [v2.10.4] - 2024-11-22

### Added

- Support dynamic json schema email format validation.
  [#2664](https://github.com/OpenFn/lightning/issues/2664)
- Audit snapshot creation
  [#2601](https://github.com/OpenFn/lightning/issues/2601)
- Allow filtering collection items by updated_before and updated_after.
  [#2693](https://github.com/OpenFn/lightning/issues/2693)
- Add support for SMTP email configuration
  [#2699](https://github.com/OpenFn/lightning/issues/2699) ⚠️️ Please note that
  `EMAIL_ADMIN` defaults to `lightning@example.com` in production environments

### Fixed

- Fix cursor for small limit on collections request
  [#2683](https://github.com/OpenFn/lightning/issues/2683)
- Disable save and run actions on deleted workflows
  [#2170](https://github.com/OpenFn/lightning/issues/2170)
- Distinguish active and inactive sort arrows in projects overview table
  [#2423](https://github.com/OpenFn/lightning/issues/2423)
- Fix show password toggle icon gets flipped after changing the password value
  [#2611](https://github.com/OpenFn/lightning/issues/2611)

## [v2.10.3] - 2024-11-13

### Added

- Disable monaco command palette in Input and Log viewers
  [#2643](https://github.com/OpenFn/lightning/issues/2643)
- Make provision for non-User actors when creating Audit entries.
  [#2601](https://github.com/OpenFn/lightning/issues/2601)

### Fixed

- Superusers can't update users passwords
  [#2621](https://github.com/OpenFn/lightning/issues/2621)
- Attempt to reduce memory consumption when generating UsageTracking reports.
  [#2636](https://github.com/OpenFn/lightning/issues/2636)

## [v2.10.2] - 2024-11-14

### Added

- Audit history exports events
  [#2637](https://github.com/OpenFn/lightning/issues/2637)

### Changed

- Ignore Plug.Conn.InvalidQueryError in Sentry
  [#2672](https://github.com/OpenFn/lightning/issues/2672)
- Add Index to `dataclip_id` on `runs` and `work_orders` tables to speed up
  deletion [PR#2677](https://github.com/OpenFn/lightning/pull/2677)

### Fixed

- Error when the logger receives a boolean
  [#2666](https://github.com/OpenFn/lightning/issues/2666)

## [v2.10.1] - 2024-11-13

### Fixed

- Fix metadata loading as code-assist in the editor
  [#2669](https://github.com/OpenFn/lightning/pull/2669)
- Fix Broken Input Dataclip UI
  [#2670](https://github.com/OpenFn/lightning/pull/2670)

## [v2.10.0] - 2024-11-13

### Changed

- Increase collection items value limit to 1M characters
  [#2661](https://github.com/OpenFn/lightning/pull/2661)

### Fixed

- Fix issues loading suggestions for code-assist
  [#2662](https://github.com/OpenFn/lightning/pull/2662)

## [v2.10.0-rc.2] - 2024-11-12

### Added

- Bootstrap script to help install and configure the Lightning app for
  development [#2654](https://github.com/OpenFn/lightning/pull/2654)

### Changed

- Upgrade dependencies [#2624](https://github.com/OpenFn/lightning/pull/2624)
- Hide the collections and fhir-jembi adaptors from the available adaptors list
  [#2648](https://github.com/OpenFn/lightning/issues/2648)
- Change column name for "Last Activity" to "Last Modified" on Projects list
  [#2593](https://github.com/OpenFn/lightning/issues/2593)

### Fixed

- Fix LiveView crash when pressing "esc" on inspector
  [#2622](https://github.com/OpenFn/lightning/issues/2622)
- Delete project data in batches to avoid timeouts in the db connection
  [#2632](https://github.com/OpenFn/lightning/issues/2632)
- Fix MetadataService crashing when errors are encountered
  [#2659](https://github.com/OpenFn/lightning/issues/2659)

## [v2.10.0-rc.1] - 2024-11-08

### Changed

- Reduce transaction time when fetching collection items by fetching upfront
  [#2645](https://github.com/OpenFn/lightning/issues/2645)

## [v2.10.0-rc.0] - 2024-11-07

### Added

- Adds a UI for managing collections
  [#2567](https://github.com/OpenFn/lightning/issues/2567)
- Introduces collections, a programatic workflow data sharing resource.
  [#2551](https://github.com/OpenFn/lightning/issues/2551)

## [v2.9.15] - 2024-11-06

### Added

- Added some basic editor usage tips to the docs panel
  [#2629](https://github.com/OpenFn/lightning/pull/2629)
- Create audit events when the retention periods for a project's dataclips and
  history are modified. [#2589](https://github.com/OpenFn/lightning/issues/2589)

### Changed

- The Docs panel in the inspector will now be closed by default
  [#2629](https://github.com/OpenFn/lightning/pull/2629)
- JSDoc annotations are removed from code assist descriptions
  [#2629](https://github.com/OpenFn/lightning/pull/2629)
- Show project name during delete confirmation
  [#2634](https://github.com/OpenFn/lightning/pull/2634)

### Fixed

- Fix misaligned margins on collapsed panels in the inspector
  [#2571](https://github.com/OpenFn/lightning/issues/2571)
- Fix sorting directions icons in projects table in the project dashboard page
  [#2631](https://github.com/OpenFn/lightning/pull/2631)
- Fixed an issue where code-completion prompts don't load properly in the
  inspector [#2629](https://github.com/OpenFn/lightning/pull/2629)
- Fixed an issue where namespaces (like http.) don't appear in code assist
  prompts [#2629](https://github.com/OpenFn/lightning/pull/2629)

## [v2.9.14] - 2024-10-31

### Added

- Additional documentation and notification text relating to the importance of
  alternate storage for Kafka triggers.
  [#2614](https://github.com/OpenFn/lightning/issues/2614)
- Add support for run memory limit option
  [#2623](https://github.com/OpenFn/lightning/pull/2623)

### Changed

- Enforcing MFA for a project can be enforced by the usage limiter
  [#2607](https://github.com/OpenFn/lightning/pull/2607)
- Add extensions for limiting retention period
  [#2618](https://github.com/OpenFn/lightning/pull/2618)

## [v2.9.13] - 2024-10-28

### Changed

- Add responsible ai disclaimer to arcade video
  [#2610](https://github.com/OpenFn/lightning/pull/2610)

## [v2.9.12] - 2024-10-25

### Fixed

- Fix editor panel buttons gets out of shape on smaller screens
  [#2278](https://github.com/OpenFn/lightning/issues/2278)
- Do not send empty strings in credential body to the worker
  [#2585](https://github.com/OpenFn/lightning/issues/2585)
- Refactor projects dashboard page and fix bug on last activity column
  [#2593](https://github.com/OpenFn/lightning/issues/2593)

## [v2.9.11] - 2024-10-23

### Added

- Optionally write Kafka messages that can not be persisted to the file system.
  [#2386](https://github.com/OpenFn/lightning/issues/2386)
- Add `MessageRecovery` utility code to restore Kafka messages that were
  pesisted to the file system.
  [#2386](https://github.com/OpenFn/lightning/issues/2386)
- Projects page welcome section: allow users to learn how to use the app thru
  Arcade videos [#2563](https://github.com/OpenFn/lightning/issues/2563)
- Store user preferences in database
  [#2564](https://github.com/OpenFn/lightning/issues/2564)

### Changed

- Allow users to to preview password fields in credential forms
  [#2584](https://github.com/OpenFn/lightning/issues/2584)
- Remove superuser flag for oauth clients creation
  [#2417](https://github.com/OpenFn/lightning/issues/2417)
- Make URL validator more flexible to support URLs with dashes and other cases
  [#2417](https://github.com/OpenFn/lightning/issues/2417)

### Fixed

- Fix retry many workorders when built for job
  [#2597](https://github.com/OpenFn/lightning/issues/2597)
- Do not count deleted workflows in the projects table
  [#2540](https://github.com/OpenFn/lightning/issues/2540)

## [v2.9.10] - 2024-10-16

### Added

- Notify users when a Kafka trigger can not persist a message to the database.
  [#2386](https://github.com/OpenFn/lightning/issues/2386)
- Support `kafka` trigger type in the provisioner
  [#2506](https://github.com/OpenFn/lightning/issues/2506)

### Fixed

- Fix work order retry sorting and avoids loading dataclips
  [#2581](https://github.com/OpenFn/lightning/issues/2581)
- Fix editor panel overlays output panel when scrolled
  [#2291](https://github.com/OpenFn/lightning/issues/2291)

## [v2.9.9] - 2024-10-09

### Changed

- Make project description multiline in project.yaml
  [#2534](https://github.com/OpenFn/lightning/issues/2534)
- Do not track partition timestamps when ingesting Kafka messages.
  [#2531](https://github.com/OpenFn/lightning/issues/2531)
- Always use the `initial_offset_reset_policy` when enabling a Kafka pipeline.
  [#2531](https://github.com/OpenFn/lightning/issues/2531)
- Add plumbing to simulate a persistence failure in a Kafka trigger pipeline.
  [#2386](https://github.com/OpenFn/lightning/issues/2386)

### Fixed

- Fix Oban errors not getting logged in Sentry
  [#2542](https://github.com/OpenFn/lightning/issues/2542)
- Perform data retention purging in batches to avoid timeouts
  [#2528](https://github.com/OpenFn/lightning/issues/2528)
- Fix editor panel title gets pushed away when collapsed
  [#2545](https://github.com/OpenFn/lightning/issues/2545)
- Mark unfinished steps having finished runs as `lost`
  [#2416](https://github.com/OpenFn/lightning/issues/2416)

## [v2.9.8] - 2024-10-03

### Added

- Ability for users to to retry Runs and create manual Work Orders from the job
  inspector #2496 [#2496](https://github.com/OpenFn/lightning/issues/2496)

### Fixed

- Fix panel icons overlays on top title when collapsed
  [#2537](https://github.com/OpenFn/lightning/issues/2537)

## [v2.9.7] - 2024-10-02

### Added

- Enqueues many work orders retries in the same transaction per Oban job.
  [#2363](https://github.com/OpenFn/lightning/issues/2363)
- Added the ability to retry rejected work orders.
  [#2391](https://github.com/OpenFn/lightning/issues/2391)

### Changed

- Notify other present users when the promoted user saves the workflow
  [#2282](https://github.com/OpenFn/lightning/issues/2282)
- User email change: Add debounce on blur to input forms to avoid validation
  after every keystroke [#2365](https://github.com/OpenFn/lightning/issues/2365)

### Fixed

- Use timestamps sent from worker when starting and completing runs
  [#2434](https://github.com/OpenFn/lightning/issues/2434)
- User email change: Add debounce on blur to input forms to avoid validation
  after every keystroke [#2365](https://github.com/OpenFn/lightning/issues/2365)

### Fixed

- User email change: Send notification of change to the old email address and
  confirmation to the new email address
  [#2365](https://github.com/OpenFn/lightning/issues/2365)
- Fixes filters to properly handle the "rejected" status for work orders.
  [#2391](https://github.com/OpenFn/lightning/issues/2391)
- Fix item selection (project / billing account) in the context switcher
  [#2518](https://github.com/OpenFn/lightning/issues/2518)
- Export edge condition expressions as multiline in project spec
  [#2521](https://github.com/OpenFn/lightning/issues/2521)
- Fix line spacing on AI Assistant
  [#2498](https://github.com/OpenFn/lightning/issues/2498)

## [v2.9.6] - 2024-09-23

### Added

### Changed

- Increase minimum password length to 12 in accordance with ASVS 4.0.3
  recommendation V2.1.2 [#2507](https://github.com/OpenFn/lightning/pull/2507)
- Changed the public sandbox (https://demo.openfn.org) setup script to use
  `welcome12345` passwords to comply with a 12-character minimum

### Fixed

- Dataclip selector always shows that the dataclip is wiped even when the job
  wasn't run [#2303](https://github.com/OpenFn/lightning/issues/2303)
- Send run channel errors to sentry
  [#2515](https://github.com/OpenFn/lightning/issues/2515)

## [v2.9.5] - 2024-09-18

### Changed

- Hide export history button when no workorder is rendered in the table
  [#2440](https://github.com/OpenFn/lightning/issues/2440)
- Improve docs for running lightning locally #2499
  [#2499](https://github.com/OpenFn/lightning/pull/2499)

### Fixed

- Fix empty webhook URL when switching workflow trigger type
  [#2050](https://github.com/OpenFn/lightning/issues/2050)
- Add quotes when special YAML characters are present in the exported project
  [#2446](https://github.com/OpenFn/lightning/issues/2446)
- In the AI Assistant, don't open the help page when clicking the Responsible AI
  Link [#2511](https://github.com/OpenFn/lightning/issues/2511)

## [v2.9.4] - 2024-09-16

### Changed

- Responsible AI review of AI Assistant
  [#2478](https://github.com/OpenFn/lightning/pull/2478)
- Improve history export page UI
  [#2442](https://github.com/OpenFn/lightning/issues/2442)
- When selecting a node in the workflow diagram, connected edges will also be
  highlighted [#2396](https://github.com/OpenFn/lightning/issues/2358)

### Fixed

- Fix AI Assitant crashes on a job that is not saved yet
  [#2479](https://github.com/OpenFn/lightning/issues/2479)
- Fix jumpy combobox for scope switcher
  [#2469](https://github.com/OpenFn/lightning/issues/2469)
- Fix console errors when rending edge labels in the workflow diagram
- Fix tooltip on export workorder button
  [#2430](https://github.com/OpenFn/lightning/issues/2430)

## [v2.9.3] - 2024-09-11

### Added

- Add utility module to seed a DB to support query performance analysis.
  [#2441](https://github.com/OpenFn/lightning/issues/2441)

### Changed

- Enhance user profile page to add a section for updating basic information
  [#2470](https://github.com/OpenFn/lightning/pull/2470)
- Upgraded Heroicons to v2.1.5, from v2.0.18
  [#2483](https://github.com/OpenFn/lightning/pull/2483)
- Standardize `link-uuid` style for uuid chips
- Updated PromEx configuration to align with custom Oban naming.
  [#2488](https://github.com/OpenFn/lightning/issues/2488)

## [v2.9.2] - 2024-09-09

### Changed

- Temporarily limit AI to @openfn emails while testing
  [#2482](https://github.com/OpenFn/lightning/pull/2482)

## [v2.9.1] - 2024-09-09

### Fixed

- Provisioner creates invalid snapshots when doing CLI deploy
  [#2461](https://github.com/OpenFn/lightning/issues/2461)
  [#2460](https://github.com/OpenFn/lightning/issues/2460)

  > This is a fix for future Workflow updates that are deployed by the CLI and
  > Github integrations. Unfortunately, there is a high likelihood that your
  > existing snapshots could be incorrect (e.g. missing steps, missing edges).
  > In order to fix this, you will need to manually create new snapshots for
  > each of your workflows. This can be done either by modifying the workflow in
  > the UI and saving it. Or running a command on the running instance:
  >
  > ```elixir
  > alias Lightning.Repo
  > alias Lightning.Workflows.{Workflow, Snapshot}
  >
  > Repo.transaction(fn ->
  >   snapshots =
  >     Repo.all(Workflow)
  >     |> Enum.map(&Workflow.touch/1)
  >     |> Enum.map(&Repo.update!/1)
  >     |> Enum.map(fn workflow ->
  >       {:ok, snapshot} = Snapshot.create(workflow)
  >       snapshot
  >     end)
  >
  >  {:ok, snapshots}
  > end)
  > ```

## [v2.9.0] - 2024-09-06

### Added

- Limit AI queries and hook the increment of AI queries to allow usage limiting.
  [#2438](https://github.com/OpenFn/lightning/pull/2438)
- Persist AI Assistant conversations and enable it for all users
  [#2296](https://github.com/OpenFn/lightning/issues/2296)

### Changed

- Rename `new_table` component to `table`.
  [#2448](https://github.com/OpenFn/lightning/pull/2448)

### Fixed

- Fix `workflow_id` presence in state.json during Github sync
  [#2445](https://github.com/OpenFn/lightning/issues/2445)

## [v2.8.2] - 2024-09-04

### Added

- Change navbar colors depending on scope.
  [#2449](https://github.com/OpenFn/lightning/pull/2449)
- Add support for configurable idle connection timeouts via the `IDLE_TIMEOUT`
  environment variable. [#2443](https://github.com/OpenFn/lightning/issues/2443)

### Changed

- Allow setup_user command to be execute from outside the container with
  `/app/bin/lightning eval Lightning.Setup.setup_user/3`
- Implement a combo-box to make navigating between projects easier
  [#241](https://github.com/OpenFn/lightning/pull/2424)
- Updated vulnerable version of micromatch.
  [#2454](https://github.com/OpenFn/lightning/issues/2454)

## [v2.8.1] - 2024-08-28

### Changed

- Improve run claim query by removing extraneous sorts
  [#2431](https://github.com/OpenFn/lightning/issues/2431)

## [v2.8.0] - 2024-08-27

### Added

- Users are now able to export work orders, runs, steps, logs, and dataclips
  from the History page.
  [#1698](https://github.com/OpenFn/lightning/issues/1698)

### Changed

- Add index over `run_id` and `step_id` in run_steps to improve worker claim
  speed. [#2428](https://github.com/OpenFn/lightning/issues/2428)
- Show Github Error messages as they are to help troubleshooting
  [#2156](https://github.com/OpenFn/lightning/issues/2156)
- Allow `Setup_utils.setup_user` to be used for the initial superuser creation.
- Update to code assist in the Job Editor to import namespaces from adaptors.
  [#2432](https://github.com/OpenFn/lightning/issues/2432)

### Fixed

- Unable to remove/reconnect github app in lightning after uninstalling directly
  from Github [#2168](https://github.com/OpenFn/lightning/issues/2168)
- Github sync buttons available even when usage limiter returns error
  [PR#2390](https://github.com/OpenFn/lightning/pull/2390)
- Fix issue with the persisting of a Kafka message with headers.
  [#2402](https://github.com/OpenFn/lightning/issues/2402)
- Protect against race conditions when updating partition timestamps for a Kafka
  trigger. [#2378](https://github.com/OpenFn/lightning/issues/2378)

## [v2.7.19] - 2024-08-19

### Added

- Pass the user_id param on check usage limits.
  [#2387](https://github.com/OpenFn/lightning/issues/2387)

## [v2.7.18] - 2024-08-17

### Added

- Ensure that all users in an instance have a confirmed email address within 48
  hours [#2389](https://github.com/OpenFn/lightning/issues/2389)

### Changed

- Ensure that all the demo accounts are confirmed by default
  [#2395](https://github.com/OpenFn/lightning/issues/2395)

### Fixed

- Removed all Kafka trigger code that ensured that message sequence is honoured
  for messages with keys. Functionality to ensure that message sequence is
  honoured will be added in the future, but in an abstraction that is a better
  fit for the current Lightning design.
  [#2362](https://github.com/OpenFn/lightning/issues/2362)
- Dropped the `trigger_kafka_messages` table that formed part of the Kafka
  trigger implementation, but which is now obsolete given the removal of the
  code related to message sequence preservation.
  [#2362](https://github.com/OpenFn/lightning/issues/2362)

## [v2.7.17] - 2024-08-14

### Added

- Added an `iex` command to setup a user, an apiToken, and credentials so that
  it's possible to get a fully running lightning instance via external shell
  script. (This is a tricky requirement for a distributed set of local
  deployments) [#2369](https://github.com/OpenFn/lightning/issues/2369) and
  [#2373](https://github.com/OpenFn/lightning/pull/2373)
- Added support for _very basic_ project-credential management (add, associate
  with job) via provisioning API.
  [#2367](https://github.com/OpenFn/lightning/issues/2367)

### Changed

- Enforced uniqueness on credential names _by user_.
  [#2371](https://github.com/OpenFn/lightning/pull/2371)
- Use Swoosh to format User models into recipients
  [#2374](https://github.com/OpenFn/lightning/pull/2374)
- Bump default CLI to `@openfn/cli@1.8.1`

### Fixed

- When a Workflow is deleted, any associated Kafka trigger pipelines will be
  stopped and deleted. [#2379](https://github.com/OpenFn/lightning/issues/2379)

## [v2.7.16] - 2024-08-07

### Fixed

- @ibrahimwickama fixed issue that prevented users from creating new workflows
  if they are running in an `http` environment (rather than `localhost` or
  `https`). [#2365](https://github.com/OpenFn/lightning/pull/2356)

## [v2.7.15] - 2024-08-07

### Changed

- Kafka messages without keys are synchronously converted into a Workorder,
  Dataclip and Run. Messages with keys are stored as TriggerKafkaMessage
  records, however the code needed to process them has been disabled, pending
  removal. [#2351](https://github.com/OpenFn/lightning/issues/2351)

## [v2.7.14] - 2024-08-05

### Changed

- Use standard styles for link, fix home button in breadcrumbs
  [#2354](https://github.com/OpenFn/lightning/pull/2354)

## [v2.7.13] - 2024-08-05

### Changed

- Don't log 406 Not Acceptable errors to Sentry
  [#2350](https://github.com/OpenFn/lightning/issues/2350)

### Fixed

- Correctly handle floats in LogMessage
  [#2348](https://github.com/OpenFn/lightning/issues/2348)

## [v2.7.12] - 2024-07-31

### Changed

- Make root layout configurable
  [#2310](https://github.com/OpenFn/lightning/pull/2310)
- Use snapshots when initiating Github Sync
  [#1827](https://github.com/OpenFn/lightning/issues/1827)
- Move runtime logic into module
  [#2338](https://github.com/OpenFn/lightning/pull/2338)
- Use `AccountHook Extension` to register new users invited in a project
  [#2341](https://github.com/OpenFn/lightning/pull/2341)
- Standardized top bars across the UI with a navigable breadcrumbs interface
  [#2299](https://github.com/OpenFn/lightning/pull/2299)

### Fixed

- Limit frame size of worker socket connections
  [#2339](https://github.com/OpenFn/lightning/issues/2339)
- Limit number of days to 31 in cron trigger dropdown
  [#2331](https://github.com/OpenFn/lightning/issues/2331)

## [v2.7.11] - 2024-07-26

### Added

- Expose more Kafka configuration at instance-level.
  [#2329](https://github.com/OpenFn/lightning/issues/2329)

### Fixed

- Table action css tweaks
  [#2333](https://github.com/OpenFn/lightning/issues/2333)

## [v2.7.10]

### Added

- A rudimentary optimisation for Kafka messages that do not have a key as the
  sequence of these messages can not be guaranteed.
  [#2323](https://github.com/OpenFn/lightning/issues/2323)

### Fixed

- Fix an intermittent bug when trying to intern Kafka offset reset policy.
  [#2327](https://github.com/OpenFn/lightning/issues/2327)

## [v2.7.9] - 2024-07-24

### Changed

- CSS - standardized some more tailwind components
  [PR#2324](https://github.com/OpenFn/lightning/pull/2324)

## [v2.7.8] - 2024-07-24

### Changed

- Enable End to End Integration tests
  [#2187](https://github.com/OpenFn/lightning/issues/2187)
- Make selected Kafka trigger parameters configurable via ENV vars.
  [#2315](https://github.com/OpenFn/lightning/issues/2315)
- Use the Oauth2 `revocation_endpoint` to revoke token access (1) before
  attempting to reauthorize and (2) when users schedule a credential for
  deletion [#2314](https://github.com/OpenFn/lightning/issues/2314)
- Standardized tailwind alerts
  [#2314](https://github.com/OpenFn/lightning/issues/2314)
- Standardized `link` tailwind style (and provided `link-plain`, `link-info`,
  `link-error`, and `link-warning`)
  [#2314](https://github.com/OpenFn/lightning/issues/2314)

### Fixed

- Fix work order URL in failure alerts
  [#2305](https://github.com/OpenFn/lightning/pull/2305)
- Fix error when handling existing encrypted credentials
  [#2316](https://github.com/OpenFn/lightning/issues/2316)
- Fix job editor switches to the snapshot version when body is changed
  [#2306](https://github.com/OpenFn/lightning/issues/2306)
- Fix misaligned "Retry from here" button on inspector page
  [#2308](https://github.com/OpenFn/lightning/issues/2308)

## [v2.7.7] - 2024-07-18

### Added

- Add experimental support for triggers that consume message from a Kafka
  cluster [#1801](https://github.com/OpenFn/lightning/issues/1801)
- Workflows can now specify concurrency, allowing runs to be executed
  syncronously or to a maximum concurrency level. Note that this applies to the
  default FifoRunQueue only.
  [#2022](https://github.com/OpenFn/lightning/issues/2022)
- Invite Non-Registered Users to a Project
  [#2288](https://github.com/OpenFn/lightning/pull/2288)

### Changed

- Make modal close events configurable
  [#2298](https://github.com/OpenFn/lightning/issues/2298)

### Fixed

- Prevent Oauth credentials from being created if they don't have a
  `refresh_token` [#2289](https://github.com/OpenFn/lightning/pull/2289) and
  send more helpful error data back to the worker during token refresh failure
  [#2135](https://github.com/OpenFn/lightning/issues/2135)
- Fix CLI deploy not creating snapshots for workflows
  [#2271](https://github.com/OpenFn/lightning/issues/2271)

## [v2.7.6] - 2024-07-11

### Fixed

- UsageTracking crons are enabled again (if config is enabled)
  [#2276](https://github.com/OpenFn/lightning/issues/2276)
- UsageTracking metrics absorb the fact that a step's job_id may not currently
  exist when counting unique jobs
  [#2279](https://github.com/OpenFn/lightning/issues/2279)
- Adjusted layout and text displayed when preventing simultaneous edits to
  accommodate more screen sizes
  [#2277](https://github.com/OpenFn/lightning/issues/2277)

## [v2.7.5] - 2024-07-10

### Changed

- Prevent two editors from making changes to the same workflow at the same time
  [#1949](https://github.com/OpenFn/lightning/issues/1949)
- Moved the Edge Condition Label field to the top of the form, so it's always
  visible [#2236](https://github.com/OpenFn/lightning/pull/2236)
- Update edge condition labels in the Workflow Diagram to always show the
  condition type icon and the label
  [#2236](https://github.com/OpenFn/lightning/pull/2236)

### Fixed

- Do Not Require Lock Version In URL Parameters
  [#2267](https://github.com/OpenFn/lightning/pull/2267)
- Trim erroneous spaces on user first and last names
  [#2269](https://github.com/OpenFn/lightning/pull/2269)

## [v2.7.4] - 2024-07-06

### Changed

- When the entire log string is a valid JSON object, pretty print it with a
  standard `JSON.stringify(str, null, 2)` but if it's something else then let
  the user do whatever they want (e.g., if you write
  `console.log('some', 'cool', state.data)` we won't mess with it.)
  [#2260](https://github.com/OpenFn/lightning/pull/2260)

### Fixed

- Fixed sticky toggle button for switching between latest version and a snapshot
  of a workflow [#2264](https://github.com/OpenFn/lightning/pull/2264)

## [v2.7.3] - 2024-07-05

### Changed

- Bumped the ws-worker to v1.3

### Fixed

- Fix issue when selecting different steps in RunViewer and the parent liveview
  not being informed [#2253](https://github.com/OpenFn/lightning/issues/2253)
- Stopped inspector from crashing when looking for a step by a run/job
  combination [#2201](https://github.com/OpenFn/lightning/issues/2201)
- Workflow activation only considers new and changed workflows
  [#2237](https://github.com/OpenFn/lightning/pull/2237)

## [v2.7.2] - 2024-07-03

### Changed

- Allow endpoint plugs to be injected at compile time.
  [#2248](https://github.com/OpenFn/lightning/pull/2248)
- All models to use the `public` schema.
  [#2249](https://github.com/OpenFn/lightning/pull/2249)
- In the workflow diagram, smartly update the view when adding new nodes
  [#2174](https://github.com/OpenFn/lightning/issues/2174)
- In the workflow diagram, remove the "autofit" toggle in the control bar

### Fixed

- Remove prompt parameter from the authorization URL parameters for the Generic
  Oauth Clients [#2250](https://github.com/OpenFn/lightning/issues/2250)
- Fixed react key error [#2233](https://github.com/OpenFn/lightning/issues/2233)
- Show common functions in the Docs panel
  [#1733](https://github.com/OpenFn/lightning/issues/1733)

## [v2.7.1] - 2024-07-01

### Changed

- Update email copies [#2213](https://github.com/OpenFn/lightning/issues/2213)

### Fixed

- Fix jumpy cursor in the Job editor.
  [#2229](https://github.com/OpenFn/lightning/issues/2229)
- Rework syncing behaviour to prevent changes getting thrown out on a socket
  reconnect. [#2007](https://github.com/OpenFn/lightning/issues/2007)

## [v2.7.0] - 2024-06-26

### Added

- Use of snapshots for displaying runs and their associated steps in the History
  page. [#1825](https://github.com/OpenFn/lightning/issues/1825)
- Added view-only mode for rendering workflows and runs in the Workflow Canvas
  and the Inspector page using snapshots, with the option to switch between a
  specific snapshot version and the latest version. Edit mode is available when
  displaying the latest version.
  [#1843](https://github.com/OpenFn/lightning/issues/1843)
- Allow users to delete steps sssociated with runs in the Workflow Canvas
  [#2027](https://github.com/OpenFn/lightning/issues/2027)
- Link to adaptor `/src` from inspector.
- Prototype AI Assistant for working with job code.
  [#2193](https://github.com/OpenFn/lightning/issues/2193)

### Changed

- Reverted behaviour on "Rerun from here" to select the Log tab.
  [#2202](https://github.com/OpenFn/lightning/issues/2202)
- Don't allow connections between an orphaned node and a
  Trigger[#2188](https://github.com/OpenFn/lightning/issues/2188)
- Reduce the minimum zoom in the workflow diagram
  [#2214](https://github.com/OpenFn/lightning/issues/2214)

### Fixed

- Fix some adaptor docs not displaying
  [#2019](https://github.com/OpenFn/lightning/issues/2019)
- Fix broken `mix lightning.install_adaptor_icons` task due to addition of Finch
  http client change.

## [v2.6.3] - 2024-06-19

### Changed

- Added a notice on application start about anonymous public impact reporting
  and its importance for the sustainability of
  [Digital Public Goods](https://digitalpublicgoods.net/) and
  [Digital Public Infrastructure](https://www.codevelop.fund/insights-1/what-is-digital-public-infrastructure).
- Increase default `WORKER_MAX_RUN_DURATION_SECONDS` to 300 to match the
  [ws-worker default](https://github.com/OpenFn/kit/blob/main/packages/ws-worker/src/util/cli.ts#L149-L153)
  so if people don't set their timeout via ENV, at least the two match up.

## [v2.6.2] - 2024-06-13

### Fixed

- Fix vanishing Docs panel when Editor panel is collapsed and opened again
  [#2195](https://github.com/OpenFn/lightning/issues/2195)
- Maintain tab when RunViewer remounts/push state drops tab hash
  [#2199](https://github.com/OpenFn/lightning/issues/2199)

## [v2.6.1] - 2024-06-12

### Changed

- Erlang to 26.2.5
- Update debian bookworm from 20240130 to 20240513.
- Return 403s when Provisioning API fails because of usage limits
  [#2182](https://github.com/OpenFn/lightning/pull/2182)
- Update email notification for changing retention period
  [#2066](https://github.com/OpenFn/lightning/issues/2066)
- Return 415s when Webhooks are sent Content-Types what are not supported.
  [#2180](https://github.com/OpenFn/lightning/issues/2180)
- Updated the default step text

### Fixed

- Rewrite TabSelector (now Tabbed) components fixing a number of navigation
  issues [#2051](https://github.com/OpenFn/lightning/issues/2051)

## [v2.6.0] - 2024-06-05

### Added

- Support multiple edges leading to the same step (a.k.a., "drag & drop")
  [#2008](https://github.com/OpenFn/lightning/issues/2008)

### Changed

### Fixed

## [v2.5.5] - 2024-06-05

### Added

- Replace LiveView Log Viewer component with React Monaco
  [#1863](https://github.com/OpenFn/lightning/issues/1863)

### Changed

- Bump default CLI to `@openfn/cli@1.3.2`
- Don't show deprecated adaptor versions in the adaptor version picklist (to be
  followed by some graceful deprecation handling/warning in
  [later work](https://github.com/OpenFn/lightning/issues/2172))
  [#2169](https://github.com/OpenFn/lightning/issues/2169)
- Refactor count workorders to reuse search code
  [#2121](https://github.com/OpenFn/lightning/issues/2121)
- Updated provisioning error message to include workflow and job names
  [#2140](https://github.com/OpenFn/lightning/issues/2140)

### Fixed

- Don't let two deploy workflows run at the same time to prevent git collisions
  [#2044](https://github.com/OpenFn/lightning/issues/2044)
- Stopped sending emails when creating a starter project
  [#2161](https://github.com/OpenFn/lightning/issues/2161)

## [v2.5.4] - 2024-05-31

### Added

- CORS support [#2157](https://github.com/OpenFn/lightning/issues/2157)
- Track users emails preferences
  [#2163](https://github.com/OpenFn/lightning/issues/2163)

### Changed

- Change Default Text For New Job Nodes
  [#2014](https://github.com/OpenFn/lightning/pull/2014)
- Persisted run options when runs are _created_, not when they are _claimed_.
  This has the benefit of "locking in" the behavior desired by the user at the
  time they demand a run, not whenever the worker picks it up.
  [#2085](https://github.com/OpenFn/lightning/pull/2085)
- Made `RUN_GRACE_PERIOD_SECONDS` a configurable ENV instead of 20% of the
  `WORKER_MAX_RUN_DURATION`
  [#2085](https://github.com/OpenFn/lightning/pull/2085)

### Fixed

- Stopped Janitor from calling runs lost if they have special runtime options
  [#2079](https://github.com/OpenFn/lightning/issues/2079)
- Dataclip Viewer now responds to page resize and internal page layout
  [#2120](https://github.com/OpenFn/lightning/issues/2120)

## [v2.5.3] - 2024-05-27

### Changed

- Stop users from creating deprecated Salesforce and GoogleSheets credentials.
  [#2142](https://github.com/OpenFn/lightning/issues/2142)
- Delegate menu customization and create menu components for reuse.
  [#1988](https://github.com/OpenFn/lightning/issues/1988)

### Fixed

- Disable Credential Save Button Until All Form Fields Are Validated
  [#2099](https://github.com/OpenFn/lightning/issues/2099)
- Fix Credential Modal Closure Error When Workflow Is Unsaved
  [#2101](https://github.com/OpenFn/lightning/pull/2101)
- Fix error when socket reconnects and user is viewing a run via the inspector
  [#2148](https://github.com/OpenFn/lightning/issues/2148)

## [v2.5.2] - 2024-05-23

### Fixed

- Preserve custom values (like `apiVersion`) during token refresh for OAuth2
  credentials [#2131](https://github.com/OpenFn/lightning/issues/2131)

## [v2.5.1] - 2024-05-21

### Fixed

- Don't compile Phoenix Storybook in production and test environments
  [#2119](https://github.com/OpenFn/lightning/pull/2119)
- Improve performance and memory consumption on queries and logic for digest
  mailer [#2121](https://github.com/OpenFn/lightning/issues/2121)

## [v2.5.0] - 2024-05-20

### Fixed

- When a refresh token is updated, save it!
  [#2124](https://github.com/OpenFn/lightning/pull/2124)

## [v2.5.0-pre4] - 2024-05-20

### Fixed

- Fix duplicate credential type bug
  [#2100](https://github.com/OpenFn/lightning/issues/2100)
- Ensure Global OAuth Clients Accessibility for All Users
  [#2114](https://github.com/OpenFn/lightning/issues/2114)

## [v2.5.0-pre3] - 2024-05-20

### Fixed

- Fix credential not added automatically after being created from the canvas.
  [#2105](https://github.com/OpenFn/lightning/issues/2105)
- Replace the "not working?" prompt by "All good, but if your credential stops
  working, you may need to re-authorize here.".
  [#2102](https://github.com/OpenFn/lightning/issues/1872)
- Fix Generic Oauth credentials don't get included in the refresh flow
  [#2106](https://github.com/OpenFn/lightning/pull/2106)

## [v2.5.0-pre2] - 2024-05-17

### Changed

- Replace LiveView Dataclip component with React Monaco bringing large
  performance improvements when viewing large dataclips.
  [#1872](https://github.com/OpenFn/lightning/issues/1872)

## [v2.5.0-pre] - 2024-05-17

### Added

- Allow users to build Oauth clients and associated credentials via the user
  interface. [#1919](https://github.com/OpenFn/lightning/issues/1919)

## [v2.4.14] - 2024-05-16

### Changed

- Refactored image and version info
  [#2097](https://github.com/OpenFn/lightning/pull/2097)

### Fixed

- Fixed issue where updating adaptor name and version of job node in the
  workflow canvas crashes the app when no credential is selected
  [#99](https://github.com/OpenFn/lightning/issues/99)
- Removes stacked viewer after switching tabs and steps.
  [#2064](https://github.com/OpenFn/lightning/issues/2064)

## [v2.4.13] - 2024-05-16

### Fixed

- Fixed issue where updating an existing Salesforce credential to use a
  `sandbox` endpoint would not properly re-authenticate.
  [#1842](https://github.com/OpenFn/lightning/issues/1842)
- Navigate directly to settings from url hash and renders default panel when
  there is no hash. [#1971](https://github.com/OpenFn/lightning/issues/1971)

## [v2.4.12] - 2024-05-15

### Fixed

- Fix render settings default panel on first load
  [#1971](https://github.com/OpenFn/lightning/issues/1971)

## [v2.4.11] - 2024-05-15

### Changed

- Upgraded Sentry to v10 for better error reporting.

## [v2.4.10] - 2024-05-14

### Fixed

- Fix the "reset demo" script by disabling the emailing that was introduced to
  the `create_project` function.
  [#2063](https://github.com/OpenFn/lightning/pull/2063)

## [v2.4.9] - 2024-05-14

### Changed

- Bumped @openfn/ws-worker to 1.1.8

### Fixed

- Correctly pass max allowed run time into the Run token, ensuring it's valid
  for the entirety of the Runs execution time
  [#2072](https://github.com/OpenFn/lightning/issues/2072)

## [v2.4.8] - 2024-05-13

### Added

- Add Github sync to usage limiter
  [#2031](https://github.com/OpenFn/lightning/pull/2031)

### Changed

- Remove illogical cancel buttons on user/pass change screen
  [#2067](https://github.com/OpenFn/lightning/issues/2067)

### Fixed

- Stop users from configuring failure alerts when the limiter returns error
  [#2076](https://github.com/OpenFn/lightning/pull/2076)

## [v2.4.7] - 2024-05-11

### Fixed

- Fixed early worker token expiry bug
  [#2070](https://github.com/OpenFn/lightning/issues/2070)

## [v2.4.6] - 2024-05-08

### Added

- Allow for automatic resubmission of failed usage tracking report submissions.
  [1789](https://github.com/OpenFn/lightning/issues/1789)
- Make signup feature configurable
  [#2049](https://github.com/OpenFn/lightning/issues/2049)
- Apply runtime limits to worker execution
  [#2015](https://github.com/OpenFn/lightning/pull/2015)
- Limit usage for failure alerts
  [#2011](https://github.com/OpenFn/lightning/pull/2011)

## [v2.4.5] - 2024-05-07

### Fixed

- Fix provioning API calls workflow limiter without the project ID
  [#2057](https://github.com/OpenFn/lightning/issues/2057)

## [v2.4.4] - 2024-05-03

### Added

- Benchmarking script that simulates data from a cold chain.
  [#1993](https://github.com/OpenFn/lightning/issues/1993)

### Changed

- Changed Snapshot `get_or_create_latest_for` to accept multis allow controlling
  of which repo it uses.
- Require exactly one owner for each project
  [#1991](https://github.com/OpenFn/lightning/issues/1991)

### Fixed

- Fixed issue preventing credential updates
  [#1861](https://github.com/OpenFn/lightning/issues/1861)

## [v2.4.3] - 2024-05-01

### Added

- Allow menu items customization
  [#1988](https://github.com/OpenFn/lightning/issues/1988)
- Workflow Snapshot support
  [#1822](https://github.com/OpenFn/lightning/issues/1822)
- Fix sample workflow from init_project_for_new_user
  [#2016](https://github.com/OpenFn/lightning/issues/2016)

### Changed

- Bumped @openfn/ws-worker to 1.1.6

### Fixed

- Assure workflow is always passed to Run.enqueue
  [#2032](https://github.com/OpenFn/lightning/issues/2032)
- Fix regression on History page where snapshots were not preloaded correctly
  [#2026](https://github.com/OpenFn/lightning/issues/2026)

## [v2.4.2] - 2024-04-24

### Fixed

- Fix missing credential types when running Lightning using Docker
  [#2010](https://github.com/OpenFn/lightning/issues/2010)
- Fix provisioning API includes deleted workflows in project state
  [#2001](https://github.com/OpenFn/lightning/issues/2001)

## [v2.4.1] - 2024-04-19

### Fixed

- Fix github cli deploy action failing to auto-commit
  [#1995](https://github.com/OpenFn/lightning/issues/1995)

## [v2.4.1-pre] - 2024-04-18

### Added

- Add custom metric to track the number of finalised runs.
  [#1790](https://github.com/OpenFn/lightning/issues/1790)

### Changed

- Set better defaults for the GitHub connection creation screen
  [#1994](https://github.com/OpenFn/lightning/issues/1994)
- Update `submission_status` for any Usagetracking.Report that does not have it
  set. [#1789](https://github.com/OpenFn/lightning/issues/1789)

## [v2.4.0] - 2024-04-12

### Added

- Allow description below the page title
  [#1975](https://github.com/OpenFn/lightning/issues/1975)
- Enable users to connect projects to their Github repos and branches that they
  have access to [#1895](https://github.com/OpenFn/lightning/issues/1895)
- Enable users to connect multiple projects to a single Github repo
  [#1811](https://github.com/OpenFn/lightning/issues/1811)

### Changed

- Change all System.get_env calls in runtime.exs to use dotenvy
  [#1968](https://github.com/OpenFn/lightning/issues/1968)
- Track usage tracking submission status in new field
  [#1789](https://github.com/OpenFn/lightning/issues/1789)
- Send richer version info as part of usage tracking submission.
  [#1819](https://github.com/OpenFn/lightning/issues/1819)

### Fixed

- Fix sync to branch only targetting main branch
  [#1892](https://github.com/OpenFn/lightning/issues/1892)
- Fix enqueue run without the workflow info
  [#1981](https://github.com/OpenFn/lightning/issues/1981)

## [v2.3.1] - 2024-04-03

### Changed

- Run the usage tracking submission job more frequently to reduce the risk of
  Oban unavailability at a particular time.
  [#1778](https://github.com/OpenFn/lightning/issues/1778)
- Remove code supporting V1 usage tracking submissions.
  [#1853](https://github.com/OpenFn/lightning/issues/1853)

### Fixed

- Fix scrolling behaviour on inspector for small screens
  [#1962](https://github.com/OpenFn/lightning/issues/1962)
- Fix project picker for users with many projects
  [#1952](https://github.com/OpenFn/lightning/issues/1952)

## [v2.3.0] - 2024-04-02

### Added

- Support for additional paths on a webhook URL such as `/i/<uuid>/Patient`
  [#1954](https://github.com/OpenFn/lightning/issues/1954)
- Support for a GET endpoint to "check" webhook URL availability
  [#1063](https://github.com/OpenFn/lightning/issues/1063)
- Allow external apps to control the run enqueue db transaction
  [#1958](https://github.com/OpenFn/lightning/issues/1958)

## [v2.2.2] - 2024-04-01

### Changed

- Changed dataclip search from string `LIKE` to tsvector on keys and values.
  While this will limit partial string matching to the beginning of words (not
  the middle or end) it will make searching way more performant
  [#1939](https://github.com/OpenFn/lightning/issues/1939)
- Translate job error messages using errors.po file
  [#1935](https://github.com/OpenFn/lightning/issues/1935)
- Improve the UI/UX of the run panel on the inspector for small screens
  [#1909](https://github.com/OpenFn/lightning/issues/1909)

### Fixed

- Regular database timeouts when searching across dataclip bodies
  [#1794](https://github.com/OpenFn/lightning/issues/1794)

## [v2.2.1] - 2024-03-27

### Added

- Enable users to connect to their Github accounts in preparation for
  streamlined GitHub project sync setup
  [#1894](https://github.com/OpenFn/lightning/issues/1894)

### Fixed

- Apply usage limit to bulk-reruns
  [#1931](https://github.com/OpenFn/lightning/issues/1931)
- Fix edge case that could result in duplicate usage tracking submissions.
  [#1853](https://github.com/OpenFn/lightning/issues/1853)
- Fix query timeout issue on history retention deletion
  [#1937](https://github.com/OpenFn/lightning/issues/1937)

## [v2.2.0] - 2024-03-21

### Added

- Allow admins to set project retention periods
  [#1760](https://github.com/OpenFn/lightning/issues/1760)
- Automatically wipe input/output data after their retention period
  [#1762](https://github.com/OpenFn/lightning/issues/1762)
- Automatically delete work order history after their retention period
  [#1761](https://github.com/OpenFn/lightning/issues/1761)

### Changed

- When automatically creating a project for a newly registered user (via the
  `INIT_PROJECT_FOR_NEW_USER=true` environment variable) that user should be the
  `owner` of the project.
  [#1927](https://github.com/OpenFn/lightning/issues/1927)
- Give priority to manual runs (over webhook requests and cron) so that active
  users on the inspector don't have to wait ages for thier work during high load
  periods [#1918](https://github.com/OpenFn/lightning/issues/1918)

## [v2.1.0] - 2024-03-20

### Added

- TSVector index to log_lines, and gin index to dataclips
  [#1898](https://github.com/OpenFn/lightning/issues/1898)
- Add API Version field to Salesforce OAuth credentials
  [#1838](https://github.com/OpenFn/lightning/issues/1838)

### Changed

- Replace v1 usage tracking with v2 usage tracking.
  [#1853](https://github.com/OpenFn/lightning/issues/1853)

## [v2.0.10]

### Changed

- Updated anonymous usage tracker submissions
  [#1853](https://github.com/OpenFn/lightning/issues/1853)

## [v2.0.9] - 2024-03-19

### Added

- Support for smaller screens on history and inspector.
  [#1908](https://github.com/OpenFn/lightning/issues/1908)
- Polling metric to track number of available runs.
  [#1790](https://github.com/OpenFn/lightning/issues/1790)
- Allows limiting creation of new runs and retries.
  [#1754](https://github.com/OpenFn/Lightning/issues/1754)
- Add specific messages for log, input, and output tabs when a run is lost
  [#1757](https://github.com/OpenFn/lightning/issues/1757)
- Soft and hard limits for runs created by webhook trigger.
  [#1859](https://github.com/OpenFn/Lightning/issues/1859)
- Publish an event when a new user is registered
  [#1873](https://github.com/OpenFn/lightning/issues/1873)
- Adds ability to add project collaborators from existing users
  [#1836](https://github.com/OpenFn/lightning/issues/1836)
- Added ability to remove project collaborators
  [#1837](https://github.com/OpenFn/lightning/issues/1837)
- Added new usage tracking submission code.
  [#1853](https://github.com/OpenFn/lightning/issues/1853)

### Changed

- Upgrade Elixir to 1.16.2
- Remove all values from `.env.example`.
  [#1904](https://github.com/OpenFn/lightning/issues/1904)

### Fixed

- Verify only stale project credentials
  [#1861](https://github.com/OpenFn/lightning/issues/1861)

## [v2.0.8] - 2024-02-29

### Fixed

- Show flash error when editing stale project credentials
  [#1795](https://github.com/OpenFn/lightning/issues/1795)
- Fixed bug with Github sync installation on docker-based deployments
  [#1845](https://github.com/OpenFn/lightning/issues/1845)

## [v2.0.6] - 2024-02-29

### Added

- Automatically create Github workflows in a target repository/branch when users
  set up a Github repo::OpenFn project sync
  [#1046](https://github.com/OpenFn/lightning/issues/1046)
- Allows limiting creation of new runs and retries.
  [#1754](https://github.com/OpenFn/Lightning/issues/1754)

### Changed

- Change bucket size used by the run queue delay custom metric.
  [#1790](https://github.com/OpenFn/lightning/issues/1790)
- Require setting `IS_RESETTABLE_DEMO` to "yes" via ENV before allowing the
  destructive `Demo.reset_demo/0` function from being called.
  [#1720](https://github.com/OpenFn/lightning/issues/1720)
- Remove version display condition that was redundant due to shadowing
  [#1819](https://github.com/OpenFn/lightning/issues/1819)

### Fixed

- Fix series of sentry issues related to OAuth credentials
  [#1799](https://github.com/OpenFn/lightning/issues/1799)

## [v2.0.5] - 2024-02-25

### Fixed

- Fixed error in Credentials without `sanbox` field set; only display `sandbox`
  field for Salesforce oauth credentials.
  [#1798](https://github.com/OpenFn/lightning/issues/1798)

## [v2.0.4] - 2024-02-24

### Added

- Display and edit OAuth credentials
  scopes[#1706](https://github.com/OpenFn/Lightning/issues/1706)

### Changed

- Stop sending `operating_system_detail` to the usage tracker
  [#1785](https://github.com/OpenFn/lightning/issues/1785)

### Fixed

- Make handling of usage tracking errors more robust.
  [#1787](https://github.com/OpenFn/lightning/issues/1787)
- Fix inspector shows selected dataclip as wiped after retying workorder from a
  non-first step [#1780](https://github.com/OpenFn/lightning/issues/1780)

## [v2.0.3] - 2024-02-21

### Added

- Actual metrics will now be submitted by Lightning to the Usage Tracker.
  [#1742](https://github.com/OpenFn/lightning/issues/1742)
- Added a support link to the menu that goes to the instance admin contact
  [#1783](https://github.com/OpenFn/lightning/issues/1783)

### Changed

- Usage Tracking submissions are now opt-out, rather than opt-in. Hashed UUIDs
  to ensure anonymity are default.
  [#1742](https://github.com/OpenFn/lightning/issues/1742)
- Usage Tracking submissions will now run daily rather than hourly.
  [#1742](https://github.com/OpenFn/lightning/issues/1742)

- Bumped @openfn/ws-worker to `v1.0` (this is used in dev mode when starting the
  worker from your mix app: `RTM=true iex -S mix phx.server`)
- Bumped @openfn/cli to `v1.0` (this is used for adaptor docs and magic)

### Fixed

- Non-responsive workflow canvas after web socket disconnection
  [#1750](https://github.com/OpenFn/lightning/issues/1750)

## [v2.0.2] - 2024-02-14

### Fixed

- Fixed a bug with the OAuth2 credential refresh flow that prevented
  GoogleSheets jobs from running after token expiration
  [#1735](https://github.com/OpenFn/Lightning/issues/1735)

## [v2.0.1] - 2024-02-13

### Changed

- Renamed ImpactTracking to UsageTracking
  [#1729](https://github.com/OpenFn/lightning/issues/1729)
- Block github installation if there's a pending installation in another project
  [#1731](https://github.com/OpenFn/Lightning/issues/1731)

### Fixed

- Expand work order button balloons randomly
  [#1737](https://github.com/OpenFn/Lightning/issues/1737)
- Editing credentials doesn't work from project scope
  [#1743](https://github.com/OpenFn/Lightning/issues/1743)

## [v2.0.0] - 2024-02-10

> At the time of writing there are no more big changes planned and testing has
> gone well. Thanks to everyone who's helped to kick the tyres during the "rc"
> phase. There are still a _lot of **new features** coming_, so please:
>
> - watch our [**Public Roadmap**](https://github.com/orgs/OpenFn/projects/3) to
>   stay abreast of our core team's backlog,
> - request a feature in the
>   [**Community Forum**](https://community.openfn.org),
> - raise a
>   [**new issue**](https://github.com/OpenFn/lightning/issues/new/choose) if
>   you spot a bug,
> - and head over to the
>   [**Contributing**](https://github.com/OpenFn/lightning/?tab=readme-ov-file#contribute-to-this-project)
>   section to lend a hand.
>
> Head to [**docs.openfn.org**](https://docs.openfn.org) for product
> documentation and help with v1 to v2 migration.

### Changed

- Bump `@openfn/worker` to `v0.8.1`
- Only show GoogleSheets and Salesforce credential options if Oauth clients are
  registered with the instance via ENV
  [#1734](https://github.com/OpenFn/Lightning/issues/1734)

### Fixed

- Use standard table type for webhook auth methods
  [#1514](https://github.com/OpenFn/Lightning/issues/1514)
- Make disabled button for "Connect to GitHub" clear, add tooltip
  [#1732](https://github.com/OpenFn/Lightning/issues/1715)

## [v2.0.0-rc12] - 2024-02-09

### Added

- Add RunQueue extension to allow claim customization.
  [#1715](https://github.com/OpenFn/Lightning/issues/1715)
- Add support for Salesforce OAuth2 credentials
  [#1633](https://github.com/OpenFn/Lightning/issues/1633)

### Changed

- Use `PAYLOAD_SIZE_KB` in k6 load testing script, set thresholds on wait time,
  set default payload size to `2kb`

### Fixed

- Adds more detail to work order states on dashboard
  [#1677](https://github.com/OpenFn/lightning/issues/1677)
- Fix Output & Logs in inspector fails to show sometimes
  [#1702](https://github.com/OpenFn/lightning/issues/1702)

## [v2.0.0-rc11] - 2024-02-08

### Fixed

- Bumped Phoenix LiveView from `0.20.4` to `0.20.5` to fix canvas selection
  issue [#1724](https://github.com/OpenFn/lightning/issues/1724)

## [v2.0.0-rc10] - 2024-02-08

### Changed

- Implemented safeguards to prevent deletion of jobs with associated run history
  [#1570](https://github.com/OpenFn/Lightning/issues/1570)

### Fixed

- Fixed inspector dataclip body not getting updated after dataclip is wiped
  [#1718](https://github.com/OpenFn/Lightning/issues/1718)
- Fixed work orders getting retried despite having wiped dataclips
  [#1721](https://github.com/OpenFn/Lightning/issues/1721)

## [v2.0.0-rc9] 2024-02-05

### Added

- Persist impact tracking configuration and reports
  [#1684](https://github.com/OpenFn/Lightning/issues/1684)
- Add zero-persistence project setting
  [#1209](https://github.com/OpenFn/Lightning/issues/1209)
- Wipe dataclip after use when zero-persistence is enabled
  [#1212](https://github.com/OpenFn/Lightning/issues/1212)
- Show appropriate message when a wiped dataclip is viewed
  [#1211](https://github.com/OpenFn/Lightning/issues/1211)
- Disable selecting work orders having wiped dataclips in the history page
  [#1210](https://github.com/OpenFn/Lightning/issues/1210)
- Hide rerun button in inspector when the selected step has a wiped dataclip
  [#1639](https://github.com/OpenFn/Lightning/issues/1639)
- Add rate limiter to webhook endpoints and runtime limiter for runs.
  [#639](https://github.com/OpenFn/Lightning/issues/639)

### Fixed

- Prevented secret scrubber from over-eagerly adding \*\*\* between all
  characters if an empty string secret was provided as a credential field value
  (e.g., {"username": "come-on-in", "password": ""})
  [#1585](https://github.com/OpenFn/Lightning/issues/1585)
- Fixed permissions issue that allowed viewer/editor to modify webhook auth
  methods. These permissions only belong to project owners and admins
  [#1692](https://github.com/OpenFn/Lightning/issues/1692)
- Fixed bug that was duplicating inbound http_requests, resulting in unnecessary
  data storage [#1695](https://github.com/OpenFn/Lightning/issues/1695)
- Fixed permissions issue that allowed editors to set up new Github connections
  [#1703](https://github.com/OpenFn/Lightning/issues/1703)
- Fixed permissions issue that allowed viewers to initiate syncs to github
  [#1704](https://github.com/OpenFn/Lightning/issues/1704)
- Fixed inspector view stuck at processing when following a crashed run
  [#1711](https://github.com/OpenFn/Lightning/issues/1711)
- Fixed inspector dataclip selector not getting updated after running manual run
  [#1714](https://github.com/OpenFn/Lightning/issues/1714)

## [v2.0.0-rc8] - 2024-01-30

### Added

- Shim code to interact with the Impact Tracking service
  [#1671](https://github.com/OpenFn/Lightning/issues/1671)

### Changed

- Standardized naming of "attempts" to "runs". This had already been done in the
  front-end, but this change cleans up the backend, the database, and the
  interface with the worker. Make sure to **run migrations** and update your
  ENV/secrets to use `WORKER_RUNS_PRIVATE_KEY` rather than
  `WORKER_ATTEMPTS_PRIVATE_KEY`
  [#1657](https://github.com/OpenFn/Lightning/issues/1657)
- Required `@openfn/ws-worker@0.8.0` or above.

## [v2.0.0-rc7] - 2024-01-26

### Added

- Store webhook request headers in Dataclips for use in jobs.
  [#1638](https://github.com/OpenFn/Lightning/issues/1638)

### Changed

- Display `http_request` dataclips to the user as they will be provided to the
  worker as "input" state to avoid confusion while writing jobs.
  [1664](https://github.com/OpenFn/Lightning/issues/1664)
- Named-spaced all worker environment variables with `WORKER_` and added
  documentation for how to configure them.
  [#1672](https://github.com/OpenFn/Lightning/pull/1672)
- Bumped to `@openfn/ws-worker@0.6.0`
- Bumped to `@openfn/cli@0.4.15`

### Fixed

- Fix Run via Docker [#1653](https://github.com/OpenFn/Lightning/issues/1653)
- Fix remaining warnings, enable "warnings as errors"
  [#1642](https://github.com/OpenFn/Lightning/issues/1642)
- Fix workflow dashboard bug when viewed for newly created workflows with only
  unfinished run steps. [#1674](https://github.com/OpenFn/Lightning/issues/1674)

## [v2.0.0-rc5] - 2024-01-22

### Changed

- Made two significant backend changes that don't impact UI/UX but **require
  migrations** and should make Lightning developer lives easier by updating
  parts of the backend to match terms now used in the frontend:
  - Renamed the `Runs` model and table to `Steps`
    [#1571](https://github.com/OpenFn/Lightning/issues/1571)
  - Renamed the `AttemptRuns` model and table to `AttemptSteps`
    [#1571](https://github.com/OpenFn/Lightning/issues/1571)

## [v2.0.0-rc4] - 2024-01-19

### Added

- Scrub output dataclips in the UI to avoid unintentional secret exposure
  [#1606](https://github.com/OpenFn/Lightning/issues/1606)

### Changed

- Bump to `@openfn/cli@0.4.14`
- Do not persist the active tab setting on the job editor
  [#1504](https://github.com/OpenFn/Lightning/issues/1504)
- Make condition label optional
  [#1648](https://github.com/OpenFn/Lightning/issues/1648)

### Fixed

- Fix credential body getting leaked to sentry incase of errors
  [#1600](https://github.com/OpenFn/Lightning/issues/1600)
- Fixed validation on Javascript edge conditions
  [#1602](https://github.com/OpenFn/Lightning/issues/1602)
- Removed unused code from `run_live` directory
  [#1625](https://github.com/OpenFn/Lightning/issues/1625)
- Edge condition expressions not correctly being handled during provisioning
  [#openfn/kit#560](https://github.com/OpenFn/kit/pull/560)

## [v2.0.0-rc3] 2024-01-12

### Added

- Custom metric to track stalled attempts
  [#1559](https://github.com/OpenFn/Lightning/issues/1559)
- Dashboard with project and workflow stats
  [#755](https://github.com/OpenFn/Lightning/issues/755)
- Add search by ID on the history page
  [#1468](https://github.com/OpenFn/Lightning/issues/1468)
- Custom metric to support autoscaling
  [#1607](https://github.com/OpenFn/Lightning/issues/1607)

### Changed

- Bumped CLI version to `0.4.13`
- Bumped worker version to `0.5.0`
- Give project editors and viewers read only access to project settings instead
  [#1477](https://github.com/OpenFn/Lightning/issues/1477)

### Fixed

- Throw an error when Lightning.MetadataService.get_adaptor_path/1 returns an
  adaptor path that is nil
  [#1601](https://github.com/OpenFn/Lightning/issues/1601)
- Fix failure due to creating work order from a newly created job
  [#1572](https://github.com/OpenFn/Lightning/issues/1572)
- Fixes on the dashboard and links
  [#1610](https://github.com/OpenFn/Lightning/issues/1610) and
  [#1608](https://github.com/OpenFn/Lightning/issues/1608)

## [2.0.0-rc2] - 2024-01-08

### Fixed

- Restored left-alignment for step list items on run detail and inspector
  [a6e4ada](https://github.com/OpenFn/Lightning/commit/a6e4adafd558269cfd690e7c4fdd8f9fe66c5f62)
- Inspector: fixed attempt/run language for "skipped" tooltip
  [fd7dd0c](https://github.com/OpenFn/Lightning/commit/fd7dd0ca8128dfba2902e5aa6a2259e2073f0f10)
- Inspector: fixed failure to save during "save & run" from inspector
  [#1596](https://github.com/OpenFn/Lightning/issues/1596)
- Inspector: fixed key bindings for save & run (retry vs. new work order)
  getting overridden when user focuses on the Monaco editor
  [#1596](https://github.com/OpenFn/Lightning/issues/1596)

## [2.0.0-rc1] - 2024-01-05

### Why does this repo go from `v0` to `v2.0`?

Lightning is the _2nd version_ of the OpenFn platform. While much of the core
technology is the same, there are breaking changes between `v1.105` (pre-2024)
and `v2` ("OpenFn Lightning").

For customers using OpenFn `v1`, a migration guide will be provided at
[docs.openfn.org](https://docs.openfn.org)

### Added

- Link to the job inspctor for a selected run from the history interface
  [#1524](https://github.com/OpenFn/Lightning/issues/1524)
- Reprocess an existing work order from the job inspector by default (instead of
  always creating a new work order)
  [#1524](https://github.com/OpenFn/Lightning/issues/1524)
- Bumped worker to support edge conditions between trigger and first job
  `"@openfn/ws-worker": "^0.4.0"`

### Changed

- Updated naming to prepare for v2 release
  [#1248](https://github.com/OpenFn/Lightning/issues/1248); the major change is
  that each time a work order (the typical unit of business value for an
  organization, e.g. "execute workflow ABC for patient 123") is executed, it is
  called a "run". Previously, it was called an "attempt". The hierarchy is now:

  ```
  Build-Time: Projects > Workflows > Steps
  Run-Time: Work Orders > Runs > Steps
  ```

  Note the name changes here are reflected in the UI, but not all tables/models
  will be changed until [1571](https://github.com/OpenFn/Lightning/issues/1571)
  is delivered.

## [v0.12.2] - 2023-12-24

### Changed

- Bumped worker to address occasional git install issue
  `"@openfn/ws-worker": "^0.3.2"`

### Fixed

- Fix RuntimeError: found duplicate ID "google-sheets-inner-form" for
  GoogleSheetsComponent [#1578](https://github.com/OpenFn/Lightning/issues/1578)
- Extend export script to include new JS expression edge type
  [#1540](https://github.com/OpenFn/Lightning/issues/1540)
- Fix regression for attempt viewer log line highlighting
  [#1589](https://github.com/OpenFn/Lightning/issues/1589)

## [v0.12.1] - 2023-12-21

### Changed

- Hide project security setting tab from non-authorized users
  [#1477](https://github.com/OpenFn/Lightning/issues/1477)

### Fixed

- History page crashes if job is removed from workflow after it's been run
  [#1568](https://github.com/OpenFn/Lightning/issues/1568)

## [v0.12.0] - 2023-12-15

### Added

- Add ellipsis for long job names on the canvas
  [#1217](https://github.com/OpenFn/Lightning/issues/1217)
- Fix Credential Creation Page UI
  [#1064](https://github.com/OpenFn/Lightning/issues/1064)
- Custom metric to track Attempt queue delay
  [#1556](https://github.com/OpenFn/Lightning/issues/1556)
- Expand work order row when a `workorder_id` is specified in the filter
  [#1515](https://github.com/OpenFn/Lightning/issues/1515)
- Allow Javascript expressions as conditions for edges
  [#1498](https://github.com/OpenFn/Lightning/issues/1498)

### Changed

- Derive dataclip in inspector from the attempt & step
  [#1551](https://github.com/OpenFn/Lightning/issues/1551)
- Updated CLI to 0.4.10 (fixes logging)
- Changed UserBackupToken model to use UTC timestamps (6563cb77)
- Restore FK relationship between `work_orders` and `attempts` pending a
  decision re: further partitioning.
  [#1254](https://github.com/OpenFn/Lightning/issues/1254)

### Fixed

- New credential doesn't appear in inspector until refresh
  [#1531](https://github.com/OpenFn/Lightning/issues/1531)
- Metadata not refreshing when credential is updated
  [#791](https://github.com/OpenFn/Lightning/issues/791)
- Adjusted z-index for Monaco Editor's sibling element to resolve layout
  conflict [#1329](https://github.com/OpenFn/Lightning/issues/1329)
- Demo script sets up example Runs with their log lines in a consistant order.
  [#1487](https://github.com/OpenFn/Lightning/issues/1487)
- Initial credential creation `changes` show `after` as `null` rather a value
  [#1118](https://github.com/OpenFn/Lightning/issues/1118)
- AttemptViewer flashing/rerendering when Jobs are running
  [#1550](https://github.com/OpenFn/Lightning/issues/1550)
- Not able to create a new Job when clicking the Check icon on the placeholder
  [#1537](https://github.com/OpenFn/Lightning/issues/1537)
- Improve selection logic on WorkflowDiagram
  [#1220](https://github.com/OpenFn/Lightning/issues/1220)

## [v0.11.0] - 2023-12-06

### Added

- Improved UI when manually creating Attempts via the Job Editor
  [#1474](https://github.com/OpenFn/Lightning/issues/1474)
- Increased the maximum inbound webhook request size to 10MB and added
  protection against _very large_ payloads with a 100MB "max_skip_body_length"
  [#1247](https://github.com/OpenFn/Lightning/issues/1247)

### Changed

- Use the internal port of the web container for the worker configuration in
  docker-compose setup. [#1485](https://github.com/OpenFn/Lightning/pull/1485)

## [v0.10.6] - 2023-12-05

### Changed

- Limit entries count on term work orders search
  [#1461](https://github.com/OpenFn/Lightning/issues/1461)
- Scrub log lines using multiple credentials samples
  [#1519](https://github.com/OpenFn/Lightning/issues/1519)
- Remove custom telemetry plumbing.
  [1259](https://github.com/OpenFn/Lightning/issues/1259)
- Enhance UX to prevent modal closure when Monaco/Dataclip editor is focused
  [#1510](https://github.com/OpenFn/Lightning/pull/1510)

### Fixed

- Use checkbox on boolean credential fields rather than a text input field
  [#1430](https://github.com/OpenFn/Lightning/issues/1430)
- Allow users to retry work orders that failed before their first run was
  created [#1417](https://github.com/OpenFn/Lightning/issues/1417)
- Fix to ensure webhook auth modal is closed when cancel or close are selected.
  [#1508](https://github.com/OpenFn/Lightning/issues/1508)
- Enable user to reauthorize and obtain a new refresh token.
  [#1495](https://github.com/OpenFn/Lightning/issues/1495)
- Save credential body with types declared on schema
  [#1518](https://github.com/OpenFn/Lightning/issues/1518)

## [v0.10.5] - 2023-12-03

### Changed

- Only add history page filters when needed for simpler multi-select status
  interface and shorter page URLs
  [#1331](https://github.com/OpenFn/Lightning/issues/1331)
- Use dynamic Endpoint config only on prod
  [#1435](https://github.com/OpenFn/Lightning/issues/1435)
- Validate schema field with any of expected values
  [#1502](https://github.com/OpenFn/Lightning/issues/1502)

### Fixed

- Fix for liveview crash when token expires or gets deleted after mount
  [#1318](https://github.com/OpenFn/Lightning/issues/1318)
- Remove two obsolete methods related to Run: `Lightning.Invocation.delete_run`
  and `Lightning.Invocation.Run.new_from`.
  [#1254](https://github.com/OpenFn/Lightning/issues/1254)
- Remove obsolete field `previous_id` from `runs` table.
  [#1254](https://github.com/OpenFn/Lightning/issues/1254)
- Fix for missing data in 'created' audit trail events for webhook auth methods
  [#1500](https://github.com/OpenFn/Lightning/issues/1500)

## [v0.10.4] - 2023-11-30

### Changed

- Increased History search timeout to 30s
  [#1461](https://github.com/OpenFn/Lightning/issues/1461)

### Fixed

- Tooltip text clears later than the background
  [#1094](https://github.com/OpenFn/Lightning/issues/1094)
- Temporary fix to superuser UI for managing project users
  [#1145](https://github.com/OpenFn/Lightning/issues/1145)
- Fix for adding ellipses on credential info on job editor heading
  [#1428](https://github.com/OpenFn/Lightning/issues/1428)

## [v0.10.3] - 2023-11-28

### Added

- Dimmed/greyed out triggers and edges on the canvas when they are disabled
  [#1464](https://github.com/OpenFn/Lightning/issues/1464)
- Async loading on the history page to improve UX on long DB queries
  [#1279](https://github.com/OpenFn/Lightning/issues/1279)
- Audit trail events for webhook auth (deletion method) change
  [#1165](https://github.com/OpenFn/Lightning/issues/1165)

### Changed

- Sort project collaborators by first name
  [#1326](https://github.com/OpenFn/Lightning/issues/1326)
- Work orders will now be set in a "pending" state when retries are enqueued.
  [#1340](https://github.com/OpenFn/Lightning/issues/1340)
- Avoid printing 2FA codes by default
  [#1322](https://github.com/OpenFn/Lightning/issues/1322)

### Fixed

- Create new workflow button sizing regression
  [#1405](https://github.com/OpenFn/Lightning/issues/1405)
- Google credential creation and automatic closing of oAuth tab
  [#1109](https://github.com/OpenFn/Lightning/issues/1109)
- Exporting project breaks the navigation of the page
  [#1440](https://github.com/OpenFn/Lightning/issues/1440)

## [v0.10.2] - 2023-11-21

### Changed

- Added `max_frame_size` to the Cowboy websockets protocol options in an attempt
  to address [#1421](https://github.com/OpenFn/Lightning/issues/1421)

## [v0.10.1] - 2023-11-21

### Fixed

- Work Order ID was not displayed properly in history page
  [#1423](https://github.com/OpenFn/Lightning/issues/1423)

## [v0.10.0] - 2023-11-21

### 🚨 Breaking change warning! 🚨

This release will contain breaking changes as we've significantly improved both
the workflow building and execution systems.

#### Nodes and edges

Before, workflows were represented as a list of jobs and triggers. For greater
flexibility and control of complex workflows, we've moved towards a more robust
"nodes and edges" approach. Where jobs in a workflow (a node) can be connected
by edges.

Triggers still exist, but live "outside" the directed acyclic graph (DAG) and
are used to automatically create work orders and attempts.

We've provided migrations that bring `v0.9.3` workflows in line with the
`v0.10.0` requirements.

#### Scalable workers

Before, Lightning spawned child processes to execute attempts in sand-boxed
NodeVMs on the same server. This created inefficiencies and security
vulnerabilities. Now, the Lightning web server adds attempts to a queue and
multiple worker applications can pull from that queue to process work.

In dev mode, this all happens automatically and on one machine, but in most
high-availability production environments the workers will be on another server.

Attempts are now handled entirely by the workers, and they report back to
Lightning. Exit reasons, final attempt states, error types and error messages
are either entirely new or handled differently now, but we have provided
migration scripts that will work to bring _most_ `v0.9.3` runs, attempts, and
work orders up to `v0.10.0`, though the granularity of `v0.9.3` states and exits
will be less than `v0.10.0` and the final states are not guaranteed to be
accurate for workflows with multiple branches and leaf nodes with varying exit
reasons.

The migration scripts can be run with a single function call in SetupUtils from
a connect `iex` session:

```
Lightning.SetupUtils.approximate_state_for_attempts_and_workorders()
```

Note that (like lots of _other_ functionality in `SetupUtils`, calling this
function is a destructive action and you should only do it if you've backed up
your data and you know what you're doing.)

As always, we recommend backing up your data before migrating. (And thanks for
bearing with us as we move towards our first stable Lightning release.)

### Added

- Fix flaky job name input behavior on error
  [#1218](https://github.com/OpenFn/Lightning/issues/1218)
- Added a hover effect on copy and add button for adaptors examples
  [#1297](https://github.com/OpenFn/Lightning/issues/1297)
- Migration helper code to move from `v0.9.3` to `v0.10.0` added to SetupUtils
  [#1363](https://github.com/OpenFn/Lightning/issues/1363)
- Option to start with `RTM=false iex -S mix phx.server` for opting out of the
  dev-mode automatic runtime manager.
- Webhook Authentication Methods database and CRUD operations
  [#1152](https://github.com/OpenFn/Lightning/issues/1152)
- Creation and Edit of webhook webhook authentication methods UI
  [#1149](https://github.com/OpenFn/Lightning/issues/1149)
- Add webhook authentication methods overview methods in the canvas
  [#1153](https://github.com/OpenFn/Lightning/issues/1153)
- Add icon on the canvas for triggers that have authentication enabled
  [#1157](https://github.com/OpenFn/Lightning/issues/1157)
- Require password/2FA code before showing password and API Key for webhook auth
  methods [#1200](https://github.com/OpenFn/Lightning/issues/1200)
- Restrict live dashboard access to only superusers, enable DB information and
  OS information [#1170](https://github.com/OpenFn/Lightning/issues/1170) OS
  information [#1170](https://github.com/OpenFn/Lightning/issues/1170)
- Expose additional metrics to LiveDashboard
  [#1171](https://github.com/OpenFn/Lightning/issues/1171)
- Add plumbing to dump Lightning metrics during load testing
  [#1178](https://github.com/OpenFn/Lightning/issues/1178)
- Allow for heavier payloads during load testing
  [#1179](https://github.com/OpenFn/Lightning/issues/1179)
- Add dynamic delay to help mitigate flickering test
  [#1195](https://github.com/OpenFn/Lightning/issues/1195)
- Add a OpenTelemetry trace example
  [#1189](https://github.com/OpenFn/Lightning/issues/1189)
- Add plumbing to support the use of PromEx
  [#1199](https://github.com/OpenFn/Lightning/issues/1199)
- Add warning text to PromEx config
  [#1222](https://github.com/OpenFn/Lightning/issues/1222)
- Track and filter on webhook controller state in :telemetry metrics
  [#1192](https://github.com/OpenFn/Lightning/issues/1192)
- Secure PromEx metrics endpoint by default
  [#1223](https://github.com/OpenFn/Lightning/issues/1223)
- Partition `log_lines` table based on `attempt_id`
  [#1254](https://github.com/OpenFn/Lightning/issues/1254)
- Remove foreign key from `attempts` in preparation for partitioning
  `work_orders` [#1254](https://github.com/OpenFn/Lightning/issues/1254)
- Remove `Workflows.delete_workflow`. It is no longer in use and would require
  modification to not leave orphaned attempts given the removal of the foreign
  key from `attempts`. [#1254](https://github.com/OpenFn/Lightning/issues/1254)
- Show tooltip for cloned runs in history page
  [#1327](https://github.com/OpenFn/Lightning/issues/1327)
- Have user create workflow name before moving to the canvas
  [#1103](https://github.com/OpenFn/Lightning/issues/1103)
- Allow PromEx authorization to be disabled
  [#1483](https://github.com/OpenFn/Lightning/issues/1483)

### Changed

- Updated vulnerable JS libraries, `postcss` and `semver`
  [#1176](https://github.com/OpenFn/Lightning/issues/1176)
- Update "Delete" to "Delete Job" on Job panel and include javascript deletion
  confirmation [#1105](https://github.com/OpenFn/Lightning/issues/1105)
- Move "Enabled" property from "Jobs" to "Edges"
  [#895](https://github.com/OpenFn/Lightning/issues/895)
- Incorrect wording on the "Delete" tooltip
  [#1313](https://github.com/OpenFn/Lightning/issues/1313)

### Fixed

- Fixed janitor lost query calculation
  [#1400](https://github.com/OpenFn/Lightning/issues/1400)
- Adaptor icons load gracefully
  [#1140](https://github.com/OpenFn/Lightning/issues/1140)
- Selected dataclip gets lost when starting a manual work order from the
  inspector interface [#1283](https://github.com/OpenFn/Lightning/issues/1283)
- Ensure that the whole edge when selected is highlighted
  [#1160](https://github.com/OpenFn/Lightning/issues/1160)
- Fix "Reconfigure Github" button in Project Settings
  [#1386](https://github.com/OpenFn/Lightning/issues/1386)
- Make janitor also clean up runs inside an attempt
  [#1348](https://github.com/OpenFn/Lightning/issues/1348)
- Modify CompleteRun to return error changeset when run not found
  [#1393](https://github.com/OpenFn/Lightning/issues/1393)
- Drop invocation reasons from DB
  [#1412](https://github.com/OpenFn/Lightning/issues/1412)
- Fix inconsistency in ordering of child nodes in the workflow diagram
  [#1406](https://github.com/OpenFn/Lightning/issues/1406)

## [v0.9.3] - 2023-09-27

### Added

- Add ellipsis when adaptor name is longer than the container allows
  [#1095](https://github.com/OpenFn/Lightning/issues/1095)
- Webhook Authentication Methods database and CRUD operations
  [#1152](https://github.com/OpenFn/Lightning/issues/1152)

### Changed

- Prevent deletion of first job of a workflow
  [#1097](https://github.com/OpenFn/Lightning/issues/1097)

### Fixed

- Fix long name on workflow cards
  [#1102](https://github.com/OpenFn/Lightning/issues/1102)
- Fix highlighted Edge can get out of sync with selected Edge
  [#1099](https://github.com/OpenFn/Lightning/issues/1099)
- Creating a new user without a password fails and there is no user feedback
  [#731](https://github.com/OpenFn/Lightning/issues/731)
- Crash when setting up version control
  [#1112](https://github.com/OpenFn/Lightning/issues/1112)

## [v0.9.2] - 2023-09-20

### Added

- Add "esc" key binding to close job inspector modal
  [#1069](https://github.com/OpenFn/Lightning/issues/1069)

### Changed

- Save icons from the `adaptors` repo locally and load them in the job editor
  [#943](https://github.com/OpenFn/Lightning/issues/943)

## [v0.9.1] - 2023-09-19

### Changed

- Modified audit trail to handle lots of different kind of audit events
  [#271](https://github.com/OpenFn/Lightning/issues/271)/[#44](https://github.com/OpenFn/Lightning/issues/44)
- Fix randomly unresponsive job panel after job deletion
  [#1113](https://github.com/OpenFn/Lightning/issues/1113)

## [v0.9.0] - 2023-09-15

### Added

- Add favicons [#1079](https://github.com/OpenFn/Lightning/issues/1079)
- Validate job name in placeholder job node
  [#1021](https://github.com/OpenFn/Lightning/issues/1021)
- Bring credential delete in line with new GDPR interpretation
  [#802](https://github.com/OpenFn/Lightning/issues/802)
- Make job names unique per workflow
  [#1053](https://github.com/OpenFn/Lightning/issues/1053)

### Changed

- Enhanced the job editor/inspector interface
  [#1025](https://github.com/OpenFn/Lightning/issues/1025)

### Fixed

- Finished run never appears in inspector when it fails
  [#1084](https://github.com/OpenFn/Lightning/issues/1084)
- Cannot delete some credentials via web UI
  [#1072](https://github.com/OpenFn/Lightning/issues/1072)
- Stopped the History table from jumping when re-running a job
  [#1100](https://github.com/OpenFn/Lightning/issues/1100)
- Fixed the "+" button when adding a job to a workflow
  [#1093](https://github.com/OpenFn/Lightning/issues/1093)

## [v0.8.3] - 2023-09-05

### Added

- Render error when workflow diagram node is invalid
  [#956](https://github.com/OpenFn/Lightning/issues/956)

### Changed

- Restyle history table [#1029](https://github.com/OpenFn/Lightning/issues/1029)
- Moved Filter and Search controls to the top of the history page
  [#1027](https://github.com/OpenFn/Lightning/issues/1027)

### Fixed

- Output incorrectly shows "this run failed" when the run hasn't yet finished
  [#1048](https://github.com/OpenFn/Lightning/issues/1048)
- Wrong label for workflow card timestamp
  [#1022](https://github.com/OpenFn/Lightning/issues/1022)

## [v0.8.2] - 2023-08-31

### Fixed

- Lack of differentiation between top of job editor modal and top menu was
  disorienting. Added shadow.

## [v0.8.1] - 2023-08-31

### Changed

- Moved Save and Run button to bottom of the Job edit modal
  [#1026](https://github.com/OpenFn/Lightning/issues/1026)
- Allow a manual work order to save the workflow before creating the work order
  [#959](https://github.com/OpenFn/Lightning/issues/959)

## [v0.8.0] - 2023-08-31

### Added

- Introduces Github sync feature, users can now setup our github app on their
  instance and sync projects using our latest portability spec
  [#970](https://github.com/OpenFn/Lightning/issues/970)
- Support Backup Codes for Multi-Factor Authentication
  [937](https://github.com/OpenFn/Lightning/issues/937)
- Log a warning in the console when the Editor/docs component is given latest
  [#958](https://github.com/OpenFn/Lightning/issues/958)
- Improve feedback when a Workflow name is invalid
  [#961](https://github.com/OpenFn/Lightning/issues/961)
- Show that the jobs' body is invalid
  [#957](https://github.com/OpenFn/Lightning/issues/957)
- Reimplement skipped CredentialLive tests
  [#962](https://github.com/OpenFn/Lightning/issues/962)
- Reimplement skipped WorkflowLive.IndexTest test
  [#964](https://github.com/OpenFn/Lightning/issues/964)
- Show GitHub installation ID and repo link to help setup/debugging for version
  control [1059](https://github.com/OpenFn/Lightning/issues/1059)

### Fixed

- Fixed issue where job names were being incorrectly hyphenated during
  project.yaml export [#1050](https://github.com/OpenFn/Lightning/issues/1050)
- Allows the demo script to set a project id during creation to help with cli
  deploy/pull/Github integration testing.
- Fixed demo project_repo_connection failing after nightly demo resets
  [1058](https://github.com/OpenFn/Lightning/issues/1058)
- Fixed an issue where the monaco suggestion tooltip was offset from the main
  editor [1030](https://github.com/OpenFn/Lightning/issues/1030)

## [v0.7.3] - 2023-08-15

### Changed

- Version control in project settings is now named Export your project
  [#1015](https://github.com/OpenFn/Lightning/issues/1015)

### Fixed

- Tooltip for credential select in Job Edit form is cut off
  [#972](https://github.com/OpenFn/Lightning/issues/972)
- Dataclip type and state assembly notice for creating new dataclip dropped
  during refactor [#975](https://github.com/OpenFn/Lightning/issues/975)

## [v0.7.2] - 2023-08-10

### Changed

- NodeJs security patch [1009](https://github.com/OpenFn/Lightning/pull/1009)

### Fixed

## [v0.7.1] - 2023-08-04

### Fixed

- Fixed flickery icons on new workflow job creation.

## [v0.7.0] - 2023-08-04

### Added

- Project owners can require MFA for their users
  [892](https://github.com/OpenFn/Lightning/issues/892)

### Changed

- Moved to Elixir 1.15 and Erlang 26.0.2 to sort our an annoying ElixirLS issue
  that was slowing down our engineers.
- Update Debian base to use bookworm (Debian 12) for our Docker images
- Change new credential modal to take up less space on the screen
  [#931](https://github.com/OpenFn/Lightning/issues/931)
- Placeholder nodes are now purely handled client-side

### Fixed

- Fix issue creating a new credential from the Job editor where the new
  credential was not being set on the job.
  [#951](https://github.com/OpenFn/Lightning/issues/951)
- Fix issue where checking a credential type radio button shows as unchecked on
  first click. [#976](https://github.com/OpenFn/Lightning/issues/976)
- Return the pre-filled workflow names
  [#971](https://github.com/OpenFn/Lightning/issues/971)
- Fix version reporting and external reset_demo() call via
  Application.spec()[#1010](https://github.com/OpenFn/Lightning/issues/1010)
- Fixed issue where entering a placeholder name through the form would result an
  in unsaveable workflow
  [#1001](https://github.com/OpenFn/Lightning/issues/1001)
- Ensure the DownloadController checks for authentication and authorisation.

## [v0.7.0-pre5] - 2023-07-28

### Changed

- Unless otherwise specified, only show work orders with activity in last 14
  days [#968](https://github.com/OpenFn/Lightning/issues/968)

## [v0.7.0-pre4] - 2023-07-27

### Changed

- Don't add cast fragments if the search_term is nil
  [#968](https://github.com/OpenFn/Lightning/issues/968)

## [v0.7.0-pre3] - 2023-07-26

### Fixed

- Fixed an issue with newly created edges that prevented downstream jobs
  [977](https://github.com/OpenFn/Lightning/issues/977)

## [v0.7.0-pre2] - 2023-07-26

Note that this is a pre-release with a couple of known bugs that are tracked in
the Nodes and Edges [epic](https://github.com/OpenFn/Lightning/issues/793).

### Added

- Added ability for a user to enable MFA on their account; using 2FA apps like
  Authy, Google Authenticator etc
  [#890](https://github.com/OpenFn/Lightning/issues/890)
- Write/run sql script to convert triggers
  [#875](https://github.com/OpenFn/Lightning/issues/875)
- Export projects as `.yaml` via UI
  [#249](https://github.com/OpenFn/Lightning/issues/249)

### Changed

- In `v0.7.0` we change the underlying workflow building and execution
  infrastructure to align with a standard "nodes and edges" design for directed
  acyclic graphs (DAGs). Make sure to run the migrations!
  [793](https://github.com/OpenFn/Lightning/issues/793)

### Fixed

- Propagate url pushState/changes to Workflow Diagram selection
  [#944](https://github.com/OpenFn/Lightning/issues/944)
- Fix issue when deleting nodes from the workflow editor
  [#830](https://github.com/OpenFn/Lightning/issues/830)
- Fix issue when clicking a trigger on a new/unsaved workflow
  [#954](https://github.com/OpenFn/Lightning/issues/954)

## [0.6.7] - 2023-07-13

### Added

- Add feature to bulk rerun work orders from a specific step in their workflow;
  e.g., "rerun these 50 work orders, starting each at step 4."
  [#906](https://github.com/OpenFn/Lightning/pull/906)

### Fixed

- Oban exception: "value too long" when log lines are longer than 255 chars
  [#929](https://github.com/OpenFn/Lightning/issues/929)

## [0.6.6] - 2023-06-30

### Added

- Add public API token to the demo site setup script
- Check and renew OAuth credentials when running a job
  [#646](https://github.com/OpenFn/Lightning/issues/646)

### Fixed

- Remove google sheets from adaptors list until supporting oauth flow
  [#792](https://github.com/OpenFn/Lightning/issues/792)
- Remove duplicate google sheets adaptor display on credential type picklist
  [#663](https://github.com/OpenFn/Lightning/issues/663)
- Fix demo setup script for calling from outside the app on Kubernetes
  deployments [#917](https://github.com/OpenFn/Lightning/issues/917)

## [0.6.5] - 2023-06-22

### Added

- Ability to rerun work orders from start by selecting one of more of them from
  the History page and clicking the "Rerun" button.
  [#659](https://github.com/OpenFn/Lightning/issues/659)

### Fixed

- Example runs for demo incorrect
  [#856](https://github.com/OpenFn/Lightning/issues/856)

## [0.6.3] - 2023-06-15

### Fixed

- Prevent saving null log lines to the database, fix issue with run display
  [#866](https://github.com/OpenFn/Lightning/issues/866)

## [0.6.2] - 2023-06-09

### Fixed

- Fixed viewer permissions for delete workflow

- Fixed bug with workflow cards
  [#859](https://github.com/OpenFn/Lightning/issues/859)

## [0.6.1] - 2023-06-08

### Fixed

- Fixed bug with run logs [#864](https://github.com/OpenFn/Lightning/issues/864)

- Correctly stagger demo runs to maintain order
  [#856](https://github.com/OpenFn/Lightning/issues/856)
- Remove `Timex` use from `SetupUtils` in favor of `DateTime` to fix issue when
  calling it in escript.

## [0.6.0]- 2023-04-12

### Added

- Create sample runs when generating sample workflow
  [#821](https://github.com/OpenFn/Lightning/issues/821)
- Added a provisioning api for creating and updating projects and their
  workflows See: [PROVISIONING.md](./PROVISIONING.md)
  [#641](https://github.com/OpenFn/Lightning/issues/641)
- Add ability for a `superuser` to schedule deletion, cancel deletion, and
  delete projects [#757](https://github.com/OpenFn/Lightning/issues/757)
- Add ability for a `project owner` to schedule deletion, cancel deletion, and
  delete projects [#746](https://github.com/OpenFn/Lightning/issues/746)

### Changed

- Ability to store run log lines as rows in a separate table
  [#514](https://github.com/OpenFn/Lightning/issues/514)

### Fixed

- Incorrect project digest queries
  [#768](https://github.com/OpenFn/Lightning/issues/768)]
- Fix issue when purging deleted users
  [#747](https://github.com/OpenFn/Lightning/issues/747)
- Generate a random name for Workflows when creating one via the UI.
  [#828](https://github.com/OpenFn/Lightning/issues/828)
- Handle error when deleting a job with runs.
  [#814](https://github.com/OpenFn/Lightning/issues/814)

## [0.5.2]

### Added

- Add `workflow_edges` table in preparation for new workflow editor
  implementation [#794](https://github.com/OpenFn/Lightning/issues/794)
- Stamped `credential_id` on run directly for easier auditing of the history
  interface. Admins can now see which credential was used to run a run.
  [#800](https://github.com/OpenFn/Lightning/issues/800)
- Better errors when using magic functions: "no magic yet" and "check
  credential" [#812](https://github.com/OpenFn/Lightning/issues/812)

### Changed

- The `delete-project` function now delete all associated activities
  [#759](https://github.com/OpenFn/Lightning/issues/759)

### Fixed

## [0.5.1] - 2023-04-12

### Added

- Added ability to create and revoke personal API tokens
  [#147](https://github.com/OpenFn/Lightning/issues/147)
- Add `last-used at` to API tokens
  [#722](https://github.com/OpenFn/Lightning/issues/722)
- Improved "save" for job builder; users can now press `Ctrl + S` or `⌘ + S` to
  save new or updated jobs job panel will _not_ close. (Click elsewhere in the
  canvas or click the "Close" button to close.)
  [#568](https://github.com/OpenFn/Lightning/issues/568)
- Add filtered search params to the history page URL
  [#660](https://github.com/OpenFn/Lightning/issues/660)

### Changed

- The secret scrubber now ignores booleans
  [690](https://github.com/OpenFn/Lightning/issues/690)

### Fixed

- The secret scrubber now properly handles integer secrets from credentials
  [690](https://github.com/OpenFn/Lightning/issues/690)
- Updated describe-package dependency, fixing sparkles in adaptor-docs
  [657](https://github.com/OpenFn/Lightning/issues/657)
- Clicks on the workflow canvas were not lining up with the nodes users clicked
  on; they are now [733](https://github.com/OpenFn/Lightning/issues/733)
- Job panel behaves better when collapsed
  [774](https://github.com/OpenFn/Lightning/issues/774)

## [0.5.0] - 2023-04-03

### Added

- Magic functions that fetch real metadata from connected systems via
  `credentials` and suggest completions in the job builder (e.g., pressing
  `control-space` when setting the `orgUnit` attribute for a DHIS2 create
  operation will pull the _actual_ list of orgUnits with human readable labels
  and fill in their orgUnit codes upon
  enter.)[670](https://github.com/OpenFn/Lightning/issues/670)
- A "metadata explorer" to browse actual system metadata for connected
  instances. [658](https://github.com/OpenFn/Lightning/issues/658)
- Resizable job builder panel for the main canvas/workflow view.
  [681](https://github.com/OpenFn/Lightning/issues/681)

### Changed

- Display timezone for cron schedule—it is always UTC.
  [#716](https://github.com/OpenFn/Lightning/issues/716)
- Instance administrators can now configure the interval between when a project
  owner or user requests deletion and when these records are purged from the
  database. It defaults to 7, but by providing a `PURGE_DELETED_AFTER_DAYS`
  environment variable the grace period can be altered. Note that setting this
  variable to `0` will make automatic purging _never_ occur but will still make
  "deleted" projects and users unavailable. This has been requested by certain
  organizations that must retain audit logs in a Lightning instance.
  [758](https://github.com/OpenFn/Lightning/issues/758)

### Fixed

- Locked CLI version to `@openfn/cli@0.0.35`.
  [#761](https://github.com/OpenFn/Lightning/issues/761)

## [0.4.8] - 2023-03-29

### Added

- Added a test harness for monitoring critical parts of the app using Telemetry
  [#654](https://github.com/OpenFn/Lightning/issues/654)

### Changed

- Set log level to `info` for runs. Most of the `debug` logging is useful for
  the CLI, but not for Lightning. In the future the log level will be
  configurable at instance > project > job level by the `superuser` and any
  project `admin`.
- Renamed license file so that automagic github icon is less confusing

### Fixed

- Broken links in failure alert email
  [#732](https://github.com/OpenFn/Lightning/issues/732)
- Registration Submission on app.openfn.org shows internal server error in
  browser [#686](https://github.com/OpenFn/Lightning/issues/686)
- Run the correct runtime install mix task in `Dockerfile-dev`
  [#541](https://github.com/OpenFn/Lightning/issues/541)
- Users not disabled when scheduled for deletion
  [#719](https://github.com/OpenFn/Lightning/issues/719)

## [0.4.6] - 2023-03-23

### Added

- Implement roles and permissions across entire app
  [#645](https://github.com/OpenFn/Lightning/issues/645)
- Fix webhook URL
  (`https://<<HOST_URL>>/i/cae544ab-03dc-4ccc-a09c-fb4edb255d7a`) for the
  OpenHIE demo workflow [448](https://github.com/OpenFn/Lightning/issues/448)
- Phoenix Storybook for improved component development
- Load test for webhook endpoint performance
  [#645](https://github.com/OpenFn/Lightning/issues/634)
- Notify user via email when they're added to a project
  [#306](https://github.com/OpenFn/Lightning/issues/306)
- Added notify user via email when their account is created
  [#307](https://github.com/OpenFn/Lightning/issues/307)

### Changed

- Improved errors when decoding encryption keys for use with Cloak.
  [#684](https://github.com/OpenFn/Lightning/issues/684)
- Allow users to run ANY job with a custom input.
  [#629](https://github.com/OpenFn/Lightning/issues/629)

### Fixed

- Ensure JSON schema form inputs are in the same order as they are written in
  the schema [#685](https://github.com/OpenFn/Lightning/issues/685)

## [0.4.4] - 2023-03-10

### Added

- Users can receive a digest email reporting on a specified project.
  [#638](https://github.com/OpenFn/Lightning/issues/638)
  [#585](https://github.com/OpenFn/Lightning/issues/585)

## [0.4.3] - 2023-03-06

### Added

- Tooltips on Job Builder panel
  [#650](https://github.com/OpenFn/Lightning/issues/650)

### Changed

- Upgraded to Phoenix 1.7 (3945856)

### Fixed

- Issue with FailureAlerter configuration missing in `prod` mode.

## [0.4.2] - 2023-02-24

### Added

- A user can change their own email
  [#247](https://github.com/OpenFn/Lightning/issues/247)
- Added a `SCHEMAS_PATH` environment variable to override the default folder
  location for credential schemas
  [#604](https://github.com/OpenFn/Lightning/issues/604)
- Added the ability to configure Google Sheets credentials
  [#536](https://github.com/OpenFn/Lightning/issues/536)
- Function to import a project
  [#574](https://github.com/OpenFn/Lightning/issues/574)

### Changed

- Users cannot register if they have not selected the terms and conditions
  [#531](https://github.com/OpenFn/Lightning/issues/531)

### Fixed

- Jobs panel slow for first open after restart
  [#567](https://github.com/OpenFn/Lightning/issues/567)

## [0.4.0] - 2023-02-08

### Added

- Added a Delete job button in Inspector
- Filter workflow runs by text/value in run logs or input body
- Drop "configuration" key from Run output dataclips after completion
- Ability to 'rerun' a run from the Run list
- Attempts and Runs update themselves in the Runs list
- Configure a project and workflow for a new registering user
- Run a job with a custom input
- Added plausible analytics
- Allow user to click on Webhook Trigger Node to copy webhook URL on workflow
  diagram
- Allow any user to delete a credential that they own
- Create any credential through a form except for OAuth
- Refit all diagram nodes on browser and container resize
- Enable distributed Erlang, allowing any number of redundant Lightning nodes to
  communicate with each other.
- Users can set up realtime alerts for a project

### Changed

- Better code-assist and intelliense in the Job Editor
- Updated @openfn/workflow-diagram to 0.4.0
- Make plus button part of job nodes in Workflow Diagram
- Updated @openfn/adaptor-docs to 0.0.5
- Updated @openfn/describe-package to 0.0.10
- Create an follow a manual Run from the Job Inspector
- View all workflows in a project on the workflows index page
- Move @openfn/workflow-diagram into the application, the NPM module is now
  deprecated.
- Remove workflow name from first node
- Move the used parts of `@openfn/engine` into the application.
- [BREAKING CHANGE] Ported `mix openfn.install.runtime` into application, use
  `mix lightning.install_runtime`.
- [BREAKING CHANGE] Introduced `@openfn/cli` as the new runtime for Jobs
- Rename a workflow through the page heading
- Hide the dataclips tab for beta
- Make adaptor default to common@latest
- Remove jobs list page
- Better error handling in the docs panel
- Disable credential ownership transfer in dev and prod environments
- Add project settings page
- Change Work Order filters to apply to the aggregate state of the work order
  and not the run directly
- Enable jobs by default
- Set log level to info
- Add Beta checkbox to register page
- User roles and permissions

### Fixed

- Don't consider disabled jobs when calculating subsequent runs
- Fixed overflow on Job Editor Tooltips
- Fixed auto-scroll when adding a new snippet in the Job Editor
- Fixed common operation typings in Job Editor

## [0.3.1] - 2022-11-22

### Fixed

- Fixed bug that tried to execute HTML scripts in dataclips
- Fixed bug that prevented work orders from displaying in the order of their
  last run, descending.
- Remove alerts after set timeout or close

## [0.3.0] - 2022-11-21

### Added

- Add seed data for demo site
- Create adaptor credentials through a form
- Configure cron expressions through a form
- View runs grouped by work orders and attempts
- Run an existing Job with any dataclip uuid from the Job form

### Changed

- Redirect users to projects list page when they click on Admin Settings menu
- Move job, project, input and output Dataclips to Run table
- Reverse the relationship between Jobs and Triggers. Triggers now can exist on
  their own; setting the stage for branching and merging workflows
- Updated Elixir and frontend dependencies
- [BREAKING CHANGE] Pipeline now uses Work Orders, previous data is not
  compatible.
- Runs, Dataclips and Attempts now all correctly use `usec` resolution
  timestamps.
- Upgraded LiveView to 0.18.0
- Upgraded Elixir to 1.14.1 and OTP 25
- Workflow Job editor now behaves like a panel
- Split JobLive.InspectorFormComponent into different plug-able subcomponents
- Ensure new jobs with cron triggers receive a default frequency
- Webhooks are now referenced by the trigger id instead of job id.
- Filter runs by status
- Filter runs by workflow
- Filter runs by date
- View a job run from the runs history
- View latest matching inputs to run a job with

## [0.2.0] - 2022-09-12

### Changed

- [BREAKING CHANGE] Add `Workflow` model, Jobs now belong to a Workflow This is
  a breaking change to the schema.
- Use Node.js 18, soon to be in LTS.
- Visualize success/fail triggers in workflow diagram.
- Move WorkflowDiagram related actions from DashboardLive into WorkflowLive
- Move WorkflowDiagram component into liveview, so that we can subscribe to
  channels (i.e. updating of the diagram when someone changes something).
- Integrate `@openfn/workflow-diagram@0.0.8` and use the new Store interface for
  updating it.
- Remove `component_mounted` event from WorkflowDiagram hook, using a
  MutationObserver and a Base64 encoded JSON payload.
- Fixed an issue where the compiler component would try and load a 'nothing
  adaptor', added a condition to check an adaptor is actually selected.
- Removed previous Workflow CTE queries, replaced by the introduction of the
  Workflow model, see
  (https://github.com/OpenFn/Lightning/blob/53da6883483e7d8d078783f348da327d1dd72d20/lib/lightning/workflows.ex#L111-L119).

## [0.1.13] - 2022-08-29

### Added

- Allow administrators to configure OIDC providers for authentication (note that
  this is just for authenticating, not yet for creating new accounts via OIDC)
- Add Monaco editor to the step/job panel
- Allow users to delete their own accounts. Schedule their user and credentials
  data for deletion when they do.
- Allow superusers to delete a user account. Schedule the user's credentials and
  user data for deletion when they do.
- If a user is scheduled for deletion, disable their account and prevent them
  from logging in.
- The 'User profile' and 'Credentials' page now have a sidebar menu

### Changed

- Project users now have one of the following roles: viewer, editor, admin,
  owner
- Users only have the following roles: user, superuser

## [0.1.12] - 2022-08-15

### Added

- Transfer credential ownership to another user.
- Create credentials via a form interface\*
- Show "projects with access" in credentials list view.
- Show job in runs list and run view.
- Added roles and permissions to workflows and history page
  [#645](https://github.com/OpenFn/Lightning/issues/645)

\*The form is defined by a JSON schema provided by an adaptor, in most cases:
e.g., `language-dhis2` provides a single schema which defines the required
attributes for `state.configuration`, while `language-common` provides multiple
credential schemas like "oauth" or "basic auth" which define attributes for
`state.configuration` and which might be used by lots of different jobs.)

### Fixed

- User menu (top right) appears on top of all other components.
- User profile screen integrated with the rest of the liveview app.

## [0.1.11] - 2022-08-05

### Fixed

- Fixed logging in Runner when `:debug` log level used; note that this caused
  crashes in Oban

## [0.1.10] - 2022-08-05

### Added

- Credential auditing
- Build/version information display for easier debugging

### Fixed

- Fixed a bug that enqueued cron-triggered jobs even when they were disabled

## [0.1.9] - 2022-07-27

### Added

- Navigate to user profile or credentials page and log out through the user icon
  dropdown
- Create and edit dataclips
- Add a production tag to credentials
- View a dropdown of operations and their description for the language-common
  `v2.0.0-rc2` adaptor (this pattern to be rolled out across adaptors)

### Changed

- Navigate between projects through a project picker on the navbar

### Fixed

- Run Lightning with docker

### Security

- Sensitive credential values are scrubbed from run logs
- All credentials are encrypted at REST

## [0.1.7] - 2022-06-24

### Added

- Run a job with a cron trigger
- Queue jobs via Oban/Postgres
- Edit jobs via the workflow canvas

## [0.1.6] - 2022-06-07

### Added

- Register, log in and log out of an account
- Allow superusers and admin users to create projects
- Allow admin users to create or disable a user's account
- Allow superusers for local deployments to create users and give them access to
  project spaces

- Create and edit a job with a webhook, flow/fail or cron trigger
- Create and edit credentials for a job
- Copy a job's webhook URL
- View all workflows in a project visually
- Deploy lightning locally with Docker

- Enable a job to automatically process incoming requests
- Run a job with a webhook or flow/fail trigger
- View job runs along with their logs, exit code, start and end time
- View data clips that have initiated job runs (http requests for webhooks, run
  results)<|MERGE_RESOLUTION|>--- conflicted
+++ resolved
@@ -24,13 +24,10 @@
 
 ### Fixed
 
-<<<<<<< HEAD
 - Allow scrolling in the template grid
   [#3284](https://github.com/OpenFn/lightning/issues/3284)
-=======
 - Search input in run history is cleared when you click on the filter buttons
   [#1951](https://github.com/OpenFn/lightning/issues/1951)
->>>>>>> 35848a7c
 
 ## [v2.13.0] - 2025-06-04
 

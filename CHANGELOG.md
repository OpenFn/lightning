--- conflicted
+++ resolved
@@ -44,15 +44,12 @@
 
 ### Fixed
 
-<<<<<<< HEAD
 - Fixed credential preservation during sandbox workflow merge - credentials are
   now correctly maintained when merging sandboxes back to parent projects
   [#3782](https://github.com/OpenFn/lightning/issues/3782)
-=======
 - Backfilled `env` field for existing root projects to ensure environment chips
   display correctly in workflow editor and inspector
   [#3839](https://github.com/OpenFn/lightning/issues/3839)
->>>>>>> 807eae3a
 
 ## [2.14.12] - 2025-10-21
 

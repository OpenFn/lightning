# Changelog

All notable changes to this project will be documented in this file.

- `Added` for new features.
- `Changed` for changes in existing functionality.
- `Deprecated` for soon-to-be removed features.
- `Removed` for now removed features.
- `Fixed` for any bug fixes.
- `Security` in case of vulnerabilities.

The format is based on [Keep a Changelog](https://keepachangelog.com/en/1.0.0/),
and this project adheres to
[Semantic Versioning](https://semver.org/spec/v2.0.0.html).

## [Unreleased]

### Added

### Changed

- Responsible AI review of AI Assistant
  [#2478](https://github.com/OpenFn/lightning/pull/2478)

### Fixed

<<<<<<< HEAD
- Fix AI Assitant crashes on a job that is not saved yet
  [#2479](https://github.com/OpenFn/lightning/issues/2479)
=======
- Fix jumpy combobox for scope switcher
  [#2469](https://github.com/OpenFn/lightning/issues/2469)
  
## [v2.9.3] - 2024-09-11

### Added

- Add utility module to seed a DB to support query performance analysis.
  [#2441](https://github.com/OpenFn/lightning/issues/2441)

### Changed

- Enhance user profile page to add a section for updating basic information
  [#2470](https://github.com/OpenFn/lightning/pull/2470)
- Upgraded Heroicons to v2.1.5, from v2.0.18
  [#2483](https://github.com/OpenFn/lightning/pull/2483)
- Standardize `link-uuid` style for uuid chips
- Updated PromEx configuration to align with custom Oban naming.
  [#2488](https://github.com/OpenFn/lightning/issues/2488)
>>>>>>> bd522420

## [v2.9.2] - 2024-09-09

### Changed

- Temporarily limit AI to @openfn emails while testing
  [#2482](https://github.com/OpenFn/lightning/pull/2482)

## [v2.9.1] - 2024-09-09

### Fixed

- Provisioner creates invalid snapshots when doing CLI deploy
  [#2461](https://github.com/OpenFn/lightning/issues/2461)
  [#2460](https://github.com/OpenFn/lightning/issues/2460)

  > This is a fix for future Workflow updates that are deployed by the CLI and
  > Github integrations. Unfortunately, there is a high likelihood that your
  > existing snapshots could be incorrect (e.g. missing steps, missing edges).
  > In order to fix this, you will need to manually create new snapshots for
  > each of your workflows. This can be done either by modifying the workflow in
  > the UI and saving it. Or running a command on the running instance:
  >
  > ```elixir
  > alias Lightning.Repo
  > alias Lightning.Workflows.{Workflow, Snapshot}
  >
  > Repo.transaction(fn ->
  >   snapshots =
  >     Repo.all(Workflow)
  >     |> Enum.map(&Workflow.touch/1)
  >     |> Enum.map(&Repo.update!/1)
  >     |> Enum.map(fn workflow ->
  >       {:ok, snapshot} = Snapshot.create(workflow)
  >       snapshot
  >     end)
  >
  >  {:ok, snapshots}
  > end)
  > ```

## [v2.9.0] - 2024-09-06

### Added

- Limit AI queries and hook the increment of AI queries to allow usage limiting.
  [#2438](https://github.com/OpenFn/lightning/pull/2438)
- Persist AI Assistant conversations and enable it for all users
  [#2296](https://github.com/OpenFn/lightning/issues/2296)

### Changed

- Rename `new_table` component to `table`.
  [#2448](https://github.com/OpenFn/lightning/pull/2448)

### Fixed

- Fix `workflow_id` presence in state.json during Github sync
  [#2445](https://github.com/OpenFn/lightning/issues/2445)

## [v2.8.2] - 2024-09-04

### Added

- Change navbar colors depending on scope.
  [#2449](https://github.com/OpenFn/lightning/pull/2449)
- Add support for configurable idle connection timeouts via the `IDLE_TIMEOUT`
  environment variable. [#2443](https://github.com/OpenFn/lightning/issues/2443)

### Changed

- Allow setup_user command to be execute from outside the container with
  `/app/bin/lightning eval Lightning.Setup.setup_user/3`
- Implement a combo-box to make navigating between projects easier
  [#241](https://github.com/OpenFn/lightning/pull/2424)
- Updated vulnerable version of micromatch.
  [#2454](https://github.com/OpenFn/lightning/issues/2454)

## [v2.8.1] - 2024-08-28

### Changed

- Improve run claim query by removing extraneous sorts
  [#2431](https://github.com/OpenFn/lightning/issues/2431)

## [v2.8.0] - 2024-08-27

### Added

- Users are now able to export work orders, runs, steps, logs, and dataclips
  from the History page.
  [#1698](https://github.com/OpenFn/lightning/issues/1698)

### Changed

- Add index over `run_id` and `step_id` in run_steps to improve worker claim
  speed. [#2428](https://github.com/OpenFn/lightning/issues/2428)
- Show Github Error messages as they are to help troubleshooting
  [#2156](https://github.com/OpenFn/lightning/issues/2156)
- Allow `Setup_utils.setup_user` to be used for the initial superuser creation.
- Update to code assist in the Job Editor to import namespaces from adaptors.
  [#2432](https://github.com/OpenFn/lightning/issues/2432)

### Fixed

- Unable to remove/reconnect github app in lightning after uninstalling directly
  from Github [#2168](https://github.com/OpenFn/lightning/issues/2168)
- Github sync buttons available even when usage limiter returns error
  [PR#2390](https://github.com/OpenFn/lightning/pull/2390)
- Fix issue with the persisting of a Kafka message with headers.
  [#2402](https://github.com/OpenFn/lightning/issues/2402)
- Protect against race conditions when updating partition timestamps for a Kafka
  trigger. [#2378](https://github.com/OpenFn/lightning/issues/2378)

## [v2.7.19] - 2024-08-19

### Added

- Pass the user_id param on check usage limits.
  [#2387](https://github.com/OpenFn/lightning/issues/2387)

## [v2.7.18] - 2024-08-17

### Added

- Ensure that all users in an instance have a confirmed email address within 48
  hours [#2389](https://github.com/OpenFn/lightning/issues/2389)

### Changed

- Ensure that all the demo accounts are confirmed by default
  [#2395](https://github.com/OpenFn/lightning/issues/2395)

### Fixed

- Removed all Kafka trigger code that ensured that message sequence is honoured
  for messages with keys. Functionality to ensure that message sequence is
  honoured will be added in the future, but in an abstraction that is a better
  fit for the current Lightning design.
  [#2362](https://github.com/OpenFn/lightning/issues/2362)
- Dropped the `trigger_kafka_messages` table that formed part of the Kafka
  trigger implementation, but which is now obsolete given the removal of the
  code related to message sequence preservation.
  [#2362](https://github.com/OpenFn/lightning/issues/2362)

## [v2.7.17] - 2024-08-14

### Added

- Added an `iex` command to setup a user, an apiToken, and credentials so that
  it's possible to get a fully running lightning instance via external shell
  script. (This is a tricky requirement for a distributed set of local
  deployments) [#2369](https://github.com/OpenFn/lightning/issues/2369) and
  [#2373](https://github.com/OpenFn/lightning/pull/2373)
- Added support for _very basic_ project-credential management (add, associate
  with job) via provisioning API.
  [#2367](https://github.com/OpenFn/lightning/issues/2367)

### Changed

- Enforced uniqueness on credential names _by user_.
  [#2371](https://github.com/OpenFn/lightning/pull/2371)
- Use Swoosh to format User models into recipients
  [#2374](https://github.com/OpenFn/lightning/pull/2374)
- Bump default CLI to `@openfn/cli@1.8.1`

### Fixed

- When a Workflow is deleted, any associated Kafka trigger pipelines will be
  stopped and deleted. [#2379](https://github.com/OpenFn/lightning/issues/2379)

## [v2.7.16] - 2024-08-07

### Fixed

- @ibrahimwickama fixed issue that prevented users from creating new workflows
  if they are running in an `http` environment (rather than `localhost` or
  `https`). [#2365](https://github.com/OpenFn/lightning/pull/2356)

## [v2.7.15] - 2024-08-07

### Changed

- Kafka messages without keys are synchronously converted into a Workorder,
  Dataclip and Run. Messages with keys are stored as TriggerKafkaMessage
  records, however the code needed to process them has been disabled, pending
  removal. [#2351] (https://github.com/OpenFn/lightning/issues/2351)

## [v2.7.14] - 2024-08-05

### Changed

- Use standard styles for link, fix home button in breadcrumbs
  [#2354](https://github.com/OpenFn/lightning/pull/2354)

## [v2.7.13] - 2024-08-05

### Changed

- Don't log 406 Not Acceptable errors to Sentry
  [#2350](https://github.com/OpenFn/lightning/issues/2350)

### Fixed

- Correctly handle floats in LogMessage
  [#2348](https://github.com/OpenFn/lightning/issues/2348)

## [v2.7.12] - 2024-07-31

### Changed

- Make root layout configurable
  [#2310](https://github.com/OpenFn/lightning/pull/2310)
- Use snapshots when initiating Github Sync
  [#1827](https://github.com/OpenFn/lightning/issues/1827)
- Move runtime logic into module
  [#2338](https://github.com/OpenFn/lightning/pull/2338)
- Use `AccountHook Extension` to register new users invited in a project
  [#2341](https://github.com/OpenFn/lightning/pull/2341)
- Standardized top bars across the UI with a navigable breadcrumbs interface
  [#2299](https://github.com/OpenFn/lightning/pull/2299)

### Fixed

- Limit frame size of worker socket connections
  [#2339](https://github.com/OpenFn/lightning/issues/2339)
- Limit number of days to 31 in cron trigger dropdown
  [#2331](https://github.com/OpenFn/lightning/issues/2331)

## [v2.7.11] - 2024-07-26

### Added

- Expose more Kafka configuration at instance-level.
  [#2329](https://github.com/OpenFn/lightning/issues/2329)

### Fixed

- Table action css tweaks
  [#2333](https://github.com/OpenFn/lightning/issues/2333)

## [v2.7.10]

### Added

- A rudimentary optimisation for Kafka messages that do not have a key as the
  sequence of these messages can not be guaranteed.
  [#2323](https://github.com/OpenFn/lightning/issues/2323)

### Fixed

- Fix an intermittent bug when trying to intern Kafka offset reset policy.
  [#2327](https://github.com/OpenFn/lightning/issues/2327)

## [v2.7.9] - 2024-07-24

### Changed

- CSS - standardized some more tailwind components
  [PR#2324](https://github.com/OpenFn/lightning/pull/2324)

## [v2.7.8] - 2024-07-24

### Changed

- Enable End to End Integration tests
  [#2187](https://github.com/OpenFn/lightning/issues/2187)
- Make selected Kafka trigger parameters configurable via ENV vars.
  [#2315](https://github.com/OpenFn/lightning/issues/2315)
- Use the Oauth2 `revocation_endpoint` to revoke token access (1) before
  attempting to reauthorize and (2) when users schedule a credential for
  deletion [#2314](https://github.com/OpenFn/lightning/issues/2314)
- Standardized tailwind alerts
  [#2314](https://github.com/OpenFn/lightning/issues/2314)
- Standardized `link` tailwind style (and provided `link-plain`, `link-info`,
  `link-error`, and `link-warning`)
  [#2314](https://github.com/OpenFn/lightning/issues/2314)

### Fixed

- Fix work order URL in failure alerts
  [#2305](https://github.com/OpenFn/lightning/pull/2305)
- Fix error when handling existing encrypted credentials
  [#2316](https://github.com/OpenFn/lightning/issues/2316)
- Fix job editor switches to the snapshot version when body is changed
  [#2306](https://github.com/OpenFn/lightning/issues/2306)
- Fix misaligned "Retry from here" button on inspector page
  [#2308](https://github.com/OpenFn/lightning/issues/2308)

## [v2.7.7] - 2024-07-18

### Added

- Add experimental support for triggers that consume message from a Kafka
  cluster [#1801](https://github.com/OpenFn/lightning/issues/1801)
- Workflows can now specify concurrency, allowing runs to be executed
  syncronously or to a maximum concurrency level. Note that this applies to the
  default FifoRunQueue only.
  [#2022](https://github.com/OpenFn/lightning/issues/2022)
- Invite Non-Registered Users to a Project
  [#2288](https://github.com/OpenFn/lightning/pull/2288)

### Changed

- Make modal close events configurable
  [#2298](https://github.com/OpenFn/lightning/issues/2298)

### Fixed

- Prevent Oauth credentials from being created if they don't have a
  `refresh_token` [#2289](https://github.com/OpenFn/lightning/pull/2289) and
  send more helpful error data back to the worker during token refresh failure
  [#2135](https://github.com/OpenFn/lightning/issues/2135)
- Fix CLI deploy not creating snapshots for workflows
  [#2271](https://github.com/OpenFn/lightning/issues/2271)

## [v2.7.6] - 2024-07-11

### Fixed

- UsageTracking crons are enabled again (if config is enabled)
  [#2276](https://github.com/OpenFn/lightning/issues/2276)
- UsageTracking metrics absorb the fact that a step's job_id may not currently
  exist when counting unique jobs
  [#2279](https://github.com/OpenFn/lightning/issues/2279)
- Adjusted layout and text displayed when preventing simultaneous edits to
  accommodate more screen sizes
  [#2277](https://github.com/OpenFn/lightning/issues/2277)

## [v2.7.5] - 2024-07-10

### Changed

- Prevent two editors from making changes to the same workflow at the same time
  [#1949](https://github.com/OpenFn/lightning/issues/1949)
- Moved the Edge Condition Label field to the top of the form, so it's always
  visible [#2236](https://github.com/OpenFn/lightning/pull/2236)
- Update edge condition labels in the Workflow Diagram to always show the
  condition type icon and the label
  [#2236](https://github.com/OpenFn/lightning/pull/2236)

### Fixed

- Do Not Require Lock Version In URL Parameters
  [#2267](https://github.com/OpenFn/lightning/pull/2267)
- Trim erroneous spaces on user first and last names
  [#2269](https://github.com/OpenFn/lightning/pull/2269)

## [v2.7.4] - 2024-07-06

### Changed

- When the entire log string is a valid JSON object, pretty print it with a
  standard `JSON.stringify(str, null, 2)` but if it's something else then let
  the user do whatever they want (e.g., if you write
  `console.log('some', 'cool', state.data)` we won't mess with it.)
  [#2260](https://github.com/OpenFn/lightning/pull/2260)

### Fixed

- Fixed sticky toggle button for switching between latest version and a snapshot
  of a workflow [#2264](https://github.com/OpenFn/lightning/pull/2264)

## [v2.7.3] - 2024-07-05

### Changed

- Bumped the ws-worker to v1.3

### Fixed

- Fix issue when selecting different steps in RunViewer and the parent liveview
  not being informed [#2253](https://github.com/OpenFn/lightning/issues/2253)
- Stopped inspector from crashing when looking for a step by a run/job
  combination [#2201](https://github.com/OpenFn/lightning/issues/2201)
- Workflow activation only considers new and changed workflows
  [#2237](https://github.com/OpenFn/lightning/pull/2237)

## [v2.7.2] - 2024-07-03

### Changed

- Allow endpoint plugs to be injected at compile time.
  [#2248](https://github.com/OpenFn/lightning/pull/2248)
- All models to use the `public` schema.
  [#2249](https://github.com/OpenFn/lightning/pull/2249)
- In the workflow diagram, smartly update the view when adding new nodes
  [#2174](https://github.com/OpenFn/lightning/issues/2174)
- In the workflow diagram, remove the "autofit" toggle in the control bar

### Fixed

- Remove prompt parameter from the authorization URL parameters for the Generic
  Oauth Clients [#2250](https://github.com/OpenFn/lightning/issues/2250)
- Fixed react key error [#2233](https://github.com/OpenFn/lightning/issues/2233)
- Show common functions in the Docs panel
  [#1733](https://github.com/OpenFn/lightning/issues/1733)

## [v2.7.1] - 2024-07-01

### Changed

- Update email copies [#2213](https://github.com/OpenFn/lightning/issues/2213)

### Fixed

- Fix jumpy cursor in the Job editor.
  [#2229](https://github.com/OpenFn/lightning/issues/2229)
- Rework syncing behaviour to prevent changes getting thrown out on a socket
  reconnect. [#2007](https://github.com/OpenFn/lightning/issues/2007)

## [v2.7.0] - 2024-06-26

### Added

- Use of snapshots for displaying runs and their associated steps in the History
  page. [#1825](https://github.com/OpenFn/lightning/issues/1825)
- Added view-only mode for rendering workflows and runs in the Workflow Canvas
  and the Inspector page using snapshots, with the option to switch between a
  specific snapshot version and the latest version. Edit mode is available when
  displaying the latest version.
  [#1843](https://github.com/OpenFn/lightning/issues/1843)
- Allow users to delete steps sssociated with runs in the Workflow Canvas
  [#2027](https://github.com/OpenFn/lightning/issues/2027)
- Link to adaptor `/src` from inspector.
- Prototype AI Assistant for working with job code.
  [#2193](https://github.com/OpenFn/lightning/issues/2193)

### Changed

- Reverted behaviour on "Rerun from here" to select the Log tab.
  [#2202](https://github.com/OpenFn/lightning/issues/2202)
- Don't allow connections between an orphaned node and a
  Trigger[#2188](https://github.com/OpenFn/lightning/issues/2188)
- Reduce the minimum zoom in the workflow diagram
  [#2214](https://github.com/OpenFn/lightning/issues/2214)

### Fixed

- Fix some adaptor docs not displaying
  [#2019](https://github.com/OpenFn/lightning/issues/2019)
- Fix broken `mix lightning.install_adaptor_icons` task due to addition of Finch
  http client change.

## [v2.6.3] - 2024-06-19

### Changed

- Added a notice on application start about anonymous public impact reporting
  and its importance for the sustainability of
  [Digital Public Goods](https://digitalpublicgoods.net/) and
  [Digital Public Infrastructure](https://www.codevelop.fund/insights-1/what-is-digital-public-infrastructure).
- Increase default `WORKER_MAX_RUN_DURATION_SECONDS` to 300 to match the
  [ws-worker default](https://github.com/OpenFn/kit/blob/main/packages/ws-worker/src/util/cli.ts#L149-L153)
  so if people don't set their timeout via ENV, at least the two match up.

## [v2.6.2] - 2024-06-13

### Fixed

- Fix vanishing Docs panel when Editor panel is collapsed and opened again
  [#2195](https://github.com/OpenFn/lightning/issues/2195)
- Maintain tab when RunViewer remounts/push state drops tab hash
  [#2199](https://github.com/OpenFn/lightning/issues/2199)

## [v2.6.1] - 2024-06-12

### Changed

- Erlang to 26.2.5
- Update debian bookworm from 20240130 to 20240513.
- Return 403s when Provisioning API fails because of usage limits
  [#2182](https://github.com/OpenFn/lightning/pull/2182)
- Update email notification for changing retention period
  [#2066](https://github.com/OpenFn/lightning/issues/2066)
- Return 415s when Webhooks are sent Content-Types what are not supported.
  [#2180](https://github.com/OpenFn/lightning/issues/2180)
- Updated the default step text

### Fixed

- Rewrite TabSelector (now Tabbed) components fixing a number of navigation
  issues [#2051](https://github.com/OpenFn/lightning/issues/2051)

## [v2.6.0] - 2024-06-05

### Added

- Support multiple edges leading to the same step (a.k.a., "drag & drop")
  [#2008](https://github.com/OpenFn/lightning/issues/2008)

### Changed

### Fixed

## [v2.5.5] - 2024-06-05

### Added

- Replace LiveView Log Viewer component with React Monaco
  [#1863](https://github.com/OpenFn/lightning/issues/1863)

### Changed

- Bump default CLI to `@openfn/cli@1.3.2`
- Don't show deprecated adaptor versions in the adaptor version picklist (to be
  followed by some graceful deprecation handling/warning in
  [later work](https://github.com/OpenFn/lightning/issues/2172))
  [#2169](https://github.com/OpenFn/lightning/issues/2169)
- Refactor count workorders to reuse search code
  [#2121](https://github.com/OpenFn/lightning/issues/2121)
- Updated provisioning error message to include workflow and job names
  [#2140](https://github.com/OpenFn/lightning/issues/2140)

### Fixed

- Don't let two deploy workflows run at the same time to prevent git collisions
  [#2044](https://github.com/OpenFn/lightning/issues/2044)
- Stopped sending emails when creating a starter project
  [#2161](https://github.com/OpenFn/lightning/issues/2161)

## [v2.5.4] - 2024-05-31

### Added

- CORS support [#2157](https://github.com/OpenFn/lightning/issues/2157)
- Track users emails preferences
  [#2163](https://github.com/OpenFn/lightning/issues/2163)

### Changed

- Change Default Text For New Job Nodes
  [#2014](https://github.com/OpenFn/lightning/pull/2014)
- Persisted run options when runs are _created_, not when they are _claimed_.
  This has the benefit of "locking in" the behavior desired by the user at the
  time they demand a run, not whenever the worker picks it up.
  [#2085](https://github.com/OpenFn/lightning/pull/2085)
- Made `RUN_GRACE_PERIOD_SECONDS` a configurable ENV instead of 20% of the
  `WORKER_MAX_RUN_DURATION`
  [#2085](https://github.com/OpenFn/lightning/pull/2085)

### Fixed

- Stopped Janitor from calling runs lost if they have special runtime options
  [#2079](https://github.com/OpenFn/lightning/issues/2079)
- Dataclip Viewer now responds to page resize and internal page layout
  [#2120](https://github.com/OpenFn/lightning/issues/2120)

## [v2.5.3] - 2024-05-27

### Changed

- Stop users from creating deprecated Salesforce and GoogleSheets credentials.
  [#2142](https://github.com/OpenFn/lightning/issues/2142)
- Delegate menu customization and create menu components for reuse.
  [#1988](https://github.com/OpenFn/lightning/issues/1988)

### Fixed

- Disable Credential Save Button Until All Form Fields Are Validated
  [#2099](https://github.com/OpenFn/lightning/issues/2099)
- Fix Credential Modal Closure Error When Workflow Is Unsaved
  [#2101](https://github.com/OpenFn/lightning/pull/2101)
- Fix error when socket reconnects and user is viewing a run via the inspector
  [#2148](https://github.com/OpenFn/lightning/issues/2148)

## [v2.5.2] - 2024-05-23

### Fixed

- Preserve custom values (like `apiVersion`) during token refresh for OAuth2
  credentials [#2131](https://github.com/OpenFn/lightning/issues/2131)

## [v2.5.1] - 2024-05-21

### Fixed

- Don't compile Phoenix Storybook in production and test environments
  [#2119](https://github.com/OpenFn/lightning/pull/2119)
- Improve performance and memory consumption on queries and logic for digest
  mailer [#2121](https://github.com/OpenFn/lightning/issues/2121)

## [v2.5.0] - 2024-05-20

### Fixed

- When a refresh token is updated, save it!
  [#2124](https://github.com/OpenFn/lightning/pull/2124)

## [v2.5.0-pre4] - 2024-05-20

### Fixed

- Fix duplicate credential type bug
  [#2100](https://github.com/OpenFn/lightning/issues/2100)
- Ensure Global OAuth Clients Accessibility for All Users
  [#2114](https://github.com/OpenFn/lightning/issues/2114)

## [v2.5.0-pre3] - 2024-05-20

### Fixed

- Fix credential not added automatically after being created from the canvas.
  [#2105](https://github.com/OpenFn/lightning/issues/2105)
- Replace the "not working?" prompt by "All good, but if your credential stops
  working, you may need to re-authorize here.".
  [#2102](https://github.com/OpenFn/lightning/issues/1872)
- Fix Generic Oauth credentials don't get included in the refresh flow
  [#2106](https://github.com/OpenFn/lightning/pull/2106)

## [v2.5.0-pre2] - 2024-05-17

### Changed

- Replace LiveView Dataclip component with React Monaco bringing large
  performance improvements when viewing large dataclips.
  [#1872](https://github.com/OpenFn/lightning/issues/1872)

## [v2.5.0-pre] - 2024-05-17

### Added

- Allow users to build Oauth clients and associated credentials via the user
  interface. [#1919](https://github.com/OpenFn/lightning/issues/1919)

## [v2.4.14] - 2024-05-16

### Changed

- Refactored image and version info
  [#2097](https://github.com/OpenFn/lightning/pull/2097)

### Fixed

- Fixed issue where updating adaptor name and version of job node in the
  workflow canvas crashes the app when no credential is selected
  [#99](https://github.com/OpenFn/lightning/issues/99)
- Removes stacked viewer after switching tabs and steps.
  [#2064](https://github.com/OpenFn/lightning/issues/2064)

## [v2.4.13] - 2024-05-16

### Fixed

- Fixed issue where updating an existing Salesforce credential to use a
  `sandbox` endpoint would not properly re-authenticate.
  [#1842](https://github.com/OpenFn/lightning/issues/1842)
- Navigate directly to settings from url hash and renders default panel when
  there is no hash. [#1971](https://github.com/OpenFn/lightning/issues/1971)

## [v2.4.12] - 2024-05-15

### Fixed

- Fix render settings default panel on first load
  [#1971](https://github.com/OpenFn/lightning/issues/1971)

## [v2.4.11] - 2024-05-15

### Changed

- Upgraded Sentry to v10 for better error reporting.

## [v2.4.10] - 2024-05-14

### Fixed

- Fix the "reset demo" script by disabling the emailing that was introduced to
  the `create_project` function.
  [#2063](https://github.com/OpenFn/lightning/pull/2063)

## [v2.4.9] - 2024-05-14

### Changed

- Bumped @openfn/ws-worker to 1.1.8

### Fixed

- Correctly pass max allowed run time into the Run token, ensuring it's valid
  for the entirety of the Runs execution time
  [#2072](https://github.com/OpenFn/lightning/issues/2072)

## [v2.4.8] - 2024-05-13

### Added

- Add Github sync to usage limiter
  [#2031](https://github.com/OpenFn/lightning/pull/2031)

### Changed

- Remove illogical cancel buttons on user/pass change screen
  [#2067](https://github.com/OpenFn/lightning/issues/2067)

### Fixed

- Stop users from configuring failure alerts when the limiter returns error
  [#2076](https://github.com/OpenFn/lightning/pull/2076)

## [v2.4.7] - 2024-05-11

### Fixed

- Fixed early worker token expiry bug
  [#2070](https://github.com/OpenFn/lightning/issues/2070)

## [v2.4.6] - 2024-05-08

### Added

- Allow for automatic resubmission of failed usage tracking report submissions.
  [1789](https://github.com/OpenFn/lightning/issues/1789)
- Make signup feature configurable
  [#2049](https://github.com/OpenFn/lightning/issues/2049)
- Apply runtime limits to worker execution
  [#2015](https://github.com/OpenFn/lightning/pull/2015)
- Limit usage for failure alerts
  [#2011](https://github.com/OpenFn/lightning/pull/2011)

## [v2.4.5] - 2024-05-07

### Fixed

- Fix provioning API calls workflow limiter without the project ID
  [#2057](https://github.com/OpenFn/lightning/issues/2057)

## [v2.4.4] - 2024-05-03

### Added

- Benchmarking script that simulates data from a cold chain.
  [#1993](https://github.com/OpenFn/lightning/issues/1993)

### Changed

- Changed Snapshot `get_or_create_latest_for` to accept multis allow controlling
  of which repo it uses.
- Require exactly one owner for each project
  [#1991](https://github.com/OpenFn/lightning/issues/1991)

### Fixed

- Fixed issue preventing credential updates
  [#1861](https://github.com/OpenFn/lightning/issues/1861)

## [v2.4.3] - 2024-05-01

### Added

- Allow menu items customization
  [#1988](https://github.com/OpenFn/lightning/issues/1988)
- Workflow Snapshot support
  [#1822](https://github.com/OpenFn/lightning/issues/1822)
- Fix sample workflow from init_project_for_new_user
  [#2016](https://github.com/OpenFn/lightning/issues/2016)

### Changed

- Bumped @openfn/ws-worker to 1.1.6

### Fixed

- Assure workflow is always passed to Run.enqueue
  [#2032](https://github.com/OpenFn/lightning/issues/2032)
- Fix regression on History page where snapshots were not preloaded correctly
  [#2026](https://github.com/OpenFn/lightning/issues/2026)

## [v2.4.2] - 2024-04-24

### Fixed

- Fix missing credential types when running Lightning using Docker
  [#2010](https://github.com/OpenFn/lightning/issues/2010)
- Fix provisioning API includes deleted workflows in project state
  [#2001](https://github.com/OpenFn/lightning/issues/2001)

## [v2.4.1] - 2024-04-19

### Fixed

- Fix github cli deploy action failing to auto-commit
  [#1995](https://github.com/OpenFn/lightning/issues/1995)

## [v2.4.1-pre] - 2024-04-18

### Added

- Add custom metric to track the number of finalised runs.
  [#1790](https://github.com/OpenFn/lightning/issues/1790)

### Changed

- Set better defaults for the GitHub connection creation screen
  [#1994](https://github.com/OpenFn/lightning/issues/1994)
- Update `submission_status` for any Usagetracking.Report that does not have it
  set. [#1789](https://github.com/OpenFn/lightning/issues/1789)

## [v2.4.0] - 2024-04-12

### Added

- Allow description below the page title
  [#1975](https://github.com/OpenFn/lightning/issues/1975)
- Enable users to connect projects to their Github repos and branches that they
  have access to [#1895](https://github.com/OpenFn/lightning/issues/1895)
- Enable users to connect multiple projects to a single Github repo
  [#1811](https://github.com/OpenFn/lightning/issues/1811)

### Changed

- Change all System.get_env calls in runtime.exs to use dotenvy
  [#1968](https://github.com/OpenFn/lightning/issues/1968)
- Track usage tracking submission status in new field
  [#1789](https://github.com/OpenFn/lightning/issues/1789)
- Send richer version info as part of usage tracking submission.
  [#1819](https://github.com/OpenFn/lightning/issues/1819)

### Fixed

- Fix sync to branch only targetting main branch
  [#1892](https://github.com/OpenFn/lightning/issues/1892)
- Fix enqueue run without the workflow info
  [#1981](https://github.com/OpenFn/lightning/issues/1981)

## [v2.3.1] - 2024-04-03

### Changed

- Run the usage tracking submission job more frequently to reduce the risk of
  Oban unavailability at a particular time.
  [#1778](https://github.com/OpenFn/lightning/issues/1778)
- Remove code supporting V1 usage tracking submissions.
  [#1853](https://github.com/OpenFn/lightning/issues/1853)

### Fixed

- Fix scrolling behaviour on inspector for small screens
  [#1962](https://github.com/OpenFn/lightning/issues/1962)
- Fix project picker for users with many projects
  [#1952](https://github.com/OpenFn/lightning/issues/1952)

## [v2.3.0] - 2024-04-02

### Added

- Support for additional paths on a webhook URL such as `/i/<uuid>/Patient`
  [#1954](https://github.com/OpenFn/lightning/issues/1954)
- Support for a GET endpoint to "check" webhook URL availability
  [#1063](https://github.com/OpenFn/lightning/issues/1063)
- Allow external apps to control the run enqueue db transaction
  [#1958](https://github.com/OpenFn/lightning/issues/1958)

## [v2.2.2] - 2024-04-01

### Changed

- Changed dataclip search from string `LIKE` to tsvector on keys and values.
  While this will limit partial string matching to the beginning of words (not
  the middle or end) it will make searching way more performant
  [#1939](https://github.com/OpenFn/lightning/issues/1939)
- Translate job error messages using errors.po file
  [#1935](https://github.com/OpenFn/lightning/issues/1935)
- Improve the UI/UX of the run panel on the inspector for small screens
  [#1909](https://github.com/OpenFn/lightning/issues/1909)

### Fixed

- Regular database timeouts when searching across dataclip bodies
  [#1794](https://github.com/OpenFn/lightning/issues/1794)

## [v2.2.1] - 2024-03-27

### Added

- Enable users to connect to their Github accounts in preparation for
  streamlined GitHub project sync setup
  [#1894](https://github.com/OpenFn/lightning/issues/1894)

### Fixed

- Apply usage limit to bulk-reruns
  [#1931](https://github.com/OpenFn/lightning/issues/1931)
- Fix edge case that could result in duplicate usage tracking submissions.
  [#1853](https://github.com/OpenFn/lightning/issues/1853)
- Fix query timeout issue on history retention deletion
  [#1937](https://github.com/OpenFn/lightning/issues/1937)

## [v2.2.0] - 2024-03-21

### Added

- Allow admins to set project retention periods
  [#1760](https://github.com/OpenFn/lightning/issues/1760)
- Automatically wipe input/output data after their retention period
  [#1762](https://github.com/OpenFn/lightning/issues/1762)
- Automatically delete work order history after their retention period
  [#1761](https://github.com/OpenFn/lightning/issues/1761)

### Changed

- When automatically creating a project for a newly registered user (via the
  `INIT_PROJECT_FOR_NEW_USER=true` environment variable) that user should be the
  `owner` of the project.
  [#1927](https://github.com/OpenFn/lightning/issues/1927)
- Give priority to manual runs (over webhook requests and cron) so that active
  users on the inspector don't have to wait ages for thier work during high load
  periods [#1918](https://github.com/OpenFn/lightning/issues/1918)

## [v2.1.0] - 2024-03-20

### Added

- TSVector index to log_lines, and gin index to dataclips
  [#1898](https://github.com/OpenFn/lightning/issues/1898)
- Add API Version field to Salesforce OAuth credentials
  [#1838](https://github.com/OpenFn/lightning/issues/1838)

### Changed

- Replace v1 usage tracking with v2 usage tracking.
  [#1853](https://github.com/OpenFn/lightning/issues/1853)

## [v2.0.10]

### Changed

- Updated anonymous usage tracker submissions
  [#1853](https://github.com/OpenFn/lightning/issues/1853)

## [v2.0.9] - 2024-03-19

### Added

- Support for smaller screens on history and inspector.
  [#1908](https://github.com/OpenFn/lightning/issues/1908)
- Polling metric to track number of available runs.
  [#1790](https://github.com/OpenFn/lightning/issues/1790)
- Allows limiting creation of new runs and retries.
  [#1754](https://github.com/OpenFn/Lightning/issues/1754)
- Add specific messages for log, input, and output tabs when a run is lost
  [#1757](https://github.com/OpenFn/lightning/issues/1757)
- Soft and hard limits for runs created by webhook trigger.
  [#1859](https://github.com/OpenFn/Lightning/issues/1859)
- Publish an event when a new user is registered
  [#1873](https://github.com/OpenFn/lightning/issues/1873)
- Adds ability to add project collaborators from existing users
  [#1836](https://github.com/OpenFn/lightning/issues/1836)
- Added ability to remove project collaborators
  [#1837](https://github.com/OpenFn/lightning/issues/1837)
- Added new usage tracking submission code.
  [#1853](https://github.com/OpenFn/lightning/issues/1853)

### Changed

- Upgrade Elixir to 1.16.2
- Remove all values from `.env.example`.
  [#1904](https://github.com/OpenFn/lightning/issues/1904)

### Fixed

- Verify only stale project credentials
  [#1861](https://github.com/OpenFn/lightning/issues/1861)

## [v2.0.8] - 2024-02-29

### Fixed

- Show flash error when editing stale project credentials
  [#1795](https://github.com/OpenFn/lightning/issues/1795)
- Fixed bug with Github sync installation on docker-based deployments
  [#1845](https://github.com/OpenFn/lightning/issues/1845)

## [v2.0.6] - 2024-02-29

### Added

- Automatically create Github workflows in a target repository/branch when users
  set up a Github repo::OpenFn project sync
  [#1046](https://github.com/OpenFn/lightning/issues/1046)
- Allows limiting creation of new runs and retries.
  [#1754](https://github.com/OpenFn/Lightning/issues/1754)

### Changed

- Change bucket size used by the run queue delay custom metric.
  [#1790](https://github.com/OpenFn/lightning/issues/1790)
- Require setting `IS_RESETTABLE_DEMO` to "yes" via ENV before allowing the
  destructive `Demo.reset_demo/0` function from being called.
  [#1720](https://github.com/OpenFn/lightning/issues/1720)
- Remove version display condition that was redundant due to shadowing
  [#1819](https://github.com/OpenFn/lightning/issues/1819)

### Fixed

- Fix series of sentry issues related to OAuth credentials
  [#1799](https://github.com/OpenFn/lightning/issues/1799)

## [v2.0.5] - 2024-02-25

### Fixed

- Fixed error in Credentials without `sanbox` field set; only display `sandbox`
  field for Salesforce oauth credentials.
  [#1798](https://github.com/OpenFn/lightning/issues/1798)

## [v2.0.4] - 2024-02-24

### Added

- Display and edit OAuth credentials
  scopes[#1706](https://github.com/OpenFn/Lightning/issues/1706)

### Changed

- Stop sending `operating_system_detail` to the usage tracker
  [#1785](https://github.com/OpenFn/lightning/issues/1785)

### Fixed

- Make handling of usage tracking errors more robust.
  [#1787](https://github.com/OpenFn/lightning/issues/1787)
- Fix inspector shows selected dataclip as wiped after retying workorder from a
  non-first step [#1780](https://github.com/OpenFn/lightning/issues/1780)

## [v2.0.3] - 2024-02-21

### Added

- Actual metrics will now be submitted by Lightning to the Usage Tracker.
  [#1742](https://github.com/OpenFn/lightning/issues/1742)
- Added a support link to the menu that goes to the instance admin contact
  [#1783](https://github.com/OpenFn/lightning/issues/1783)

### Changed

- Usage Tracking submissions are now opt-out, rather than opt-in. Hashed UUIDs
  to ensure anonymity are default.
  [#1742](https://github.com/OpenFn/lightning/issues/1742)
- Usage Tracking submissions will now run daily rather than hourly.
  [#1742](https://github.com/OpenFn/lightning/issues/1742)

- Bumped @openfn/ws-worker to `v1.0` (this is used in dev mode when starting the
  worker from your mix app: `RTM=true iex -S mix phx.server`)
- Bumped @openfn/cli to `v1.0` (this is used for adaptor docs and magic)

### Fixed

- Non-responsive workflow canvas after web socket disconnection
  [#1750](https://github.com/OpenFn/lightning/issues/1750)

## [v2.0.2] - 2024-02-14

### Fixed

- Fixed a bug with the OAuth2 credential refresh flow that prevented
  GoogleSheets jobs from running after token expiration
  [#1735](https://github.com/OpenFn/Lightning/issues/1735)

## [v2.0.1] - 2024-02-13

### Changed

- Renamed ImpactTracking to UsageTracking
  [#1729](https://github.com/OpenFn/lightning/issues/1729)
- Block github installation if there's a pending installation in another project
  [#1731](https://github.com/OpenFn/Lightning/issues/1731)

### Fixed

- Expand work order button balloons randomly
  [#1737](https://github.com/OpenFn/Lightning/issues/1737)
- Editing credentials doesn't work from project scope
  [#1743](https://github.com/OpenFn/Lightning/issues/1743)

## [v2.0.0] - 2024-02-10

> At the time of writing there are no more big changes planned and testing has
> gone well. Thanks to everyone who's helped to kick the tyres during the "rc"
> phase. There are still a _lot of **new features** coming_, so please:
>
> - watch our [**Public Roadmap**](https://github.com/orgs/OpenFn/projects/3) to
>   stay abreast of our core team's backlog,
> - request a feature in the
>   [**Community Forum**](https://community.openfn.org),
> - raise a
>   [**new issue**](https://github.com/OpenFn/lightning/issues/new/choose) if
>   you spot a bug,
> - and head over to the
>   [**Contributing**](https://github.com/OpenFn/lightning/?tab=readme-ov-file#contribute-to-this-project)
>   section to lend a hand.
>
> Head to [**docs.openfn.org**](https://docs.openfn.org) for product
> documentation and help with v1 to v2 migration.

### Changed

- Bump `@openfn/worker` to `v0.8.1`
- Only show GoogleSheets and Salesforce credential options if Oauth clients are
  registered with the instance via ENV
  [#1734](https://github.com/OpenFn/Lightning/issues/1734)

### Fixed

- Use standard table type for webhook auth methods
  [#1514](https://github.com/OpenFn/Lightning/issues/1514)
- Make disabled button for "Connect to GitHub" clear, add tooltip
  [#1732](https://github.com/OpenFn/Lightning/issues/1715)

## [v2.0.0-rc12] - 2024-02-09

### Added

- Add RunQueue extension to allow claim customization.
  [#1715](https://github.com/OpenFn/Lightning/issues/1715)
- Add support for Salesforce OAuth2 credentials
  [#1633](https://github.com/OpenFn/Lightning/issues/1633)

### Changed

- Use `PAYLOAD_SIZE_KB` in k6 load testing script, set thresholds on wait time,
  set default payload size to `2kb`

### Fixed

- Adds more detail to work order states on dashboard
  [#1677](https://github.com/OpenFn/lightning/issues/1677)
- Fix Output & Logs in inspector fails to show sometimes
  [#1702](https://github.com/OpenFn/lightning/issues/1702)

## [v2.0.0-rc11] - 2024-02-08

### Fixed

- Bumped Phoenix LiveView from `0.20.4` to `0.20.5` to fix canvas selection
  issue [#1724](https://github.com/OpenFn/lightning/issues/1724)

## [v2.0.0-rc10] - 2024-02-08

### Changed

- Implemented safeguards to prevent deletion of jobs with associated run history
  [#1570](https://github.com/OpenFn/Lightning/issues/1570)

### Fixed

- Fixed inspector dataclip body not getting updated after dataclip is wiped
  [#1718](https://github.com/OpenFn/Lightning/issues/1718)
- Fixed work orders getting retried despite having wiped dataclips
  [#1721](https://github.com/OpenFn/Lightning/issues/1721)

## [v2.0.0-rc9] 2024-02-05

### Added

- Persist impact tracking configuration and reports
  [#1684](https://github.com/OpenFn/Lightning/issues/1684)
- Add zero-persistence project setting
  [#1209](https://github.com/OpenFn/Lightning/issues/1209)
- Wipe dataclip after use when zero-persistence is enabled
  [#1212](https://github.com/OpenFn/Lightning/issues/1212)
- Show appropriate message when a wiped dataclip is viewed
  [#1211](https://github.com/OpenFn/Lightning/issues/1211)
- Disable selecting work orders having wiped dataclips in the history page
  [#1210](https://github.com/OpenFn/Lightning/issues/1210)
- Hide rerun button in inspector when the selected step has a wiped dataclip
  [#1639](https://github.com/OpenFn/Lightning/issues/1639)
- Add rate limiter to webhook endpoints and runtime limiter for runs.
  [#639](https://github.com/OpenFn/Lightning/issues/639)

### Fixed

- Prevented secret scrubber from over-eagerly adding \*\*\* between all
  characters if an empty string secret was provided as a credential field value
  (e.g., {"username": "come-on-in", "password": ""})
  [#1585](https://github.com/OpenFn/Lightning/issues/1585)
- Fixed permissions issue that allowed viewer/editor to modify webhook auth
  methods. These permissions only belong to project owners and admins
  [#1692](https://github.com/OpenFn/Lightning/issues/1692)
- Fixed bug that was duplicating inbound http_requests, resulting in unnecessary
  data storage [#1695](https://github.com/OpenFn/Lightning/issues/1695)
- Fixed permissions issue that allowed editors to set up new Github connections
  [#1703](https://github.com/OpenFn/Lightning/issues/1703)
- Fixed permissions issue that allowed viewers to initiate syncs to github
  [#1704](https://github.com/OpenFn/Lightning/issues/1704)
- Fixed inspector view stuck at processing when following a crashed run
  [#1711](https://github.com/OpenFn/Lightning/issues/1711)
- Fixed inspector dataclip selector not getting updated after running manual run
  [#1714](https://github.com/OpenFn/Lightning/issues/1714)

## [v2.0.0-rc8] - 2024-01-30

### Added

- Shim code to interact with the Impact Tracking service
  [#1671](https://github.com/OpenFn/Lightning/issues/1671)

### Changed

- Standardized naming of "attempts" to "runs". This had already been done in the
  front-end, but this change cleans up the backend, the database, and the
  interface with the worker. Make sure to **run migrations** and update your
  ENV/secrets to use `WORKER_RUNS_PRIVATE_KEY` rather than
  `WORKER_ATTEMPTS_PRIVATE_KEY`
  [#1657](https://github.com/OpenFn/Lightning/issues/1657)
- Required `@openfn/ws-worker@0.8.0` or above.

## [v2.0.0-rc7] - 2024-01-26

### Added

- Store webhook request headers in Dataclips for use in jobs.
  [#1638](https://github.com/OpenFn/Lightning/issues/1638)

### Changed

- Display `http_request` dataclips to the user as they will be provided to the
  worker as "input" state to avoid confusion while writing jobs.
  [1664](https://github.com/OpenFn/Lightning/issues/1664)
- Named-spaced all worker environment variables with `WORKER_` and added
  documentation for how to configure them.
  [#1672](https://github.com/OpenFn/Lightning/pull/1672)
- Bumped to `@openfn/ws-worker@0.6.0`
- Bumped to `@openfn/cli@0.4.15`

### Fixed

- Fix Run via Docker [#1653](https://github.com/OpenFn/Lightning/issues/1653)
- Fix remaining warnings, enable "warnings as errors"
  [#1642](https://github.com/OpenFn/Lightning/issues/1642)
- Fix workflow dashboard bug when viewed for newly created workflows with only
  unfinished run steps. [#1674](https://github.com/OpenFn/Lightning/issues/1674)

## [v2.0.0-rc5] - 2024-01-22

### Changed

- Made two significant backend changes that don't impact UI/UX but **require
  migrations** and should make Lightning developer lives easier by updating
  parts of the backend to match terms now used in the frontend:
  - Renamed the `Runs` model and table to `Steps`
    [#1571](https://github.com/OpenFn/Lightning/issues/1571)
  - Renamed the `AttemptRuns` model and table to `AttemptSteps`
    [#1571](https://github.com/OpenFn/Lightning/issues/1571)

## [v2.0.0-rc4] - 2024-01-19

### Added

- Scrub output dataclips in the UI to avoid unintentional secret exposure
  [#1606](https://github.com/OpenFn/Lightning/issues/1606)

### Changed

- Bump to `@openfn/cli@0.4.14`
- Do not persist the active tab setting on the job editor
  [#1504](https://github.com/OpenFn/Lightning/issues/1504)
- Make condition label optional
  [#1648](https://github.com/OpenFn/Lightning/issues/1648)

### Fixed

- Fix credential body getting leaked to sentry incase of errors
  [#1600](https://github.com/OpenFn/Lightning/issues/1600)
- Fixed validation on Javascript edge conditions
  [#1602](https://github.com/OpenFn/Lightning/issues/1602)
- Removed unused code from `run_live` directory
  [#1625](https://github.com/OpenFn/Lightning/issues/1625)
- Edge condition expressions not correctly being handled during provisioning
  [#openfn/kit#560](https://github.com/OpenFn/kit/pull/560)

## [v2.0.0-rc3] 2024-01-12

### Added

- Custom metric to track stalled attempts
  [#1559](https://github.com/OpenFn/Lightning/issues/1559)
- Dashboard with project and workflow stats
  [#755](https://github.com/OpenFn/Lightning/issues/755)
- Add search by ID on the history page
  [#1468](https://github.com/OpenFn/Lightning/issues/1468)
- Custom metric to support autoscaling
  [#1607](https://github.com/OpenFn/Lightning/issues/1607)

### Changed

- Bumped CLI version to `0.4.13`
- Bumped worker version to `0.5.0`
- Give project editors and viewers read only access to project settings instead
  [#1477](https://github.com/OpenFn/Lightning/issues/1477)

### Fixed

- Throw an error when Lightning.MetadataService.get_adaptor_path/1 returns an
  adaptor path that is nil
  [#1601](https://github.com/OpenFn/Lightning/issues/1601)
- Fix failure due to creating work order from a newly created job
  [#1572](https://github.com/OpenFn/Lightning/issues/1572)
- Fixes on the dashboard and links
  [#1610](https://github.com/OpenFn/Lightning/issues/1610) and
  [#1608](https://github.com/OpenFn/Lightning/issues/1608)

## [2.0.0-rc2] - 2024-01-08

### Fixed

- Restored left-alignment for step list items on run detail and inspector
  [a6e4ada](https://github.com/OpenFn/Lightning/commit/a6e4adafd558269cfd690e7c4fdd8f9fe66c5f62)
- Inspector: fixed attempt/run language for "skipped" tooltip
  [fd7dd0c](https://github.com/OpenFn/Lightning/commit/fd7dd0ca8128dfba2902e5aa6a2259e2073f0f10)
- Inspector: fixed failure to save during "save & run" from inspector
  [#1596](https://github.com/OpenFn/Lightning/issues/1596)
- Inspector: fixed key bindings for save & run (retry vs. new work order)
  getting overridden when user focuses on the Monaco editor
  [#1596](https://github.com/OpenFn/Lightning/issues/1596)

## [2.0.0-rc1] - 2024-01-05

### Why does this repo go from `v0` to `v2.0`?

Lightning is the _2nd version_ of the OpenFn platform. While much of the core
technology is the same, there are breaking changes between `v1.105` (pre-2024)
and `v2` ("OpenFn Lightning").

For customers using OpenFn `v1`, a migration guide will be provided at
[docs.openfn.org](https://docs.openfn.org)

### Added

- Link to the job inspctor for a selected run from the history interface
  [#1524](https://github.com/OpenFn/Lightning/issues/1524)
- Reprocess an existing work order from the job inspector by default (instead of
  always creating a new work order)
  [#1524](https://github.com/OpenFn/Lightning/issues/1524)
- Bumped worker to support edge conditions between trigger and first job
  `"@openfn/ws-worker": "^0.4.0"`

### Changed

- Updated naming to prepare for v2 release
  [#1248](https://github.com/OpenFn/Lightning/issues/1248); the major change is
  that each time a work order (the typical unit of business value for an
  organization, e.g. "execute workflow ABC for patient 123") is executed, it is
  called a "run". Previously, it was called an "attempt". The hierarchy is now:

  ```
  Build-Time: Projects > Workflows > Steps
  Run-Time: Work Orders > Runs > Steps
  ```

  Note the name changes here are reflected in the UI, but not all tables/models
  will be changed until [1571](https://github.com/OpenFn/Lightning/issues/1571)
  is delivered.

## [v0.12.2] - 2023-12-24

### Changed

- Bumped worker to address occasional git install issue
  `"@openfn/ws-worker": "^0.3.2"`

### Fixed

- Fix RuntimeError: found duplicate ID "google-sheets-inner-form" for
  GoogleSheetsComponent [#1578](https://github.com/OpenFn/Lightning/issues/1578)
- Extend export script to include new JS expression edge type
  [#1540](https://github.com/OpenFn/Lightning/issues/1540)
- Fix regression for attempt viewer log line highlighting
  [#1589](https://github.com/OpenFn/Lightning/issues/1589)

## [v0.12.1] - 2023-12-21

### Changed

- Hide project security setting tab from non-authorized users
  [#1477](https://github.com/OpenFn/Lightning/issues/1477)

### Fixed

- History page crashes if job is removed from workflow after it's been run
  [#1568](https://github.com/OpenFn/Lightning/issues/1568)

## [v0.12.0] - 2023-12-15

### Added

- Add ellipsis for long job names on the canvas
  [#1217](https://github.com/OpenFn/Lightning/issues/1217)
- Fix Credential Creation Page UI
  [#1064](https://github.com/OpenFn/Lightning/issues/1064)
- Custom metric to track Attempt queue delay
  [#1556](https://github.com/OpenFn/Lightning/issues/1556)
- Expand work order row when a `workorder_id` is specified in the filter
  [#1515](https://github.com/OpenFn/Lightning/issues/1515)
- Allow Javascript expressions as conditions for edges
  [#1498](https://github.com/OpenFn/Lightning/issues/1498)

### Changed

- Derive dataclip in inspector from the attempt & step
  [#1551](https://github.com/OpenFn/Lightning/issues/1551)
- Updated CLI to 0.4.10 (fixes logging)
- Changed UserBackupToken model to use UTC timestamps (6563cb77)
- Restore FK relationship between `work_orders` and `attempts` pending a
  decision re: further partitioning.
  [#1254](https://github.com/OpenFn/Lightning/issues/1254)

### Fixed

- New credential doesn't appear in inspector until refresh
  [#1531](https://github.com/OpenFn/Lightning/issues/1531)
- Metadata not refreshing when credential is updated
  [#791](https://github.com/OpenFn/Lightning/issues/791)
- Adjusted z-index for Monaco Editor's sibling element to resolve layout
  conflict [#1329](https://github.com/OpenFn/Lightning/issues/1329)
- Demo script sets up example Runs with their log lines in a consistant order.
  [#1487](https://github.com/OpenFn/Lightning/issues/1487)
- Initial credential creation `changes` show `after` as `null` rather a value
  [#1118](https://github.com/OpenFn/Lightning/issues/1118)
- AttemptViewer flashing/rerendering when Jobs are running
  [#1550](https://github.com/OpenFn/Lightning/issues/1550)
- Not able to create a new Job when clicking the Check icon on the placeholder
  [#1537](https://github.com/OpenFn/Lightning/issues/1537)
- Improve selection logic on WorkflowDiagram
  [#1220](https://github.com/OpenFn/Lightning/issues/1220)

## [v0.11.0] - 2023-12-06

### Added

- Improved UI when manually creating Attempts via the Job Editor
  [#1474](https://github.com/OpenFn/Lightning/issues/1474)
- Increased the maximum inbound webhook request size to 10MB and added
  protection against _very large_ payloads with a 100MB "max_skip_body_length"
  [#1247](https://github.com/OpenFn/Lightning/issues/1247)

### Changed

- Use the internal port of the web container for the worker configuration in
  docker-compose setup. [#1485](https://github.com/OpenFn/Lightning/pull/1485)

## [v0.10.6] - 2023-12-05

### Changed

- Limit entries count on term work orders search
  [#1461](https://github.com/OpenFn/Lightning/issues/1461)
- Scrub log lines using multiple credentials samples
  [#1519](https://github.com/OpenFn/Lightning/issues/1519)
- Remove custom telemetry plumbing.
  [1259](https://github.com/OpenFn/Lightning/issues/1259)
- Enhance UX to prevent modal closure when Monaco/Dataclip editor is focused
  [#1510](https://github.com/OpenFn/Lightning/pull/1510)

### Fixed

- Use checkbox on boolean credential fields rather than a text input field
  [#1430](https://github.com/OpenFn/Lightning/issues/1430)
- Allow users to retry work orders that failed before their first run was
  created [#1417](https://github.com/OpenFn/Lightning/issues/1417)
- Fix to ensure webhook auth modal is closed when cancel or close are selected.
  [#1508](https://github.com/OpenFn/Lightning/issues/1508)
- Enable user to reauthorize and obtain a new refresh token.
  [#1495](https://github.com/OpenFn/Lightning/issues/1495)
- Save credential body with types declared on schema
  [#1518](https://github.com/OpenFn/Lightning/issues/1518)

## [v0.10.5] - 2023-12-03

### Changed

- Only add history page filters when needed for simpler multi-select status
  interface and shorter page URLs
  [#1331](https://github.com/OpenFn/Lightning/issues/1331)
- Use dynamic Endpoint config only on prod
  [#1435](https://github.com/OpenFn/Lightning/issues/1435)
- Validate schema field with any of expected values
  [#1502](https://github.com/OpenFn/Lightning/issues/1502)

### Fixed

- Fix for liveview crash when token expires or gets deleted after mount
  [#1318](https://github.com/OpenFn/Lightning/issues/1318)
- Remove two obsolete methods related to Run: `Lightning.Invocation.delete_run`
  and `Lightning.Invocation.Run.new_from`.
  [#1254](https://github.com/OpenFn/Lightning/issues/1254)
- Remove obsolete field `previous_id` from `runs` table.
  [#1254](https://github.com/OpenFn/Lightning/issues/1254)
- Fix for missing data in 'created' audit trail events for webhook auth methods
  [#1500](https://github.com/OpenFn/Lightning/issues/1500)

## [v0.10.4] - 2023-11-30

### Changed

- Increased History search timeout to 30s
  [#1461](https://github.com/OpenFn/Lightning/issues/1461)

### Fixed

- Tooltip text clears later than the background
  [#1094](https://github.com/OpenFn/Lightning/issues/1094)
- Temporary fix to superuser UI for managing project users
  [#1145](https://github.com/OpenFn/Lightning/issues/1145)
- Fix for adding ellipses on credential info on job editor heading
  [#1428](https://github.com/OpenFn/Lightning/issues/1428)

## [v0.10.3] - 2023-11-28

### Added

- Dimmed/greyed out triggers and edges on the canvas when they are disabled
  [#1464](https://github.com/OpenFn/Lightning/issues/1464)
- Async loading on the history page to improve UX on long DB queries
  [#1279](https://github.com/OpenFn/Lightning/issues/1279)
- Audit trail events for webhook auth (deletion method) change
  [#1165](https://github.com/OpenFn/Lightning/issues/1165)

### Changed

- Sort project collaborators by first name
  [#1326](https://github.com/OpenFn/Lightning/issues/1326)
- Work orders will now be set in a "pending" state when retries are enqueued.
  [#1340](https://github.com/OpenFn/Lightning/issues/1340)
- Avoid printing 2FA codes by default
  [#1322](https://github.com/OpenFn/Lightning/issues/1322)

### Fixed

- Create new workflow button sizing regression
  [#1405](https://github.com/OpenFn/Lightning/issues/1405)
- Google credential creation and automatic closing of oAuth tab
  [#1109](https://github.com/OpenFn/Lightning/issues/1109)
- Exporting project breaks the navigation of the page
  [#1440](https://github.com/OpenFn/Lightning/issues/1440)

## [v0.10.2] - 2023-11-21

### Changed

- Added `max_frame_size` to the Cowboy websockets protocol options in an attempt
  to address [#1421](https://github.com/OpenFn/Lightning/issues/1421)

## [v0.10.1] - 2023-11-21

### Fixed

- Work Order ID was not displayed properly in history page
  [#1423](https://github.com/OpenFn/Lightning/issues/1423)

## [v0.10.0] - 2023-11-21

### 🚨 Breaking change warning! 🚨

This release will contain breaking changes as we've significantly improved both
the workflow building and execution systems.

#### Nodes and edges

Before, workflows were represented as a list of jobs and triggers. For greater
flexibility and control of complex workflows, we've moved towards a more robust
"nodes and edges" approach. Where jobs in a workflow (a node) can be connected
by edges.

Triggers still exist, but live "outside" the directed acyclic graph (DAG) and
are used to automatically create work orders and attempts.

We've provided migrations that bring `v0.9.3` workflows in line with the
`v0.10.0` requirements.

#### Scalable workers

Before, Lightning spawned child processes to execute attempts in sand-boxed
NodeVMs on the same server. This created inefficiencies and security
vulnerabilities. Now, the Lightning web server adds attempts to a queue and
multiple worker applications can pull from that queue to process work.

In dev mode, this all happens automatically and on one machine, but in most
high-availability production environments the workers will be on another server.

Attempts are now handled entirely by the workers, and they report back to
Lightning. Exit reasons, final attempt states, error types and error messages
are either entirely new or handled differently now, but we have provided
migration scripts that will work to bring _most_ `v0.9.3` runs, attempts, and
work orders up to `v0.10.0`, though the granularity of `v0.9.3` states and exits
will be less than `v0.10.0` and the final states are not guaranteed to be
accurate for workflows with multiple branches and leaf nodes with varying exit
reasons.

The migration scripts can be run with a single function call in SetupUtils from
a connect `iex` session:

```
Lightning.SetupUtils.approximate_state_for_attempts_and_workorders()
```

Note that (like lots of _other_ functionality in `SetupUtils`, calling this
function is a destructive action and you should only do it if you've backed up
your data and you know what you're doing.)

As always, we recommend backing up your data before migrating. (And thanks for
bearing with us as we move towards our first stable Lightning release.)

### Added

- Fix flaky job name input behavior on error
  [#1218](https://github.com/OpenFn/Lightning/issues/1218)
- Added a hover effect on copy and add button for adaptors examples
  [#1297](https://github.com/OpenFn/Lightning/issues/1297)
- Migration helper code to move from `v0.9.3` to `v0.10.0` added to SetupUtils
  [#1363](https://github.com/OpenFn/Lightning/issues/1363)
- Option to start with `RTM=false iex -S mix phx.server` for opting out of the
  dev-mode automatic runtime manager.
- Webhook Authentication Methods database and CRUD operations
  [#1152](https://github.com/OpenFn/Lightning/issues/1152)
- Creation and Edit of webhook webhook authentication methods UI
  [#1149](https://github.com/OpenFn/Lightning/issues/1149)
- Add webhook authentication methods overview methods in the canvas
  [#1153](https://github.com/OpenFn/Lightning/issues/1153)
- Add icon on the canvas for triggers that have authentication enabled
  [#1157](https://github.com/OpenFn/Lightning/issues/1157)
- Require password/2FA code before showing password and API Key for webhook auth
  methods [#1200](https://github.com/OpenFn/Lightning/issues/1200)
- Restrict live dashboard access to only superusers, enable DB information and
  OS information [#1170](https://github.com/OpenFn/Lightning/issues/1170) OS
  information [#1170](https://github.com/OpenFn/Lightning/issues/1170)
- Expose additional metrics to LiveDashboard
  [#1171](https://github.com/OpenFn/Lightning/issues/1171)
- Add plumbing to dump Lightning metrics during load testing
  [#1178](https://github.com/OpenFn/Lightning/issues/1178)
- Allow for heavier payloads during load testing
  [#1179](https://github.com/OpenFn/Lightning/issues/1179)
- Add dynamic delay to help mitigate flickering test
  [#1195](https://github.com/OpenFn/Lightning/issues/1195)
- Add a OpenTelemetry trace example
  [#1189](https://github.com/OpenFn/Lightning/issues/1189)
- Add plumbing to support the use of PromEx
  [#1199](https://github.com/OpenFn/Lightning/issues/1199)
- Add warning text to PromEx config
  [#1222](https://github.com/OpenFn/Lightning/issues/1222)
- Track and filter on webhook controller state in :telemetry metrics
  [#1192](https://github.com/OpenFn/Lightning/issues/1192)
- Secure PromEx metrics endpoint by default
  [#1223](https://github.com/OpenFn/Lightning/issues/1223)
- Partition `log_lines` table based on `attempt_id`
  [#1254](https://github.com/OpenFn/Lightning/issues/1254)
- Remove foreign key from `attempts` in preparation for partitioning
  `work_orders` [#1254](https://github.com/OpenFn/Lightning/issues/1254)
- Remove `Workflows.delete_workflow`. It is no longer in use and would require
  modification to not leave orphaned attempts given the removal of the foreign
  key from `attempts`. [#1254](https://github.com/OpenFn/Lightning/issues/1254)
- Show tooltip for cloned runs in history page
  [#1327](https://github.com/OpenFn/Lightning/issues/1327)
- Have user create workflow name before moving to the canvas
  [#1103](https://github.com/OpenFn/Lightning/issues/1103)
- Allow PromEx authorization to be disabled
  [#1483](https://github.com/OpenFn/Lightning/issues/1483)

### Changed

- Updated vulnerable JS libraries, `postcss` and `semver`
  [#1176](https://github.com/OpenFn/Lightning/issues/1176)
- Update "Delete" to "Delete Job" on Job panel and include javascript deletion
  confirmation [#1105](https://github.com/OpenFn/Lightning/issues/1105)
- Move "Enabled" property from "Jobs" to "Edges"
  [#895](https://github.com/OpenFn/Lightning/issues/895)
- Incorrect wording on the "Delete" tooltip
  [#1313](https://github.com/OpenFn/Lightning/issues/1313)

### Fixed

- Fixed janitor lost query calculation
  [#1400](https://github.com/OpenFn/Lightning/issues/1400)
- Adaptor icons load gracefully
  [#1140](https://github.com/OpenFn/Lightning/issues/1140)
- Selected dataclip gets lost when starting a manual work order from the
  inspector interface [#1283](https://github.com/OpenFn/Lightning/issues/1283)
- Ensure that the whole edge when selected is highlighted
  [#1160](https://github.com/OpenFn/Lightning/issues/1160)
- Fix "Reconfigure Github" button in Project Settings
  [#1386](https://github.com/OpenFn/Lightning/issues/1386)
- Make janitor also clean up runs inside an attempt
  [#1348](https://github.com/OpenFn/Lightning/issues/1348)
- Modify CompleteRun to return error changeset when run not found
  [#1393](https://github.com/OpenFn/Lightning/issues/1393)
- Drop invocation reasons from DB
  [#1412](https://github.com/OpenFn/Lightning/issues/1412)
- Fix inconsistency in ordering of child nodes in the workflow diagram
  [#1406](https://github.com/OpenFn/Lightning/issues/1406)

## [v0.9.3] - 2023-09-27

### Added

- Add ellipsis when adaptor name is longer than the container allows
  [#1095](https://github.com/OpenFn/Lightning/issues/1095)
- Webhook Authentication Methods database and CRUD operations
  [#1152](https://github.com/OpenFn/Lightning/issues/1152)

### Changed

- Prevent deletion of first job of a workflow
  [#1097](https://github.com/OpenFn/Lightning/issues/1097)

### Fixed

- Fix long name on workflow cards
  [#1102](https://github.com/OpenFn/Lightning/issues/1102)
- Fix highlighted Edge can get out of sync with selected Edge
  [#1099](https://github.com/OpenFn/Lightning/issues/1099)
- Creating a new user without a password fails and there is no user feedback
  [#731](https://github.com/OpenFn/Lightning/issues/731)
- Crash when setting up version control
  [#1112](https://github.com/OpenFn/Lightning/issues/1112)

## [v0.9.2] - 2023-09-20

### Added

- Add "esc" key binding to close job inspector modal
  [#1069](https://github.com/OpenFn/Lightning/issues/1069)

### Changed

- Save icons from the `adaptors` repo locally and load them in the job editor
  [#943](https://github.com/OpenFn/Lightning/issues/943)

## [v0.9.1] - 2023-09-19

### Changed

- Modified audit trail to handle lots of different kind of audit events
  [#271](https://github.com/OpenFn/Lightning/issues/271)/[#44](https://github.com/OpenFn/Lightning/issues/44)
- Fix randomly unresponsive job panel after job deletion
  [#1113](https://github.com/OpenFn/Lightning/issues/1113)

## [v0.9.0] - 2023-09-15

### Added

- Add favicons [#1079](https://github.com/OpenFn/Lightning/issues/1079)
- Validate job name in placeholder job node
  [#1021](https://github.com/OpenFn/Lightning/issues/1021)
- Bring credential delete in line with new GDPR interpretation
  [#802](https://github.com/OpenFn/Lightning/issues/802)
- Make job names unique per workflow
  [#1053](https://github.com/OpenFn/Lightning/issues/1053)

### Changed

- Enhanced the job editor/inspector interface
  [#1025](https://github.com/OpenFn/Lightning/issues/1025)

### Fixed

- Finished run never appears in inspector when it fails
  [#1084](https://github.com/OpenFn/Lightning/issues/1084)
- Cannot delete some credentials via web UI
  [#1072](https://github.com/OpenFn/Lightning/issues/1072)
- Stopped the History table from jumping when re-running a job
  [#1100](https://github.com/OpenFn/Lightning/issues/1100)
- Fixed the "+" button when adding a job to a workflow
  [#1093](https://github.com/OpenFn/Lightning/issues/1093)

## [v0.8.3] - 2023-09-05

### Added

- Render error when workflow diagram node is invalid
  [#956](https://github.com/OpenFn/Lightning/issues/956)

### Changed

- Restyle history table [#1029](https://github.com/OpenFn/Lightning/issues/1029)
- Moved Filter and Search controls to the top of the history page
  [#1027](https://github.com/OpenFn/Lightning/issues/1027)

### Fixed

- Output incorrectly shows "this run failed" when the run hasn't yet finished
  [#1048](https://github.com/OpenFn/Lightning/issues/1048)
- Wrong label for workflow card timestamp
  [#1022](https://github.com/OpenFn/Lightning/issues/1022)

## [v0.8.2] - 2023-08-31

### Fixed

- Lack of differentiation between top of job editor modal and top menu was
  disorienting. Added shadow.

## [v0.8.1] - 2023-08-31

### Changed

- Moved Save and Run button to bottom of the Job edit modal
  [#1026](https://github.com/OpenFn/Lightning/issues/1026)
- Allow a manual work order to save the workflow before creating the work order
  [#959](https://github.com/OpenFn/Lightning/issues/959)

## [v0.8.0] - 2023-08-31

### Added

- Introduces Github sync feature, users can now setup our github app on their
  instance and sync projects using our latest portability spec
  [#970](https://github.com/OpenFn/Lightning/issues/970)
- Support Backup Codes for Multi-Factor Authentication
  [937](https://github.com/OpenFn/Lightning/issues/937)
- Log a warning in the console when the Editor/docs component is given latest
  [#958](https://github.com/OpenFn/Lightning/issues/958)
- Improve feedback when a Workflow name is invalid
  [#961](https://github.com/OpenFn/Lightning/issues/961)
- Show that the jobs' body is invalid
  [#957](https://github.com/OpenFn/Lightning/issues/957)
- Reimplement skipped CredentialLive tests
  [#962](https://github.com/OpenFn/Lightning/issues/962)
- Reimplement skipped WorkflowLive.IndexTest test
  [#964](https://github.com/OpenFn/Lightning/issues/964)
- Show GitHub installation ID and repo link to help setup/debugging for version
  control [1059](https://github.com/OpenFn/Lightning/issues/1059)

### Fixed

- Fixed issue where job names were being incorrectly hyphenated during
  project.yaml export [#1050](https://github.com/OpenFn/Lightning/issues/1050)
- Allows the demo script to set a project id during creation to help with cli
  deploy/pull/Github integration testing.
- Fixed demo project_repo_connection failing after nightly demo resets
  [1058](https://github.com/OpenFn/Lightning/issues/1058)
- Fixed an issue where the monaco suggestion tooltip was offset from the main
  editor [1030](https://github.com/OpenFn/Lightning/issues/1030)

## [v0.7.3] - 2023-08-15

### Changed

- Version control in project settings is now named Export your project
  [#1015](https://github.com/OpenFn/Lightning/issues/1015)

### Fixed

- Tooltip for credential select in Job Edit form is cut off
  [#972](https://github.com/OpenFn/Lightning/issues/972)
- Dataclip type and state assembly notice for creating new dataclip dropped
  during refactor [#975](https://github.com/OpenFn/Lightning/issues/975)

## [v0.7.2] - 2023-08-10

### Changed

- NodeJs security patch [1009](https://github.com/OpenFn/Lightning/pull/1009)

### Fixed

## [v0.7.1] - 2023-08-04

### Fixed

- Fixed flickery icons on new workflow job creation.

## [v0.7.0] - 2023-08-04

### Added

- Project owners can require MFA for their users
  [892](https://github.com/OpenFn/Lightning/issues/892)

### Changed

- Moved to Elixir 1.15 and Erlang 26.0.2 to sort our an annoying ElixirLS issue
  that was slowing down our engineers.
- Update Debian base to use bookworm (Debian 12) for our Docker images
- Change new credential modal to take up less space on the screen
  [#931](https://github.com/OpenFn/Lightning/issues/931)
- Placeholder nodes are now purely handled client-side

### Fixed

- Fix issue creating a new credential from the Job editor where the new
  credential was not being set on the job.
  [#951](https://github.com/OpenFn/Lightning/issues/951)
- Fix issue where checking a credential type radio button shows as unchecked on
  first click. [#976](https://github.com/OpenFn/Lightning/issues/976)
- Return the pre-filled workflow names
  [#971](https://github.com/OpenFn/Lightning/issues/971)
- Fix version reporting and external reset_demo() call via
  Application.spec()[#1010](https://github.com/OpenFn/Lightning/issues/1010)
- Fixed issue where entering a placeholder name through the form would result an
  in unsaveable workflow
  [#1001](https://github.com/OpenFn/Lightning/issues/1001)
- Ensure the DownloadController checks for authentication and authorisation.

## [v0.7.0-pre5] - 2023-07-28

### Changed

- Unless otherwise specified, only show work orders with activity in last 14
  days [#968](https://github.com/OpenFn/Lightning/issues/968)

## [v0.7.0-pre4] - 2023-07-27

### Changed

- Don't add cast fragments if the search_term is nil
  [#968](https://github.com/OpenFn/Lightning/issues/968)

## [v0.7.0-pre3] - 2023-07-26

### Fixed

- Fixed an issue with newly created edges that prevented downstream jobs
  [977](https://github.com/OpenFn/Lightning/issues/977)

## [v0.7.0-pre2] - 2023-07-26

Note that this is a pre-release with a couple of known bugs that are tracked in
the Nodes and Edges [epic](https://github.com/OpenFn/Lightning/issues/793).

### Added

- Added ability for a user to enable MFA on their account; using 2FA apps like
  Authy, Google Authenticator etc
  [#890](https://github.com/OpenFn/Lightning/issues/890)
- Write/run sql script to convert triggers
  [#875](https://github.com/OpenFn/Lightning/issues/875)
- Export projects as `.yaml` via UI
  [#249](https://github.com/OpenFn/Lightning/issues/249)

### Changed

- In `v0.7.0` we change the underlying workflow building and execution
  infrastructure to align with a standard "nodes and edges" design for directed
  acyclic graphs (DAGs). Make sure to run the migrations!
  [793](https://github.com/OpenFn/Lightning/issues/793)

### Fixed

- Propagate url pushState/changes to Workflow Diagram selection
  [#944](https://github.com/OpenFn/Lightning/issues/944)
- Fix issue when deleting nodes from the workflow editor
  [#830](https://github.com/OpenFn/Lightning/issues/830)
- Fix issue when clicking a trigger on a new/unsaved workflow
  [#954](https://github.com/OpenFn/Lightning/issues/954)

## [0.6.7] - 2023-07-13

### Added

- Add feature to bulk rerun work orders from a specific step in their workflow;
  e.g., "rerun these 50 work orders, starting each at step 4."
  [#906](https://github.com/OpenFn/Lightning/pull/906)

### Fixed

- Oban exception: "value too long" when log lines are longer than 255 chars
  [#929](https://github.com/OpenFn/Lightning/issues/929)

## [0.6.6] - 2023-06-30

### Added

- Add public API token to the demo site setup script
- Check and renew OAuth credentials when running a job
  [#646](https://github.com/OpenFn/Lightning/issues/646)

### Fixed

- Remove google sheets from adaptors list until supporting oauth flow
  [#792](https://github.com/OpenFn/Lightning/issues/792)
- Remove duplicate google sheets adaptor display on credential type picklist
  [#663](https://github.com/OpenFn/Lightning/issues/663)
- Fix demo setup script for calling from outside the app on Kubernetes
  deployments [#917](https://github.com/OpenFn/Lightning/issues/917)

## [0.6.5] - 2023-06-22

### Added

- Ability to rerun work orders from start by selecting one of more of them from
  the History page and clicking the "Rerun" button.
  [#659](https://github.com/OpenFn/Lightning/issues/659)

### Fixed

- Example runs for demo incorrect
  [#856](https://github.com/OpenFn/Lightning/issues/856)

## [0.6.3] - 2023-06-15

### Fixed

- Prevent saving null log lines to the database, fix issue with run display
  [#866](https://github.com/OpenFn/Lightning/issues/866)

## [0.6.2] - 2023-06-09

### Fixed

- Fixed viewer permissions for delete workflow

- Fixed bug with workflow cards
  [#859](https://github.com/OpenFn/Lightning/issues/859)

## [0.6.1] - 2023-06-08

### Fixed

- Fixed bug with run logs [#864](https://github.com/OpenFn/Lightning/issues/864)

- Correctly stagger demo runs to maintain order
  [#856](https://github.com/OpenFn/Lightning/issues/856)
- Remove `Timex` use from `SetupUtils` in favor of `DateTime` to fix issue when
  calling it in escript.

## [0.6.0]- 2023-04-12

### Added

- Create sample runs when generating sample workflow
  [#821](https://github.com/OpenFn/Lightning/issues/821)
- Added a provisioning api for creating and updating projects and their
  workflows See: [PROVISIONING.md](./PROVISIONING.md)
  [#641](https://github.com/OpenFn/Lightning/issues/641)
- Add ability for a `superuser` to schedule deletion, cancel deletion, and
  delete projects [#757](https://github.com/OpenFn/Lightning/issues/757)
- Add ability for a `project owner` to schedule deletion, cancel deletion, and
  delete projects [#746](https://github.com/OpenFn/Lightning/issues/746)

### Changed

- Ability to store run log lines as rows in a separate table
  [#514](https://github.com/OpenFn/Lightning/issues/514)

### Fixed

- Incorrect project digest queries
  [#768](https://github.com/OpenFn/Lightning/issues/768)]
- Fix issue when purging deleted users
  [#747](https://github.com/OpenFn/Lightning/issues/747)
- Generate a random name for Workflows when creating one via the UI.
  [#828](https://github.com/OpenFn/Lightning/issues/828)
- Handle error when deleting a job with runs.
  [#814](https://github.com/OpenFn/Lightning/issues/814)

## [0.5.2]

### Added

- Add `workflow_edges` table in preparation for new workflow editor
  implementation [#794](https://github.com/OpenFn/Lightning/issues/794)
- Stamped `credential_id` on run directly for easier auditing of the history
  interface. Admins can now see which credential was used to run a run.
  [#800](https://github.com/OpenFn/Lightning/issues/800)
- Better errors when using magic functions: "no magic yet" and "check
  credential" [#812](https://github.com/OpenFn/Lightning/issues/812)

### Changed

- The `delete-project` function now delete all associated activities
  [#759](https://github.com/OpenFn/Lightning/issues/759)

### Fixed

## [0.5.1] - 2023-04-12

### Added

- Added ability to create and revoke personal API tokens
  [#147](https://github.com/OpenFn/Lightning/issues/147)
- Add `last-used at` to API tokens
  [#722](https://github.com/OpenFn/Lightning/issues/722)
- Improved "save" for job builder; users can now press `Ctrl + S` or `⌘ + S` to
  save new or updated jobs job panel will _not_ close. (Click elsewhere in the
  canvas or click the "Close" button to close.)
  [#568](https://github.com/OpenFn/Lightning/issues/568)
- Add filtered search params to the history page URL
  [#660](https://github.com/OpenFn/Lightning/issues/660)

### Changed

- The secret scrubber now ignores booleans
  [690](https://github.com/OpenFn/Lightning/issues/690)

### Fixed

- The secret scrubber now properly handles integer secrets from credentials
  [690](https://github.com/OpenFn/Lightning/issues/690)
- Updated describe-package dependency, fixing sparkles in adaptor-docs
  [657](https://github.com/OpenFn/Lightning/issues/657)
- Clicks on the workflow canvas were not lining up with the nodes users clicked
  on; they are now [733](https://github.com/OpenFn/Lightning/issues/733)
- Job panel behaves better when collapsed
  [774](https://github.com/OpenFn/Lightning/issues/774)

## [0.5.0] - 2023-04-03

### Added

- Magic functions that fetch real metadata from connected systems via
  `credentials` and suggest completions in the job builder (e.g., pressing
  `control-space` when setting the `orgUnit` attribute for a DHIS2 create
  operation will pull the _actual_ list of orgUnits with human readable labels
  and fill in their orgUnit codes upon
  enter.)[670](https://github.com/OpenFn/Lightning/issues/670)
- A "metadata explorer" to browse actual system metadata for connected
  instances. [658](https://github.com/OpenFn/Lightning/issues/658)
- Resizable job builder panel for the main canvas/workflow view.
  [681](https://github.com/OpenFn/Lightning/issues/681)

### Changed

- Display timezone for cron schedule—it is always UTC.
  [#716](https://github.com/OpenFn/Lightning/issues/716)
- Instance administrators can now configure the interval between when a project
  owner or user requests deletion and when these records are purged from the
  database. It defaults to 7, but by providing a `PURGE_DELETED_AFTER_DAYS`
  environment variable the grace period can be altered. Note that setting this
  variable to `0` will make automatic purging _never_ occur but will still make
  "deleted" projects and users unavailable. This has been requested by certain
  organizations that must retain audit logs in a Lightning instance.
  [758](https://github.com/OpenFn/Lightning/issues/758)

### Fixed

- Locked CLI version to `@openfn/cli@0.0.35`.
  [#761](https://github.com/OpenFn/Lightning/issues/761)

## [0.4.8] - 2023-03-29

### Added

- Added a test harness for monitoring critical parts of the app using Telemetry
  [#654](https://github.com/OpenFn/Lightning/issues/654)

### Changed

- Set log level to `info` for runs. Most of the `debug` logging is useful for
  the CLI, but not for Lightning. In the future the log level will be
  configurable at instance > project > job level by the `superuser` and any
  project `admin`.
- Renamed license file so that automagic github icon is less confusing

### Fixed

- Broken links in failure alert email
  [#732](https://github.com/OpenFn/Lightning/issues/732)
- Registration Submission on app.openfn.org shows internal server error in
  browser [#686](https://github.com/OpenFn/Lightning/issues/686)
- Run the correct runtime install mix task in `Dockerfile-dev`
  [#541](https://github.com/OpenFn/Lightning/issues/541)
- Users not disabled when scheduled for deletion
  [#719](https://github.com/OpenFn/Lightning/issues/719)

## [0.4.6] - 2023-03-23

### Added

- Implement roles and permissions across entire app
  [#645](https://github.com/OpenFn/Lightning/issues/645)
- Fix webhook URL
  (`https://<<HOST_URL>>/i/cae544ab-03dc-4ccc-a09c-fb4edb255d7a`) for the
  OpenHIE demo workflow [448](https://github.com/OpenFn/Lightning/issues/448)
- Phoenix Storybook for improved component development
- Load test for webhook endpoint performance
  [#645](https://github.com/OpenFn/Lightning/issues/634)
- Notify user via email when they're added to a project
  [#306](https://github.com/OpenFn/Lightning/issues/306)
- Added notify user via email when their account is created
  [#307](https://github.com/OpenFn/Lightning/issues/307)

### Changed

- Improved errors when decoding encryption keys for use with Cloak.
  [#684](https://github.com/OpenFn/Lightning/issues/684)
- Allow users to run ANY job with a custom input.
  [#629](https://github.com/OpenFn/Lightning/issues/629)

### Fixed

- Ensure JSON schema form inputs are in the same order as they are written in
  the schema [#685](https://github.com/OpenFn/Lightning/issues/685)

## [0.4.4] - 2023-03-10

### Added

- Users can receive a digest email reporting on a specified project.
  [#638](https://github.com/OpenFn/Lightning/issues/638)
  [#585](https://github.com/OpenFn/Lightning/issues/585)

## [0.4.3] - 2023-03-06

### Added

- Tooltips on Job Builder panel
  [#650](https://github.com/OpenFn/Lightning/issues/650)

### Changed

- Upgraded to Phoenix 1.7 (3945856)

### Fixed

- Issue with FailureAlerter configuration missing in `prod` mode.

## [0.4.2] - 2023-02-24

### Added

- A user can change their own email
  [#247](https://github.com/OpenFn/Lightning/issues/247)
- Added a `SCHEMAS_PATH` environment variable to override the default folder
  location for credential schemas
  [#604](https://github.com/OpenFn/Lightning/issues/604)
- Added the ability to configure Google Sheets credentials
  [#536](https://github.com/OpenFn/Lightning/issues/536)
- Function to import a project
  [#574](https://github.com/OpenFn/Lightning/issues/574)

### Changed

- Users cannot register if they have not selected the terms and conditions
  [#531](https://github.com/OpenFn/Lightning/issues/531)

### Fixed

- Jobs panel slow for first open after restart
  [#567](https://github.com/OpenFn/Lightning/issues/567)

## [0.4.0] - 2023-02-08

### Added

- Added a Delete job button in Inspector
- Filter workflow runs by text/value in run logs or input body
- Drop "configuration" key from Run output dataclips after completion
- Ability to 'rerun' a run from the Run list
- Attempts and Runs update themselves in the Runs list
- Configure a project and workflow for a new registering user
- Run a job with a custom input
- Added plausible analytics
- Allow user to click on Webhook Trigger Node to copy webhook URL on workflow
  diagram
- Allow any user to delete a credential that they own
- Create any credential through a form except for OAuth
- Refit all diagram nodes on browser and container resize
- Enable distributed Erlang, allowing any number of redundant Lightning nodes to
  communicate with each other.
- Users can set up realtime alerts for a project

### Changed

- Better code-assist and intelliense in the Job Editor
- Updated @openfn/workflow-diagram to 0.4.0
- Make plus button part of job nodes in Workflow Diagram
- Updated @openfn/adaptor-docs to 0.0.5
- Updated @openfn/describe-package to 0.0.10
- Create an follow a manual Run from the Job Inspector
- View all workflows in a project on the workflows index page
- Move @openfn/workflow-diagram into the application, the NPM module is now
  deprecated.
- Remove workflow name from first node
- Move the used parts of `@openfn/engine` into the application.
- [BREAKING CHANGE] Ported `mix openfn.install.runtime` into application, use
  `mix lightning.install_runtime`.
- [BREAKING CHANGE] Introduced `@openfn/cli` as the new runtime for Jobs
- Rename a workflow through the page heading
- Hide the dataclips tab for beta
- Make adaptor default to common@latest
- Remove jobs list page
- Better error handling in the docs panel
- Disable credential ownership transfer in dev and prod environments
- Add project settings page
- Change Work Order filters to apply to the aggregate state of the work order
  and not the run directly
- Enable jobs by default
- Set log level to info
- Add Beta checkbox to register page
- User roles and permissions

### Fixed

- Don't consider disabled jobs when calculating subsequent runs
- Fixed overflow on Job Editor Tooltips
- Fixed auto-scroll when adding a new snippet in the Job Editor
- Fixed common operation typings in Job Editor

## [0.3.1] - 2022-11-22

### Fixed

- Fixed bug that tried to execute HTML scripts in dataclips
- Fixed bug that prevented work orders from displaying in the order of their
  last run, descending.
- Remove alerts after set timeout or close

## [0.3.0] - 2022-11-21

### Added

- Add seed data for demo site
- Create adaptor credentials through a form
- Configure cron expressions through a form
- View runs grouped by work orders and attempts
- Run an existing Job with any dataclip uuid from the Job form

### Changed

- Redirect users to projects list page when they click on Admin Settings menu
- Move job, project, input and output Dataclips to Run table
- Reverse the relationship between Jobs and Triggers. Triggers now can exist on
  their own; setting the stage for branching and merging workflows
- Updated Elixir and frontend dependencies
- [BREAKING CHANGE] Pipeline now uses Work Orders, previous data is not
  compatible.
- Runs, Dataclips and Attempts now all correctly use `usec` resolution
  timestamps.
- Upgraded LiveView to 0.18.0
- Upgraded Elixir to 1.14.1 and OTP 25
- Workflow Job editor now behaves like a panel
- Split JobLive.InspectorFormComponent into different plug-able subcomponents
- Ensure new jobs with cron triggers receive a default frequency
- Webhooks are now referenced by the trigger id instead of job id.
- Filter runs by status
- Filter runs by workflow
- Filter runs by date
- View a job run from the runs history
- View latest matching inputs to run a job with

## [0.2.0] - 2022-09-12

### Changed

- [BREAKING CHANGE] Add `Workflow` model, Jobs now belong to a Workflow This is
  a breaking change to the schema.
- Use Node.js 18, soon to be in LTS.
- Visualize success/fail triggers in workflow diagram.
- Move WorkflowDiagram related actions from DashboardLive into WorkflowLive
- Move WorkflowDiagram component into liveview, so that we can subscribe to
  channels (i.e. updating of the diagram when someone changes something).
- Integrate `@openfn/workflow-diagram@0.0.8` and use the new Store interface for
  updating it.
- Remove `component_mounted` event from WorkflowDiagram hook, using a
  MutationObserver and a Base64 encoded JSON payload.
- Fixed an issue where the compiler component would try and load a 'nothing
  adaptor', added a condition to check an adaptor is actually selected.
- Removed previous Workflow CTE queries, replaced by the introduction of the
  Workflow model, see
  (https://github.com/OpenFn/Lightning/blob/53da6883483e7d8d078783f348da327d1dd72d20/lib/lightning/workflows.ex#L111-L119).

## [0.1.13] - 2022-08-29

### Added

- Allow administrators to configure OIDC providers for authentication (note that
  this is just for authenticating, not yet for creating new accounts via OIDC)
- Add Monaco editor to the step/job panel
- Allow users to delete their own accounts. Schedule their user and credentials
  data for deletion when they do.
- Allow superusers to delete a user account. Schedule the user's credentials and
  user data for deletion when they do.
- If a user is scheduled for deletion, disable their account and prevent them
  from logging in.
- The 'User profile' and 'Credentials' page now have a sidebar menu

### Changed

- Project users now have one of the following roles: viewer, editor, admin,
  owner
- Users only have the following roles: user, superuser

## [0.1.12] - 2022-08-15

### Added

- Transfer credential ownership to another user.
- Create credentials via a form interface\*
- Show "projects with access" in credentials list view.
- Show job in runs list and run view.
- Added roles and permissions to workflows and history page
  [#645](https://github.com/OpenFn/Lightning/issues/645)

\*The form is defined by a JSON schema provided by an adaptor, in most cases:
e.g., `language-dhis2` provides a single schema which defines the required
attributes for `state.configuration`, while `language-common` provides multiple
credential schemas like "oauth" or "basic auth" which define attributes for
`state.configuration` and which might be used by lots of different jobs.)

### Fixed

- User menu (top right) appears on top of all other components.
- User profile screen integrated with the rest of the liveview app.

## [0.1.11] - 2022-08-05

### Fixed

- Fixed logging in Runner when `:debug` log level used; note that this caused
  crashes in Oban

## [0.1.10] - 2022-08-05

### Added

- Credential auditing
- Build/version information display for easier debugging

### Fixed

- Fixed a bug that enqueued cron-triggered jobs even when they were disabled

## [0.1.9] - 2022-07-27

### Added

- Navigate to user profile or credentials page and log out through the user icon
  dropdown
- Create and edit dataclips
- Add a production tag to credentials
- View a dropdown of operations and their description for the language-common
  `v2.0.0-rc2` adaptor (this pattern to be rolled out across adaptors)

### Changed

- Navigate between projects through a project picker on the navbar

### Fixed

- Run Lightning with docker

### Security

- Sensitive credential values are scrubbed from run logs
- All credentials are encrypted at REST

## [0.1.7] - 2022-06-24

### Added

- Run a job with a cron trigger
- Queue jobs via Oban/Postgres
- Edit jobs via the workflow canvas

## [0.1.6] - 2022-06-07

### Added

- Register, log in and log out of an account
- Allow superusers and admin users to create projects
- Allow admin users to create or disable a user’s account
- Allow superusers for local deployments to create users and give them access to
  project spaces

- Create and edit a job with a webhook, flow/fail or cron trigger
- Create and edit credentials for a job
- Copy a job's webhook URL
- View all workflows in a project visually
- Deploy lightning locally with Docker

- Enable a job to automatically process incoming requests
- Run a job with a webhook or flow/fail trigger
- View job runs along with their logs, exit code, start and end time
- View data clips that have initiated job runs (http requests for webhooks, run
  results)<|MERGE_RESOLUTION|>--- conflicted
+++ resolved
@@ -24,13 +24,11 @@
 
 ### Fixed
 
-<<<<<<< HEAD
 - Fix AI Assitant crashes on a job that is not saved yet
   [#2479](https://github.com/OpenFn/lightning/issues/2479)
-=======
 - Fix jumpy combobox for scope switcher
   [#2469](https://github.com/OpenFn/lightning/issues/2469)
-  
+
 ## [v2.9.3] - 2024-09-11
 
 ### Added
@@ -47,7 +45,6 @@
 - Standardize `link-uuid` style for uuid chips
 - Updated PromEx configuration to align with custom Oban naming.
   [#2488](https://github.com/OpenFn/lightning/issues/2488)
->>>>>>> bd522420
 
 ## [v2.9.2] - 2024-09-09
 

# Changelog

All notable changes to this project will be documented in this file.

- `Added` for new features.
- `Changed` for changes in existing functionality.
- `Deprecated` for soon-to-be removed features.
- `Removed` for now removed features.
- `Fixed` for any bug fixes.
- `Security` in case of vulnerabilities.

The format is based on [Keep a Changelog](https://keepachangelog.com/en/1.0.0/),
and this project adheres to
[Semantic Versioning](https://semver.org/spec/v2.0.0.html).

## [Unreleased]

### Added

### Changed

### Fixed

<<<<<<< HEAD
- Cannot send message in old ai chat sessions
  [#3347](https://github.com/OpenFn/lightning/issues/3347)
=======
## [2.13.3] 2025-06-26

## [2.13.3-pre1] 2025-06-26

### Fixed

- ⚠️️ **Security patch for cases when a single user creates multiple Oauth
  credentials for the same Oauth client.** This fix prevents credential token
  sharing for users with _multiple_ Oauth credentials linked to a single OpenFn
  username, a single Oauth Client, and the _same_ set of scopes. Previously,
  these credentials would be considered the unique (`user_id`, `client_id`,
  `scopes`) and only the _last_ issued token would be persisted. This fix binds
  oauth_tokens to credentials 1:1 and provides a number of enhancements for
  debugging and reauthorizing Oauth credentials.
  [#3326](https://github.com/OpenFn/lightning/issues/3326)
>>>>>>> 1ec8da31

## [2.13.3-pre]

### Added

- Give users the option to attach job code and logs to AI Assistant
  [#2935](https://github.com/OpenFn/lightning/issues/2935)
- Allow users to edit position of nodes in the workflow
  [#3123](https://github.com/OpenFn/lightning/issues/3123)
- Minimap for easier workflow navigation
  [#3125](https://github.com/OpenFn/lightning/issues/3125)
- Added icons to control layout in the workflow
  [PR #3242](https://github.com/OpenFn/lightning/pull/3242)

### Changed

- Update React Flow to version 12
  [PR #3242](https://github.com/OpenFn/lightning/pull/3242)
- Create nodes and edges with the same button in the workflow
  [#2175](https://github.com/OpenFn/lightning/issues/2175)

### Fixed

- AI Assistant fails to send job context in subsequent messages
  [#3329](https://github.com/OpenFn/lightning/issues/3329)
- Fix snapshot cleanup incorrectly deleting runs via cascade deletion
  [#3313](https://github.com/OpenFn/lightning/issues/3313)
- `Lightning.Demo.reset_demo()` was broken by an ordering issue between
  Credentials and Oauth tokens.

## [v2.13.2] - 2025-06-18

⚠️️ Please note that **this version fixes an issue that caused premature run
history deletion** when snapshots were cleaned. Certain additional runs related
to pre-existing work orders were being deleted before their retention period.
This bug was introduced in version `v2.12.3-pre` on May 29th. If you're tracking
`latest` you'd see this bug come out in `v2.13.0` on June 4th.

## [v2.13.2-pre] - 2025-06-18

### Added

- Show who started each run
  [#3309](https://github.com/OpenFn/lightning/issues/3309)

### Changed

### Fixed

- Stop cleanup of snapshots (was causing data loss)
- The application env `queue_result_retention_period` was previously pulling
  from a wrongly named `QUEUE_RESULT_RETENTION_PERIOD_SECONDS`; the calculation
  is actually done in minutes; we now set this env from
  `QUEUE_RESULT_RETENTION_PERIOD_MINUTES`
  [#3316](https://github.com/OpenFn/lightning/issues/3316)

## [v2.13.1] - 2025-06-12

## [v2.13.1-pre] - 2025-06-11

### Changed

- Report AI Assistant errors to Sentry
  [#3010](https://github.com/OpenFn/lightning/issues/3010)
- Do not validate edge js condition expression
  [#3028](https://github.com/OpenFn/lightning/issues/3028)

### Fixed

- Allow scrolling in the template grid
  [#3284](https://github.com/OpenFn/lightning/issues/3284)
- Search input in run history is cleared when you click on the filter buttons
  [#1951](https://github.com/OpenFn/lightning/issues/1951)
- Fix Inspector Input panel not showing current run's dataclip for older
  workflow runs [#3288](https://github.com/OpenFn/lightning/issues/3288)

## [v2.13.0] - 2025-06-04

## [v2.13.0-pre2] - 2025-06-04

### Fixed

- Only show credentials owned by current user in `/credentials` (not those
  shared with them also) [3273](https://github.com/OpenFn/lightning/issues/3273)
- Fix texts not getting wrapped in modals that are inside table rows
  [3274](https://github.com/OpenFn/lightning/issues/3274)

## [v2.13.0-pre1] - 2025-06-03

### Changed

- Removed heavy Arcade videos, replaced with time-aware, friendly greeting.
  [#3267](https://github.com/OpenFn/lightning/issues/3267)

### Fixed

- Don't display hidden secondary buttons
  [#3265](https://github.com/OpenFn/lightning/issues/3265)

## [v2.13.0-pre] - 2025-06-02

### Added

- Set timeout for Apollo client requests.
  [#3009](https://github.com/OpenFn/lightning/issues/3009)
- Generate workflows using AI
  [#3174](https://github.com/OpenFn/lightning/issues/3174)
- Enhance workflows templates UI
  [#3175](https://github.com/OpenFn/lightning/issues/3175)

### Changed

- Standardize sub-tabs (tabs inside tabs on Inspector)
  [#3261](https://github.com/OpenFn/lightning/pull/3261)
- No longer blocking the "Create new workflow" button based on _active_ workflow
  limits [#3251](https://github.com/OpenFn/lightning/pull/3251)

### Fixed

- Fix magic metadata [#3134](https://github.com/OpenFn/lightning/issues/3134)
- Padding Changes on Project Setup Page
  [#3257](https://github.com/OpenFn/lightning/issues/3257)

## [v2.12.3-pre] - 2025-05-29

### Added

- Added a custom metric to track projects that could benefit from additional
  worker pods. [#3189](https://github.com/OpenFn/lightning/issues/3189)
- Add a test metric that can be used to test external infrastructure (e.g.
  alerting) in a deployed Lightning instance.
  [#3229](https://github.com/OpenFn/lightning/issues/3229)
- Broadcast work-available to worker when runs are enqueued
  [#2934](https://github.com/OpenFn/lightning/issues/2934)

### Changed

- Update Elixir to 1.18.3 [#2748](https://github.com/OpenFn/lightning/pull/2748)
- Standardized table components across the application
  [#2905](https://github.com/OpenFn/lightning/issues/2905)
- Standardize buttons [#3093](https://github.com/OpenFn/lightning/issues/3093)
- Make the chunk size for deleting expired activty configurable via ENV
  [#3181](https://github.com/OpenFn/lightning/pull/3181)
- Reduce the cardinality of `lightning_run_lost_count`.
  [#3226](https://github.com/OpenFn/lightning/issues/3226)
- Improve manual run component
  [#3089](https://github.com/OpenFn/lightning/issues/3089)

### Fixed

- Delay purge user having project file(s)
  [#2919](https://github.com/OpenFn/lightning/issues/2919)
- Display all github repositories even if they're more than 30
  [#3206](https://github.com/OpenFn/lightning/issues/3206)
- Github repo names getting truncated
  [#3037](https://github.com/OpenFn/lightning/issues/3037)

## [v2.12.2] - 2025-05-01

### Changed

- Tweak language on webhook auth method modal and list action
  [#3166](https://github.com/OpenFn/lightning/pull/3166)
- Re-order nightly cron jobs to reduce acute stress on db
  [#3179](https://github.com/OpenFn/lightning/pull/3179)

### Fixed

- Fix save and sync not working in the workflow editor
  [#3177](https://github.com/OpenFn/lightning/issues/3177)

## [v2.12.1] - 2025-04-29

### Changed

- Sort logs in failure notification emails by timestamp, ascending
  [#2347](https://github.com/OpenFn/lightning/issues/2347)
- Rename webhook auth method button and title
  [#3165](https://github.com/OpenFn/lightning/issues/3165)

### Fixed

- Importer not updating canvas properly
  [#3156](https://github.com/OpenFn/lightning/issues/3156)
- Template name overwritten by workflow name when updating an existing template
  [#3157](https://github.com/OpenFn/lightning/issues/3157)
- Route not found after pressing Enter to create a workflow
  [#3142](https://github.com/OpenFn/lightning/issues/3142)
- Make Collections delete_all idempotent
  [#3143](https://github.com/OpenFn/lightning/issues/3143)
- Blank modal showing when you click to show webhook auth method password
  [#3154](https://github.com/OpenFn/lightning/issues/3154)

## [v2.12.0] - 2025-04-25

### Added

- Create workflows from base templates
  [#3018](https://github.com/OpenFn/lightning/issues/3018),
  [#3031](https://github.com/OpenFn/lightning/issues/3031)
  [#3080](https://github.com/OpenFn/lightning/issues/3080)
- Custom metrics to track lost runs
  [#3070](https://github.com/OpenFn/lightning/issues/3070)
- AI Assistant: add metadata column to chat sessions
  [#3054](https://github.com/OpenFn/lightning/issues/3054)
- Added a message to explain to the user why they're waiting for a run
  [#3131](https://github.com/OpenFn/lightning/issues/3131)
- Allow users to create workflows from base templates
  [#3110](https://github.com/OpenFn/lightning/issues/3110)
- Simplified adding credentials to projects
  [#3034](https://github.com/OpenFn/lightning/issues/3034)
- Enabled displaying full workflow name when hovering workflow name in the
  workflows list page [#2894](https://github.com/OpenFn/lightning/issues/2894)
- Enabled clickable rows in the workflows list page
  [#3047](https://github.com/OpenFn/lightning/issues/3047)
- Added sorting & filtering workflows
  [#3046](https://github.com/OpenFn/lightning/issues/3046)
- Add helper function to create latest snapshot
  [#3099](https://github.com/OpenFn/lightning/issues/3099)
- Restart the credential setup from selecting the credential type
  [#2284](https://github.com/OpenFn/lightning/issues/2284)
- Enable Support User and adds audit trail for MFA.
  [#3072](https://github.com/OpenFn/lightning/issues/3072)
- Allow users to view and copy their workflow as a code
  [#3016](https://github.com/OpenFn/lightning/issues/3016)
- Allow users to create workflow via YAML import
  [#3013](https://github.com/OpenFn/lightning/issues/3013)
- Make provision for the inclusion of 'external' metrics.
  [#3096](https://github.com/OpenFn/lightning/issues/3096)
- Introduce 'seeding' of PromEx event metrics
  [#3096](https://github.com/OpenFn/lightning/issues/3096)
- When claiming a run, a worker name can optionally be provided to the adaptor
  that is responsible for claiming runs.
  [#3079](https://github.com/OpenFn/lightning/issues/3079)
- Persist worker name provided by worker when claiming a run. NOTE: This
  requires version `1.13.2` of the worker.
  [#3079](https://github.com/OpenFn/lightning/issues/3079)

### Changed

- Add project name to failure email subject
  [#2974](https://github.com/OpenFn/lightning/issues/2974)
- Large refactor of the inspector and React components
  [#3043](https://github.com/OpenFn/lightning/pull/3043)
- The AI Assistant now has access to docs.openfn.org to better inform its
  responses [apollo#209](https://github.com/OpenFn/apollo/pull/209)
- Adjusted flash messages
- Updated dependencies [#3086](https://github.com/OpenFn/lightning/pull/3086):
  - `phoenix` from 1.7.20 to 1.7.21
  - `phoenix_live_view` from 1.0.5 to 1.0.9
  - `petal_components` from 2.9.0 to 3.0.1
- Move new workflow form into the edit page
  [#3083](https://github.com/OpenFn/lightning/issues/3083)
- Added logos & case-insensitive sorting of credential types
  [#3107](https://github.com/OpenFn/lightning/pull/3107)
- Added a "BETA" label to the Kafka trigger type
  [#3098](https://github.com/OpenFn/lightning/pull/3098)

## [v2.11.2] - 2025-04-10

### Added

- Remove Credentials for Collaborators Removed from a Project
  [#2942](https://github.com/OpenFn/lightning/issues/2942)
- Enable Credential Transfer In Projects Credentials Table
  [#2978](https://github.com/OpenFn/lightning/issues/2978)
- Allow possibility to inject components for implementing GDPR compliance
  [PR#3056](https://github.com/OpenFn/lightning/pull/3056)
- Change edge color in the workflow when there is an error
  [#2999](https://github.com/OpenFn/lightning/issues/2999)

### Changed

- Stagger cleanup crons in the hopes that it reduces the imapct on the database.
  [#3061](https://github.com/OpenFn/lightning/issues/3061)
- Default to latest specific version instead of @latest when selecting adaptors
  [#2843](https://github.com/OpenFn/lightning/issues/2843)
- Remove OpenTelemetry suport as it is not currently in use
  [#3081](https://github.com/OpenFn/lightning/issues/3081)

## [v2.11.1] - 2025-04-03

### Added

- Fix putting project credentials on a new credential
  [#2993](https://github.com/OpenFn/lightning/issues/2993)
- Allow users to book for demo sessions
  [PR#3035](https://github.com/OpenFn/lightning/pull/3035)
- Allow workflow and project concurrency progress windows
  [#2995](https://github.com/OpenFn/lightning/issues/2995)

### Changed

- Update flash message to contain link to github actions after save & sync
  [#2989](https://github.com/OpenFn/lightning/issues/2989)
- Added alphabetical sort to credential and Oauth2 client lists.
  [#2994](https://github.com/OpenFn/lightning/issues/2994)
- Update Phoenix LiveView to 1.0.5, Petal Components to 2.9.0 and TailwindCSS to
  v4 [#3033](https://github.com/OpenFn/lightning/pull/3033)

### Fixed

- Fixes to some issues with code-complete in the editor
  [#3052](https://github.com/OpenFn/lightning/pull/3052)

## [v2.11.0] - 2025-03-19

### Added

- Update Collections admin UI storage counter after deleting all
  [#2986](https://github.com/OpenFn/lightning/issues/2986)
- Refactor OAuth credentials to reuse existing refresh tokens for same scopes
  [#2908](https://github.com/OpenFn/lightning/issues/2908) \
  ⚠️️ Please note that you will need to migrate your existing OAuth credentials.
  To do that run the following command: `mix run priv/repo/migrate_oauth_credentials.exs`
  for local setup or `docker exec -it <lightning_container_name> /app/bin/lightning eval "Lightning.Credentials.OauthMigration.run()"`
  for production environments.

### Changed

- Changed the way Monaco workers are loaded, using ESM modules instead.
- Do not include `v` param in workflow links when it is latest
  [#2941](https://github.com/OpenFn/lightning/issues/2941)
- Use dropdown instead of modal for the log level filter
  [#2980](https://github.com/OpenFn/lightning/issues/2980)
- Upgrade esbuild to 0.25.0
  [#2962](https://github.com/OpenFn/lightning/issues/2962)

### Fixed

- Fix broken highlighter for selected step in the log viewer
  [#2980](https://github.com/OpenFn/lightning/issues/2980)
- Don't delete latest snapshot when deleting unused snaphots in workorders
  [#2996](https://github.com/OpenFn/lightning/issues/2996)
- Don't allow users to disable edges coming from a trigger
  [#3008](https://github.com/OpenFn/lightning/issues/3008)

## [v2.10.16] - 2025-02-28

### Added

- Disable jobs with non retriable steps
  [#2925](https://github.com/OpenFn/lightning/issues/2925)

### Fixed

- Fix toggle button not visually disabled
  [#2976](https://github.com/OpenFn/lightning/issues/2976)
- Dont clear dataclip input when user saves workflow
  [#2944](https://github.com/OpenFn/lightning/issues/2944)

## [v2.10.16-pre.0] - 2025-02-26

### Added

- Allow the billing app to schedule project deletion
  [#2972](https://github.com/OpenFn/lightning/issues/2972)
- Enable project level concurrency limit
  [#2906](https://github.com/OpenFn/lightning/issues/2906)
- Transfer credentials ownership to a project collaborator
  [#2820](https://github.com/OpenFn/lightning/issues/2820)
- Delete unused snapshots on workorders retention cleanup
  [#1832](https://github.com/OpenFn/lightning/issues/1832)
- Allow users to configure their preferred log levels
  [#2206](https://github.com/OpenFn/lightning/issues/2206)
- Allow project admins and owners to disable `console.log()` in jobs
  [#2205](https://github.com/OpenFn/lightning/issues/2205)

### Changed

- Bumped CI NodeJS and Postgres versions to 22.12.0 and 17.3 respectively
  [#2938](https://github.com/OpenFn/lightning/pull/2938)

### Fixed

- Creating a dataclip fails on indexing when it's too large
  [#2682](https://github.com/OpenFn/lightning/issues/2682)

## [v2.10.15] - 2025-02-14

### Changed

- Allow empty/blank log lines from the worker/jobs
  [#2914](https://github.com/OpenFn/lightning/issues/2914)
- Only allow `owner` and `admin` users to manage collections
  [#2923](https://github.com/OpenFn/lightning/issues/2923)

### Fixed

- Fixed issue where we failed to send failure alerts via email when runs were
  "lost". [#2921](https://github.com/OpenFn/lightning/issues/2921)

## [v2.10.14] - 2025-02-06

### Added

- Extend provisioner to support collections
  [#2830](https://github.com/OpenFn/lightning/issues/2830)
- Add collection limiter in the provisioner
  [PR#2910](https://github.com/OpenFn/lightning/pull/2910)
- Adds project name to failure alert email
  [#2884](https://github.com/OpenFn/lightning/pull/2884)
- Allow project users to manage collections
  [#2838](https://github.com/OpenFn/lightning/issues/2838)
- Allow limiting Collection create, put and put_all
  [#2853](https://github.com/OpenFn/lightning/issues/2853)

### Changed

- Makes the whole project row in the projects table clickable.
  [#2889](https://github.com/OpenFn/lightning/pull/2889)
- Standardizes date formats to YYYY-MM-DD
  [#2884](https://github.com/OpenFn/lightning/pull/2884)

### Fixed

- Allow ordering of Plug Injection
  [#2903](https://github.com/OpenFn/lightning/issues/2903)
- Removed empty first line in job editor helper text
  [#2887](https://github.com/OpenFn/lightning/pull/2887)
- Standardizes sort order arrows (all now show the direction of sort, rather
  than the direction they would sort if toggled)
  [#2423](https://github.com/OpenFn/lightning/issues/2423)
- Project combobox is populated when viewing MFA backup codes.
  [#2870](https://github.com/OpenFn/lightning/issues/2870)
- Allow JobEditor metrics to be tracked when the version of the workflow being
  viewed is not the latest version.
  [#2891](https://github.com/OpenFn/lightning/issues/2891)

## [v2.10.13] - 2025-01-29

### Added

- Add support for local adaptors. This can be enabled via `LOCAL_ADAPTORS=true`
  and path specified via `OPENFN_ADAPTORS_REPO=./path/to/repo/`
  [#905](https://github.com/OpenFn/lightning/issues/905)
- Add component injection for AI responses feedback
  [#2495](https://github.com/OpenFn/lightning/issues/2495)
- Audit the provisioning of projects via the API
  [#2718](https://github.com/OpenFn/lightning/issues/2718)
- Track Collections storage usage based on items key and value sizes
  [#2853](https://github.com/OpenFn/lightning/issues/2853)
- Temporary instrumentation for JobEditor to help identify performance issues.
  [#2617](https://github.com/OpenFn/lightning/issues/2617)
- Indexes to foreign keys on `workflow_edges` and `steps` tables to try and
  alleviate slow loading of the job editor.
  [#2617](https://github.com/OpenFn/lightning/issues/2617)
- Remove `Snapshot.get_or_create_latest_for`.
  [#2703](https://github.com/OpenFn/lightning/issues/2703)
- Add temporary events to allow Lightning to log metrics reported by editors.
  [#2617](https://github.com/OpenFn/lightning/issues/2617)
- Audit when workflow deletion is requested.
  [#2727](https://github.com/OpenFn/lightning/issues/2727)

### Changed

- Remove snapshot creation when performing the Github sync - no longer needed
  post-migration. [#2703](https://github.com/OpenFn/lightning/issues/2703)
- Remove some redundant code related to `WorkOrders.create_for`.
  [#2703](https://github.com/OpenFn/lightning/issues/2703)
- Remove use of Snapshot.get_or_create_latest_for from tests.
  [#2703](https://github.com/OpenFn/lightning/issues/2703)
- Bump PostCSS [#2863](https://github.com/OpenFn/lightning/pull/2863)
- Replaced HTTPoison with Tesla in the AdaptorRegistry.
  [#2861](https://github.com/OpenFn/lightning/pull/2861)
- Remove googlesheets, gmail and collections from credential schemas list
  [#2854](https://github.com/OpenFn/lightning/issues/2854)
- Remove ring on save workflow button
  [#2829](https://github.com/OpenFn/lightning/issues/2829)

### Fixed

- Do not send digest emails for projects with no workflows
  [#2688](https://github.com/OpenFn/lightning/issues/2688)
- Fixed navbar items alignment in the workflow builder
  [#2825](https://github.com/OpenFn/lightning/issues/2825)
- PromEx metrics no longer detaching on error
  [#2875](https://github.com/OpenFn/lightning/issues/2875)

## [v2.10.12] - 2025-01-21

### Changed

- PromEx metrics endpoint returns 401 on unauthorized requests.
  [#2823](https://github.com/OpenFn/lightning/issues/2823)
- Allow non-openfn.org users to access AI Assistant
  [#2845](https://github.com/OpenFn/lightning/issues/2845)

## [v2.10.11] - 2025-01-21

### Added

- Add component injection for AI responses feedback
  [#2495](https://github.com/OpenFn/lightning/issues/2495)

### Fixed

- Fix `z-index` for unsaved workflow dot on workflow edit page
  [#2809](https://github.com/OpenFn/lightning/issues/2809)

## [v2.10.10] - 2025-01-15

### Added

- Add workflows API to create, update, get and list.
  [#1887](https://github.com/OpenFn/lightning/issues/1887)
- Show email address of credential owner on project credentials page
  [#2210](https://github.com/OpenFn/lightning/issues/2210)

### Changed

- Configure Monaco to load files from lightning instead of cdn
  [#2786](https://github.com/OpenFn/lightning/issues/2786)

### Fixed

- Fixed Save and Run to always execute jobs with latest changes
  [#2804](https://github.com/OpenFn/lightning/issues/2804)
- Fixed aggressive CSS rule in app.css that made it hard to style menu items
  [#2807](https://github.com/OpenFn/lightning/pull/2807)
- `z-index` broken on unsaved dot on workflow edit page
  [#2809](https://github.com/OpenFn/lightning/issues/2809)
- Fixed an issue in the editor where the Loading Types message displays forever
  while running offline [#2813](https://github.com/OpenFn/lightning/issues/2813)
- Fixed an a small layout issue in the Docs panel when loading the editor
  offline [#2813](https://github.com/OpenFn/lightning/issues/2813)

## [v2.10.9] - 2025-01-09

### Added

- Audit the creation and removal of Github repo connections.
  [#2668](https://github.com/OpenFn/lightning/issues/2668)
- Add save and sync option in the workflow edit page
  [#2707](https://github.com/OpenFn/lightning/issues/2707)

### Changed

- Git-ignore files from mix assets.deploy
  [#2788](https://github.com/OpenFn/lightning/issues/2788)
- Added Claude integration in job chat
  [#2403](https://github.com/OpenFn/lightning/pull/2403)
- OPENAI_API_KEY renamed to AI_ASSISTANT_API_KEY
  [#2403](https://github.com/OpenFn/lightning/pull/2403)
- Remove snapshot creation from WorkOrders, no longer necessary post-migration.
  [#2703](https://github.com/OpenFn/lightning/issues/2703)

## [v2.10.8] - 2024-12-18

### Added

- Add ability to retry or cancel AI Assistant error responses for user messages
  [#2704](https://github.com/OpenFn/lightning/issues/2704)

### Changed

## [v2.10.7] - 2024-12-13 🎂 ❤️ Happy Birthday, Mom!

### Added

- Clear AI assistant's chat input after a message is sent
  [#2781](https://github.com/OpenFn/lightning/issues/2781)
- Allow different rules and action for delete user.
  [#2500](https://github.com/OpenFn/lightning/issues/2500)
- Handle errors from the AI Assistant more gracefully
  [#2474](https://github.com/OpenFn/lightning/issues/2474)

### Changed

- Make the AdaptorRegistry cache path configurable
  [#2780](https://github.com/OpenFn/lightning/issues/2780)

### Fixed

- Delete user modal no longer uses the same id as the underlying user record.
  [#2751](https://github.com/OpenFn/lightning/issues/2751)
- Use workflow activation limiter on index toggle.
  [#2777](https://github.com/OpenFn/lightning/issues/2777)

## [v2.10.6] - 2024-12-10

### Added

- Handle errors from the AI Assistant more gracefully
  [#2741](https://github.com/OpenFn/lightning/issues/2741)

### Changed

- Updated the About the AI Assistant help text
- Make user email verification optional. Defaults to `false`
  [#2755](https://github.com/OpenFn/lightning/issues/2755)
  > ⚠️ The default was behaviour was to always require email verification. Set
  > `REQUIRE_EMAIL_VERIFICATION` to `true` to revert to the old behaviour.
- Enhance AI assistant panel UI
  [#2497](https://github.com/OpenFn/lightning/issues/2497)
- Allow superusers to be created via the user UI.
  [#2719](https://github.com/OpenFn/lightning/issues/2719)

### Fixed

- Fix Priority and Scope Issues in Inspector Key Bindings
  [#2770](https://github.com/OpenFn/lightning/issues/2770)
- Fixed an issue where sometimes adaptor docs won't load in the Inspector
  [#2749](https://github.com/OpenFn/lightning/pull/2749)
- Return a 422 when a duplicate key is sent to the collections post/put_all API
  [#2752](https://github.com/OpenFn/lightning/issues/2752)
- Do not require the user's password when a superuser updates a user.
  [#2757](https://github.com/OpenFn/lightning/issues/2757)

## [v2.10.5] - 2024-12-04

### Added

- Enable Tab Key for Indenting Text in AI Assistant Input Box
  [#2407](https://github.com/OpenFn/lightning/issues/2407)
- Ctrl/Cmd + Enter to Send a Message to the AI Assistant
  [#2406](https://github.com/OpenFn/lightning/issues/2406)
- Add styles to AI chat messages
  [#2484](https://github.com/OpenFn/lightning/issues/2484)
- Auditing when enabling/disabling a workflow
  [#2697](https://github.com/OpenFn/lightning/issues/2697)
- Ability to enable/disable a workflow from the workflow editor
  [#2698](https://github.com/OpenFn/lightning/issues/2698)

### Changed

- Insert all on a collection with the same timestamp
  [#2711](https://github.com/OpenFn/lightning/issues/2711)
- AI Assistant: Show disclaimer once every day per user
  [#2481](https://github.com/OpenFn/lightning/issues/2481)
- AI Assistant: Scroll to new message when it arrives
  [#2409](https://github.com/OpenFn/lightning/issues/2409)
- AI Assistant: Set vertical scrollbar below the session title
  [#2477](https://github.com/OpenFn/lightning/issues/2477)
- AI Assistant: Increase size of input box for easier handling of large inputs
  [#2408](https://github.com/OpenFn/lightning/issues/2408)
- Bumped dependencies
- Extend display of audit events to cater for deletions.
  [#2701](https://github.com/OpenFn/lightning/issues/2701)
- Kafka documentation housekeeping.
  [#2414](https://github.com/OpenFn/lightning/issues/2414)

### Fixed

- Collections controller sending an invalid response body when a item doesn't
  exist [#2733](https://github.com/OpenFn/lightning/issues/2733)
- AI Assistant: Text in the form gets cleared when you change the editor content
  [#2739](https://github.com/OpenFn/lightning/issues/2739)

## [v2.10.4] - 2024-11-22

### Added

- Support dynamic json schema email format validation.
  [#2664](https://github.com/OpenFn/lightning/issues/2664)
- Audit snapshot creation
  [#2601](https://github.com/OpenFn/lightning/issues/2601)
- Allow filtering collection items by updated_before and updated_after.
  [#2693](https://github.com/OpenFn/lightning/issues/2693)
- Add support for SMTP email configuration
  [#2699](https://github.com/OpenFn/lightning/issues/2699) ⚠️️ Please note that
  `EMAIL_ADMIN` defaults to `lightning@example.com` in production environments

### Fixed

- Fix cursor for small limit on collections request
  [#2683](https://github.com/OpenFn/lightning/issues/2683)
- Disable save and run actions on deleted workflows
  [#2170](https://github.com/OpenFn/lightning/issues/2170)
- Distinguish active and inactive sort arrows in projects overview table
  [#2423](https://github.com/OpenFn/lightning/issues/2423)
- Fix show password toggle icon gets flipped after changing the password value
  [#2611](https://github.com/OpenFn/lightning/issues/2611)

## [v2.10.3] - 2024-11-13

### Added

- Disable monaco command palette in Input and Log viewers
  [#2643](https://github.com/OpenFn/lightning/issues/2643)
- Make provision for non-User actors when creating Audit entries.
  [#2601](https://github.com/OpenFn/lightning/issues/2601)

### Fixed

- Superusers can't update users passwords
  [#2621](https://github.com/OpenFn/lightning/issues/2621)
- Attempt to reduce memory consumption when generating UsageTracking reports.
  [#2636](https://github.com/OpenFn/lightning/issues/2636)

## [v2.10.2] - 2024-11-14

### Added

- Audit history exports events
  [#2637](https://github.com/OpenFn/lightning/issues/2637)

### Changed

- Ignore Plug.Conn.InvalidQueryError in Sentry
  [#2672](https://github.com/OpenFn/lightning/issues/2672)
- Add Index to `dataclip_id` on `runs` and `work_orders` tables to speed up
  deletion [PR#2677](https://github.com/OpenFn/lightning/pull/2677)

### Fixed

- Error when the logger receives a boolean
  [#2666](https://github.com/OpenFn/lightning/issues/2666)

## [v2.10.1] - 2024-11-13

### Fixed

- Fix metadata loading as code-assist in the editor
  [#2669](https://github.com/OpenFn/lightning/pull/2669)
- Fix Broken Input Dataclip UI
  [#2670](https://github.com/OpenFn/lightning/pull/2670)

## [v2.10.0] - 2024-11-13

### Changed

- Increase collection items value limit to 1M characters
  [#2661](https://github.com/OpenFn/lightning/pull/2661)

### Fixed

- Fix issues loading suggestions for code-assist
  [#2662](https://github.com/OpenFn/lightning/pull/2662)

## [v2.10.0-rc.2] - 2024-11-12

### Added

- Bootstrap script to help install and configure the Lightning app for
  development [#2654](https://github.com/OpenFn/lightning/pull/2654)

### Changed

- Upgrade dependencies [#2624](https://github.com/OpenFn/lightning/pull/2624)
- Hide the collections and fhir-jembi adaptors from the available adaptors list
  [#2648](https://github.com/OpenFn/lightning/issues/2648)
- Change column name for "Last Activity" to "Last Modified" on Projects list
  [#2593](https://github.com/OpenFn/lightning/issues/2593)

### Fixed

- Fix LiveView crash when pressing "esc" on inspector
  [#2622](https://github.com/OpenFn/lightning/issues/2622)
- Delete project data in batches to avoid timeouts in the db connection
  [#2632](https://github.com/OpenFn/lightning/issues/2632)
- Fix MetadataService crashing when errors are encountered
  [#2659](https://github.com/OpenFn/lightning/issues/2659)

## [v2.10.0-rc.1] - 2024-11-08

### Changed

- Reduce transaction time when fetching collection items by fetching upfront
  [#2645](https://github.com/OpenFn/lightning/issues/2645)

## [v2.10.0-rc.0] - 2024-11-07

### Added

- Adds a UI for managing collections
  [#2567](https://github.com/OpenFn/lightning/issues/2567)
- Introduces collections, a programatic workflow data sharing resource.
  [#2551](https://github.com/OpenFn/lightning/issues/2551)

## [v2.9.15] - 2024-11-06

### Added

- Added some basic editor usage tips to the docs panel
  [#2629](https://github.com/OpenFn/lightning/pull/2629)
- Create audit events when the retention periods for a project's dataclips and
  history are modified. [#2589](https://github.com/OpenFn/lightning/issues/2589)

### Changed

- The Docs panel in the inspector will now be closed by default
  [#2629](https://github.com/OpenFn/lightning/pull/2629)
- JSDoc annotations are removed from code assist descriptions
  [#2629](https://github.com/OpenFn/lightning/pull/2629)
- Show project name during delete confirmation
  [#2634](https://github.com/OpenFn/lightning/pull/2634)

### Fixed

- Fix misaligned margins on collapsed panels in the inspector
  [#2571](https://github.com/OpenFn/lightning/issues/2571)
- Fix sorting directions icons in projects table in the project dashboard page
  [#2631](https://github.com/OpenFn/lightning/pull/2631)
- Fixed an issue where code-completion prompts don't load properly in the
  inspector [#2629](https://github.com/OpenFn/lightning/pull/2629)
- Fixed an issue where namespaces (like http.) don't appear in code assist
  prompts [#2629](https://github.com/OpenFn/lightning/pull/2629)

## [v2.9.14] - 2024-10-31

### Added

- Additional documentation and notification text relating to the importance of
  alternate storage for Kafka triggers.
  [#2614](https://github.com/OpenFn/lightning/issues/2614)
- Add support for run memory limit option
  [#2623](https://github.com/OpenFn/lightning/pull/2623)

### Changed

- Enforcing MFA for a project can be enforced by the usage limiter
  [#2607](https://github.com/OpenFn/lightning/pull/2607)
- Add extensions for limiting retention period
  [#2618](https://github.com/OpenFn/lightning/pull/2618)

## [v2.9.13] - 2024-10-28

### Changed

- Add responsible ai disclaimer to arcade video
  [#2610](https://github.com/OpenFn/lightning/pull/2610)

## [v2.9.12] - 2024-10-25

### Fixed

- Fix editor panel buttons gets out of shape on smaller screens
  [#2278](https://github.com/OpenFn/lightning/issues/2278)
- Do not send empty strings in credential body to the worker
  [#2585](https://github.com/OpenFn/lightning/issues/2585)
- Refactor projects dashboard page and fix bug on last activity column
  [#2593](https://github.com/OpenFn/lightning/issues/2593)

## [v2.9.11] - 2024-10-23

### Added

- Optionally write Kafka messages that can not be persisted to the file system.
  [#2386](https://github.com/OpenFn/lightning/issues/2386)
- Add `MessageRecovery` utility code to restore Kafka messages that were
  pesisted to the file system.
  [#2386](https://github.com/OpenFn/lightning/issues/2386)
- Projects page welcome section: allow users to learn how to use the app thru
  Arcade videos [#2563](https://github.com/OpenFn/lightning/issues/2563)
- Store user preferences in database
  [#2564](https://github.com/OpenFn/lightning/issues/2564)

### Changed

- Allow users to to preview password fields in credential forms
  [#2584](https://github.com/OpenFn/lightning/issues/2584)
- Remove superuser flag for oauth clients creation
  [#2417](https://github.com/OpenFn/lightning/issues/2417)
- Make URL validator more flexible to support URLs with dashes and other cases
  [#2417](https://github.com/OpenFn/lightning/issues/2417)

### Fixed

- Fix retry many workorders when built for job
  [#2597](https://github.com/OpenFn/lightning/issues/2597)
- Do not count deleted workflows in the projects table
  [#2540](https://github.com/OpenFn/lightning/issues/2540)

## [v2.9.10] - 2024-10-16

### Added

- Notify users when a Kafka trigger can not persist a message to the database.
  [#2386](https://github.com/OpenFn/lightning/issues/2386)
- Support `kafka` trigger type in the provisioner
  [#2506](https://github.com/OpenFn/lightning/issues/2506)

### Fixed

- Fix work order retry sorting and avoids loading dataclips
  [#2581](https://github.com/OpenFn/lightning/issues/2581)
- Fix editor panel overlays output panel when scrolled
  [#2291](https://github.com/OpenFn/lightning/issues/2291)

## [v2.9.9] - 2024-10-09

### Changed

- Make project description multiline in project.yaml
  [#2534](https://github.com/OpenFn/lightning/issues/2534)
- Do not track partition timestamps when ingesting Kafka messages.
  [#2531](https://github.com/OpenFn/lightning/issues/2531)
- Always use the `initial_offset_reset_policy` when enabling a Kafka pipeline.
  [#2531](https://github.com/OpenFn/lightning/issues/2531)
- Add plumbing to simulate a persistence failure in a Kafka trigger pipeline.
  [#2386](https://github.com/OpenFn/lightning/issues/2386)

### Fixed

- Fix Oban errors not getting logged in Sentry
  [#2542](https://github.com/OpenFn/lightning/issues/2542)
- Perform data retention purging in batches to avoid timeouts
  [#2528](https://github.com/OpenFn/lightning/issues/2528)
- Fix editor panel title gets pushed away when collapsed
  [#2545](https://github.com/OpenFn/lightning/issues/2545)
- Mark unfinished steps having finished runs as `lost`
  [#2416](https://github.com/OpenFn/lightning/issues/2416)

## [v2.9.8] - 2024-10-03

### Added

- Ability for users to to retry Runs and create manual Work Orders from the job
  inspector #2496 [#2496](https://github.com/OpenFn/lightning/issues/2496)

### Fixed

- Fix panel icons overlays on top title when collapsed
  [#2537](https://github.com/OpenFn/lightning/issues/2537)

## [v2.9.7] - 2024-10-02

### Added

- Enqueues many work orders retries in the same transaction per Oban job.
  [#2363](https://github.com/OpenFn/lightning/issues/2363)
- Added the ability to retry rejected work orders.
  [#2391](https://github.com/OpenFn/lightning/issues/2391)

### Changed

- Notify other present users when the promoted user saves the workflow
  [#2282](https://github.com/OpenFn/lightning/issues/2282)
- User email change: Add debounce on blur to input forms to avoid validation
  after every keystroke [#2365](https://github.com/OpenFn/lightning/issues/2365)

### Fixed

- Use timestamps sent from worker when starting and completing runs
  [#2434](https://github.com/OpenFn/lightning/issues/2434)
- User email change: Add debounce on blur to input forms to avoid validation
  after every keystroke [#2365](https://github.com/OpenFn/lightning/issues/2365)

### Fixed

- User email change: Send notification of change to the old email address and
  confirmation to the new email address
  [#2365](https://github.com/OpenFn/lightning/issues/2365)
- Fixes filters to properly handle the "rejected" status for work orders.
  [#2391](https://github.com/OpenFn/lightning/issues/2391)
- Fix item selection (project / billing account) in the context switcher
  [#2518](https://github.com/OpenFn/lightning/issues/2518)
- Export edge condition expressions as multiline in project spec
  [#2521](https://github.com/OpenFn/lightning/issues/2521)
- Fix line spacing on AI Assistant
  [#2498](https://github.com/OpenFn/lightning/issues/2498)

## [v2.9.6] - 2024-09-23

### Added

### Changed

- Increase minimum password length to 12 in accordance with ASVS 4.0.3
  recommendation V2.1.2 [#2507](https://github.com/OpenFn/lightning/pull/2507)
- Changed the public sandbox (https://demo.openfn.org) setup script to use
  `welcome12345` passwords to comply with a 12-character minimum

### Fixed

- Dataclip selector always shows that the dataclip is wiped even when the job
  wasn't run [#2303](https://github.com/OpenFn/lightning/issues/2303)
- Send run channel errors to sentry
  [#2515](https://github.com/OpenFn/lightning/issues/2515)

## [v2.9.5] - 2024-09-18

### Changed

- Hide export history button when no workorder is rendered in the table
  [#2440](https://github.com/OpenFn/lightning/issues/2440)
- Improve docs for running lightning locally #2499
  [#2499](https://github.com/OpenFn/lightning/pull/2499)

### Fixed

- Fix empty webhook URL when switching workflow trigger type
  [#2050](https://github.com/OpenFn/lightning/issues/2050)
- Add quotes when special YAML characters are present in the exported project
  [#2446](https://github.com/OpenFn/lightning/issues/2446)
- In the AI Assistant, don't open the help page when clicking the Responsible AI
  Link [#2511](https://github.com/OpenFn/lightning/issues/2511)

## [v2.9.4] - 2024-09-16

### Changed

- Responsible AI review of AI Assistant
  [#2478](https://github.com/OpenFn/lightning/pull/2478)
- Improve history export page UI
  [#2442](https://github.com/OpenFn/lightning/issues/2442)
- When selecting a node in the workflow diagram, connected edges will also be
  highlighted [#2396](https://github.com/OpenFn/lightning/issues/2358)

### Fixed

- Fix AI Assitant crashes on a job that is not saved yet
  [#2479](https://github.com/OpenFn/lightning/issues/2479)
- Fix jumpy combobox for scope switcher
  [#2469](https://github.com/OpenFn/lightning/issues/2469)
- Fix console errors when rending edge labels in the workflow diagram
- Fix tooltip on export workorder button
  [#2430](https://github.com/OpenFn/lightning/issues/2430)

## [v2.9.3] - 2024-09-11

### Added

- Add utility module to seed a DB to support query performance analysis.
  [#2441](https://github.com/OpenFn/lightning/issues/2441)

### Changed

- Enhance user profile page to add a section for updating basic information
  [#2470](https://github.com/OpenFn/lightning/pull/2470)
- Upgraded Heroicons to v2.1.5, from v2.0.18
  [#2483](https://github.com/OpenFn/lightning/pull/2483)
- Standardize `link-uuid` style for uuid chips
- Updated PromEx configuration to align with custom Oban naming.
  [#2488](https://github.com/OpenFn/lightning/issues/2488)

## [v2.9.2] - 2024-09-09

### Changed

- Temporarily limit AI to @openfn emails while testing
  [#2482](https://github.com/OpenFn/lightning/pull/2482)

## [v2.9.1] - 2024-09-09

### Fixed

- Provisioner creates invalid snapshots when doing CLI deploy
  [#2461](https://github.com/OpenFn/lightning/issues/2461)
  [#2460](https://github.com/OpenFn/lightning/issues/2460)

  > This is a fix for future Workflow updates that are deployed by the CLI and
  > Github integrations. Unfortunately, there is a high likelihood that your
  > existing snapshots could be incorrect (e.g. missing steps, missing edges).
  > In order to fix this, you will need to manually create new snapshots for
  > each of your workflows. This can be done either by modifying the workflow in
  > the UI and saving it. Or running a command on the running instance:
  >
  > ```elixir
  > alias Lightning.Repo
  > alias Lightning.Workflows.{Workflow, Snapshot}
  >
  > Repo.transaction(fn ->
  >   snapshots =
  >     Repo.all(Workflow)
  >     |> Enum.map(&Workflow.touch/1)
  >     |> Enum.map(&Repo.update!/1)
  >     |> Enum.map(fn workflow ->
  >       {:ok, snapshot} = Snapshot.create(workflow)
  >       snapshot
  >     end)
  >
  >  {:ok, snapshots}
  > end)
  > ```

## [v2.9.0] - 2024-09-06

### Added

- Limit AI queries and hook the increment of AI queries to allow usage limiting.
  [#2438](https://github.com/OpenFn/lightning/pull/2438)
- Persist AI Assistant conversations and enable it for all users
  [#2296](https://github.com/OpenFn/lightning/issues/2296)

### Changed

- Rename `new_table` component to `table`.
  [#2448](https://github.com/OpenFn/lightning/pull/2448)

### Fixed

- Fix `workflow_id` presence in state.json during Github sync
  [#2445](https://github.com/OpenFn/lightning/issues/2445)

## [v2.8.2] - 2024-09-04

### Added

- Change navbar colors depending on scope.
  [#2449](https://github.com/OpenFn/lightning/pull/2449)
- Add support for configurable idle connection timeouts via the `IDLE_TIMEOUT`
  environment variable. [#2443](https://github.com/OpenFn/lightning/issues/2443)

### Changed

- Allow setup_user command to be execute from outside the container with
  `/app/bin/lightning eval Lightning.Setup.setup_user/3`
- Implement a combo-box to make navigating between projects easier
  [#241](https://github.com/OpenFn/lightning/pull/2424)
- Updated vulnerable version of micromatch.
  [#2454](https://github.com/OpenFn/lightning/issues/2454)

## [v2.8.1] - 2024-08-28

### Changed

- Improve run claim query by removing extraneous sorts
  [#2431](https://github.com/OpenFn/lightning/issues/2431)

## [v2.8.0] - 2024-08-27

### Added

- Users are now able to export work orders, runs, steps, logs, and dataclips
  from the History page.
  [#1698](https://github.com/OpenFn/lightning/issues/1698)

### Changed

- Add index over `run_id` and `step_id` in run_steps to improve worker claim
  speed. [#2428](https://github.com/OpenFn/lightning/issues/2428)
- Show Github Error messages as they are to help troubleshooting
  [#2156](https://github.com/OpenFn/lightning/issues/2156)
- Allow `Setup_utils.setup_user` to be used for the initial superuser creation.
- Update to code assist in the Job Editor to import namespaces from adaptors.
  [#2432](https://github.com/OpenFn/lightning/issues/2432)

### Fixed

- Unable to remove/reconnect github app in lightning after uninstalling directly
  from Github [#2168](https://github.com/OpenFn/lightning/issues/2168)
- Github sync buttons available even when usage limiter returns error
  [PR#2390](https://github.com/OpenFn/lightning/pull/2390)
- Fix issue with the persisting of a Kafka message with headers.
  [#2402](https://github.com/OpenFn/lightning/issues/2402)
- Protect against race conditions when updating partition timestamps for a Kafka
  trigger. [#2378](https://github.com/OpenFn/lightning/issues/2378)

## [v2.7.19] - 2024-08-19

### Added

- Pass the user_id param on check usage limits.
  [#2387](https://github.com/OpenFn/lightning/issues/2387)

## [v2.7.18] - 2024-08-17

### Added

- Ensure that all users in an instance have a confirmed email address within 48
  hours [#2389](https://github.com/OpenFn/lightning/issues/2389)

### Changed

- Ensure that all the demo accounts are confirmed by default
  [#2395](https://github.com/OpenFn/lightning/issues/2395)

### Fixed

- Removed all Kafka trigger code that ensured that message sequence is honoured
  for messages with keys. Functionality to ensure that message sequence is
  honoured will be added in the future, but in an abstraction that is a better
  fit for the current Lightning design.
  [#2362](https://github.com/OpenFn/lightning/issues/2362)
- Dropped the `trigger_kafka_messages` table that formed part of the Kafka
  trigger implementation, but which is now obsolete given the removal of the
  code related to message sequence preservation.
  [#2362](https://github.com/OpenFn/lightning/issues/2362)

## [v2.7.17] - 2024-08-14

### Added

- Added an `iex` command to setup a user, an apiToken, and credentials so that
  it's possible to get a fully running lightning instance via external shell
  script. (This is a tricky requirement for a distributed set of local
  deployments) [#2369](https://github.com/OpenFn/lightning/issues/2369) and
  [#2373](https://github.com/OpenFn/lightning/pull/2373)
- Added support for _very basic_ project-credential management (add, associate
  with job) via provisioning API.
  [#2367](https://github.com/OpenFn/lightning/issues/2367)

### Changed

- Enforced uniqueness on credential names _by user_.
  [#2371](https://github.com/OpenFn/lightning/pull/2371)
- Use Swoosh to format User models into recipients
  [#2374](https://github.com/OpenFn/lightning/pull/2374)
- Bump default CLI to `@openfn/cli@1.8.1`

### Fixed

- When a Workflow is deleted, any associated Kafka trigger pipelines will be
  stopped and deleted. [#2379](https://github.com/OpenFn/lightning/issues/2379)

## [v2.7.16] - 2024-08-07

### Fixed

- @ibrahimwickama fixed issue that prevented users from creating new workflows
  if they are running in an `http` environment (rather than `localhost` or
  `https`). [#2365](https://github.com/OpenFn/lightning/pull/2356)

## [v2.7.15] - 2024-08-07

### Changed

- Kafka messages without keys are synchronously converted into a Workorder,
  Dataclip and Run. Messages with keys are stored as TriggerKafkaMessage
  records, however the code needed to process them has been disabled, pending
  removal. [#2351](https://github.com/OpenFn/lightning/issues/2351)

## [v2.7.14] - 2024-08-05

### Changed

- Use standard styles for link, fix home button in breadcrumbs
  [#2354](https://github.com/OpenFn/lightning/pull/2354)

## [v2.7.13] - 2024-08-05

### Changed

- Don't log 406 Not Acceptable errors to Sentry
  [#2350](https://github.com/OpenFn/lightning/issues/2350)

### Fixed

- Correctly handle floats in LogMessage
  [#2348](https://github.com/OpenFn/lightning/issues/2348)

## [v2.7.12] - 2024-07-31

### Changed

- Make root layout configurable
  [#2310](https://github.com/OpenFn/lightning/pull/2310)
- Use snapshots when initiating Github Sync
  [#1827](https://github.com/OpenFn/lightning/issues/1827)
- Move runtime logic into module
  [#2338](https://github.com/OpenFn/lightning/pull/2338)
- Use `AccountHook Extension` to register new users invited in a project
  [#2341](https://github.com/OpenFn/lightning/pull/2341)
- Standardized top bars across the UI with a navigable breadcrumbs interface
  [#2299](https://github.com/OpenFn/lightning/pull/2299)

### Fixed

- Limit frame size of worker socket connections
  [#2339](https://github.com/OpenFn/lightning/issues/2339)
- Limit number of days to 31 in cron trigger dropdown
  [#2331](https://github.com/OpenFn/lightning/issues/2331)

## [v2.7.11] - 2024-07-26

### Added

- Expose more Kafka configuration at instance-level.
  [#2329](https://github.com/OpenFn/lightning/issues/2329)

### Fixed

- Table action css tweaks
  [#2333](https://github.com/OpenFn/lightning/issues/2333)

## [v2.7.10]

### Added

- A rudimentary optimisation for Kafka messages that do not have a key as the
  sequence of these messages can not be guaranteed.
  [#2323](https://github.com/OpenFn/lightning/issues/2323)

### Fixed

- Fix an intermittent bug when trying to intern Kafka offset reset policy.
  [#2327](https://github.com/OpenFn/lightning/issues/2327)

## [v2.7.9] - 2024-07-24

### Changed

- CSS - standardized some more tailwind components
  [PR#2324](https://github.com/OpenFn/lightning/pull/2324)

## [v2.7.8] - 2024-07-24

### Changed

- Enable End to End Integration tests
  [#2187](https://github.com/OpenFn/lightning/issues/2187)
- Make selected Kafka trigger parameters configurable via ENV vars.
  [#2315](https://github.com/OpenFn/lightning/issues/2315)
- Use the Oauth2 `revocation_endpoint` to revoke token access (1) before
  attempting to reauthorize and (2) when users schedule a credential for
  deletion [#2314](https://github.com/OpenFn/lightning/issues/2314)
- Standardized tailwind alerts
  [#2314](https://github.com/OpenFn/lightning/issues/2314)
- Standardized `link` tailwind style (and provided `link-plain`, `link-info`,
  `link-error`, and `link-warning`)
  [#2314](https://github.com/OpenFn/lightning/issues/2314)

### Fixed

- Fix work order URL in failure alerts
  [#2305](https://github.com/OpenFn/lightning/pull/2305)
- Fix error when handling existing encrypted credentials
  [#2316](https://github.com/OpenFn/lightning/issues/2316)
- Fix job editor switches to the snapshot version when body is changed
  [#2306](https://github.com/OpenFn/lightning/issues/2306)
- Fix misaligned "Retry from here" button on inspector page
  [#2308](https://github.com/OpenFn/lightning/issues/2308)

## [v2.7.7] - 2024-07-18

### Added

- Add experimental support for triggers that consume message from a Kafka
  cluster [#1801](https://github.com/OpenFn/lightning/issues/1801)
- Workflows can now specify concurrency, allowing runs to be executed
  syncronously or to a maximum concurrency level. Note that this applies to the
  default FifoRunQueue only.
  [#2022](https://github.com/OpenFn/lightning/issues/2022)
- Invite Non-Registered Users to a Project
  [#2288](https://github.com/OpenFn/lightning/pull/2288)

### Changed

- Make modal close events configurable
  [#2298](https://github.com/OpenFn/lightning/issues/2298)

### Fixed

- Prevent Oauth credentials from being created if they don't have a
  `refresh_token` [#2289](https://github.com/OpenFn/lightning/pull/2289) and
  send more helpful error data back to the worker during token refresh failure
  [#2135](https://github.com/OpenFn/lightning/issues/2135)
- Fix CLI deploy not creating snapshots for workflows
  [#2271](https://github.com/OpenFn/lightning/issues/2271)

## [v2.7.6] - 2024-07-11

### Fixed

- UsageTracking crons are enabled again (if config is enabled)
  [#2276](https://github.com/OpenFn/lightning/issues/2276)
- UsageTracking metrics absorb the fact that a step's job_id may not currently
  exist when counting unique jobs
  [#2279](https://github.com/OpenFn/lightning/issues/2279)
- Adjusted layout and text displayed when preventing simultaneous edits to
  accommodate more screen sizes
  [#2277](https://github.com/OpenFn/lightning/issues/2277)

## [v2.7.5] - 2024-07-10

### Changed

- Prevent two editors from making changes to the same workflow at the same time
  [#1949](https://github.com/OpenFn/lightning/issues/1949)
- Moved the Edge Condition Label field to the top of the form, so it's always
  visible [#2236](https://github.com/OpenFn/lightning/pull/2236)
- Update edge condition labels in the Workflow Diagram to always show the
  condition type icon and the label
  [#2236](https://github.com/OpenFn/lightning/pull/2236)

### Fixed

- Do Not Require Lock Version In URL Parameters
  [#2267](https://github.com/OpenFn/lightning/pull/2267)
- Trim erroneous spaces on user first and last names
  [#2269](https://github.com/OpenFn/lightning/pull/2269)

## [v2.7.4] - 2024-07-06

### Changed

- When the entire log string is a valid JSON object, pretty print it with a
  standard `JSON.stringify(str, null, 2)` but if it's something else then let
  the user do whatever they want (e.g., if you write
  `console.log('some', 'cool', state.data)` we won't mess with it.)
  [#2260](https://github.com/OpenFn/lightning/pull/2260)

### Fixed

- Fixed sticky toggle button for switching between latest version and a snapshot
  of a workflow [#2264](https://github.com/OpenFn/lightning/pull/2264)

## [v2.7.3] - 2024-07-05

### Changed

- Bumped the ws-worker to v1.3

### Fixed

- Fix issue when selecting different steps in RunViewer and the parent liveview
  not being informed [#2253](https://github.com/OpenFn/lightning/issues/2253)
- Stopped inspector from crashing when looking for a step by a run/job
  combination [#2201](https://github.com/OpenFn/lightning/issues/2201)
- Workflow activation only considers new and changed workflows
  [#2237](https://github.com/OpenFn/lightning/pull/2237)

## [v2.7.2] - 2024-07-03

### Changed

- Allow endpoint plugs to be injected at compile time.
  [#2248](https://github.com/OpenFn/lightning/pull/2248)
- All models to use the `public` schema.
  [#2249](https://github.com/OpenFn/lightning/pull/2249)
- In the workflow diagram, smartly update the view when adding new nodes
  [#2174](https://github.com/OpenFn/lightning/issues/2174)
- In the workflow diagram, remove the "autofit" toggle in the control bar

### Fixed

- Remove prompt parameter from the authorization URL parameters for the Generic
  Oauth Clients [#2250](https://github.com/OpenFn/lightning/issues/2250)
- Fixed react key error [#2233](https://github.com/OpenFn/lightning/issues/2233)
- Show common functions in the Docs panel
  [#1733](https://github.com/OpenFn/lightning/issues/1733)

## [v2.7.1] - 2024-07-01

### Changed

- Update email copies [#2213](https://github.com/OpenFn/lightning/issues/2213)

### Fixed

- Fix jumpy cursor in the Job editor.
  [#2229](https://github.com/OpenFn/lightning/issues/2229)
- Rework syncing behaviour to prevent changes getting thrown out on a socket
  reconnect. [#2007](https://github.com/OpenFn/lightning/issues/2007)

## [v2.7.0] - 2024-06-26

### Added

- Use of snapshots for displaying runs and their associated steps in the History
  page. [#1825](https://github.com/OpenFn/lightning/issues/1825)
- Added view-only mode for rendering workflows and runs in the Workflow Canvas
  and the Inspector page using snapshots, with the option to switch between a
  specific snapshot version and the latest version. Edit mode is available when
  displaying the latest version.
  [#1843](https://github.com/OpenFn/lightning/issues/1843)
- Allow users to delete steps sssociated with runs in the Workflow Canvas
  [#2027](https://github.com/OpenFn/lightning/issues/2027)
- Link to adaptor `/src` from inspector.
- Prototype AI Assistant for working with job code.
  [#2193](https://github.com/OpenFn/lightning/issues/2193)

### Changed

- Reverted behaviour on "Rerun from here" to select the Log tab.
  [#2202](https://github.com/OpenFn/lightning/issues/2202)
- Don't allow connections between an orphaned node and a
  Trigger[#2188](https://github.com/OpenFn/lightning/issues/2188)
- Reduce the minimum zoom in the workflow diagram
  [#2214](https://github.com/OpenFn/lightning/issues/2214)

### Fixed

- Fix some adaptor docs not displaying
  [#2019](https://github.com/OpenFn/lightning/issues/2019)
- Fix broken `mix lightning.install_adaptor_icons` task due to addition of Finch
  http client change.

## [v2.6.3] - 2024-06-19

### Changed

- Added a notice on application start about anonymous public impact reporting
  and its importance for the sustainability of
  [Digital Public Goods](https://digitalpublicgoods.net/) and
  [Digital Public Infrastructure](https://www.codevelop.fund/insights-1/what-is-digital-public-infrastructure).
- Increase default `WORKER_MAX_RUN_DURATION_SECONDS` to 300 to match the
  [ws-worker default](https://github.com/OpenFn/kit/blob/main/packages/ws-worker/src/util/cli.ts#L149-L153)
  so if people don't set their timeout via ENV, at least the two match up.

## [v2.6.2] - 2024-06-13

### Fixed

- Fix vanishing Docs panel when Editor panel is collapsed and opened again
  [#2195](https://github.com/OpenFn/lightning/issues/2195)
- Maintain tab when RunViewer remounts/push state drops tab hash
  [#2199](https://github.com/OpenFn/lightning/issues/2199)

## [v2.6.1] - 2024-06-12

### Changed

- Erlang to 26.2.5
- Update debian bookworm from 20240130 to 20240513.
- Return 403s when Provisioning API fails because of usage limits
  [#2182](https://github.com/OpenFn/lightning/pull/2182)
- Update email notification for changing retention period
  [#2066](https://github.com/OpenFn/lightning/issues/2066)
- Return 415s when Webhooks are sent Content-Types what are not supported.
  [#2180](https://github.com/OpenFn/lightning/issues/2180)
- Updated the default step text

### Fixed

- Rewrite TabSelector (now Tabbed) components fixing a number of navigation
  issues [#2051](https://github.com/OpenFn/lightning/issues/2051)

## [v2.6.0] - 2024-06-05

### Added

- Support multiple edges leading to the same step (a.k.a., "drag & drop")
  [#2008](https://github.com/OpenFn/lightning/issues/2008)

### Changed

### Fixed

## [v2.5.5] - 2024-06-05

### Added

- Replace LiveView Log Viewer component with React Monaco
  [#1863](https://github.com/OpenFn/lightning/issues/1863)

### Changed

- Bump default CLI to `@openfn/cli@1.3.2`
- Don't show deprecated adaptor versions in the adaptor version picklist (to be
  followed by some graceful deprecation handling/warning in
  [later work](https://github.com/OpenFn/lightning/issues/2172))
  [#2169](https://github.com/OpenFn/lightning/issues/2169)
- Refactor count workorders to reuse search code
  [#2121](https://github.com/OpenFn/lightning/issues/2121)
- Updated provisioning error message to include workflow and job names
  [#2140](https://github.com/OpenFn/lightning/issues/2140)

### Fixed

- Don't let two deploy workflows run at the same time to prevent git collisions
  [#2044](https://github.com/OpenFn/lightning/issues/2044)
- Stopped sending emails when creating a starter project
  [#2161](https://github.com/OpenFn/lightning/issues/2161)

## [v2.5.4] - 2024-05-31

### Added

- CORS support [#2157](https://github.com/OpenFn/lightning/issues/2157)
- Track users emails preferences
  [#2163](https://github.com/OpenFn/lightning/issues/2163)

### Changed

- Change Default Text For New Job Nodes
  [#2014](https://github.com/OpenFn/lightning/pull/2014)
- Persisted run options when runs are _created_, not when they are _claimed_.
  This has the benefit of "locking in" the behavior desired by the user at the
  time they demand a run, not whenever the worker picks it up.
  [#2085](https://github.com/OpenFn/lightning/pull/2085)
- Made `RUN_GRACE_PERIOD_SECONDS` a configurable ENV instead of 20% of the
  `WORKER_MAX_RUN_DURATION`
  [#2085](https://github.com/OpenFn/lightning/pull/2085)

### Fixed

- Stopped Janitor from calling runs lost if they have special runtime options
  [#2079](https://github.com/OpenFn/lightning/issues/2079)
- Dataclip Viewer now responds to page resize and internal page layout
  [#2120](https://github.com/OpenFn/lightning/issues/2120)

## [v2.5.3] - 2024-05-27

### Changed

- Stop users from creating deprecated Salesforce and GoogleSheets credentials.
  [#2142](https://github.com/OpenFn/lightning/issues/2142)
- Delegate menu customization and create menu components for reuse.
  [#1988](https://github.com/OpenFn/lightning/issues/1988)

### Fixed

- Disable Credential Save Button Until All Form Fields Are Validated
  [#2099](https://github.com/OpenFn/lightning/issues/2099)
- Fix Credential Modal Closure Error When Workflow Is Unsaved
  [#2101](https://github.com/OpenFn/lightning/pull/2101)
- Fix error when socket reconnects and user is viewing a run via the inspector
  [#2148](https://github.com/OpenFn/lightning/issues/2148)

## [v2.5.2] - 2024-05-23

### Fixed

- Preserve custom values (like `apiVersion`) during token refresh for OAuth2
  credentials [#2131](https://github.com/OpenFn/lightning/issues/2131)

## [v2.5.1] - 2024-05-21

### Fixed

- Don't compile Phoenix Storybook in production and test environments
  [#2119](https://github.com/OpenFn/lightning/pull/2119)
- Improve performance and memory consumption on queries and logic for digest
  mailer [#2121](https://github.com/OpenFn/lightning/issues/2121)

## [v2.5.0] - 2024-05-20

### Fixed

- When a refresh token is updated, save it!
  [#2124](https://github.com/OpenFn/lightning/pull/2124)

## [v2.5.0-pre4] - 2024-05-20

### Fixed

- Fix duplicate credential type bug
  [#2100](https://github.com/OpenFn/lightning/issues/2100)
- Ensure Global OAuth Clients Accessibility for All Users
  [#2114](https://github.com/OpenFn/lightning/issues/2114)

## [v2.5.0-pre3] - 2024-05-20

### Fixed

- Fix credential not added automatically after being created from the canvas.
  [#2105](https://github.com/OpenFn/lightning/issues/2105)
- Replace the "not working?" prompt by "All good, but if your credential stops
  working, you may need to re-authorize here.".
  [#2102](https://github.com/OpenFn/lightning/issues/1872)
- Fix Generic Oauth credentials don't get included in the refresh flow
  [#2106](https://github.com/OpenFn/lightning/pull/2106)

## [v2.5.0-pre2] - 2024-05-17

### Changed

- Replace LiveView Dataclip component with React Monaco bringing large
  performance improvements when viewing large dataclips.
  [#1872](https://github.com/OpenFn/lightning/issues/1872)

## [v2.5.0-pre] - 2024-05-17

### Added

- Allow users to build Oauth clients and associated credentials via the user
  interface. [#1919](https://github.com/OpenFn/lightning/issues/1919)

## [v2.4.14] - 2024-05-16

### Changed

- Refactored image and version info
  [#2097](https://github.com/OpenFn/lightning/pull/2097)

### Fixed

- Fixed issue where updating adaptor name and version of job node in the
  workflow canvas crashes the app when no credential is selected
  [#99](https://github.com/OpenFn/lightning/issues/99)
- Removes stacked viewer after switching tabs and steps.
  [#2064](https://github.com/OpenFn/lightning/issues/2064)

## [v2.4.13] - 2024-05-16

### Fixed

- Fixed issue where updating an existing Salesforce credential to use a
  `sandbox` endpoint would not properly re-authenticate.
  [#1842](https://github.com/OpenFn/lightning/issues/1842)
- Navigate directly to settings from url hash and renders default panel when
  there is no hash. [#1971](https://github.com/OpenFn/lightning/issues/1971)

## [v2.4.12] - 2024-05-15

### Fixed

- Fix render settings default panel on first load
  [#1971](https://github.com/OpenFn/lightning/issues/1971)

## [v2.4.11] - 2024-05-15

### Changed

- Upgraded Sentry to v10 for better error reporting.

## [v2.4.10] - 2024-05-14

### Fixed

- Fix the "reset demo" script by disabling the emailing that was introduced to
  the `create_project` function.
  [#2063](https://github.com/OpenFn/lightning/pull/2063)

## [v2.4.9] - 2024-05-14

### Changed

- Bumped @openfn/ws-worker to 1.1.8

### Fixed

- Correctly pass max allowed run time into the Run token, ensuring it's valid
  for the entirety of the Runs execution time
  [#2072](https://github.com/OpenFn/lightning/issues/2072)

## [v2.4.8] - 2024-05-13

### Added

- Add Github sync to usage limiter
  [#2031](https://github.com/OpenFn/lightning/pull/2031)

### Changed

- Remove illogical cancel buttons on user/pass change screen
  [#2067](https://github.com/OpenFn/lightning/issues/2067)

### Fixed

- Stop users from configuring failure alerts when the limiter returns error
  [#2076](https://github.com/OpenFn/lightning/pull/2076)

## [v2.4.7] - 2024-05-11

### Fixed

- Fixed early worker token expiry bug
  [#2070](https://github.com/OpenFn/lightning/issues/2070)

## [v2.4.6] - 2024-05-08

### Added

- Allow for automatic resubmission of failed usage tracking report submissions.
  [1789](https://github.com/OpenFn/lightning/issues/1789)
- Make signup feature configurable
  [#2049](https://github.com/OpenFn/lightning/issues/2049)
- Apply runtime limits to worker execution
  [#2015](https://github.com/OpenFn/lightning/pull/2015)
- Limit usage for failure alerts
  [#2011](https://github.com/OpenFn/lightning/pull/2011)

## [v2.4.5] - 2024-05-07

### Fixed

- Fix provioning API calls workflow limiter without the project ID
  [#2057](https://github.com/OpenFn/lightning/issues/2057)

## [v2.4.4] - 2024-05-03

### Added

- Benchmarking script that simulates data from a cold chain.
  [#1993](https://github.com/OpenFn/lightning/issues/1993)

### Changed

- Changed Snapshot `get_or_create_latest_for` to accept multis allow controlling
  of which repo it uses.
- Require exactly one owner for each project
  [#1991](https://github.com/OpenFn/lightning/issues/1991)

### Fixed

- Fixed issue preventing credential updates
  [#1861](https://github.com/OpenFn/lightning/issues/1861)

## [v2.4.3] - 2024-05-01

### Added

- Allow menu items customization
  [#1988](https://github.com/OpenFn/lightning/issues/1988)
- Workflow Snapshot support
  [#1822](https://github.com/OpenFn/lightning/issues/1822)
- Fix sample workflow from init_project_for_new_user
  [#2016](https://github.com/OpenFn/lightning/issues/2016)

### Changed

- Bumped @openfn/ws-worker to 1.1.6

### Fixed

- Assure workflow is always passed to Run.enqueue
  [#2032](https://github.com/OpenFn/lightning/issues/2032)
- Fix regression on History page where snapshots were not preloaded correctly
  [#2026](https://github.com/OpenFn/lightning/issues/2026)

## [v2.4.2] - 2024-04-24

### Fixed

- Fix missing credential types when running Lightning using Docker
  [#2010](https://github.com/OpenFn/lightning/issues/2010)
- Fix provisioning API includes deleted workflows in project state
  [#2001](https://github.com/OpenFn/lightning/issues/2001)

## [v2.4.1] - 2024-04-19

### Fixed

- Fix github cli deploy action failing to auto-commit
  [#1995](https://github.com/OpenFn/lightning/issues/1995)

## [v2.4.1-pre] - 2024-04-18

### Added

- Add custom metric to track the number of finalised runs.
  [#1790](https://github.com/OpenFn/lightning/issues/1790)

### Changed

- Set better defaults for the GitHub connection creation screen
  [#1994](https://github.com/OpenFn/lightning/issues/1994)
- Update `submission_status` for any Usagetracking.Report that does not have it
  set. [#1789](https://github.com/OpenFn/lightning/issues/1789)

## [v2.4.0] - 2024-04-12

### Added

- Allow description below the page title
  [#1975](https://github.com/OpenFn/lightning/issues/1975)
- Enable users to connect projects to their Github repos and branches that they
  have access to [#1895](https://github.com/OpenFn/lightning/issues/1895)
- Enable users to connect multiple projects to a single Github repo
  [#1811](https://github.com/OpenFn/lightning/issues/1811)

### Changed

- Change all System.get_env calls in runtime.exs to use dotenvy
  [#1968](https://github.com/OpenFn/lightning/issues/1968)
- Track usage tracking submission status in new field
  [#1789](https://github.com/OpenFn/lightning/issues/1789)
- Send richer version info as part of usage tracking submission.
  [#1819](https://github.com/OpenFn/lightning/issues/1819)

### Fixed

- Fix sync to branch only targetting main branch
  [#1892](https://github.com/OpenFn/lightning/issues/1892)
- Fix enqueue run without the workflow info
  [#1981](https://github.com/OpenFn/lightning/issues/1981)

## [v2.3.1] - 2024-04-03

### Changed

- Run the usage tracking submission job more frequently to reduce the risk of
  Oban unavailability at a particular time.
  [#1778](https://github.com/OpenFn/lightning/issues/1778)
- Remove code supporting V1 usage tracking submissions.
  [#1853](https://github.com/OpenFn/lightning/issues/1853)

### Fixed

- Fix scrolling behaviour on inspector for small screens
  [#1962](https://github.com/OpenFn/lightning/issues/1962)
- Fix project picker for users with many projects
  [#1952](https://github.com/OpenFn/lightning/issues/1952)

## [v2.3.0] - 2024-04-02

### Added

- Support for additional paths on a webhook URL such as `/i/<uuid>/Patient`
  [#1954](https://github.com/OpenFn/lightning/issues/1954)
- Support for a GET endpoint to "check" webhook URL availability
  [#1063](https://github.com/OpenFn/lightning/issues/1063)
- Allow external apps to control the run enqueue db transaction
  [#1958](https://github.com/OpenFn/lightning/issues/1958)

## [v2.2.2] - 2024-04-01

### Changed

- Changed dataclip search from string `LIKE` to tsvector on keys and values.
  While this will limit partial string matching to the beginning of words (not
  the middle or end) it will make searching way more performant
  [#1939](https://github.com/OpenFn/lightning/issues/1939)
- Translate job error messages using errors.po file
  [#1935](https://github.com/OpenFn/lightning/issues/1935)
- Improve the UI/UX of the run panel on the inspector for small screens
  [#1909](https://github.com/OpenFn/lightning/issues/1909)

### Fixed

- Regular database timeouts when searching across dataclip bodies
  [#1794](https://github.com/OpenFn/lightning/issues/1794)

## [v2.2.1] - 2024-03-27

### Added

- Enable users to connect to their Github accounts in preparation for
  streamlined GitHub project sync setup
  [#1894](https://github.com/OpenFn/lightning/issues/1894)

### Fixed

- Apply usage limit to bulk-reruns
  [#1931](https://github.com/OpenFn/lightning/issues/1931)
- Fix edge case that could result in duplicate usage tracking submissions.
  [#1853](https://github.com/OpenFn/lightning/issues/1853)
- Fix query timeout issue on history retention deletion
  [#1937](https://github.com/OpenFn/lightning/issues/1937)

## [v2.2.0] - 2024-03-21

### Added

- Allow admins to set project retention periods
  [#1760](https://github.com/OpenFn/lightning/issues/1760)
- Automatically wipe input/output data after their retention period
  [#1762](https://github.com/OpenFn/lightning/issues/1762)
- Automatically delete work order history after their retention period
  [#1761](https://github.com/OpenFn/lightning/issues/1761)

### Changed

- When automatically creating a project for a newly registered user (via the
  `INIT_PROJECT_FOR_NEW_USER=true` environment variable) that user should be the
  `owner` of the project.
  [#1927](https://github.com/OpenFn/lightning/issues/1927)
- Give priority to manual runs (over webhook requests and cron) so that active
  users on the inspector don't have to wait ages for thier work during high load
  periods [#1918](https://github.com/OpenFn/lightning/issues/1918)

## [v2.1.0] - 2024-03-20

### Added

- TSVector index to log_lines, and gin index to dataclips
  [#1898](https://github.com/OpenFn/lightning/issues/1898)
- Add API Version field to Salesforce OAuth credentials
  [#1838](https://github.com/OpenFn/lightning/issues/1838)

### Changed

- Replace v1 usage tracking with v2 usage tracking.
  [#1853](https://github.com/OpenFn/lightning/issues/1853)

## [v2.0.10]

### Changed

- Updated anonymous usage tracker submissions
  [#1853](https://github.com/OpenFn/lightning/issues/1853)

## [v2.0.9] - 2024-03-19

### Added

- Support for smaller screens on history and inspector.
  [#1908](https://github.com/OpenFn/lightning/issues/1908)
- Polling metric to track number of available runs.
  [#1790](https://github.com/OpenFn/lightning/issues/1790)
- Allows limiting creation of new runs and retries.
  [#1754](https://github.com/OpenFn/Lightning/issues/1754)
- Add specific messages for log, input, and output tabs when a run is lost
  [#1757](https://github.com/OpenFn/lightning/issues/1757)
- Soft and hard limits for runs created by webhook trigger.
  [#1859](https://github.com/OpenFn/Lightning/issues/1859)
- Publish an event when a new user is registered
  [#1873](https://github.com/OpenFn/lightning/issues/1873)
- Adds ability to add project collaborators from existing users
  [#1836](https://github.com/OpenFn/lightning/issues/1836)
- Added ability to remove project collaborators
  [#1837](https://github.com/OpenFn/lightning/issues/1837)
- Added new usage tracking submission code.
  [#1853](https://github.com/OpenFn/lightning/issues/1853)

### Changed

- Upgrade Elixir to 1.16.2
- Remove all values from `.env.example`.
  [#1904](https://github.com/OpenFn/lightning/issues/1904)

### Fixed

- Verify only stale project credentials
  [#1861](https://github.com/OpenFn/lightning/issues/1861)

## [v2.0.8] - 2024-02-29

### Fixed

- Show flash error when editing stale project credentials
  [#1795](https://github.com/OpenFn/lightning/issues/1795)
- Fixed bug with Github sync installation on docker-based deployments
  [#1845](https://github.com/OpenFn/lightning/issues/1845)

## [v2.0.6] - 2024-02-29

### Added

- Automatically create Github workflows in a target repository/branch when users
  set up a Github repo::OpenFn project sync
  [#1046](https://github.com/OpenFn/lightning/issues/1046)
- Allows limiting creation of new runs and retries.
  [#1754](https://github.com/OpenFn/Lightning/issues/1754)

### Changed

- Change bucket size used by the run queue delay custom metric.
  [#1790](https://github.com/OpenFn/lightning/issues/1790)
- Require setting `IS_RESETTABLE_DEMO` to "yes" via ENV before allowing the
  destructive `Demo.reset_demo/0` function from being called.
  [#1720](https://github.com/OpenFn/lightning/issues/1720)
- Remove version display condition that was redundant due to shadowing
  [#1819](https://github.com/OpenFn/lightning/issues/1819)

### Fixed

- Fix series of sentry issues related to OAuth credentials
  [#1799](https://github.com/OpenFn/lightning/issues/1799)

## [v2.0.5] - 2024-02-25

### Fixed

- Fixed error in Credentials without `sanbox` field set; only display `sandbox`
  field for Salesforce oauth credentials.
  [#1798](https://github.com/OpenFn/lightning/issues/1798)

## [v2.0.4] - 2024-02-24

### Added

- Display and edit OAuth credentials
  scopes[#1706](https://github.com/OpenFn/Lightning/issues/1706)

### Changed

- Stop sending `operating_system_detail` to the usage tracker
  [#1785](https://github.com/OpenFn/lightning/issues/1785)

### Fixed

- Make handling of usage tracking errors more robust.
  [#1787](https://github.com/OpenFn/lightning/issues/1787)
- Fix inspector shows selected dataclip as wiped after retying workorder from a
  non-first step [#1780](https://github.com/OpenFn/lightning/issues/1780)

## [v2.0.3] - 2024-02-21

### Added

- Actual metrics will now be submitted by Lightning to the Usage Tracker.
  [#1742](https://github.com/OpenFn/lightning/issues/1742)
- Added a support link to the menu that goes to the instance admin contact
  [#1783](https://github.com/OpenFn/lightning/issues/1783)

### Changed

- Usage Tracking submissions are now opt-out, rather than opt-in. Hashed UUIDs
  to ensure anonymity are default.
  [#1742](https://github.com/OpenFn/lightning/issues/1742)
- Usage Tracking submissions will now run daily rather than hourly.
  [#1742](https://github.com/OpenFn/lightning/issues/1742)

- Bumped @openfn/ws-worker to `v1.0` (this is used in dev mode when starting the
  worker from your mix app: `RTM=true iex -S mix phx.server`)
- Bumped @openfn/cli to `v1.0` (this is used for adaptor docs and magic)

### Fixed

- Non-responsive workflow canvas after web socket disconnection
  [#1750](https://github.com/OpenFn/lightning/issues/1750)

## [v2.0.2] - 2024-02-14

### Fixed

- Fixed a bug with the OAuth2 credential refresh flow that prevented
  GoogleSheets jobs from running after token expiration
  [#1735](https://github.com/OpenFn/Lightning/issues/1735)

## [v2.0.1] - 2024-02-13

### Changed

- Renamed ImpactTracking to UsageTracking
  [#1729](https://github.com/OpenFn/lightning/issues/1729)
- Block github installation if there's a pending installation in another project
  [#1731](https://github.com/OpenFn/Lightning/issues/1731)

### Fixed

- Expand work order button balloons randomly
  [#1737](https://github.com/OpenFn/Lightning/issues/1737)
- Editing credentials doesn't work from project scope
  [#1743](https://github.com/OpenFn/Lightning/issues/1743)

## [v2.0.0] - 2024-02-10

> At the time of writing there are no more big changes planned and testing has
> gone well. Thanks to everyone who's helped to kick the tyres during the "rc"
> phase. There are still a _lot of **new features** coming_, so please:
>
> - watch our [**Public Roadmap**](https://github.com/orgs/OpenFn/projects/3) to
>   stay abreast of our core team's backlog,
> - request a feature in the
>   [**Community Forum**](https://community.openfn.org),
> - raise a
>   [**new issue**](https://github.com/OpenFn/lightning/issues/new/choose) if
>   you spot a bug,
> - and head over to the
>   [**Contributing**](https://github.com/OpenFn/lightning/?tab=readme-ov-file#contribute-to-this-project)
>   section to lend a hand.
>
> Head to [**docs.openfn.org**](https://docs.openfn.org) for product
> documentation and help with v1 to v2 migration.

### Changed

- Bump `@openfn/worker` to `v0.8.1`
- Only show GoogleSheets and Salesforce credential options if Oauth clients are
  registered with the instance via ENV
  [#1734](https://github.com/OpenFn/Lightning/issues/1734)

### Fixed

- Use standard table type for webhook auth methods
  [#1514](https://github.com/OpenFn/Lightning/issues/1514)
- Make disabled button for "Connect to GitHub" clear, add tooltip
  [#1732](https://github.com/OpenFn/Lightning/issues/1715)

## [v2.0.0-rc12] - 2024-02-09

### Added

- Add RunQueue extension to allow claim customization.
  [#1715](https://github.com/OpenFn/Lightning/issues/1715)
- Add support for Salesforce OAuth2 credentials
  [#1633](https://github.com/OpenFn/Lightning/issues/1633)

### Changed

- Use `PAYLOAD_SIZE_KB` in k6 load testing script, set thresholds on wait time,
  set default payload size to `2kb`

### Fixed

- Adds more detail to work order states on dashboard
  [#1677](https://github.com/OpenFn/lightning/issues/1677)
- Fix Output & Logs in inspector fails to show sometimes
  [#1702](https://github.com/OpenFn/lightning/issues/1702)

## [v2.0.0-rc11] - 2024-02-08

### Fixed

- Bumped Phoenix LiveView from `0.20.4` to `0.20.5` to fix canvas selection
  issue [#1724](https://github.com/OpenFn/lightning/issues/1724)

## [v2.0.0-rc10] - 2024-02-08

### Changed

- Implemented safeguards to prevent deletion of jobs with associated run history
  [#1570](https://github.com/OpenFn/Lightning/issues/1570)

### Fixed

- Fixed inspector dataclip body not getting updated after dataclip is wiped
  [#1718](https://github.com/OpenFn/Lightning/issues/1718)
- Fixed work orders getting retried despite having wiped dataclips
  [#1721](https://github.com/OpenFn/Lightning/issues/1721)

## [v2.0.0-rc9] 2024-02-05

### Added

- Persist impact tracking configuration and reports
  [#1684](https://github.com/OpenFn/Lightning/issues/1684)
- Add zero-persistence project setting
  [#1209](https://github.com/OpenFn/Lightning/issues/1209)
- Wipe dataclip after use when zero-persistence is enabled
  [#1212](https://github.com/OpenFn/Lightning/issues/1212)
- Show appropriate message when a wiped dataclip is viewed
  [#1211](https://github.com/OpenFn/Lightning/issues/1211)
- Disable selecting work orders having wiped dataclips in the history page
  [#1210](https://github.com/OpenFn/Lightning/issues/1210)
- Hide rerun button in inspector when the selected step has a wiped dataclip
  [#1639](https://github.com/OpenFn/Lightning/issues/1639)
- Add rate limiter to webhook endpoints and runtime limiter for runs.
  [#639](https://github.com/OpenFn/Lightning/issues/639)

### Fixed

- Prevented secret scrubber from over-eagerly adding \*\*\* between all
  characters if an empty string secret was provided as a credential field value
  (e.g., {"username": "come-on-in", "password": ""})
  [#1585](https://github.com/OpenFn/Lightning/issues/1585)
- Fixed permissions issue that allowed viewer/editor to modify webhook auth
  methods. These permissions only belong to project owners and admins
  [#1692](https://github.com/OpenFn/Lightning/issues/1692)
- Fixed bug that was duplicating inbound http_requests, resulting in unnecessary
  data storage [#1695](https://github.com/OpenFn/Lightning/issues/1695)
- Fixed permissions issue that allowed editors to set up new Github connections
  [#1703](https://github.com/OpenFn/Lightning/issues/1703)
- Fixed permissions issue that allowed viewers to initiate syncs to github
  [#1704](https://github.com/OpenFn/Lightning/issues/1704)
- Fixed inspector view stuck at processing when following a crashed run
  [#1711](https://github.com/OpenFn/Lightning/issues/1711)
- Fixed inspector dataclip selector not getting updated after running manual run
  [#1714](https://github.com/OpenFn/Lightning/issues/1714)

## [v2.0.0-rc8] - 2024-01-30

### Added

- Shim code to interact with the Impact Tracking service
  [#1671](https://github.com/OpenFn/Lightning/issues/1671)

### Changed

- Standardized naming of "attempts" to "runs". This had already been done in the
  front-end, but this change cleans up the backend, the database, and the
  interface with the worker. Make sure to **run migrations** and update your
  ENV/secrets to use `WORKER_RUNS_PRIVATE_KEY` rather than
  `WORKER_ATTEMPTS_PRIVATE_KEY`
  [#1657](https://github.com/OpenFn/Lightning/issues/1657)
- Required `@openfn/ws-worker@0.8.0` or above.

## [v2.0.0-rc7] - 2024-01-26

### Added

- Store webhook request headers in Dataclips for use in jobs.
  [#1638](https://github.com/OpenFn/Lightning/issues/1638)

### Changed

- Display `http_request` dataclips to the user as they will be provided to the
  worker as "input" state to avoid confusion while writing jobs.
  [1664](https://github.com/OpenFn/Lightning/issues/1664)
- Named-spaced all worker environment variables with `WORKER_` and added
  documentation for how to configure them.
  [#1672](https://github.com/OpenFn/Lightning/pull/1672)
- Bumped to `@openfn/ws-worker@0.6.0`
- Bumped to `@openfn/cli@0.4.15`

### Fixed

- Fix Run via Docker [#1653](https://github.com/OpenFn/Lightning/issues/1653)
- Fix remaining warnings, enable "warnings as errors"
  [#1642](https://github.com/OpenFn/Lightning/issues/1642)
- Fix workflow dashboard bug when viewed for newly created workflows with only
  unfinished run steps. [#1674](https://github.com/OpenFn/Lightning/issues/1674)

## [v2.0.0-rc5] - 2024-01-22

### Changed

- Made two significant backend changes that don't impact UI/UX but **require
  migrations** and should make Lightning developer lives easier by updating
  parts of the backend to match terms now used in the frontend:
  - Renamed the `Runs` model and table to `Steps`
    [#1571](https://github.com/OpenFn/Lightning/issues/1571)
  - Renamed the `AttemptRuns` model and table to `AttemptSteps`
    [#1571](https://github.com/OpenFn/Lightning/issues/1571)

## [v2.0.0-rc4] - 2024-01-19

### Added

- Scrub output dataclips in the UI to avoid unintentional secret exposure
  [#1606](https://github.com/OpenFn/Lightning/issues/1606)

### Changed

- Bump to `@openfn/cli@0.4.14`
- Do not persist the active tab setting on the job editor
  [#1504](https://github.com/OpenFn/Lightning/issues/1504)
- Make condition label optional
  [#1648](https://github.com/OpenFn/Lightning/issues/1648)

### Fixed

- Fix credential body getting leaked to sentry incase of errors
  [#1600](https://github.com/OpenFn/Lightning/issues/1600)
- Fixed validation on Javascript edge conditions
  [#1602](https://github.com/OpenFn/Lightning/issues/1602)
- Removed unused code from `run_live` directory
  [#1625](https://github.com/OpenFn/Lightning/issues/1625)
- Edge condition expressions not correctly being handled during provisioning
  [#openfn/kit#560](https://github.com/OpenFn/kit/pull/560)

## [v2.0.0-rc3] 2024-01-12

### Added

- Custom metric to track stalled attempts
  [#1559](https://github.com/OpenFn/Lightning/issues/1559)
- Dashboard with project and workflow stats
  [#755](https://github.com/OpenFn/Lightning/issues/755)
- Add search by ID on the history page
  [#1468](https://github.com/OpenFn/Lightning/issues/1468)
- Custom metric to support autoscaling
  [#1607](https://github.com/OpenFn/Lightning/issues/1607)

### Changed

- Bumped CLI version to `0.4.13`
- Bumped worker version to `0.5.0`
- Give project editors and viewers read only access to project settings instead
  [#1477](https://github.com/OpenFn/Lightning/issues/1477)

### Fixed

- Throw an error when Lightning.MetadataService.get_adaptor_path/1 returns an
  adaptor path that is nil
  [#1601](https://github.com/OpenFn/Lightning/issues/1601)
- Fix failure due to creating work order from a newly created job
  [#1572](https://github.com/OpenFn/Lightning/issues/1572)
- Fixes on the dashboard and links
  [#1610](https://github.com/OpenFn/Lightning/issues/1610) and
  [#1608](https://github.com/OpenFn/Lightning/issues/1608)

## [2.0.0-rc2] - 2024-01-08

### Fixed

- Restored left-alignment for step list items on run detail and inspector
  [a6e4ada](https://github.com/OpenFn/Lightning/commit/a6e4adafd558269cfd690e7c4fdd8f9fe66c5f62)
- Inspector: fixed attempt/run language for "skipped" tooltip
  [fd7dd0c](https://github.com/OpenFn/Lightning/commit/fd7dd0ca8128dfba2902e5aa6a2259e2073f0f10)
- Inspector: fixed failure to save during "save & run" from inspector
  [#1596](https://github.com/OpenFn/Lightning/issues/1596)
- Inspector: fixed key bindings for save & run (retry vs. new work order)
  getting overridden when user focuses on the Monaco editor
  [#1596](https://github.com/OpenFn/Lightning/issues/1596)

## [2.0.0-rc1] - 2024-01-05

### Why does this repo go from `v0` to `v2.0`?

Lightning is the _2nd version_ of the OpenFn platform. While much of the core
technology is the same, there are breaking changes between `v1.105` (pre-2024)
and `v2` ("OpenFn Lightning").

For customers using OpenFn `v1`, a migration guide will be provided at
[docs.openfn.org](https://docs.openfn.org)

### Added

- Link to the job inspctor for a selected run from the history interface
  [#1524](https://github.com/OpenFn/Lightning/issues/1524)
- Reprocess an existing work order from the job inspector by default (instead of
  always creating a new work order)
  [#1524](https://github.com/OpenFn/Lightning/issues/1524)
- Bumped worker to support edge conditions between trigger and first job
  `"@openfn/ws-worker": "^0.4.0"`

### Changed

- Updated naming to prepare for v2 release
  [#1248](https://github.com/OpenFn/Lightning/issues/1248); the major change is
  that each time a work order (the typical unit of business value for an
  organization, e.g. "execute workflow ABC for patient 123") is executed, it is
  called a "run". Previously, it was called an "attempt". The hierarchy is now:

  ```
  Build-Time: Projects > Workflows > Steps
  Run-Time: Work Orders > Runs > Steps
  ```

  Note the name changes here are reflected in the UI, but not all tables/models
  will be changed until [1571](https://github.com/OpenFn/Lightning/issues/1571)
  is delivered.

## [v0.12.2] - 2023-12-24

### Changed

- Bumped worker to address occasional git install issue
  `"@openfn/ws-worker": "^0.3.2"`

### Fixed

- Fix RuntimeError: found duplicate ID "google-sheets-inner-form" for
  GoogleSheetsComponent [#1578](https://github.com/OpenFn/Lightning/issues/1578)
- Extend export script to include new JS expression edge type
  [#1540](https://github.com/OpenFn/Lightning/issues/1540)
- Fix regression for attempt viewer log line highlighting
  [#1589](https://github.com/OpenFn/Lightning/issues/1589)

## [v0.12.1] - 2023-12-21

### Changed

- Hide project security setting tab from non-authorized users
  [#1477](https://github.com/OpenFn/Lightning/issues/1477)

### Fixed

- History page crashes if job is removed from workflow after it's been run
  [#1568](https://github.com/OpenFn/Lightning/issues/1568)

## [v0.12.0] - 2023-12-15

### Added

- Add ellipsis for long job names on the canvas
  [#1217](https://github.com/OpenFn/Lightning/issues/1217)
- Fix Credential Creation Page UI
  [#1064](https://github.com/OpenFn/Lightning/issues/1064)
- Custom metric to track Attempt queue delay
  [#1556](https://github.com/OpenFn/Lightning/issues/1556)
- Expand work order row when a `workorder_id` is specified in the filter
  [#1515](https://github.com/OpenFn/Lightning/issues/1515)
- Allow Javascript expressions as conditions for edges
  [#1498](https://github.com/OpenFn/Lightning/issues/1498)

### Changed

- Derive dataclip in inspector from the attempt & step
  [#1551](https://github.com/OpenFn/Lightning/issues/1551)
- Updated CLI to 0.4.10 (fixes logging)
- Changed UserBackupToken model to use UTC timestamps (6563cb77)
- Restore FK relationship between `work_orders` and `attempts` pending a
  decision re: further partitioning.
  [#1254](https://github.com/OpenFn/Lightning/issues/1254)

### Fixed

- New credential doesn't appear in inspector until refresh
  [#1531](https://github.com/OpenFn/Lightning/issues/1531)
- Metadata not refreshing when credential is updated
  [#791](https://github.com/OpenFn/Lightning/issues/791)
- Adjusted z-index for Monaco Editor's sibling element to resolve layout
  conflict [#1329](https://github.com/OpenFn/Lightning/issues/1329)
- Demo script sets up example Runs with their log lines in a consistant order.
  [#1487](https://github.com/OpenFn/Lightning/issues/1487)
- Initial credential creation `changes` show `after` as `null` rather a value
  [#1118](https://github.com/OpenFn/Lightning/issues/1118)
- AttemptViewer flashing/rerendering when Jobs are running
  [#1550](https://github.com/OpenFn/Lightning/issues/1550)
- Not able to create a new Job when clicking the Check icon on the placeholder
  [#1537](https://github.com/OpenFn/Lightning/issues/1537)
- Improve selection logic on WorkflowDiagram
  [#1220](https://github.com/OpenFn/Lightning/issues/1220)

## [v0.11.0] - 2023-12-06

### Added

- Improved UI when manually creating Attempts via the Job Editor
  [#1474](https://github.com/OpenFn/Lightning/issues/1474)
- Increased the maximum inbound webhook request size to 10MB and added
  protection against _very large_ payloads with a 100MB "max_skip_body_length"
  [#1247](https://github.com/OpenFn/Lightning/issues/1247)

### Changed

- Use the internal port of the web container for the worker configuration in
  docker-compose setup. [#1485](https://github.com/OpenFn/Lightning/pull/1485)

## [v0.10.6] - 2023-12-05

### Changed

- Limit entries count on term work orders search
  [#1461](https://github.com/OpenFn/Lightning/issues/1461)
- Scrub log lines using multiple credentials samples
  [#1519](https://github.com/OpenFn/Lightning/issues/1519)
- Remove custom telemetry plumbing.
  [1259](https://github.com/OpenFn/Lightning/issues/1259)
- Enhance UX to prevent modal closure when Monaco/Dataclip editor is focused
  [#1510](https://github.com/OpenFn/Lightning/pull/1510)

### Fixed

- Use checkbox on boolean credential fields rather than a text input field
  [#1430](https://github.com/OpenFn/Lightning/issues/1430)
- Allow users to retry work orders that failed before their first run was
  created [#1417](https://github.com/OpenFn/Lightning/issues/1417)
- Fix to ensure webhook auth modal is closed when cancel or close are selected.
  [#1508](https://github.com/OpenFn/Lightning/issues/1508)
- Enable user to reauthorize and obtain a new refresh token.
  [#1495](https://github.com/OpenFn/Lightning/issues/1495)
- Save credential body with types declared on schema
  [#1518](https://github.com/OpenFn/Lightning/issues/1518)

## [v0.10.5] - 2023-12-03

### Changed

- Only add history page filters when needed for simpler multi-select status
  interface and shorter page URLs
  [#1331](https://github.com/OpenFn/Lightning/issues/1331)
- Use dynamic Endpoint config only on prod
  [#1435](https://github.com/OpenFn/Lightning/issues/1435)
- Validate schema field with any of expected values
  [#1502](https://github.com/OpenFn/Lightning/issues/1502)

### Fixed

- Fix for liveview crash when token expires or gets deleted after mount
  [#1318](https://github.com/OpenFn/Lightning/issues/1318)
- Remove two obsolete methods related to Run: `Lightning.Invocation.delete_run`
  and `Lightning.Invocation.Run.new_from`.
  [#1254](https://github.com/OpenFn/Lightning/issues/1254)
- Remove obsolete field `previous_id` from `runs` table.
  [#1254](https://github.com/OpenFn/Lightning/issues/1254)
- Fix for missing data in 'created' audit trail events for webhook auth methods
  [#1500](https://github.com/OpenFn/Lightning/issues/1500)

## [v0.10.4] - 2023-11-30

### Changed

- Increased History search timeout to 30s
  [#1461](https://github.com/OpenFn/Lightning/issues/1461)

### Fixed

- Tooltip text clears later than the background
  [#1094](https://github.com/OpenFn/Lightning/issues/1094)
- Temporary fix to superuser UI for managing project users
  [#1145](https://github.com/OpenFn/Lightning/issues/1145)
- Fix for adding ellipses on credential info on job editor heading
  [#1428](https://github.com/OpenFn/Lightning/issues/1428)

## [v0.10.3] - 2023-11-28

### Added

- Dimmed/greyed out triggers and edges on the canvas when they are disabled
  [#1464](https://github.com/OpenFn/Lightning/issues/1464)
- Async loading on the history page to improve UX on long DB queries
  [#1279](https://github.com/OpenFn/Lightning/issues/1279)
- Audit trail events for webhook auth (deletion method) change
  [#1165](https://github.com/OpenFn/Lightning/issues/1165)

### Changed

- Sort project collaborators by first name
  [#1326](https://github.com/OpenFn/Lightning/issues/1326)
- Work orders will now be set in a "pending" state when retries are enqueued.
  [#1340](https://github.com/OpenFn/Lightning/issues/1340)
- Avoid printing 2FA codes by default
  [#1322](https://github.com/OpenFn/Lightning/issues/1322)

### Fixed

- Create new workflow button sizing regression
  [#1405](https://github.com/OpenFn/Lightning/issues/1405)
- Google credential creation and automatic closing of oAuth tab
  [#1109](https://github.com/OpenFn/Lightning/issues/1109)
- Exporting project breaks the navigation of the page
  [#1440](https://github.com/OpenFn/Lightning/issues/1440)

## [v0.10.2] - 2023-11-21

### Changed

- Added `max_frame_size` to the Cowboy websockets protocol options in an attempt
  to address [#1421](https://github.com/OpenFn/Lightning/issues/1421)

## [v0.10.1] - 2023-11-21

### Fixed

- Work Order ID was not displayed properly in history page
  [#1423](https://github.com/OpenFn/Lightning/issues/1423)

## [v0.10.0] - 2023-11-21

### 🚨 Breaking change warning! 🚨

This release will contain breaking changes as we've significantly improved both
the workflow building and execution systems.

#### Nodes and edges

Before, workflows were represented as a list of jobs and triggers. For greater
flexibility and control of complex workflows, we've moved towards a more robust
"nodes and edges" approach. Where jobs in a workflow (a node) can be connected
by edges.

Triggers still exist, but live "outside" the directed acyclic graph (DAG) and
are used to automatically create work orders and attempts.

We've provided migrations that bring `v0.9.3` workflows in line with the
`v0.10.0` requirements.

#### Scalable workers

Before, Lightning spawned child processes to execute attempts in sand-boxed
NodeVMs on the same server. This created inefficiencies and security
vulnerabilities. Now, the Lightning web server adds attempts to a queue and
multiple worker applications can pull from that queue to process work.

In dev mode, this all happens automatically and on one machine, but in most
high-availability production environments the workers will be on another server.

Attempts are now handled entirely by the workers, and they report back to
Lightning. Exit reasons, final attempt states, error types and error messages
are either entirely new or handled differently now, but we have provided
migration scripts that will work to bring _most_ `v0.9.3` runs, attempts, and
work orders up to `v0.10.0`, though the granularity of `v0.9.3` states and exits
will be less than `v0.10.0` and the final states are not guaranteed to be
accurate for workflows with multiple branches and leaf nodes with varying exit
reasons.

The migration scripts can be run with a single function call in SetupUtils from
a connect `iex` session:

```
Lightning.SetupUtils.approximate_state_for_attempts_and_workorders()
```

Note that (like lots of _other_ functionality in `SetupUtils`, calling this
function is a destructive action and you should only do it if you've backed up
your data and you know what you're doing.)

As always, we recommend backing up your data before migrating. (And thanks for
bearing with us as we move towards our first stable Lightning release.)

### Added

- Fix flaky job name input behavior on error
  [#1218](https://github.com/OpenFn/Lightning/issues/1218)
- Added a hover effect on copy and add button for adaptors examples
  [#1297](https://github.com/OpenFn/Lightning/issues/1297)
- Migration helper code to move from `v0.9.3` to `v0.10.0` added to SetupUtils
  [#1363](https://github.com/OpenFn/Lightning/issues/1363)
- Option to start with `RTM=false iex -S mix phx.server` for opting out of the
  dev-mode automatic runtime manager.
- Webhook Authentication Methods database and CRUD operations
  [#1152](https://github.com/OpenFn/Lightning/issues/1152)
- Creation and Edit of webhook webhook authentication methods UI
  [#1149](https://github.com/OpenFn/Lightning/issues/1149)
- Add webhook authentication methods overview methods in the canvas
  [#1153](https://github.com/OpenFn/Lightning/issues/1153)
- Add icon on the canvas for triggers that have authentication enabled
  [#1157](https://github.com/OpenFn/Lightning/issues/1157)
- Require password/2FA code before showing password and API Key for webhook auth
  methods [#1200](https://github.com/OpenFn/Lightning/issues/1200)
- Restrict live dashboard access to only superusers, enable DB information and
  OS information [#1170](https://github.com/OpenFn/Lightning/issues/1170) OS
  information [#1170](https://github.com/OpenFn/Lightning/issues/1170)
- Expose additional metrics to LiveDashboard
  [#1171](https://github.com/OpenFn/Lightning/issues/1171)
- Add plumbing to dump Lightning metrics during load testing
  [#1178](https://github.com/OpenFn/Lightning/issues/1178)
- Allow for heavier payloads during load testing
  [#1179](https://github.com/OpenFn/Lightning/issues/1179)
- Add dynamic delay to help mitigate flickering test
  [#1195](https://github.com/OpenFn/Lightning/issues/1195)
- Add a OpenTelemetry trace example
  [#1189](https://github.com/OpenFn/Lightning/issues/1189)
- Add plumbing to support the use of PromEx
  [#1199](https://github.com/OpenFn/Lightning/issues/1199)
- Add warning text to PromEx config
  [#1222](https://github.com/OpenFn/Lightning/issues/1222)
- Track and filter on webhook controller state in :telemetry metrics
  [#1192](https://github.com/OpenFn/Lightning/issues/1192)
- Secure PromEx metrics endpoint by default
  [#1223](https://github.com/OpenFn/Lightning/issues/1223)
- Partition `log_lines` table based on `attempt_id`
  [#1254](https://github.com/OpenFn/Lightning/issues/1254)
- Remove foreign key from `attempts` in preparation for partitioning
  `work_orders` [#1254](https://github.com/OpenFn/Lightning/issues/1254)
- Remove `Workflows.delete_workflow`. It is no longer in use and would require
  modification to not leave orphaned attempts given the removal of the foreign
  key from `attempts`. [#1254](https://github.com/OpenFn/Lightning/issues/1254)
- Show tooltip for cloned runs in history page
  [#1327](https://github.com/OpenFn/Lightning/issues/1327)
- Have user create workflow name before moving to the canvas
  [#1103](https://github.com/OpenFn/Lightning/issues/1103)
- Allow PromEx authorization to be disabled
  [#1483](https://github.com/OpenFn/Lightning/issues/1483)

### Changed

- Updated vulnerable JS libraries, `postcss` and `semver`
  [#1176](https://github.com/OpenFn/Lightning/issues/1176)
- Update "Delete" to "Delete Job" on Job panel and include javascript deletion
  confirmation [#1105](https://github.com/OpenFn/Lightning/issues/1105)
- Move "Enabled" property from "Jobs" to "Edges"
  [#895](https://github.com/OpenFn/Lightning/issues/895)
- Incorrect wording on the "Delete" tooltip
  [#1313](https://github.com/OpenFn/Lightning/issues/1313)

### Fixed

- Fixed janitor lost query calculation
  [#1400](https://github.com/OpenFn/Lightning/issues/1400)
- Adaptor icons load gracefully
  [#1140](https://github.com/OpenFn/Lightning/issues/1140)
- Selected dataclip gets lost when starting a manual work order from the
  inspector interface [#1283](https://github.com/OpenFn/Lightning/issues/1283)
- Ensure that the whole edge when selected is highlighted
  [#1160](https://github.com/OpenFn/Lightning/issues/1160)
- Fix "Reconfigure Github" button in Project Settings
  [#1386](https://github.com/OpenFn/Lightning/issues/1386)
- Make janitor also clean up runs inside an attempt
  [#1348](https://github.com/OpenFn/Lightning/issues/1348)
- Modify CompleteRun to return error changeset when run not found
  [#1393](https://github.com/OpenFn/Lightning/issues/1393)
- Drop invocation reasons from DB
  [#1412](https://github.com/OpenFn/Lightning/issues/1412)
- Fix inconsistency in ordering of child nodes in the workflow diagram
  [#1406](https://github.com/OpenFn/Lightning/issues/1406)

## [v0.9.3] - 2023-09-27

### Added

- Add ellipsis when adaptor name is longer than the container allows
  [#1095](https://github.com/OpenFn/Lightning/issues/1095)
- Webhook Authentication Methods database and CRUD operations
  [#1152](https://github.com/OpenFn/Lightning/issues/1152)

### Changed

- Prevent deletion of first job of a workflow
  [#1097](https://github.com/OpenFn/Lightning/issues/1097)

### Fixed

- Fix long name on workflow cards
  [#1102](https://github.com/OpenFn/Lightning/issues/1102)
- Fix highlighted Edge can get out of sync with selected Edge
  [#1099](https://github.com/OpenFn/Lightning/issues/1099)
- Creating a new user without a password fails and there is no user feedback
  [#731](https://github.com/OpenFn/Lightning/issues/731)
- Crash when setting up version control
  [#1112](https://github.com/OpenFn/Lightning/issues/1112)

## [v0.9.2] - 2023-09-20

### Added

- Add "esc" key binding to close job inspector modal
  [#1069](https://github.com/OpenFn/Lightning/issues/1069)

### Changed

- Save icons from the `adaptors` repo locally and load them in the job editor
  [#943](https://github.com/OpenFn/Lightning/issues/943)

## [v0.9.1] - 2023-09-19

### Changed

- Modified audit trail to handle lots of different kind of audit events
  [#271](https://github.com/OpenFn/Lightning/issues/271)/[#44](https://github.com/OpenFn/Lightning/issues/44)
- Fix randomly unresponsive job panel after job deletion
  [#1113](https://github.com/OpenFn/Lightning/issues/1113)

## [v0.9.0] - 2023-09-15

### Added

- Add favicons [#1079](https://github.com/OpenFn/Lightning/issues/1079)
- Validate job name in placeholder job node
  [#1021](https://github.com/OpenFn/Lightning/issues/1021)
- Bring credential delete in line with new GDPR interpretation
  [#802](https://github.com/OpenFn/Lightning/issues/802)
- Make job names unique per workflow
  [#1053](https://github.com/OpenFn/Lightning/issues/1053)

### Changed

- Enhanced the job editor/inspector interface
  [#1025](https://github.com/OpenFn/Lightning/issues/1025)

### Fixed

- Finished run never appears in inspector when it fails
  [#1084](https://github.com/OpenFn/Lightning/issues/1084)
- Cannot delete some credentials via web UI
  [#1072](https://github.com/OpenFn/Lightning/issues/1072)
- Stopped the History table from jumping when re-running a job
  [#1100](https://github.com/OpenFn/Lightning/issues/1100)
- Fixed the "+" button when adding a job to a workflow
  [#1093](https://github.com/OpenFn/Lightning/issues/1093)

## [v0.8.3] - 2023-09-05

### Added

- Render error when workflow diagram node is invalid
  [#956](https://github.com/OpenFn/Lightning/issues/956)

### Changed

- Restyle history table [#1029](https://github.com/OpenFn/Lightning/issues/1029)
- Moved Filter and Search controls to the top of the history page
  [#1027](https://github.com/OpenFn/Lightning/issues/1027)

### Fixed

- Output incorrectly shows "this run failed" when the run hasn't yet finished
  [#1048](https://github.com/OpenFn/Lightning/issues/1048)
- Wrong label for workflow card timestamp
  [#1022](https://github.com/OpenFn/Lightning/issues/1022)

## [v0.8.2] - 2023-08-31

### Fixed

- Lack of differentiation between top of job editor modal and top menu was
  disorienting. Added shadow.

## [v0.8.1] - 2023-08-31

### Changed

- Moved Save and Run button to bottom of the Job edit modal
  [#1026](https://github.com/OpenFn/Lightning/issues/1026)
- Allow a manual work order to save the workflow before creating the work order
  [#959](https://github.com/OpenFn/Lightning/issues/959)

## [v0.8.0] - 2023-08-31

### Added

- Introduces Github sync feature, users can now setup our github app on their
  instance and sync projects using our latest portability spec
  [#970](https://github.com/OpenFn/Lightning/issues/970)
- Support Backup Codes for Multi-Factor Authentication
  [937](https://github.com/OpenFn/Lightning/issues/937)
- Log a warning in the console when the Editor/docs component is given latest
  [#958](https://github.com/OpenFn/Lightning/issues/958)
- Improve feedback when a Workflow name is invalid
  [#961](https://github.com/OpenFn/Lightning/issues/961)
- Show that the jobs' body is invalid
  [#957](https://github.com/OpenFn/Lightning/issues/957)
- Reimplement skipped CredentialLive tests
  [#962](https://github.com/OpenFn/Lightning/issues/962)
- Reimplement skipped WorkflowLive.IndexTest test
  [#964](https://github.com/OpenFn/Lightning/issues/964)
- Show GitHub installation ID and repo link to help setup/debugging for version
  control [1059](https://github.com/OpenFn/Lightning/issues/1059)

### Fixed

- Fixed issue where job names were being incorrectly hyphenated during
  project.yaml export [#1050](https://github.com/OpenFn/Lightning/issues/1050)
- Allows the demo script to set a project id during creation to help with cli
  deploy/pull/Github integration testing.
- Fixed demo project_repo_connection failing after nightly demo resets
  [1058](https://github.com/OpenFn/Lightning/issues/1058)
- Fixed an issue where the monaco suggestion tooltip was offset from the main
  editor [1030](https://github.com/OpenFn/Lightning/issues/1030)

## [v0.7.3] - 2023-08-15

### Changed

- Version control in project settings is now named Export your project
  [#1015](https://github.com/OpenFn/Lightning/issues/1015)

### Fixed

- Tooltip for credential select in Job Edit form is cut off
  [#972](https://github.com/OpenFn/Lightning/issues/972)
- Dataclip type and state assembly notice for creating new dataclip dropped
  during refactor [#975](https://github.com/OpenFn/Lightning/issues/975)

## [v0.7.2] - 2023-08-10

### Changed

- NodeJs security patch [1009](https://github.com/OpenFn/Lightning/pull/1009)

### Fixed

## [v0.7.1] - 2023-08-04

### Fixed

- Fixed flickery icons on new workflow job creation.

## [v0.7.0] - 2023-08-04

### Added

- Project owners can require MFA for their users
  [892](https://github.com/OpenFn/Lightning/issues/892)

### Changed

- Moved to Elixir 1.15 and Erlang 26.0.2 to sort our an annoying ElixirLS issue
  that was slowing down our engineers.
- Update Debian base to use bookworm (Debian 12) for our Docker images
- Change new credential modal to take up less space on the screen
  [#931](https://github.com/OpenFn/Lightning/issues/931)
- Placeholder nodes are now purely handled client-side

### Fixed

- Fix issue creating a new credential from the Job editor where the new
  credential was not being set on the job.
  [#951](https://github.com/OpenFn/Lightning/issues/951)
- Fix issue where checking a credential type radio button shows as unchecked on
  first click. [#976](https://github.com/OpenFn/Lightning/issues/976)
- Return the pre-filled workflow names
  [#971](https://github.com/OpenFn/Lightning/issues/971)
- Fix version reporting and external reset_demo() call via
  Application.spec()[#1010](https://github.com/OpenFn/Lightning/issues/1010)
- Fixed issue where entering a placeholder name through the form would result an
  in unsaveable workflow
  [#1001](https://github.com/OpenFn/Lightning/issues/1001)
- Ensure the DownloadController checks for authentication and authorisation.

## [v0.7.0-pre5] - 2023-07-28

### Changed

- Unless otherwise specified, only show work orders with activity in last 14
  days [#968](https://github.com/OpenFn/Lightning/issues/968)

## [v0.7.0-pre4] - 2023-07-27

### Changed

- Don't add cast fragments if the search_term is nil
  [#968](https://github.com/OpenFn/Lightning/issues/968)

## [v0.7.0-pre3] - 2023-07-26

### Fixed

- Fixed an issue with newly created edges that prevented downstream jobs
  [977](https://github.com/OpenFn/Lightning/issues/977)

## [v0.7.0-pre2] - 2023-07-26

Note that this is a pre-release with a couple of known bugs that are tracked in
the Nodes and Edges [epic](https://github.com/OpenFn/Lightning/issues/793).

### Added

- Added ability for a user to enable MFA on their account; using 2FA apps like
  Authy, Google Authenticator etc
  [#890](https://github.com/OpenFn/Lightning/issues/890)
- Write/run sql script to convert triggers
  [#875](https://github.com/OpenFn/Lightning/issues/875)
- Export projects as `.yaml` via UI
  [#249](https://github.com/OpenFn/Lightning/issues/249)

### Changed

- In `v0.7.0` we change the underlying workflow building and execution
  infrastructure to align with a standard "nodes and edges" design for directed
  acyclic graphs (DAGs). Make sure to run the migrations!
  [793](https://github.com/OpenFn/Lightning/issues/793)

### Fixed

- Propagate url pushState/changes to Workflow Diagram selection
  [#944](https://github.com/OpenFn/Lightning/issues/944)
- Fix issue when deleting nodes from the workflow editor
  [#830](https://github.com/OpenFn/Lightning/issues/830)
- Fix issue when clicking a trigger on a new/unsaved workflow
  [#954](https://github.com/OpenFn/Lightning/issues/954)

## [0.6.7] - 2023-07-13

### Added

- Add feature to bulk rerun work orders from a specific step in their workflow;
  e.g., "rerun these 50 work orders, starting each at step 4."
  [#906](https://github.com/OpenFn/Lightning/pull/906)

### Fixed

- Oban exception: "value too long" when log lines are longer than 255 chars
  [#929](https://github.com/OpenFn/Lightning/issues/929)

## [0.6.6] - 2023-06-30

### Added

- Add public API token to the demo site setup script
- Check and renew OAuth credentials when running a job
  [#646](https://github.com/OpenFn/Lightning/issues/646)

### Fixed

- Remove google sheets from adaptors list until supporting oauth flow
  [#792](https://github.com/OpenFn/Lightning/issues/792)
- Remove duplicate google sheets adaptor display on credential type picklist
  [#663](https://github.com/OpenFn/Lightning/issues/663)
- Fix demo setup script for calling from outside the app on Kubernetes
  deployments [#917](https://github.com/OpenFn/Lightning/issues/917)

## [0.6.5] - 2023-06-22

### Added

- Ability to rerun work orders from start by selecting one of more of them from
  the History page and clicking the "Rerun" button.
  [#659](https://github.com/OpenFn/Lightning/issues/659)

### Fixed

- Example runs for demo incorrect
  [#856](https://github.com/OpenFn/Lightning/issues/856)

## [0.6.3] - 2023-06-15

### Fixed

- Prevent saving null log lines to the database, fix issue with run display
  [#866](https://github.com/OpenFn/Lightning/issues/866)

## [0.6.2] - 2023-06-09

### Fixed

- Fixed viewer permissions for delete workflow

- Fixed bug with workflow cards
  [#859](https://github.com/OpenFn/Lightning/issues/859)

## [0.6.1] - 2023-06-08

### Fixed

- Fixed bug with run logs [#864](https://github.com/OpenFn/Lightning/issues/864)

- Correctly stagger demo runs to maintain order
  [#856](https://github.com/OpenFn/Lightning/issues/856)
- Remove `Timex` use from `SetupUtils` in favor of `DateTime` to fix issue when
  calling it in escript.

## [0.6.0]- 2023-04-12

### Added

- Create sample runs when generating sample workflow
  [#821](https://github.com/OpenFn/Lightning/issues/821)
- Added a provisioning api for creating and updating projects and their
  workflows See: [PROVISIONING.md](./PROVISIONING.md)
  [#641](https://github.com/OpenFn/Lightning/issues/641)
- Add ability for a `superuser` to schedule deletion, cancel deletion, and
  delete projects [#757](https://github.com/OpenFn/Lightning/issues/757)
- Add ability for a `project owner` to schedule deletion, cancel deletion, and
  delete projects [#746](https://github.com/OpenFn/Lightning/issues/746)

### Changed

- Ability to store run log lines as rows in a separate table
  [#514](https://github.com/OpenFn/Lightning/issues/514)

### Fixed

- Incorrect project digest queries
  [#768](https://github.com/OpenFn/Lightning/issues/768)]
- Fix issue when purging deleted users
  [#747](https://github.com/OpenFn/Lightning/issues/747)
- Generate a random name for Workflows when creating one via the UI.
  [#828](https://github.com/OpenFn/Lightning/issues/828)
- Handle error when deleting a job with runs.
  [#814](https://github.com/OpenFn/Lightning/issues/814)

## [0.5.2]

### Added

- Add `workflow_edges` table in preparation for new workflow editor
  implementation [#794](https://github.com/OpenFn/Lightning/issues/794)
- Stamped `credential_id` on run directly for easier auditing of the history
  interface. Admins can now see which credential was used to run a run.
  [#800](https://github.com/OpenFn/Lightning/issues/800)
- Better errors when using magic functions: "no magic yet" and "check
  credential" [#812](https://github.com/OpenFn/Lightning/issues/812)

### Changed

- The `delete-project` function now delete all associated activities
  [#759](https://github.com/OpenFn/Lightning/issues/759)

### Fixed

## [0.5.1] - 2023-04-12

### Added

- Added ability to create and revoke personal API tokens
  [#147](https://github.com/OpenFn/Lightning/issues/147)
- Add `last-used at` to API tokens
  [#722](https://github.com/OpenFn/Lightning/issues/722)
- Improved "save" for job builder; users can now press `Ctrl + S` or `⌘ + S` to
  save new or updated jobs job panel will _not_ close. (Click elsewhere in the
  canvas or click the "Close" button to close.)
  [#568](https://github.com/OpenFn/Lightning/issues/568)
- Add filtered search params to the history page URL
  [#660](https://github.com/OpenFn/Lightning/issues/660)

### Changed

- The secret scrubber now ignores booleans
  [690](https://github.com/OpenFn/Lightning/issues/690)

### Fixed

- The secret scrubber now properly handles integer secrets from credentials
  [690](https://github.com/OpenFn/Lightning/issues/690)
- Updated describe-package dependency, fixing sparkles in adaptor-docs
  [657](https://github.com/OpenFn/Lightning/issues/657)
- Clicks on the workflow canvas were not lining up with the nodes users clicked
  on; they are now [733](https://github.com/OpenFn/Lightning/issues/733)
- Job panel behaves better when collapsed
  [774](https://github.com/OpenFn/Lightning/issues/774)

## [0.5.0] - 2023-04-03

### Added

- Magic functions that fetch real metadata from connected systems via
  `credentials` and suggest completions in the job builder (e.g., pressing
  `control-space` when setting the `orgUnit` attribute for a DHIS2 create
  operation will pull the _actual_ list of orgUnits with human readable labels
  and fill in their orgUnit codes upon
  enter.)[670](https://github.com/OpenFn/Lightning/issues/670)
- A "metadata explorer" to browse actual system metadata for connected
  instances. [658](https://github.com/OpenFn/Lightning/issues/658)
- Resizable job builder panel for the main canvas/workflow view.
  [681](https://github.com/OpenFn/Lightning/issues/681)

### Changed

- Display timezone for cron schedule—it is always UTC.
  [#716](https://github.com/OpenFn/Lightning/issues/716)
- Instance administrators can now configure the interval between when a project
  owner or user requests deletion and when these records are purged from the
  database. It defaults to 7, but by providing a `PURGE_DELETED_AFTER_DAYS`
  environment variable the grace period can be altered. Note that setting this
  variable to `0` will make automatic purging _never_ occur but will still make
  "deleted" projects and users unavailable. This has been requested by certain
  organizations that must retain audit logs in a Lightning instance.
  [758](https://github.com/OpenFn/Lightning/issues/758)

### Fixed

- Locked CLI version to `@openfn/cli@0.0.35`.
  [#761](https://github.com/OpenFn/Lightning/issues/761)

## [0.4.8] - 2023-03-29

### Added

- Added a test harness for monitoring critical parts of the app using Telemetry
  [#654](https://github.com/OpenFn/Lightning/issues/654)

### Changed

- Set log level to `info` for runs. Most of the `debug` logging is useful for
  the CLI, but not for Lightning. In the future the log level will be
  configurable at instance > project > job level by the `superuser` and any
  project `admin`.
- Renamed license file so that automagic github icon is less confusing

### Fixed

- Broken links in failure alert email
  [#732](https://github.com/OpenFn/Lightning/issues/732)
- Registration Submission on app.openfn.org shows internal server error in
  browser [#686](https://github.com/OpenFn/Lightning/issues/686)
- Run the correct runtime install mix task in `Dockerfile-dev`
  [#541](https://github.com/OpenFn/Lightning/issues/541)
- Users not disabled when scheduled for deletion
  [#719](https://github.com/OpenFn/Lightning/issues/719)

## [0.4.6] - 2023-03-23

### Added

- Implement roles and permissions across entire app
  [#645](https://github.com/OpenFn/Lightning/issues/645)
- Fix webhook URL
  (`https://<<HOST_URL>>/i/cae544ab-03dc-4ccc-a09c-fb4edb255d7a`) for the
  OpenHIE demo workflow [448](https://github.com/OpenFn/Lightning/issues/448)
- Phoenix Storybook for improved component development
- Load test for webhook endpoint performance
  [#645](https://github.com/OpenFn/Lightning/issues/634)
- Notify user via email when they're added to a project
  [#306](https://github.com/OpenFn/Lightning/issues/306)
- Added notify user via email when their account is created
  [#307](https://github.com/OpenFn/Lightning/issues/307)

### Changed

- Improved errors when decoding encryption keys for use with Cloak.
  [#684](https://github.com/OpenFn/Lightning/issues/684)
- Allow users to run ANY job with a custom input.
  [#629](https://github.com/OpenFn/Lightning/issues/629)

### Fixed

- Ensure JSON schema form inputs are in the same order as they are written in
  the schema [#685](https://github.com/OpenFn/Lightning/issues/685)

## [0.4.4] - 2023-03-10

### Added

- Users can receive a digest email reporting on a specified project.
  [#638](https://github.com/OpenFn/Lightning/issues/638)
  [#585](https://github.com/OpenFn/Lightning/issues/585)

## [0.4.3] - 2023-03-06

### Added

- Tooltips on Job Builder panel
  [#650](https://github.com/OpenFn/Lightning/issues/650)

### Changed

- Upgraded to Phoenix 1.7 (3945856)

### Fixed

- Issue with FailureAlerter configuration missing in `prod` mode.

## [0.4.2] - 2023-02-24

### Added

- A user can change their own email
  [#247](https://github.com/OpenFn/Lightning/issues/247)
- Added a `SCHEMAS_PATH` environment variable to override the default folder
  location for credential schemas
  [#604](https://github.com/OpenFn/Lightning/issues/604)
- Added the ability to configure Google Sheets credentials
  [#536](https://github.com/OpenFn/Lightning/issues/536)
- Function to import a project
  [#574](https://github.com/OpenFn/Lightning/issues/574)

### Changed

- Users cannot register if they have not selected the terms and conditions
  [#531](https://github.com/OpenFn/Lightning/issues/531)

### Fixed

- Jobs panel slow for first open after restart
  [#567](https://github.com/OpenFn/Lightning/issues/567)

## [0.4.0] - 2023-02-08

### Added

- Added a Delete job button in Inspector
- Filter workflow runs by text/value in run logs or input body
- Drop "configuration" key from Run output dataclips after completion
- Ability to 'rerun' a run from the Run list
- Attempts and Runs update themselves in the Runs list
- Configure a project and workflow for a new registering user
- Run a job with a custom input
- Added plausible analytics
- Allow user to click on Webhook Trigger Node to copy webhook URL on workflow
  diagram
- Allow any user to delete a credential that they own
- Create any credential through a form except for OAuth
- Refit all diagram nodes on browser and container resize
- Enable distributed Erlang, allowing any number of redundant Lightning nodes to
  communicate with each other.
- Users can set up realtime alerts for a project

### Changed

- Better code-assist and intelliense in the Job Editor
- Updated @openfn/workflow-diagram to 0.4.0
- Make plus button part of job nodes in Workflow Diagram
- Updated @openfn/adaptor-docs to 0.0.5
- Updated @openfn/describe-package to 0.0.10
- Create an follow a manual Run from the Job Inspector
- View all workflows in a project on the workflows index page
- Move @openfn/workflow-diagram into the application, the NPM module is now
  deprecated.
- Remove workflow name from first node
- Move the used parts of `@openfn/engine` into the application.
- [BREAKING CHANGE] Ported `mix openfn.install.runtime` into application, use
  `mix lightning.install_runtime`.
- [BREAKING CHANGE] Introduced `@openfn/cli` as the new runtime for Jobs
- Rename a workflow through the page heading
- Hide the dataclips tab for beta
- Make adaptor default to common@latest
- Remove jobs list page
- Better error handling in the docs panel
- Disable credential ownership transfer in dev and prod environments
- Add project settings page
- Change Work Order filters to apply to the aggregate state of the work order
  and not the run directly
- Enable jobs by default
- Set log level to info
- Add Beta checkbox to register page
- User roles and permissions

### Fixed

- Don't consider disabled jobs when calculating subsequent runs
- Fixed overflow on Job Editor Tooltips
- Fixed auto-scroll when adding a new snippet in the Job Editor
- Fixed common operation typings in Job Editor

## [0.3.1] - 2022-11-22

### Fixed

- Fixed bug that tried to execute HTML scripts in dataclips
- Fixed bug that prevented work orders from displaying in the order of their
  last run, descending.
- Remove alerts after set timeout or close

## [0.3.0] - 2022-11-21

### Added

- Add seed data for demo site
- Create adaptor credentials through a form
- Configure cron expressions through a form
- View runs grouped by work orders and attempts
- Run an existing Job with any dataclip uuid from the Job form

### Changed

- Redirect users to projects list page when they click on Admin Settings menu
- Move job, project, input and output Dataclips to Run table
- Reverse the relationship between Jobs and Triggers. Triggers now can exist on
  their own; setting the stage for branching and merging workflows
- Updated Elixir and frontend dependencies
- [BREAKING CHANGE] Pipeline now uses Work Orders, previous data is not
  compatible.
- Runs, Dataclips and Attempts now all correctly use `usec` resolution
  timestamps.
- Upgraded LiveView to 0.18.0
- Upgraded Elixir to 1.14.1 and OTP 25
- Workflow Job editor now behaves like a panel
- Split JobLive.InspectorFormComponent into different plug-able subcomponents
- Ensure new jobs with cron triggers receive a default frequency
- Webhooks are now referenced by the trigger id instead of job id.
- Filter runs by status
- Filter runs by workflow
- Filter runs by date
- View a job run from the runs history
- View latest matching inputs to run a job with

## [0.2.0] - 2022-09-12

### Changed

- [BREAKING CHANGE] Add `Workflow` model, Jobs now belong to a Workflow This is
  a breaking change to the schema.
- Use Node.js 18, soon to be in LTS.
- Visualize success/fail triggers in workflow diagram.
- Move WorkflowDiagram related actions from DashboardLive into WorkflowLive
- Move WorkflowDiagram component into liveview, so that we can subscribe to
  channels (i.e. updating of the diagram when someone changes something).
- Integrate `@openfn/workflow-diagram@0.0.8` and use the new Store interface for
  updating it.
- Remove `component_mounted` event from WorkflowDiagram hook, using a
  MutationObserver and a Base64 encoded JSON payload.
- Fixed an issue where the compiler component would try and load a 'nothing
  adaptor', added a condition to check an adaptor is actually selected.
- Removed previous Workflow CTE queries, replaced by the introduction of the
  Workflow model, see
  (https://github.com/OpenFn/Lightning/blob/53da6883483e7d8d078783f348da327d1dd72d20/lib/lightning/workflows.ex#L111-L119).

## [0.1.13] - 2022-08-29

### Added

- Allow administrators to configure OIDC providers for authentication (note that
  this is just for authenticating, not yet for creating new accounts via OIDC)
- Add Monaco editor to the step/job panel
- Allow users to delete their own accounts. Schedule their user and credentials
  data for deletion when they do.
- Allow superusers to delete a user account. Schedule the user's credentials and
  user data for deletion when they do.
- If a user is scheduled for deletion, disable their account and prevent them
  from logging in.
- The 'User profile' and 'Credentials' page now have a sidebar menu

### Changed

- Project users now have one of the following roles: viewer, editor, admin,
  owner
- Users only have the following roles: user, superuser

## [0.1.12] - 2022-08-15

### Added

- Transfer credential ownership to another user.
- Create credentials via a form interface\*
- Show "projects with access" in credentials list view.
- Show job in runs list and run view.
- Added roles and permissions to workflows and history page
  [#645](https://github.com/OpenFn/Lightning/issues/645)

\*The form is defined by a JSON schema provided by an adaptor, in most cases:
e.g., `language-dhis2` provides a single schema which defines the required
attributes for `state.configuration`, while `language-common` provides multiple
credential schemas like "oauth" or "basic auth" which define attributes for
`state.configuration` and which might be used by lots of different jobs.)

### Fixed

- User menu (top right) appears on top of all other components.
- User profile screen integrated with the rest of the liveview app.

## [0.1.11] - 2022-08-05

### Fixed

- Fixed logging in Runner when `:debug` log level used; note that this caused
  crashes in Oban

## [0.1.10] - 2022-08-05

### Added

- Credential auditing
- Build/version information display for easier debugging

### Fixed

- Fixed a bug that enqueued cron-triggered jobs even when they were disabled

## [0.1.9] - 2022-07-27

### Added

- Navigate to user profile or credentials page and log out through the user icon
  dropdown
- Create and edit dataclips
- Add a production tag to credentials
- View a dropdown of operations and their description for the language-common
  `v2.0.0-rc2` adaptor (this pattern to be rolled out across adaptors)

### Changed

- Navigate between projects through a project picker on the navbar

### Fixed

- Run Lightning with docker

### Security

- Sensitive credential values are scrubbed from run logs
- All credentials are encrypted at REST

## [0.1.7] - 2022-06-24

### Added

- Run a job with a cron trigger
- Queue jobs via Oban/Postgres
- Edit jobs via the workflow canvas

## [0.1.6] - 2022-06-07

### Added

- Register, log in and log out of an account
- Allow superusers and admin users to create projects
- Allow admin users to create or disable a user's account
- Allow superusers for local deployments to create users and give them access to
  project spaces

- Create and edit a job with a webhook, flow/fail or cron trigger
- Create and edit credentials for a job
- Copy a job's webhook URL
- View all workflows in a project visually
- Deploy lightning locally with Docker

- Enable a job to automatically process incoming requests
- Run a job with a webhook or flow/fail trigger
- View job runs along with their logs, exit code, start and end time
- View data clips that have initiated job runs (http requests for webhooks, run
  results)<|MERGE_RESOLUTION|>--- conflicted
+++ resolved
@@ -21,10 +21,9 @@
 
 ### Fixed
 
-<<<<<<< HEAD
 - Cannot send message in old ai chat sessions
   [#3347](https://github.com/OpenFn/lightning/issues/3347)
-=======
+
 ## [2.13.3] 2025-06-26
 
 ## [2.13.3-pre1] 2025-06-26
@@ -40,7 +39,6 @@
   oauth_tokens to credentials 1:1 and provides a number of enhancements for
   debugging and reauthorizing Oauth credentials.
   [#3326](https://github.com/OpenFn/lightning/issues/3326)
->>>>>>> 1ec8da31
 
 ## [2.13.3-pre]
 

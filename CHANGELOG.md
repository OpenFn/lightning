# Changelog

All notable changes to this project will be documented in this file.

- `Added` for new features.
- `Changed` for changes in existing functionality.
- `Deprecated` for soon-to-be removed features.
- `Removed` for now removed features.
- `Fixed` for any bug fixes.
- `Security` in case of vulnerabilities.

The format is based on [Keep a Changelog](https://keepachangelog.com/en/1.0.0/),
and this project adheres to
[Semantic Versioning](https://semver.org/spec/v2.0.0.html).

## [Unreleased]

### Added

<<<<<<< HEAD
- Ability to delay webhook trigger replies until a workflow finishes
  [#PR3785](https://github.com/OpenFn/lightning/pull/3785)
=======
- REST API for runs, work_orders, and log_lines to refresh GovStack compliance
  [#1656](https://github.com/OpenFn/lightning/issues/1656) &
  [PR#3786](https://github.com/OpenFn/lightning/pull/3786)
- Added full-screen IDE for job editing
  [#3708](https://github.com/OpenFn/lightning/issues/3708)
- Show collaborative editor toggle (beaker icon) when creating new workflows
  [#3797](https://github.com/OpenFn/lightning/pull/3797)
- Auto-format code on commit with git hooks
  [#3806](https://github.com/OpenFn/lightning/pull/3806)
- Escape key support for closing inspector panels in collaborative workflow
  editor, using react-hotkeys-hook for scoped keyboard shortcuts with modal
  priority [#3768](https://github.com/OpenFn/lightning/issues/3768)

### Changed

- Removed Cancel button from inspector panel footers (redundant with X button
  and Escape key) [#3768](https://github.com/OpenFn/lightning/issues/3768)
- Refactored inspector component architecture to use composition pattern with
  reusable layout shell and pure form components
  [#3768](https://github.com/OpenFn/lightning/issues/3768)

### Fixed

## [2.14.12] - 2025-10-21

## [2.14.12-pre1] - 2025-10-21

### Fixed

- Ensure default positions when using the Workflow Assistant with manual
  positioning enabled [#3795](https://github.com/OpenFn/lightning/issues/3795)

## [2.14.12-pre] - 2025-10-21

### Added

>>>>>>> 5043e49c
- Editable EdgeInspector form in collaborative workflow editor with TanStack
  Form, enabling users to configure edge properties (label, condition type, JS
  expressions, enabled state) with auto-save and real-time collaborative editing
  [#3701](https://github.com/OpenFn/lightning/issues/3701)
- Delete nodes from Job panel in Collaborative Editor
  [#3702](https://github.com/OpenFn/lightning/issues/3702)
- Reintroduce the impeded project with hopefully better performance
  characteristics [#3542](https://github.com/OpenFn/lightning/issues/3542)

### Changed

- Tweaked the Sandbox color palette
- Detect and clean stale CMake caches in bootstrap script
  [PR#3762](https://github.com/OpenFn/lightning/pull/3762)
- Implement workflow settings form using tanstack form
  [#3643](https://github.com/OpenFn/lightning/issues/3643)
- [#3774](https://github.com/OpenFn/lightning/pull/3774)Adjusted padding of
  labels in the Workflow Diagram.

### Fixed

- Jobs in collaborative editor can now be saved without selecting a credential
  [#3760](https://github.com/OpenFn/lightning/issues/3760)
- Runtime permission checks in WorkflowChannel save/reset operations to prevent
  unauthorized edits when user roles change during active collaboration sessions
  [#3749](https://github.com/OpenFn/lightning/issues/3749)

## [2.14.11] - 2025-10-15

## [2.14.11-pre1] - 2025-10-15

### Added

- Create new workflow via YAML in the collaborative editor
  [#3700](https://github.com/OpenFn/lightning/issues/3700)
- E2E tests for edge validation in collaborative editor
  [#3724](https://github.com/OpenFn/lightning/issues/3724)
- Ensure that TOTP codes cannot be reused.
  [#3758](https://github.com/OpenFn/lightning/issues/3758)

### Changed

- Detect and clean stale CMake caches in bootstrap script
  [PR#3762](https://github.com/OpenFn/lightning/pull/3762)

### Fixed

- Credentials added to parent projects now automatically propagate to all
  descendant sandbox projects, ensuring sandboxes have access to parent
  credentials. Includes migration to backfill existing missing associations.
  [#3756](https://github.com/OpenFn/lightning/issues/3756)

## [2.14.11-pre] - 2025-10-14

### Added

- User interface for merging sandboxes
  [#3436](https://github.com/OpenFn/lightning/issues/3436)
- Credential environments user interface and runtime
  [#3598](https://github.com/OpenFn/lightning/issues/3598)
- Save button with validation and permissions in collaborative workflow editor
  [#3635](https://github.com/OpenFn/lightning/issues/3635)
- Workflow reset functionality in collaborative editor
  [#3635](https://github.com/OpenFn/lightning/issues/3635)
- Toast notifications and Redux DevTools integration for collaborative editor
  [#3635](https://github.com/OpenFn/lightning/issues/3635)
- E2E test infrastructure with Page Object Models for workflow testing
- E2E testing guidelines for Playwright
- Add project merging functionality
  [#3432](https://github.com/OpenFn/lightning/issues/3432)
- SessionContextStore for collaborative workflow editor to provide user,
  project, and config data to React components via Phoenix Channel
- E2E test infrastructure with Page Object Models for workflow editor testing
- E2E test for workflow step creation and configuration
- Force restart and AdaptorRegistry warming on E2E manager script

### Changed

- Delete oauth_tokens tables
  [#3608](https://github.com/OpenFn/lightning/issues/3608)
- Improved state management and store architecture in collaborative editor
  [#3635](https://github.com/OpenFn/lightning/issues/3635)
- Upgraded Tailwind CSS from 4.0.13 to 4.1.14

### Fixed

- Project merge now correctly preserves target project identity (name,
  description, env, color) instead of overwriting with source metadata
  [#3742](https://github.com/OpenFn/lightning/issues/3742)
- New workflows created in sandboxes now properly retain all jobs, triggers, and
  edges when merged into target projects (previously only workflow metadata was
  copied, resulting in empty workflows)
  [#3744](https://github.com/OpenFn/lightning/issues/3744)

### Released

## [2.14.10] - 2025-10-07

## [2.14.10-pre] - 2025-10-07

### Added

- Worker "presence" module to track connected workers (and their capacity)
  across the app. [#3725](https://github.com/OpenFn/lightning/pull/3725)
- SessionContextStore for collaborative workflow editor to provide user,
  project, and config data to React components via Phoenix Channel
  [#3624](https://github.com/OpenFn/lightning/issues/3624)

### Changed

- Limit sandbox creation
  [PR#3655](https://github.com/OpenFn/lightning/pull/3655)

## [v2.14.9] - 2025-10-03

## [v2.14.9-pre] - 2025-10-02

### Added

### Changed

- Removed unused functions for getting dataclip bodies from postgres as
  JSON/maps [#3653](https://github.com/OpenFn/lightning/issues/3653)
- Limit sandbox creation
  [PR#3655](https://github.com/OpenFn/lightning/pull/3655)

### Fixed

- Prevent the janitor trying to mark runs as lost that aren't actually lost
  [PR#3672](https://github.com/OpenFn/lightning/pull/3672)
- Fix canvas "lockup" after AI chat errors, prevent sending empty message to AI
  [3605](https://github.com/OpenFn/lightning/issues/3605)

## [v2.14.8] - 2025-10-01

## [v2.14.8-pre1] - 2025-10-01

### Fixed

- Send back `null` if a requested dataclip has been wiped
  [PR#3652](https://github.com/OpenFn/lightning/pull/3652)

## [v2.14.8-pre] - 2025-10-01

### Fixed

- Reduced
  [high server memory usage on dataclip body retrieval](https://github.com/OpenFn/lightning/issues/3641)
  by 97% [PR#3651](https://github.com/OpenFn/lightning/pull/3651)

## [v2.14.7] - 2025-09-30

### Changed

- Optimized map and join with `Enum.map_join/3`
  [`c112f3d`](https://github.com/OpenFn/lightning/commit/c112f3df29f8ab83b187f3695fdaf32c0837a016)

### Fixed

- Fixed tests for dataclip live viewer
  [#3648](https://github.com/OpenFn/lightning/issues/3648)

## [v2.14.7-pre] - 2025-09-30

### Added

- Add database changes for credentials environments support
  [#3597](https://github.com/OpenFn/lightning/issues/3597)
- REST API for Credential creation, deletion, list
  [#3583](https://github.com/OpenFn/lightning/issues/3583)

### Changed

- Bumped devDeps `ws-worker` version to `1.15.0` to better handle job
  compilation memory issues
  [#3613](https://github.com/OpenFn/lightning/pull/3613)

### Fixed

- Fix memory bloat on dataclip viewer in dataclip detail page
  [#3641](https://github.com/OpenFn/lightning/issues/3641)
- Ameliorate memory usage when scrubbing dataclips for security
  [#3641](https://github.com/OpenFn/lightning/issues/3641)
- Fixed bootstrap script compatibility for Intel Macs and older Bash versions
  (3.1+) [#3623](https://github.com/OpenFn/lightning/pull/3623)
- Fixed GDPR Compliance component
  [#3611](https://github.com/OpenFn/lightning/issues/3611)
- Fixed vertical alignment in breadcrumbs
  [#3612](https://github.com/OpenFn/lightning/issues/3612)
- Updated Project Digest to include count of work orders in an unsuccessful
  state [#3616](https://github.com/OpenFn/lightning/issues/3616)

## [v2.14.6] - 2025-09-30

## [v2.14.6-pre1] - 2025-09-26

### Changed

- Modify `Common.root_name` to display any map with a `:name` key

## [v2.14.6-pre] - 2025-09-25

### Added

- Sandbox Basic CRUD UI [#3412](https://github.com/OpenFn/lightning/issues/3412)
  [#3431](https://github.com/OpenFn/lightning/issues/3431)
- Generate workflow version on save
  [#3452](https://github.com/OpenFn/lightning/issues/3452)
- Add `bin/update-images` script for automated Dockerfile version management

### Changed

- Optimized queue query planner stability to prevent 60s+ spikes
  [#3564](https://github.com/OpenFn/lightning/issues/3564)
- Fix aarch64 (Apple Silicon) Dockerfile-dev build
  [PR#3589](https://github.com/OpenFn/lightning/pull/3589)

### Fixed

- Fix project deletion for projects with webhook auth methods
  [#3619](https://github.com/OpenFn/lightning/issues/3619),
  [#3523](https://github.com/OpenFn/lightning/issues/3523)
- Fix pagination bar rounding to match table corners
  [#3595](https://github.com/OpenFn/lightning/issues/3595)
- Restore export history button
  [#3594](https://github.com/OpenFn/lightning/issues/3594)
- Wrong timestamp information in mini-history for in-progress runs
  [#3579](https://github.com/OpenFn/lightning/pull/3579)

## [v2.14.5] - 2025-09-24

## [v2.14.5-pre1] - 2025-09-11

### Added

- Hide sandboxes from project lists and project picker
  [#3573](https://github.com/OpenFn/lightning/issues/3573)

### Changed

- Update deps

## [v2.14.5-pre] - 2025-09-11

### Added

- Experimental feature - Collaborative Editing
  [#3509](https://github.com/OpenFn/lightning/issues/3509)
- API for provisioning Sandboxes
  [#3430](https://github.com/OpenFn/lightning/issues/3430)
- Added DB support for sandboxes and workflow version provenance.
  [#3422](https://github.com/OpenFn/lightning/issues/3422)
- Retry webhook events on transient database connection errors
  [#3097](https://github.com/OpenFn/lightning/issues/3097)
- Allow users to retry followed runs from the job panel
  [#3502](https://github.com/OpenFn/lightning/issues/3502)

### Changed

- Make `:work_available` broadcast opt-out-able via ENV.
  [#3574](https://github.com/OpenFn/lightning/pull/3574)
- Enable X-Content-Type-Options header for static pages.
  [#3534](https://github.com/OpenFn/lightning/issues/3534)
- Refactor webhook auth methods modals
  [#1588](https://github.com/OpenFn/lightning/issues/1588)

### Fixed

- Tooltip gets stuck when switching pages
  [#3559](https://github.com/OpenFn/lightning/pull/3559)
- Current run dataclip stuck when switching nodes
  [#3560](https://github.com/OpenFn/lightning/pull/3560)

## [v2.14.4] - 2025-09-09

### Fixed

- Fix Workflow AI Assistant apearing above inspector panel
  [#3567](https://github.com/OpenFn/lightning/issues/3567)

## [v2.14.3] - 2025-08-29

## [v2.14.3-pre1] - 2025-08-22

### Fixed

- Clean UI for errors with recovery from the errors
  [#3239](https://github.com/OpenFn/lightning/issues/3239)

## [v2.14.3-pre] - 2025-08-21

### Added

- Visualizing runs on the workflow editor canvas
  [#3387](https://github.com/OpenFn/lightning/issues/3387)
- Add test gauge metric that can be used to set arbitrary values for the
  purposes of triggering behaviour in metric consumers.
  [3510](https://github.com/OpenFn/lightning/issues/3510)
- Add test gauge metric that can be used to set arbitrary values for the
  purposes of triggering behaviour in metric consumers.
  [#3510](https://github.com/OpenFn/lightning/issues/3510)
- Possibly temporary plumbing to allow the use of libcluster_postgres as an
  additional mechanism for discovering Erlang nodes.
  [#3482](https://github.com/OpenFn/lightning/issues/3482)
- Remove redundant 'preconnect' link
  [#3532](https://github.com/OpenFn/lightning/issues/3532)

### Fixed

- Fix cannot read properties of undefined (reading 'x') error on canvas
  [#3530](https://github.com/OpenFn/lightning/issues/3530)
- Hide Mini-History on new template page
  [#3531](https://github.com/OpenFn/lightning/pull/3531)

## [v2.14.2] - 2025-08-15

## [v2.14.2-pre] - 2025-08-15

### Fixed

- Fixed issue where adaptors icons didn't change on the canvas when in
  auto-layout mode [#3526](https://github.com/OpenFn/lightning/issues/3526)

## [v2.14.1] - 2025-08-14

### Changed

- Removed impeded project metric until performance improvements can be made.
  [#3519](https://github.com/OpenFn/lightning/issues/3519)

## [v2.14.1-pre2] - 2025-08-12

### Fixed

- Fix workflow diagram collapsing in on itself to become a neutron star
  [#3506](https://github.com/OpenFn/lightning/issues/3506)
- Fix Oban crash when Apollo times out
  [#3497](https://github.com/OpenFn/lightning/issues/3497)
- Fix PostgreSQL UTF-8 error when inserting log lines with null bytes
  [#3090](https://github.com/OpenFn/lightning/issues/3090)

## [v2.14.1-pre1] - 2025-08-07

### Fixed

- Restored historical migration (⚠️ if you ran migrations on `v2.14.1-pre` by
  editing your DB directly or dropping your DB first, you must undo those
  changes by hand before running this migration) and added a migration to change
  `:workflow_code` to `:code` on the AI Chat Messages table
  [3495](https://github.com/OpenFn/lightning/issues/3495)

## [v2.14.1-pre] - 2025-08-06

### Added

- Extended the AI Assistant to support editing existing workflows
  [#3247](https://github.com/OpenFn/lightning/issues/3247)
- Alert that workflows may break before letting users revoke access to a project
  for their credential [#537](https://github.com/OpenFn/lightning/issues/537)

### Changed

- Upgraded Elixir from 1.17 to 1.18
  [d35a6d1](https://github.com/OpenFn/lightning/commit/d35a6d1)

### Fixed

- Fix CTRL+S saving previously selected template when creating a workflow
  [#3442](https://github.com/OpenFn/lightning/issues/3442)

## [v2.14.0] - 2025-08-05

### Fixed

- Added "interactive" to checkbox disabled tooltip to allow user to click link,
  ensure permissions line up with admin or above.
  [PR-3473](https://github.com/OpenFn/lightning/pull/3473)
- Fixed table action menus
  [#3476](https://github.com/OpenFn/lightning/issues/3476)
- Fixed "⚠️ Production" icon size in credentials table
  [#3483](https://github.com/OpenFn/lightning/issues/3483)
- Fixed test on history page
  [3475](https://github.com/OpenFn/lightning/issues/3475)

## [v2.14.0-pre1] - 2025-08-04

### Added

- Added a retry button to the work order row itself
  [PR-3472](https://github.com/OpenFn/lightning/pull/3472)

### Fixed

- Fixed small table UI regression for history
  [PR-3472](https://github.com/OpenFn/lightning/pull/3472)

## [v2.14.0-pre] - 2025-08-01

### Added

- Allow users to name and preserve existing dataclips
  [#311](https://github.com/OpenFn/lightning/issues/311)

### Changed

- Click to copy all timestamps in UTC across the application
  [#1419](https://github.com/OpenFn/lightning/issues/1419)
- Display relative times and respect browser timezones
  [#1255](https://github.com/OpenFn/lightning/issues/1255)
- Sortable history table
  [PR-3356](https://github.com/OpenFn/lightning/pull/3356)
- Visible run durations on the history table
  [PR-3356](https://github.com/OpenFn/lightning/pull/3356)
- Easier expansion of work orders in the history table
  [PR-3356](https://github.com/OpenFn/lightning/pull/3356)

## [v2.13.7-pre1] 2025-08-01

### Added

- Keychain credentials allow variable authentication/secret selection based on a
  run's input dataclip [#3359](https://github.com/OpenFn/lightning/issues/3359)

## [v2.13.7-pre] 2025-07-31

### Fixed

- Prevent requests to webhook URLs from matching non-webhook triggers
  [#3453](https://github.com/OpenFn/lightning/issues/3453)
- Authorized users unable to change the workflow concurrency setting
  [#3459](https://github.com/OpenFn/lightning/issues/3459)

## [v2.13.6] - 2025-07-24

### Added

- Extended impeded project to take workflow concurrency into account.
  [#3408](https://github.com/OpenFn/lightning/issues/3408)

### Changed

- Upgrade Ecto from v3.11 to v3.13
  [#3448](https://github.com/OpenFn/lightning/pull/3448)

### Fixed

- Fixed bug that prevented HTTP credentials from loading, now allow JSON objects
  to be passed as credential form inputs for complex settings like custom TLS
  options [#3437](https://github.com/OpenFn/lightning/issues/3437)

## [v2.13.6-pre] 2025-07-18

### Changed

- Bump bcrypt_elixir from 3.2.1 to 3.3.2
  [#3264](https://github.com/OpenFn/lightning/issues/3264)
- Bump sobelow from 0.13.0 to 0.14.0
  [#3263](https://github.com/OpenFn/lightning/issues/3263)
- Bump jsonpatch from 1.0.2 to 2.2.2
  [#3262](https://github.com/OpenFn/lightning/issues/3262)
- Bump oban from 2.18.3 to 2.19.4
  [#3159](https://github.com/OpenFn/lightning/issues/3159)
- Bump eqrcode from 0.1.10 to 0.2.1
  [#3116](https://github.com/OpenFn/lightning/issues/3116)
- Remove unused test as well as puppeteer dependency.
  [#3404](https://github.com/OpenFn/lightning/issues/3404)

### Fixed

- Don't render credential modals inside table cells
  [#1588](https://github.com/OpenFn/lightning/issues/1588)
- Handling of CLI error messages when fetching metadata via an adaptor
  [#3367](https://github.com/OpenFn/lightning/issues/3367)
- Error messages in forms not appearing when LastPass enabled
  [#3402](https://github.com/OpenFn/lightning/issues/3402)

## [v2.13.5] 2025-07-11

## [v2.13.5-pre] 2025-07-11

### Added

- Allow users to see & _use_ the "next input" state that would be used by a cron
  trigger when inspecting and running cron-triggered jobs
  [3335](https://github.com/OpenFn/lightning/issues/3335)
- Enable Undo and Redo in the Workflow Editor
  [#3358](https://github.com/OpenFn/lightning/pull/3358)

### Changed

- Bump CLI to 1.13.1 [#3351](https://github.com/OpenFn/lightning/issues/3351)

### Fixed

- Isolate failed to refresh token errors from other oauth errros
  [#3332](https://github.com/OpenFn/lightning/issues/3332)

## [v2.13.4] - 2025-07-05

## [v2.13.4-pre1] - 2025-07-04

### Changed

- Standardize modal footers and paddings
  [#3277](https://github.com/OpenFn/lightning/issues/3277)

### Fixed

- Fix text content overflowing in credential modal
  [#3280](https://github.com/OpenFn/lightning/pull/3280)
- Fix tables UI broken [#3324](https://github.com/OpenFn/lightning/issues/3324)

## [v2.13.4-pre] - 2025-07-04

### Added

- New buttons to run a workflow directly from the canvas, both from the start of
  the workflow [#3290](https://github.com/OpenFn/lightning/issues/3290) and from
  an individual step [#3294](https://github.com/OpenFn/lightning/issues/3294)
- Sorting & filtering superuser interfaces for Projects, Project, and Users
  [#3354](https://github.com/OpenFn/lightning/pull/3354)

### Changed

- Dont send oauth token expiry errors to Sentry
  [#3334](https://github.com/OpenFn/lightning/issues/3334)
- Improve error message when credential fails during runs
  [#3332](https://github.com/OpenFn/lightning/issues/3332)

### Fixed

- Fix OAuth scope validation error caused by `offline_access`
  [#3363](https://github.com/OpenFn/lightning/issues/3363)
- Cannot send message in old ai chat sessions
  [#3347](https://github.com/OpenFn/lightning/issues/3347)
- Fixes brief flash of previously viewed diagram when switching workflows
  [#3352](https://github.com/OpenFn/lightning/pull/3352)
- Fixes import of workflow YML for a manual laid out workflow.
  [#3360](https://github.com/OpenFn/lightning/pull/3360)

## [v2.13.3] 2025-06-26

## [v2.13.3-pre1] 2025-06-26

### Fixed

- ⚠️️ **Security patch for cases when a single user creates multiple Oauth
  credentials for the same Oauth client.** This fix prevents credential token
  sharing for users with _multiple_ Oauth credentials linked to a single OpenFn
  username, a single Oauth Client, and the _same_ set of scopes. Previously,
  these credentials would be considered the unique (`user_id`, `client_id`,
  `scopes`) and only the _last_ issued token would be persisted. This fix binds
  oauth_tokens to credentials 1:1 and provides a number of enhancements for
  debugging and reauthorizing Oauth credentials.
  [#3326](https://github.com/OpenFn/lightning/issues/3326)

## [v2.13.3-pre]

### Added

- Give users the option to attach job code and logs to AI Assistant
  [#2935](https://github.com/OpenFn/lightning/issues/2935)
- Allow users to edit position of nodes in the workflow
  [#3123](https://github.com/OpenFn/lightning/issues/3123)
- Minimap for easier workflow navigation
  [#3125](https://github.com/OpenFn/lightning/issues/3125)
- Added icons to control layout in the workflow
  [PR #3242](https://github.com/OpenFn/lightning/pull/3242)

### Changed

- Update React Flow to version 12
  [PR #3242](https://github.com/OpenFn/lightning/pull/3242)
- Create nodes and edges with the same button in the workflow
  [#2175](https://github.com/OpenFn/lightning/issues/2175)

### Fixed

- AI Assistant fails to send job context in subsequent messages
  [#3329](https://github.com/OpenFn/lightning/issues/3329)
- Fix snapshot cleanup incorrectly deleting runs via cascade deletion
  [#3313](https://github.com/OpenFn/lightning/issues/3313)
- `Lightning.Demo.reset_demo()` was broken by an ordering issue between
  Credentials and Oauth tokens.

## [v2.13.2] - 2025-06-18

⚠️️ Please note that **this version fixes an issue that caused premature run
history deletion** when snapshots were cleaned. Certain additional runs related
to pre-existing work orders were being deleted before their retention period.
This bug was introduced in version `v2.12.3-pre` on May 29th. If you're tracking
`latest` you'd see this bug come out in `v2.13.0` on June 4th.

## [v2.13.2-pre] - 2025-06-18

### Added

- Show who started each run
  [#3309](https://github.com/OpenFn/lightning/issues/3309)

### Changed

### Fixed

- Stop cleanup of snapshots (was causing data loss)
- The application env `queue_result_retention_period` was previously pulling
  from a wrongly named `QUEUE_RESULT_RETENTION_PERIOD_SECONDS`; the calculation
  is actually done in minutes; we now set this env from
  `QUEUE_RESULT_RETENTION_PERIOD_MINUTES`
  [#3316](https://github.com/OpenFn/lightning/issues/3316)

## [v2.13.1] - 2025-06-12

## [v2.13.1-pre] - 2025-06-11

### Changed

- Report AI Assistant errors to Sentry
  [#3010](https://github.com/OpenFn/lightning/issues/3010)
- Do not validate edge js condition expression
  [#3028](https://github.com/OpenFn/lightning/issues/3028)

### Fixed

- Allow scrolling in the template grid
  [#3284](https://github.com/OpenFn/lightning/issues/3284)
- Search input in run history is cleared when you click on the filter buttons
  [#1951](https://github.com/OpenFn/lightning/issues/1951)
- Fix Inspector Input panel not showing current run's dataclip for older
  workflow runs [#3288](https://github.com/OpenFn/lightning/issues/3288)

## [v2.13.0] - 2025-06-04

## [v2.13.0-pre2] - 2025-06-04

### Fixed

- Only show credentials owned by current user in `/credentials` (not those
  shared with them also) [3273](https://github.com/OpenFn/lightning/issues/3273)
- Fix texts not getting wrapped in modals that are inside table rows
  [3274](https://github.com/OpenFn/lightning/issues/3274)

## [v2.13.0-pre1] - 2025-06-03

### Changed

- Removed heavy Arcade videos, replaced with time-aware, friendly greeting.
  [#3267](https://github.com/OpenFn/lightning/issues/3267)

### Fixed

- Don't display hidden secondary buttons
  [#3265](https://github.com/OpenFn/lightning/issues/3265)

## [v2.13.0-pre] - 2025-06-02

### Added

- Set timeout for Apollo client requests.
  [#3009](https://github.com/OpenFn/lightning/issues/3009)
- Generate workflows using AI
  [#3174](https://github.com/OpenFn/lightning/issues/3174)
- Enhance workflows templates UI
  [#3175](https://github.com/OpenFn/lightning/issues/3175)

### Changed

- Standardize sub-tabs (tabs inside tabs on Inspector)
  [#3261](https://github.com/OpenFn/lightning/pull/3261)
- No longer blocking the "Create new workflow" button based on _active_ workflow
  limits [#3251](https://github.com/OpenFn/lightning/pull/3251)

### Fixed

- Fix magic metadata [#3134](https://github.com/OpenFn/lightning/issues/3134)
- Padding Changes on Project Setup Page
  [#3257](https://github.com/OpenFn/lightning/issues/3257)

## [v2.12.3-pre] - 2025-05-29

### Added

- Added a custom metric to track projects that could benefit from additional
  worker pods. [#3189](https://github.com/OpenFn/lightning/issues/3189)
- Add a test metric that can be used to test external infrastructure (e.g.
  alerting) in a deployed Lightning instance.
  [#3229](https://github.com/OpenFn/lightning/issues/3229)
- Broadcast work-available to worker when runs are enqueued
  [#2934](https://github.com/OpenFn/lightning/issues/2934)

### Changed

- Update Elixir to 1.18.3 [#2748](https://github.com/OpenFn/lightning/pull/2748)
- Standardized table components across the application
  [#2905](https://github.com/OpenFn/lightning/issues/2905)
- Standardize buttons [#3093](https://github.com/OpenFn/lightning/issues/3093)
- Make the chunk size for deleting expired activty configurable via ENV
  [#3181](https://github.com/OpenFn/lightning/pull/3181)
- Reduce the cardinality of `lightning_run_lost_count`.
  [#3226](https://github.com/OpenFn/lightning/issues/3226)
- Improve manual run component
  [#3089](https://github.com/OpenFn/lightning/issues/3089)

### Fixed

- Delay purge user having project file(s)
  [#2919](https://github.com/OpenFn/lightning/issues/2919)
- Display all github repositories even if they're more than 30
  [#3206](https://github.com/OpenFn/lightning/issues/3206)
- Github repo names getting truncated
  [#3037](https://github.com/OpenFn/lightning/issues/3037)

## [v2.12.2] - 2025-05-01

### Changed

- Tweak language on webhook auth method modal and list action
  [#3166](https://github.com/OpenFn/lightning/pull/3166)
- Re-order nightly cron jobs to reduce acute stress on db
  [#3179](https://github.com/OpenFn/lightning/pull/3179)

### Fixed

- Fix save and sync not working in the workflow editor
  [#3177](https://github.com/OpenFn/lightning/issues/3177)

## [v2.12.1] - 2025-04-29

### Changed

- Sort logs in failure notification emails by timestamp, ascending
  [#2347](https://github.com/OpenFn/lightning/issues/2347)
- Rename webhook auth method button and title
  [#3165](https://github.com/OpenFn/lightning/issues/3165)

### Fixed

- Importer not updating canvas properly
  [#3156](https://github.com/OpenFn/lightning/issues/3156)
- Template name overwritten by workflow name when updating an existing template
  [#3157](https://github.com/OpenFn/lightning/issues/3157)
- Route not found after pressing Enter to create a workflow
  [#3142](https://github.com/OpenFn/lightning/issues/3142)
- Make Collections delete_all idempotent
  [#3143](https://github.com/OpenFn/lightning/issues/3143)
- Blank modal showing when you click to show webhook auth method password
  [#3154](https://github.com/OpenFn/lightning/issues/3154)

## [v2.12.0] - 2025-04-25

### Added

- Create workflows from base templates
  [#3018](https://github.com/OpenFn/lightning/issues/3018),
  [#3031](https://github.com/OpenFn/lightning/issues/3031)
  [#3080](https://github.com/OpenFn/lightning/issues/3080)
- Custom metrics to track lost runs
  [#3070](https://github.com/OpenFn/lightning/issues/3070)
- AI Assistant: add metadata column to chat sessions
  [#3054](https://github.com/OpenFn/lightning/issues/3054)
- Added a message to explain to the user why they're waiting for a run
  [#3131](https://github.com/OpenFn/lightning/issues/3131)
- Allow users to create workflows from base templates
  [#3110](https://github.com/OpenFn/lightning/issues/3110)
- Simplified adding credentials to projects
  [#3034](https://github.com/OpenFn/lightning/issues/3034)
- Enabled displaying full workflow name when hovering workflow name in the
  workflows list page [#2894](https://github.com/OpenFn/lightning/issues/2894)
- Enabled clickable rows in the workflows list page
  [#3047](https://github.com/OpenFn/lightning/issues/3047)
- Added sorting & filtering workflows
  [#3046](https://github.com/OpenFn/lightning/issues/3046)
- Add helper function to create latest snapshot
  [#3099](https://github.com/OpenFn/lightning/issues/3099)
- Restart the credential setup from selecting the credential type
  [#2284](https://github.com/OpenFn/lightning/issues/2284)
- Enable Support User and adds audit trail for MFA.
  [#3072](https://github.com/OpenFn/lightning/issues/3072)
- Allow users to view and copy their workflow as a code
  [#3016](https://github.com/OpenFn/lightning/issues/3016)
- Allow users to create workflow via YAML import
  [#3013](https://github.com/OpenFn/lightning/issues/3013)
- Make provision for the inclusion of 'external' metrics.
  [#3096](https://github.com/OpenFn/lightning/issues/3096)
- Introduce 'seeding' of PromEx event metrics
  [#3096](https://github.com/OpenFn/lightning/issues/3096)
- When claiming a run, a worker name can optionally be provided to the adaptor
  that is responsible for claiming runs.
  [#3079](https://github.com/OpenFn/lightning/issues/3079)
- Persist worker name provided by worker when claiming a run. NOTE: This
  requires version `1.13.2` of the worker.
  [#3079](https://github.com/OpenFn/lightning/issues/3079)

### Changed

- Add project name to failure email subject
  [#2974](https://github.com/OpenFn/lightning/issues/2974)
- Large refactor of the inspector and React components
  [#3043](https://github.com/OpenFn/lightning/pull/3043)
- The AI Assistant now has access to docs.openfn.org to better inform its
  responses [apollo#209](https://github.com/OpenFn/apollo/pull/209)
- Adjusted flash messages
- Updated dependencies [#3086](https://github.com/OpenFn/lightning/pull/3086):
  - `phoenix` from 1.7.20 to 1.7.21
  - `phoenix_live_view` from 1.0.5 to 1.0.9
  - `petal_components` from 2.9.0 to 3.0.1
- Move new workflow form into the edit page
  [#3083](https://github.com/OpenFn/lightning/issues/3083)
- Added logos & case-insensitive sorting of credential types
  [#3107](https://github.com/OpenFn/lightning/pull/3107)
- Added a "BETA" label to the Kafka trigger type
  [#3098](https://github.com/OpenFn/lightning/pull/3098)

## [v2.11.2] - 2025-04-10

### Added

- Remove Credentials for Collaborators Removed from a Project
  [#2942](https://github.com/OpenFn/lightning/issues/2942)
- Enable Credential Transfer In Projects Credentials Table
  [#2978](https://github.com/OpenFn/lightning/issues/2978)
- Allow possibility to inject components for implementing GDPR compliance
  [PR#3056](https://github.com/OpenFn/lightning/pull/3056)
- Change edge color in the workflow when there is an error
  [#2999](https://github.com/OpenFn/lightning/issues/2999)

### Changed

- Stagger cleanup crons in the hopes that it reduces the imapct on the database.
  [#3061](https://github.com/OpenFn/lightning/issues/3061)
- Default to latest specific version instead of @latest when selecting adaptors
  [#2843](https://github.com/OpenFn/lightning/issues/2843)
- Remove OpenTelemetry suport as it is not currently in use
  [#3081](https://github.com/OpenFn/lightning/issues/3081)

## [v2.11.1] - 2025-04-03

### Added

- Fix putting project credentials on a new credential
  [#2993](https://github.com/OpenFn/lightning/issues/2993)
- Allow users to book for demo sessions
  [PR#3035](https://github.com/OpenFn/lightning/pull/3035)
- Allow workflow and project concurrency progress windows
  [#2995](https://github.com/OpenFn/lightning/issues/2995)

### Changed

- Update flash message to contain link to github actions after save & sync
  [#2989](https://github.com/OpenFn/lightning/issues/2989)
- Added alphabetical sort to credential and Oauth2 client lists.
  [#2994](https://github.com/OpenFn/lightning/issues/2994)
- Update Phoenix LiveView to 1.0.5, Petal Components to 2.9.0 and TailwindCSS to
  v4 [#3033](https://github.com/OpenFn/lightning/pull/3033)

### Fixed

- Fixes to some issues with code-complete in the editor
  [#3052](https://github.com/OpenFn/lightning/pull/3052)

## [v2.11.0] - 2025-03-19

### Added

- Update Collections admin UI storage counter after deleting all
  [#2986](https://github.com/OpenFn/lightning/issues/2986)
- Refactor OAuth credentials to reuse existing refresh tokens for same scopes
  [#2908](https://github.com/OpenFn/lightning/issues/2908) \
  ⚠️️ Please note that you will need to migrate your existing OAuth credentials.
  To do that run the following command: `mix run priv/repo/migrate_oauth_credentials.exs`
  for local setup or `docker exec -it <lightning_container_name> /app/bin/lightning eval "Lightning.Credentials.OauthMigration.run()"`
  for production environments.

### Changed

- Changed the way Monaco workers are loaded, using ESM modules instead.
- Do not include `v` param in workflow links when it is latest
  [#2941](https://github.com/OpenFn/lightning/issues/2941)
- Use dropdown instead of modal for the log level filter
  [#2980](https://github.com/OpenFn/lightning/issues/2980)
- Upgrade esbuild to 0.25.0
  [#2962](https://github.com/OpenFn/lightning/issues/2962)

### Fixed

- Fix broken highlighter for selected step in the log viewer
  [#2980](https://github.com/OpenFn/lightning/issues/2980)
- Don't delete latest snapshot when deleting unused snaphots in workorders
  [#2996](https://github.com/OpenFn/lightning/issues/2996)
- Don't allow users to disable edges coming from a trigger
  [#3008](https://github.com/OpenFn/lightning/issues/3008)

## [v2.10.16] - 2025-02-28

### Added

- Disable jobs with non retriable steps
  [#2925](https://github.com/OpenFn/lightning/issues/2925)

### Fixed

- Fix toggle button not visually disabled
  [#2976](https://github.com/OpenFn/lightning/issues/2976)
- Dont clear dataclip input when user saves workflow
  [#2944](https://github.com/OpenFn/lightning/issues/2944)

## [v2.10.16-pre.0] - 2025-02-26

### Added

- Allow the billing app to schedule project deletion
  [#2972](https://github.com/OpenFn/lightning/issues/2972)
- Enable project level concurrency limit
  [#2906](https://github.com/OpenFn/lightning/issues/2906)
- Transfer credentials ownership to a project collaborator
  [#2820](https://github.com/OpenFn/lightning/issues/2820)
- Delete unused snapshots on workorders retention cleanup
  [#1832](https://github.com/OpenFn/lightning/issues/1832)
- Allow users to configure their preferred log levels
  [#2206](https://github.com/OpenFn/lightning/issues/2206)
- Allow project admins and owners to disable `console.log()` in jobs
  [#2205](https://github.com/OpenFn/lightning/issues/2205)

### Changed

- Bumped CI NodeJS and Postgres versions to 22.12.0 and 17.3 respectively
  [#2938](https://github.com/OpenFn/lightning/pull/2938)

### Fixed

- Creating a dataclip fails on indexing when it's too large
  [#2682](https://github.com/OpenFn/lightning/issues/2682)

## [v2.10.15] - 2025-02-14

### Changed

- Allow empty/blank log lines from the worker/jobs
  [#2914](https://github.com/OpenFn/lightning/issues/2914)
- Only allow `owner` and `admin` users to manage collections
  [#2923](https://github.com/OpenFn/lightning/issues/2923)

### Fixed

- Fixed issue where we failed to send failure alerts via email when runs were
  "lost". [#2921](https://github.com/OpenFn/lightning/issues/2921)

## [v2.10.14] - 2025-02-06

### Added

- Extend provisioner to support collections
  [#2830](https://github.com/OpenFn/lightning/issues/2830)
- Add collection limiter in the provisioner
  [PR#2910](https://github.com/OpenFn/lightning/pull/2910)
- Adds project name to failure alert email
  [#2884](https://github.com/OpenFn/lightning/pull/2884)
- Allow project users to manage collections
  [#2838](https://github.com/OpenFn/lightning/issues/2838)
- Allow limiting Collection create, put and put_all
  [#2853](https://github.com/OpenFn/lightning/issues/2853)

### Changed

- Makes the whole project row in the projects table clickable.
  [#2889](https://github.com/OpenFn/lightning/pull/2889)
- Standardizes date formats to YYYY-MM-DD
  [#2884](https://github.com/OpenFn/lightning/pull/2884)

### Fixed

- Allow ordering of Plug Injection
  [#2903](https://github.com/OpenFn/lightning/issues/2903)
- Removed empty first line in job editor helper text
  [#2887](https://github.com/OpenFn/lightning/pull/2887)
- Standardizes sort order arrows (all now show the direction of sort, rather
  than the direction they would sort if toggled)
  [#2423](https://github.com/OpenFn/lightning/issues/2423)
- Project combobox is populated when viewing MFA backup codes.
  [#2870](https://github.com/OpenFn/lightning/issues/2870)
- Allow JobEditor metrics to be tracked when the version of the workflow being
  viewed is not the latest version.
  [#2891](https://github.com/OpenFn/lightning/issues/2891)

## [v2.10.13] - 2025-01-29

### Added

- Add support for local adaptors. This can be enabled via `LOCAL_ADAPTORS=true`
  and path specified via `OPENFN_ADAPTORS_REPO=./path/to/repo/`
  [#905](https://github.com/OpenFn/lightning/issues/905)
- Add component injection for AI responses feedback
  [#2495](https://github.com/OpenFn/lightning/issues/2495)
- Audit the provisioning of projects via the API
  [#2718](https://github.com/OpenFn/lightning/issues/2718)
- Track Collections storage usage based on items key and value sizes
  [#2853](https://github.com/OpenFn/lightning/issues/2853)
- Temporary instrumentation for JobEditor to help identify performance issues.
  [#2617](https://github.com/OpenFn/lightning/issues/2617)
- Indexes to foreign keys on `workflow_edges` and `steps` tables to try and
  alleviate slow loading of the job editor.
  [#2617](https://github.com/OpenFn/lightning/issues/2617)
- Remove `Snapshot.get_or_create_latest_for`.
  [#2703](https://github.com/OpenFn/lightning/issues/2703)
- Add temporary events to allow Lightning to log metrics reported by editors.
  [#2617](https://github.com/OpenFn/lightning/issues/2617)
- Audit when workflow deletion is requested.
  [#2727](https://github.com/OpenFn/lightning/issues/2727)

### Changed

- Remove snapshot creation when performing the Github sync - no longer needed
  post-migration. [#2703](https://github.com/OpenFn/lightning/issues/2703)
- Remove some redundant code related to `WorkOrders.create_for`.
  [#2703](https://github.com/OpenFn/lightning/issues/2703)
- Remove use of Snapshot.get_or_create_latest_for from tests.
  [#2703](https://github.com/OpenFn/lightning/issues/2703)
- Bump PostCSS [#2863](https://github.com/OpenFn/lightning/pull/2863)
- Replaced HTTPoison with Tesla in the AdaptorRegistry.
  [#2861](https://github.com/OpenFn/lightning/pull/2861)
- Remove googlesheets, gmail and collections from credential schemas list
  [#2854](https://github.com/OpenFn/lightning/issues/2854)
- Remove ring on save workflow button
  [#2829](https://github.com/OpenFn/lightning/issues/2829)

### Fixed

- Do not send digest emails for projects with no workflows
  [#2688](https://github.com/OpenFn/lightning/issues/2688)
- Fixed navbar items alignment in the workflow builder
  [#2825](https://github.com/OpenFn/lightning/issues/2825)
- PromEx metrics no longer detaching on error
  [#2875](https://github.com/OpenFn/lightning/issues/2875)

## [v2.10.12] - 2025-01-21

### Changed

- PromEx metrics endpoint returns 401 on unauthorized requests.
  [#2823](https://github.com/OpenFn/lightning/issues/2823)
- Allow non-openfn.org users to access AI Assistant
  [#2845](https://github.com/OpenFn/lightning/issues/2845)

## [v2.10.11] - 2025-01-21

### Added

- Add component injection for AI responses feedback
  [#2495](https://github.com/OpenFn/lightning/issues/2495)

### Fixed

- Fix `z-index` for unsaved workflow dot on workflow edit page
  [#2809](https://github.com/OpenFn/lightning/issues/2809)

## [v2.10.10] - 2025-01-15

### Added

- Add workflows API to create, update, get and list.
  [#1887](https://github.com/OpenFn/lightning/issues/1887)
- Show email address of credential owner on project credentials page
  [#2210](https://github.com/OpenFn/lightning/issues/2210)

### Changed

- Configure Monaco to load files from lightning instead of cdn
  [#2786](https://github.com/OpenFn/lightning/issues/2786)

### Fixed

- Fixed Save and Run to always execute jobs with latest changes
  [#2804](https://github.com/OpenFn/lightning/issues/2804)
- Fixed aggressive CSS rule in app.css that made it hard to style menu items
  [#2807](https://github.com/OpenFn/lightning/pull/2807)
- `z-index` broken on unsaved dot on workflow edit page
  [#2809](https://github.com/OpenFn/lightning/issues/2809)
- Fixed an issue in the editor where the Loading Types message displays forever
  while running offline [#2813](https://github.com/OpenFn/lightning/issues/2813)
- Fixed an a small layout issue in the Docs panel when loading the editor
  offline [#2813](https://github.com/OpenFn/lightning/issues/2813)

## [v2.10.9] - 2025-01-09

### Added

- Audit the creation and removal of Github repo connections.
  [#2668](https://github.com/OpenFn/lightning/issues/2668)
- Add save and sync option in the workflow edit page
  [#2707](https://github.com/OpenFn/lightning/issues/2707)

### Changed

- Git-ignore files from mix assets.deploy
  [#2788](https://github.com/OpenFn/lightning/issues/2788)
- Added Claude integration in job chat
  [#2403](https://github.com/OpenFn/lightning/pull/2403)
- OPENAI_API_KEY renamed to AI_ASSISTANT_API_KEY
  [#2403](https://github.com/OpenFn/lightning/pull/2403)
- Remove snapshot creation from WorkOrders, no longer necessary post-migration.
  [#2703](https://github.com/OpenFn/lightning/issues/2703)

## [v2.10.8] - 2024-12-18

### Added

- Add ability to retry or cancel AI Assistant error responses for user messages
  [#2704](https://github.com/OpenFn/lightning/issues/2704)

### Changed

## [v2.10.7] - 2024-12-13 🎂 ❤️ Happy Birthday, Mom!

### Added

- Clear AI assistant's chat input after a message is sent
  [#2781](https://github.com/OpenFn/lightning/issues/2781)
- Allow different rules and action for delete user.
  [#2500](https://github.com/OpenFn/lightning/issues/2500)
- Handle errors from the AI Assistant more gracefully
  [#2474](https://github.com/OpenFn/lightning/issues/2474)

### Changed

- Make the AdaptorRegistry cache path configurable
  [#2780](https://github.com/OpenFn/lightning/issues/2780)

### Fixed

- Delete user modal no longer uses the same id as the underlying user record.
  [#2751](https://github.com/OpenFn/lightning/issues/2751)
- Use workflow activation limiter on index toggle.
  [#2777](https://github.com/OpenFn/lightning/issues/2777)

## [v2.10.6] - 2024-12-10

### Added

- Handle errors from the AI Assistant more gracefully
  [#2741](https://github.com/OpenFn/lightning/issues/2741)

### Changed

- Updated the About the AI Assistant help text
- Make user email verification optional. Defaults to `false`
  [#2755](https://github.com/OpenFn/lightning/issues/2755)
  > ⚠️ The default was behaviour was to always require email verification. Set
  > `REQUIRE_EMAIL_VERIFICATION` to `true` to revert to the old behaviour.
- Enhance AI assistant panel UI
  [#2497](https://github.com/OpenFn/lightning/issues/2497)
- Allow superusers to be created via the user UI.
  [#2719](https://github.com/OpenFn/lightning/issues/2719)

### Fixed

- Fix Priority and Scope Issues in Inspector Key Bindings
  [#2770](https://github.com/OpenFn/lightning/issues/2770)
- Fixed an issue where sometimes adaptor docs won't load in the Inspector
  [#2749](https://github.com/OpenFn/lightning/pull/2749)
- Return a 422 when a duplicate key is sent to the collections post/put_all API
  [#2752](https://github.com/OpenFn/lightning/issues/2752)
- Do not require the user's password when a superuser updates a user.
  [#2757](https://github.com/OpenFn/lightning/issues/2757)

## [v2.10.5] - 2024-12-04

### Added

- Enable Tab Key for Indenting Text in AI Assistant Input Box
  [#2407](https://github.com/OpenFn/lightning/issues/2407)
- Ctrl/Cmd + Enter to Send a Message to the AI Assistant
  [#2406](https://github.com/OpenFn/lightning/issues/2406)
- Add styles to AI chat messages
  [#2484](https://github.com/OpenFn/lightning/issues/2484)
- Auditing when enabling/disabling a workflow
  [#2697](https://github.com/OpenFn/lightning/issues/2697)
- Ability to enable/disable a workflow from the workflow editor
  [#2698](https://github.com/OpenFn/lightning/issues/2698)

### Changed

- Insert all on a collection with the same timestamp
  [#2711](https://github.com/OpenFn/lightning/issues/2711)
- AI Assistant: Show disclaimer once every day per user
  [#2481](https://github.com/OpenFn/lightning/issues/2481)
- AI Assistant: Scroll to new message when it arrives
  [#2409](https://github.com/OpenFn/lightning/issues/2409)
- AI Assistant: Set vertical scrollbar below the session title
  [#2477](https://github.com/OpenFn/lightning/issues/2477)
- AI Assistant: Increase size of input box for easier handling of large inputs
  [#2408](https://github.com/OpenFn/lightning/issues/2408)
- Bumped dependencies
- Extend display of audit events to cater for deletions.
  [#2701](https://github.com/OpenFn/lightning/issues/2701)
- Kafka documentation housekeeping.
  [#2414](https://github.com/OpenFn/lightning/issues/2414)

### Fixed

- Collections controller sending an invalid response body when a item doesn't
  exist [#2733](https://github.com/OpenFn/lightning/issues/2733)
- AI Assistant: Text in the form gets cleared when you change the editor content
  [#2739](https://github.com/OpenFn/lightning/issues/2739)

## [v2.10.4] - 2024-11-22

### Added

- Support dynamic json schema email format validation.
  [#2664](https://github.com/OpenFn/lightning/issues/2664)
- Audit snapshot creation
  [#2601](https://github.com/OpenFn/lightning/issues/2601)
- Allow filtering collection items by updated_before and updated_after.
  [#2693](https://github.com/OpenFn/lightning/issues/2693)
- Add support for SMTP email configuration
  [#2699](https://github.com/OpenFn/lightning/issues/2699) ⚠️️ Please note that
  `EMAIL_ADMIN` defaults to `lightning@example.com` in production environments

### Fixed

- Fix cursor for small limit on collections request
  [#2683](https://github.com/OpenFn/lightning/issues/2683)
- Disable save and run actions on deleted workflows
  [#2170](https://github.com/OpenFn/lightning/issues/2170)
- Distinguish active and inactive sort arrows in projects overview table
  [#2423](https://github.com/OpenFn/lightning/issues/2423)
- Fix show password toggle icon gets flipped after changing the password value
  [#2611](https://github.com/OpenFn/lightning/issues/2611)

## [v2.10.3] - 2024-11-13

### Added

- Disable monaco command palette in Input and Log viewers
  [#2643](https://github.com/OpenFn/lightning/issues/2643)
- Make provision for non-User actors when creating Audit entries.
  [#2601](https://github.com/OpenFn/lightning/issues/2601)

### Fixed

- Superusers can't update users passwords
  [#2621](https://github.com/OpenFn/lightning/issues/2621)
- Attempt to reduce memory consumption when generating UsageTracking reports.
  [#2636](https://github.com/OpenFn/lightning/issues/2636)

## [v2.10.2] - 2024-11-14

### Added

- Audit history exports events
  [#2637](https://github.com/OpenFn/lightning/issues/2637)

### Changed

- Ignore Plug.Conn.InvalidQueryError in Sentry
  [#2672](https://github.com/OpenFn/lightning/issues/2672)
- Add Index to `dataclip_id` on `runs` and `work_orders` tables to speed up
  deletion [PR#2677](https://github.com/OpenFn/lightning/pull/2677)

### Fixed

- Error when the logger receives a boolean
  [#2666](https://github.com/OpenFn/lightning/issues/2666)

## [v2.10.1] - 2024-11-13

### Fixed

- Fix metadata loading as code-assist in the editor
  [#2669](https://github.com/OpenFn/lightning/pull/2669)
- Fix Broken Input Dataclip UI
  [#2670](https://github.com/OpenFn/lightning/pull/2670)

## [v2.10.0] - 2024-11-13

### Changed

- Increase collection items value limit to 1M characters
  [#2661](https://github.com/OpenFn/lightning/pull/2661)

### Fixed

- Fix issues loading suggestions for code-assist
  [#2662](https://github.com/OpenFn/lightning/pull/2662)

## [v2.10.0-rc.2] - 2024-11-12

### Added

- Bootstrap script to help install and configure the Lightning app for
  development [#2654](https://github.com/OpenFn/lightning/pull/2654)

### Changed

- Upgrade dependencies [#2624](https://github.com/OpenFn/lightning/pull/2624)
- Hide the collections and fhir-jembi adaptors from the available adaptors list
  [#2648](https://github.com/OpenFn/lightning/issues/2648)
- Change column name for "Last Activity" to "Last Modified" on Projects list
  [#2593](https://github.com/OpenFn/lightning/issues/2593)

### Fixed

- Fix LiveView crash when pressing "esc" on inspector
  [#2622](https://github.com/OpenFn/lightning/issues/2622)
- Delete project data in batches to avoid timeouts in the db connection
  [#2632](https://github.com/OpenFn/lightning/issues/2632)
- Fix MetadataService crashing when errors are encountered
  [#2659](https://github.com/OpenFn/lightning/issues/2659)

## [v2.10.0-rc.1] - 2024-11-08

### Changed

- Reduce transaction time when fetching collection items by fetching upfront
  [#2645](https://github.com/OpenFn/lightning/issues/2645)

## [v2.10.0-rc.0] - 2024-11-07

### Added

- Adds a UI for managing collections
  [#2567](https://github.com/OpenFn/lightning/issues/2567)
- Introduces collections, a programatic workflow data sharing resource.
  [#2551](https://github.com/OpenFn/lightning/issues/2551)

## [v2.9.15] - 2024-11-06

### Added

- Added some basic editor usage tips to the docs panel
  [#2629](https://github.com/OpenFn/lightning/pull/2629)
- Create audit events when the retention periods for a project's dataclips and
  history are modified. [#2589](https://github.com/OpenFn/lightning/issues/2589)

### Changed

- The Docs panel in the inspector will now be closed by default
  [#2629](https://github.com/OpenFn/lightning/pull/2629)
- JSDoc annotations are removed from code assist descriptions
  [#2629](https://github.com/OpenFn/lightning/pull/2629)
- Show project name during delete confirmation
  [#2634](https://github.com/OpenFn/lightning/pull/2634)

### Fixed

- Fix misaligned margins on collapsed panels in the inspector
  [#2571](https://github.com/OpenFn/lightning/issues/2571)
- Fix sorting directions icons in projects table in the project dashboard page
  [#2631](https://github.com/OpenFn/lightning/pull/2631)
- Fixed an issue where code-completion prompts don't load properly in the
  inspector [#2629](https://github.com/OpenFn/lightning/pull/2629)
- Fixed an issue where namespaces (like http.) don't appear in code assist
  prompts [#2629](https://github.com/OpenFn/lightning/pull/2629)

## [v2.9.14] - 2024-10-31

### Added

- Additional documentation and notification text relating to the importance of
  alternate storage for Kafka triggers.
  [#2614](https://github.com/OpenFn/lightning/issues/2614)
- Add support for run memory limit option
  [#2623](https://github.com/OpenFn/lightning/pull/2623)

### Changed

- Enforcing MFA for a project can be enforced by the usage limiter
  [#2607](https://github.com/OpenFn/lightning/pull/2607)
- Add extensions for limiting retention period
  [#2618](https://github.com/OpenFn/lightning/pull/2618)

## [v2.9.13] - 2024-10-28

### Changed

- Add responsible ai disclaimer to arcade video
  [#2610](https://github.com/OpenFn/lightning/pull/2610)

## [v2.9.12] - 2024-10-25

### Fixed

- Fix editor panel buttons gets out of shape on smaller screens
  [#2278](https://github.com/OpenFn/lightning/issues/2278)
- Do not send empty strings in credential body to the worker
  [#2585](https://github.com/OpenFn/lightning/issues/2585)
- Refactor projects dashboard page and fix bug on last activity column
  [#2593](https://github.com/OpenFn/lightning/issues/2593)

## [v2.9.11] - 2024-10-23

### Added

- Optionally write Kafka messages that can not be persisted to the file system.
  [#2386](https://github.com/OpenFn/lightning/issues/2386)
- Add `MessageRecovery` utility code to restore Kafka messages that were
  pesisted to the file system.
  [#2386](https://github.com/OpenFn/lightning/issues/2386)
- Projects page welcome section: allow users to learn how to use the app thru
  Arcade videos [#2563](https://github.com/OpenFn/lightning/issues/2563)
- Store user preferences in database
  [#2564](https://github.com/OpenFn/lightning/issues/2564)

### Changed

- Allow users to to preview password fields in credential forms
  [#2584](https://github.com/OpenFn/lightning/issues/2584)
- Remove superuser flag for oauth clients creation
  [#2417](https://github.com/OpenFn/lightning/issues/2417)
- Make URL validator more flexible to support URLs with dashes and other cases
  [#2417](https://github.com/OpenFn/lightning/issues/2417)

### Fixed

- Fix retry many workorders when built for job
  [#2597](https://github.com/OpenFn/lightning/issues/2597)
- Do not count deleted workflows in the projects table
  [#2540](https://github.com/OpenFn/lightning/issues/2540)

## [v2.9.10] - 2024-10-16

### Added

- Notify users when a Kafka trigger can not persist a message to the database.
  [#2386](https://github.com/OpenFn/lightning/issues/2386)
- Support `kafka` trigger type in the provisioner
  [#2506](https://github.com/OpenFn/lightning/issues/2506)

### Fixed

- Fix work order retry sorting and avoids loading dataclips
  [#2581](https://github.com/OpenFn/lightning/issues/2581)
- Fix editor panel overlays output panel when scrolled
  [#2291](https://github.com/OpenFn/lightning/issues/2291)

## [v2.9.9] - 2024-10-09

### Changed

- Make project description multiline in project.yaml
  [#2534](https://github.com/OpenFn/lightning/issues/2534)
- Do not track partition timestamps when ingesting Kafka messages.
  [#2531](https://github.com/OpenFn/lightning/issues/2531)
- Always use the `initial_offset_reset_policy` when enabling a Kafka pipeline.
  [#2531](https://github.com/OpenFn/lightning/issues/2531)
- Add plumbing to simulate a persistence failure in a Kafka trigger pipeline.
  [#2386](https://github.com/OpenFn/lightning/issues/2386)

### Fixed

- Fix Oban errors not getting logged in Sentry
  [#2542](https://github.com/OpenFn/lightning/issues/2542)
- Perform data retention purging in batches to avoid timeouts
  [#2528](https://github.com/OpenFn/lightning/issues/2528)
- Fix editor panel title gets pushed away when collapsed
  [#2545](https://github.com/OpenFn/lightning/issues/2545)
- Mark unfinished steps having finished runs as `lost`
  [#2416](https://github.com/OpenFn/lightning/issues/2416)

## [v2.9.8] - 2024-10-03

### Added

- Ability for users to to retry Runs and create manual Work Orders from the job
  inspector #2496 [#2496](https://github.com/OpenFn/lightning/issues/2496)

### Fixed

- Fix panel icons overlays on top title when collapsed
  [#2537](https://github.com/OpenFn/lightning/issues/2537)

## [v2.9.7] - 2024-10-02

### Added

- Enqueues many work orders retries in the same transaction per Oban job.
  [#2363](https://github.com/OpenFn/lightning/issues/2363)
- Added the ability to retry rejected work orders.
  [#2391](https://github.com/OpenFn/lightning/issues/2391)

### Changed

- Notify other present users when the promoted user saves the workflow
  [#2282](https://github.com/OpenFn/lightning/issues/2282)
- User email change: Add debounce on blur to input forms to avoid validation
  after every keystroke [#2365](https://github.com/OpenFn/lightning/issues/2365)

### Fixed

- Use timestamps sent from worker when starting and completing runs
  [#2434](https://github.com/OpenFn/lightning/issues/2434)
- User email change: Add debounce on blur to input forms to avoid validation
  after every keystroke [#2365](https://github.com/OpenFn/lightning/issues/2365)

### Fixed

- User email change: Send notification of change to the old email address and
  confirmation to the new email address
  [#2365](https://github.com/OpenFn/lightning/issues/2365)
- Fixes filters to properly handle the "rejected" status for work orders.
  [#2391](https://github.com/OpenFn/lightning/issues/2391)
- Fix item selection (project / billing account) in the context switcher
  [#2518](https://github.com/OpenFn/lightning/issues/2518)
- Export edge condition expressions as multiline in project spec
  [#2521](https://github.com/OpenFn/lightning/issues/2521)
- Fix line spacing on AI Assistant
  [#2498](https://github.com/OpenFn/lightning/issues/2498)

## [v2.9.6] - 2024-09-23

### Added

### Changed

- Increase minimum password length to 12 in accordance with ASVS 4.0.3
  recommendation V2.1.2 [#2507](https://github.com/OpenFn/lightning/pull/2507)
- Changed the public sandbox (https://demo.openfn.org) setup script to use
  `welcome12345` passwords to comply with a 12-character minimum

### Fixed

- Dataclip selector always shows that the dataclip is wiped even when the job
  wasn't run [#2303](https://github.com/OpenFn/lightning/issues/2303)
- Send run channel errors to sentry
  [#2515](https://github.com/OpenFn/lightning/issues/2515)

## [v2.9.5] - 2024-09-18

### Changed

- Hide export history button when no workorder is rendered in the table
  [#2440](https://github.com/OpenFn/lightning/issues/2440)
- Improve docs for running lightning locally #2499
  [#2499](https://github.com/OpenFn/lightning/pull/2499)

### Fixed

- Fix empty webhook URL when switching workflow trigger type
  [#2050](https://github.com/OpenFn/lightning/issues/2050)
- Add quotes when special YAML characters are present in the exported project
  [#2446](https://github.com/OpenFn/lightning/issues/2446)
- In the AI Assistant, don't open the help page when clicking the Responsible AI
  Link [#2511](https://github.com/OpenFn/lightning/issues/2511)

## [v2.9.4] - 2024-09-16

### Changed

- Responsible AI review of AI Assistant
  [#2478](https://github.com/OpenFn/lightning/pull/2478)
- Improve history export page UI
  [#2442](https://github.com/OpenFn/lightning/issues/2442)
- When selecting a node in the workflow diagram, connected edges will also be
  highlighted [#2396](https://github.com/OpenFn/lightning/issues/2358)

### Fixed

- Fix AI Assitant crashes on a job that is not saved yet
  [#2479](https://github.com/OpenFn/lightning/issues/2479)
- Fix jumpy combobox for scope switcher
  [#2469](https://github.com/OpenFn/lightning/issues/2469)
- Fix console errors when rending edge labels in the workflow diagram
- Fix tooltip on export workorder button
  [#2430](https://github.com/OpenFn/lightning/issues/2430)

## [v2.9.3] - 2024-09-11

### Added

- Add utility module to seed a DB to support query performance analysis.
  [#2441](https://github.com/OpenFn/lightning/issues/2441)

### Changed

- Enhance user profile page to add a section for updating basic information
  [#2470](https://github.com/OpenFn/lightning/pull/2470)
- Upgraded Heroicons to v2.1.5, from v2.0.18
  [#2483](https://github.com/OpenFn/lightning/pull/2483)
- Standardize `link-uuid` style for uuid chips
- Updated PromEx configuration to align with custom Oban naming.
  [#2488](https://github.com/OpenFn/lightning/issues/2488)

## [v2.9.2] - 2024-09-09

### Changed

- Temporarily limit AI to @openfn emails while testing
  [#2482](https://github.com/OpenFn/lightning/pull/2482)

## [v2.9.1] - 2024-09-09

### Fixed

- Provisioner creates invalid snapshots when doing CLI deploy
  [#2461](https://github.com/OpenFn/lightning/issues/2461)
  [#2460](https://github.com/OpenFn/lightning/issues/2460)

  > This is a fix for future Workflow updates that are deployed by the CLI and
  > Github integrations. Unfortunately, there is a high likelihood that your
  > existing snapshots could be incorrect (e.g. missing steps, missing edges).
  > In order to fix this, you will need to manually create new snapshots for
  > each of your workflows. This can be done either by modifying the workflow in
  > the UI and saving it. Or running a command on the running instance:
  >
  > ```elixir
  > alias Lightning.Repo
  > alias Lightning.Workflows.{Workflow, Snapshot}
  >
  > Repo.transaction(fn ->
  >   snapshots =
  >     Repo.all(Workflow)
  >     |> Enum.map(&Workflow.touch/1)
  >     |> Enum.map(&Repo.update!/1)
  >     |> Enum.map(fn workflow ->
  >       {:ok, snapshot} = Snapshot.create(workflow)
  >       snapshot
  >     end)
  >
  >  {:ok, snapshots}
  > end)
  > ```

## [v2.9.0] - 2024-09-06

### Added

- Limit AI queries and hook the increment of AI queries to allow usage limiting.
  [#2438](https://github.com/OpenFn/lightning/pull/2438)
- Persist AI Assistant conversations and enable it for all users
  [#2296](https://github.com/OpenFn/lightning/issues/2296)

### Changed

- Rename `new_table` component to `table`.
  [#2448](https://github.com/OpenFn/lightning/pull/2448)

### Fixed

- Fix `workflow_id` presence in state.json during Github sync
  [#2445](https://github.com/OpenFn/lightning/issues/2445)

## [v2.8.2] - 2024-09-04

### Added

- Change navbar colors depending on scope.
  [#2449](https://github.com/OpenFn/lightning/pull/2449)
- Add support for configurable idle connection timeouts via the `IDLE_TIMEOUT`
  environment variable. [#2443](https://github.com/OpenFn/lightning/issues/2443)

### Changed

- Allow setup_user command to be execute from outside the container with
  `/app/bin/lightning eval Lightning.Setup.setup_user/3`
- Implement a combo-box to make navigating between projects easier
  [#241](https://github.com/OpenFn/lightning/pull/2424)
- Updated vulnerable version of micromatch.
  [#2454](https://github.com/OpenFn/lightning/issues/2454)

## [v2.8.1] - 2024-08-28

### Changed

- Improve run claim query by removing extraneous sorts
  [#2431](https://github.com/OpenFn/lightning/issues/2431)

## [v2.8.0] - 2024-08-27

### Added

- Users are now able to export work orders, runs, steps, logs, and dataclips
  from the History page.
  [#1698](https://github.com/OpenFn/lightning/issues/1698)

### Changed

- Add index over `run_id` and `step_id` in run_steps to improve worker claim
  speed. [#2428](https://github.com/OpenFn/lightning/issues/2428)
- Show Github Error messages as they are to help troubleshooting
  [#2156](https://github.com/OpenFn/lightning/issues/2156)
- Allow `Setup_utils.setup_user` to be used for the initial superuser creation.
- Update to code assist in the Job Editor to import namespaces from adaptors.
  [#2432](https://github.com/OpenFn/lightning/issues/2432)

### Fixed

- Unable to remove/reconnect github app in lightning after uninstalling directly
  from Github [#2168](https://github.com/OpenFn/lightning/issues/2168)
- Github sync buttons available even when usage limiter returns error
  [PR#2390](https://github.com/OpenFn/lightning/pull/2390)
- Fix issue with the persisting of a Kafka message with headers.
  [#2402](https://github.com/OpenFn/lightning/issues/2402)
- Protect against race conditions when updating partition timestamps for a Kafka
  trigger. [#2378](https://github.com/OpenFn/lightning/issues/2378)

## [v2.7.19] - 2024-08-19

### Added

- Pass the user_id param on check usage limits.
  [#2387](https://github.com/OpenFn/lightning/issues/2387)

## [v2.7.18] - 2024-08-17

### Added

- Ensure that all users in an instance have a confirmed email address within 48
  hours [#2389](https://github.com/OpenFn/lightning/issues/2389)

### Changed

- Ensure that all the demo accounts are confirmed by default
  [#2395](https://github.com/OpenFn/lightning/issues/2395)

### Fixed

- Removed all Kafka trigger code that ensured that message sequence is honoured
  for messages with keys. Functionality to ensure that message sequence is
  honoured will be added in the future, but in an abstraction that is a better
  fit for the current Lightning design.
  [#2362](https://github.com/OpenFn/lightning/issues/2362)
- Dropped the `trigger_kafka_messages` table that formed part of the Kafka
  trigger implementation, but which is now obsolete given the removal of the
  code related to message sequence preservation.
  [#2362](https://github.com/OpenFn/lightning/issues/2362)

## [v2.7.17] - 2024-08-14

### Added

- Added an `iex` command to setup a user, an apiToken, and credentials so that
  it's possible to get a fully running lightning instance via external shell
  script. (This is a tricky requirement for a distributed set of local
  deployments) [#2369](https://github.com/OpenFn/lightning/issues/2369) and
  [#2373](https://github.com/OpenFn/lightning/pull/2373)
- Added support for _very basic_ project-credential management (add, associate
  with job) via provisioning API.
  [#2367](https://github.com/OpenFn/lightning/issues/2367)

### Changed

- Enforced uniqueness on credential names _by user_.
  [#2371](https://github.com/OpenFn/lightning/pull/2371)
- Use Swoosh to format User models into recipients
  [#2374](https://github.com/OpenFn/lightning/pull/2374)
- Bump default CLI to `@openfn/cli@1.8.1`

### Fixed

- When a Workflow is deleted, any associated Kafka trigger pipelines will be
  stopped and deleted. [#2379](https://github.com/OpenFn/lightning/issues/2379)

## [v2.7.16] - 2024-08-07

### Fixed

- @ibrahimwickama fixed issue that prevented users from creating new workflows
  if they are running in an `http` environment (rather than `localhost` or
  `https`). [#2365](https://github.com/OpenFn/lightning/pull/2356)

## [v2.7.15] - 2024-08-07

### Changed

- Kafka messages without keys are synchronously converted into a Workorder,
  Dataclip and Run. Messages with keys are stored as TriggerKafkaMessage
  records, however the code needed to process them has been disabled, pending
  removal. [#2351](https://github.com/OpenFn/lightning/issues/2351)

## [v2.7.14] - 2024-08-05

### Changed

- Use standard styles for link, fix home button in breadcrumbs
  [#2354](https://github.com/OpenFn/lightning/pull/2354)

## [v2.7.13] - 2024-08-05

### Changed

- Don't log 406 Not Acceptable errors to Sentry
  [#2350](https://github.com/OpenFn/lightning/issues/2350)

### Fixed

- Correctly handle floats in LogMessage
  [#2348](https://github.com/OpenFn/lightning/issues/2348)

## [v2.7.12] - 2024-07-31

### Changed

- Make root layout configurable
  [#2310](https://github.com/OpenFn/lightning/pull/2310)
- Use snapshots when initiating Github Sync
  [#1827](https://github.com/OpenFn/lightning/issues/1827)
- Move runtime logic into module
  [#2338](https://github.com/OpenFn/lightning/pull/2338)
- Use `AccountHook Extension` to register new users invited in a project
  [#2341](https://github.com/OpenFn/lightning/pull/2341)
- Standardized top bars across the UI with a navigable breadcrumbs interface
  [#2299](https://github.com/OpenFn/lightning/pull/2299)

### Fixed

- Limit frame size of worker socket connections
  [#2339](https://github.com/OpenFn/lightning/issues/2339)
- Limit number of days to 31 in cron trigger dropdown
  [#2331](https://github.com/OpenFn/lightning/issues/2331)

## [v2.7.11] - 2024-07-26

### Added

- Expose more Kafka configuration at instance-level.
  [#2329](https://github.com/OpenFn/lightning/issues/2329)

### Fixed

- Table action css tweaks
  [#2333](https://github.com/OpenFn/lightning/issues/2333)

## [v2.7.10]

### Added

- A rudimentary optimisation for Kafka messages that do not have a key as the
  sequence of these messages can not be guaranteed.
  [#2323](https://github.com/OpenFn/lightning/issues/2323)

### Fixed

- Fix an intermittent bug when trying to intern Kafka offset reset policy.
  [#2327](https://github.com/OpenFn/lightning/issues/2327)

## [v2.7.9] - 2024-07-24

### Changed

- CSS - standardized some more tailwind components
  [PR#2324](https://github.com/OpenFn/lightning/pull/2324)

## [v2.7.8] - 2024-07-24

### Changed

- Enable End to End Integration tests
  [#2187](https://github.com/OpenFn/lightning/issues/2187)
- Make selected Kafka trigger parameters configurable via ENV vars.
  [#2315](https://github.com/OpenFn/lightning/issues/2315)
- Use the Oauth2 `revocation_endpoint` to revoke token access (1) before
  attempting to reauthorize and (2) when users schedule a credential for
  deletion [#2314](https://github.com/OpenFn/lightning/issues/2314)
- Standardized tailwind alerts
  [#2314](https://github.com/OpenFn/lightning/issues/2314)
- Standardized `link` tailwind style (and provided `link-plain`, `link-info`,
  `link-error`, and `link-warning`)
  [#2314](https://github.com/OpenFn/lightning/issues/2314)

### Fixed

- Fix work order URL in failure alerts
  [#2305](https://github.com/OpenFn/lightning/pull/2305)
- Fix error when handling existing encrypted credentials
  [#2316](https://github.com/OpenFn/lightning/issues/2316)
- Fix job editor switches to the snapshot version when body is changed
  [#2306](https://github.com/OpenFn/lightning/issues/2306)
- Fix misaligned "Retry from here" button on inspector page
  [#2308](https://github.com/OpenFn/lightning/issues/2308)

## [v2.7.7] - 2024-07-18

### Added

- Add experimental support for triggers that consume message from a Kafka
  cluster [#1801](https://github.com/OpenFn/lightning/issues/1801)
- Workflows can now specify concurrency, allowing runs to be executed
  syncronously or to a maximum concurrency level. Note that this applies to the
  default FifoRunQueue only.
  [#2022](https://github.com/OpenFn/lightning/issues/2022)
- Invite Non-Registered Users to a Project
  [#2288](https://github.com/OpenFn/lightning/pull/2288)

### Changed

- Make modal close events configurable
  [#2298](https://github.com/OpenFn/lightning/issues/2298)

### Fixed

- Prevent Oauth credentials from being created if they don't have a
  `refresh_token` [#2289](https://github.com/OpenFn/lightning/pull/2289) and
  send more helpful error data back to the worker during token refresh failure
  [#2135](https://github.com/OpenFn/lightning/issues/2135)
- Fix CLI deploy not creating snapshots for workflows
  [#2271](https://github.com/OpenFn/lightning/issues/2271)

## [v2.7.6] - 2024-07-11

### Fixed

- UsageTracking crons are enabled again (if config is enabled)
  [#2276](https://github.com/OpenFn/lightning/issues/2276)
- UsageTracking metrics absorb the fact that a step's job_id may not currently
  exist when counting unique jobs
  [#2279](https://github.com/OpenFn/lightning/issues/2279)
- Adjusted layout and text displayed when preventing simultaneous edits to
  accommodate more screen sizes
  [#2277](https://github.com/OpenFn/lightning/issues/2277)

## [v2.7.5] - 2024-07-10

### Changed

- Prevent two editors from making changes to the same workflow at the same time
  [#1949](https://github.com/OpenFn/lightning/issues/1949)
- Moved the Edge Condition Label field to the top of the form, so it's always
  visible [#2236](https://github.com/OpenFn/lightning/pull/2236)
- Update edge condition labels in the Workflow Diagram to always show the
  condition type icon and the label
  [#2236](https://github.com/OpenFn/lightning/pull/2236)

### Fixed

- Do Not Require Lock Version In URL Parameters
  [#2267](https://github.com/OpenFn/lightning/pull/2267)
- Trim erroneous spaces on user first and last names
  [#2269](https://github.com/OpenFn/lightning/pull/2269)

## [v2.7.4] - 2024-07-06

### Changed

- When the entire log string is a valid JSON object, pretty print it with a
  standard `JSON.stringify(str, null, 2)` but if it's something else then let
  the user do whatever they want (e.g., if you write
  `console.log('some', 'cool', state.data)` we won't mess with it.)
  [#2260](https://github.com/OpenFn/lightning/pull/2260)

### Fixed

- Fixed sticky toggle button for switching between latest version and a snapshot
  of a workflow [#2264](https://github.com/OpenFn/lightning/pull/2264)

## [v2.7.3] - 2024-07-05

### Changed

- Bumped the ws-worker to v1.3

### Fixed

- Fix issue when selecting different steps in RunViewer and the parent liveview
  not being informed [#2253](https://github.com/OpenFn/lightning/issues/2253)
- Stopped inspector from crashing when looking for a step by a run/job
  combination [#2201](https://github.com/OpenFn/lightning/issues/2201)
- Workflow activation only considers new and changed workflows
  [#2237](https://github.com/OpenFn/lightning/pull/2237)

## [v2.7.2] - 2024-07-03

### Changed

- Allow endpoint plugs to be injected at compile time.
  [#2248](https://github.com/OpenFn/lightning/pull/2248)
- All models to use the `public` schema.
  [#2249](https://github.com/OpenFn/lightning/pull/2249)
- In the workflow diagram, smartly update the view when adding new nodes
  [#2174](https://github.com/OpenFn/lightning/issues/2174)
- In the workflow diagram, remove the "autofit" toggle in the control bar

### Fixed

- Remove prompt parameter from the authorization URL parameters for the Generic
  Oauth Clients [#2250](https://github.com/OpenFn/lightning/issues/2250)
- Fixed react key error [#2233](https://github.com/OpenFn/lightning/issues/2233)
- Show common functions in the Docs panel
  [#1733](https://github.com/OpenFn/lightning/issues/1733)

## [v2.7.1] - 2024-07-01

### Changed

- Update email copies [#2213](https://github.com/OpenFn/lightning/issues/2213)

### Fixed

- Fix jumpy cursor in the Job editor.
  [#2229](https://github.com/OpenFn/lightning/issues/2229)
- Rework syncing behaviour to prevent changes getting thrown out on a socket
  reconnect. [#2007](https://github.com/OpenFn/lightning/issues/2007)

## [v2.7.0] - 2024-06-26

### Added

- Use of snapshots for displaying runs and their associated steps in the History
  page. [#1825](https://github.com/OpenFn/lightning/issues/1825)
- Added view-only mode for rendering workflows and runs in the Workflow Canvas
  and the Inspector page using snapshots, with the option to switch between a
  specific snapshot version and the latest version. Edit mode is available when
  displaying the latest version.
  [#1843](https://github.com/OpenFn/lightning/issues/1843)
- Allow users to delete steps sssociated with runs in the Workflow Canvas
  [#2027](https://github.com/OpenFn/lightning/issues/2027)
- Link to adaptor `/src` from inspector.
- Prototype AI Assistant for working with job code.
  [#2193](https://github.com/OpenFn/lightning/issues/2193)

### Changed

- Reverted behaviour on "Rerun from here" to select the Log tab.
  [#2202](https://github.com/OpenFn/lightning/issues/2202)
- Don't allow connections between an orphaned node and a
  Trigger[#2188](https://github.com/OpenFn/lightning/issues/2188)
- Reduce the minimum zoom in the workflow diagram
  [#2214](https://github.com/OpenFn/lightning/issues/2214)

### Fixed

- Fix some adaptor docs not displaying
  [#2019](https://github.com/OpenFn/lightning/issues/2019)
- Fix broken `mix lightning.install_adaptor_icons` task due to addition of Finch
  http client change.

## [v2.6.3] - 2024-06-19

### Changed

- Added a notice on application start about anonymous public impact reporting
  and its importance for the sustainability of
  [Digital Public Goods](https://digitalpublicgoods.net/) and
  [Digital Public Infrastructure](https://www.codevelop.fund/insights-1/what-is-digital-public-infrastructure).
- Increase default `WORKER_MAX_RUN_DURATION_SECONDS` to 300 to match the
  [ws-worker default](https://github.com/OpenFn/kit/blob/main/packages/ws-worker/src/util/cli.ts#L149-L153)
  so if people don't set their timeout via ENV, at least the two match up.

## [v2.6.2] - 2024-06-13

### Fixed

- Fix vanishing Docs panel when Editor panel is collapsed and opened again
  [#2195](https://github.com/OpenFn/lightning/issues/2195)
- Maintain tab when RunViewer remounts/push state drops tab hash
  [#2199](https://github.com/OpenFn/lightning/issues/2199)

## [v2.6.1] - 2024-06-12

### Changed

- Erlang to 26.2.5
- Update debian bookworm from 20240130 to 20240513.
- Return 403s when Provisioning API fails because of usage limits
  [#2182](https://github.com/OpenFn/lightning/pull/2182)
- Update email notification for changing retention period
  [#2066](https://github.com/OpenFn/lightning/issues/2066)
- Return 415s when Webhooks are sent Content-Types what are not supported.
  [#2180](https://github.com/OpenFn/lightning/issues/2180)
- Updated the default step text

### Fixed

- Rewrite TabSelector (now Tabbed) components fixing a number of navigation
  issues [#2051](https://github.com/OpenFn/lightning/issues/2051)

## [v2.6.0] - 2024-06-05

### Added

- Support multiple edges leading to the same step (a.k.a., "drag & drop")
  [#2008](https://github.com/OpenFn/lightning/issues/2008)

### Changed

### Fixed

## [v2.5.5] - 2024-06-05

### Added

- Replace LiveView Log Viewer component with React Monaco
  [#1863](https://github.com/OpenFn/lightning/issues/1863)

### Changed

- Bump default CLI to `@openfn/cli@1.3.2`
- Don't show deprecated adaptor versions in the adaptor version picklist (to be
  followed by some graceful deprecation handling/warning in
  [later work](https://github.com/OpenFn/lightning/issues/2172))
  [#2169](https://github.com/OpenFn/lightning/issues/2169)
- Refactor count workorders to reuse search code
  [#2121](https://github.com/OpenFn/lightning/issues/2121)
- Updated provisioning error message to include workflow and job names
  [#2140](https://github.com/OpenFn/lightning/issues/2140)

### Fixed

- Don't let two deploy workflows run at the same time to prevent git collisions
  [#2044](https://github.com/OpenFn/lightning/issues/2044)
- Stopped sending emails when creating a starter project
  [#2161](https://github.com/OpenFn/lightning/issues/2161)

## [v2.5.4] - 2024-05-31

### Added

- CORS support [#2157](https://github.com/OpenFn/lightning/issues/2157)
- Track users emails preferences
  [#2163](https://github.com/OpenFn/lightning/issues/2163)

### Changed

- Change Default Text For New Job Nodes
  [#2014](https://github.com/OpenFn/lightning/pull/2014)
- Persisted run options when runs are _created_, not when they are _claimed_.
  This has the benefit of "locking in" the behavior desired by the user at the
  time they demand a run, not whenever the worker picks it up.
  [#2085](https://github.com/OpenFn/lightning/pull/2085)
- Made `RUN_GRACE_PERIOD_SECONDS` a configurable ENV instead of 20% of the
  `WORKER_MAX_RUN_DURATION`
  [#2085](https://github.com/OpenFn/lightning/pull/2085)

### Fixed

- Stopped Janitor from calling runs lost if they have special runtime options
  [#2079](https://github.com/OpenFn/lightning/issues/2079)
- Dataclip Viewer now responds to page resize and internal page layout
  [#2120](https://github.com/OpenFn/lightning/issues/2120)

## [v2.5.3] - 2024-05-27

### Changed

- Stop users from creating deprecated Salesforce and GoogleSheets credentials.
  [#2142](https://github.com/OpenFn/lightning/issues/2142)
- Delegate menu customization and create menu components for reuse.
  [#1988](https://github.com/OpenFn/lightning/issues/1988)

### Fixed

- Disable Credential Save Button Until All Form Fields Are Validated
  [#2099](https://github.com/OpenFn/lightning/issues/2099)
- Fix Credential Modal Closure Error When Workflow Is Unsaved
  [#2101](https://github.com/OpenFn/lightning/pull/2101)
- Fix error when socket reconnects and user is viewing a run via the inspector
  [#2148](https://github.com/OpenFn/lightning/issues/2148)

## [v2.5.2] - 2024-05-23

### Fixed

- Preserve custom values (like `apiVersion`) during token refresh for OAuth2
  credentials [#2131](https://github.com/OpenFn/lightning/issues/2131)

## [v2.5.1] - 2024-05-21

### Fixed

- Don't compile Phoenix Storybook in production and test environments
  [#2119](https://github.com/OpenFn/lightning/pull/2119)
- Improve performance and memory consumption on queries and logic for digest
  mailer [#2121](https://github.com/OpenFn/lightning/issues/2121)

## [v2.5.0] - 2024-05-20

### Fixed

- When a refresh token is updated, save it!
  [#2124](https://github.com/OpenFn/lightning/pull/2124)

## [v2.5.0-pre4] - 2024-05-20

### Fixed

- Fix duplicate credential type bug
  [#2100](https://github.com/OpenFn/lightning/issues/2100)
- Ensure Global OAuth Clients Accessibility for All Users
  [#2114](https://github.com/OpenFn/lightning/issues/2114)

## [v2.5.0-pre3] - 2024-05-20

### Fixed

- Fix credential not added automatically after being created from the canvas.
  [#2105](https://github.com/OpenFn/lightning/issues/2105)
- Replace the "not working?" prompt by "All good, but if your credential stops
  working, you may need to re-authorize here.".
  [#2102](https://github.com/OpenFn/lightning/issues/1872)
- Fix Generic Oauth credentials don't get included in the refresh flow
  [#2106](https://github.com/OpenFn/lightning/pull/2106)

## [v2.5.0-pre2] - 2024-05-17

### Changed

- Replace LiveView Dataclip component with React Monaco bringing large
  performance improvements when viewing large dataclips.
  [#1872](https://github.com/OpenFn/lightning/issues/1872)

## [v2.5.0-pre] - 2024-05-17

### Added

- Allow users to build Oauth clients and associated credentials via the user
  interface. [#1919](https://github.com/OpenFn/lightning/issues/1919)

## [v2.4.14] - 2024-05-16

### Changed

- Refactored image and version info
  [#2097](https://github.com/OpenFn/lightning/pull/2097)

### Fixed

- Fixed issue where updating adaptor name and version of job node in the
  workflow canvas crashes the app when no credential is selected
  [#99](https://github.com/OpenFn/lightning/issues/99)
- Removes stacked viewer after switching tabs and steps.
  [#2064](https://github.com/OpenFn/lightning/issues/2064)

## [v2.4.13] - 2024-05-16

### Fixed

- Fixed issue where updating an existing Salesforce credential to use a
  `sandbox` endpoint would not properly re-authenticate.
  [#1842](https://github.com/OpenFn/lightning/issues/1842)
- Navigate directly to settings from url hash and renders default panel when
  there is no hash. [#1971](https://github.com/OpenFn/lightning/issues/1971)

## [v2.4.12] - 2024-05-15

### Fixed

- Fix render settings default panel on first load
  [#1971](https://github.com/OpenFn/lightning/issues/1971)

## [v2.4.11] - 2024-05-15

### Changed

- Upgraded Sentry to v10 for better error reporting.

## [v2.4.10] - 2024-05-14

### Fixed

- Fix the "reset demo" script by disabling the emailing that was introduced to
  the `create_project` function.
  [#2063](https://github.com/OpenFn/lightning/pull/2063)

## [v2.4.9] - 2024-05-14

### Changed

- Bumped @openfn/ws-worker to 1.1.8

### Fixed

- Correctly pass max allowed run time into the Run token, ensuring it's valid
  for the entirety of the Runs execution time
  [#2072](https://github.com/OpenFn/lightning/issues/2072)

## [v2.4.8] - 2024-05-13

### Added

- Add Github sync to usage limiter
  [#2031](https://github.com/OpenFn/lightning/pull/2031)

### Changed

- Remove illogical cancel buttons on user/pass change screen
  [#2067](https://github.com/OpenFn/lightning/issues/2067)

### Fixed

- Stop users from configuring failure alerts when the limiter returns error
  [#2076](https://github.com/OpenFn/lightning/pull/2076)

## [v2.4.7] - 2024-05-11

### Fixed

- Fixed early worker token expiry bug
  [#2070](https://github.com/OpenFn/lightning/issues/2070)

## [v2.4.6] - 2024-05-08

### Added

- Allow for automatic resubmission of failed usage tracking report submissions.
  [1789](https://github.com/OpenFn/lightning/issues/1789)
- Make signup feature configurable
  [#2049](https://github.com/OpenFn/lightning/issues/2049)
- Apply runtime limits to worker execution
  [#2015](https://github.com/OpenFn/lightning/pull/2015)
- Limit usage for failure alerts
  [#2011](https://github.com/OpenFn/lightning/pull/2011)

## [v2.4.5] - 2024-05-07

### Fixed

- Fix provioning API calls workflow limiter without the project ID
  [#2057](https://github.com/OpenFn/lightning/issues/2057)

## [v2.4.4] - 2024-05-03

### Added

- Benchmarking script that simulates data from a cold chain.
  [#1993](https://github.com/OpenFn/lightning/issues/1993)

### Changed

- Changed Snapshot `get_or_create_latest_for` to accept multis allow controlling
  of which repo it uses.
- Require exactly one owner for each project
  [#1991](https://github.com/OpenFn/lightning/issues/1991)

### Fixed

- Fixed issue preventing credential updates
  [#1861](https://github.com/OpenFn/lightning/issues/1861)

## [v2.4.3] - 2024-05-01

### Added

- Allow menu items customization
  [#1988](https://github.com/OpenFn/lightning/issues/1988)
- Workflow Snapshot support
  [#1822](https://github.com/OpenFn/lightning/issues/1822)
- Fix sample workflow from init_project_for_new_user
  [#2016](https://github.com/OpenFn/lightning/issues/2016)

### Changed

- Bumped @openfn/ws-worker to 1.1.6

### Fixed

- Assure workflow is always passed to Run.enqueue
  [#2032](https://github.com/OpenFn/lightning/issues/2032)
- Fix regression on History page where snapshots were not preloaded correctly
  [#2026](https://github.com/OpenFn/lightning/issues/2026)

## [v2.4.2] - 2024-04-24

### Fixed

- Fix missing credential types when running Lightning using Docker
  [#2010](https://github.com/OpenFn/lightning/issues/2010)
- Fix provisioning API includes deleted workflows in project state
  [#2001](https://github.com/OpenFn/lightning/issues/2001)

## [v2.4.1] - 2024-04-19

### Fixed

- Fix github cli deploy action failing to auto-commit
  [#1995](https://github.com/OpenFn/lightning/issues/1995)

## [v2.4.1-pre] - 2024-04-18

### Added

- Add custom metric to track the number of finalised runs.
  [#1790](https://github.com/OpenFn/lightning/issues/1790)

### Changed

- Set better defaults for the GitHub connection creation screen
  [#1994](https://github.com/OpenFn/lightning/issues/1994)
- Update `submission_status` for any Usagetracking.Report that does not have it
  set. [#1789](https://github.com/OpenFn/lightning/issues/1789)

## [v2.4.0] - 2024-04-12

### Added

- Allow description below the page title
  [#1975](https://github.com/OpenFn/lightning/issues/1975)
- Enable users to connect projects to their Github repos and branches that they
  have access to [#1895](https://github.com/OpenFn/lightning/issues/1895)
- Enable users to connect multiple projects to a single Github repo
  [#1811](https://github.com/OpenFn/lightning/issues/1811)

### Changed

- Change all System.get_env calls in runtime.exs to use dotenvy
  [#1968](https://github.com/OpenFn/lightning/issues/1968)
- Track usage tracking submission status in new field
  [#1789](https://github.com/OpenFn/lightning/issues/1789)
- Send richer version info as part of usage tracking submission.
  [#1819](https://github.com/OpenFn/lightning/issues/1819)

### Fixed

- Fix sync to branch only targetting main branch
  [#1892](https://github.com/OpenFn/lightning/issues/1892)
- Fix enqueue run without the workflow info
  [#1981](https://github.com/OpenFn/lightning/issues/1981)

## [v2.3.1] - 2024-04-03

### Changed

- Run the usage tracking submission job more frequently to reduce the risk of
  Oban unavailability at a particular time.
  [#1778](https://github.com/OpenFn/lightning/issues/1778)
- Remove code supporting V1 usage tracking submissions.
  [#1853](https://github.com/OpenFn/lightning/issues/1853)

### Fixed

- Fix scrolling behaviour on inspector for small screens
  [#1962](https://github.com/OpenFn/lightning/issues/1962)
- Fix project picker for users with many projects
  [#1952](https://github.com/OpenFn/lightning/issues/1952)

## [v2.3.0] - 2024-04-02

### Added

- Support for additional paths on a webhook URL such as `/i/<uuid>/Patient`
  [#1954](https://github.com/OpenFn/lightning/issues/1954)
- Support for a GET endpoint to "check" webhook URL availability
  [#1063](https://github.com/OpenFn/lightning/issues/1063)
- Allow external apps to control the run enqueue db transaction
  [#1958](https://github.com/OpenFn/lightning/issues/1958)

## [v2.2.2] - 2024-04-01

### Changed

- Changed dataclip search from string `LIKE` to tsvector on keys and values.
  While this will limit partial string matching to the beginning of words (not
  the middle or end) it will make searching way more performant
  [#1939](https://github.com/OpenFn/lightning/issues/1939)
- Translate job error messages using errors.po file
  [#1935](https://github.com/OpenFn/lightning/issues/1935)
- Improve the UI/UX of the run panel on the inspector for small screens
  [#1909](https://github.com/OpenFn/lightning/issues/1909)

### Fixed

- Regular database timeouts when searching across dataclip bodies
  [#1794](https://github.com/OpenFn/lightning/issues/1794)

## [v2.2.1] - 2024-03-27

### Added

- Enable users to connect to their Github accounts in preparation for
  streamlined GitHub project sync setup
  [#1894](https://github.com/OpenFn/lightning/issues/1894)

### Fixed

- Apply usage limit to bulk-reruns
  [#1931](https://github.com/OpenFn/lightning/issues/1931)
- Fix edge case that could result in duplicate usage tracking submissions.
  [#1853](https://github.com/OpenFn/lightning/issues/1853)
- Fix query timeout issue on history retention deletion
  [#1937](https://github.com/OpenFn/lightning/issues/1937)

## [v2.2.0] - 2024-03-21

### Added

- Allow admins to set project retention periods
  [#1760](https://github.com/OpenFn/lightning/issues/1760)
- Automatically wipe input/output data after their retention period
  [#1762](https://github.com/OpenFn/lightning/issues/1762)
- Automatically delete work order history after their retention period
  [#1761](https://github.com/OpenFn/lightning/issues/1761)

### Changed

- When automatically creating a project for a newly registered user (via the
  `INIT_PROJECT_FOR_NEW_USER=true` environment variable) that user should be the
  `owner` of the project.
  [#1927](https://github.com/OpenFn/lightning/issues/1927)
- Give priority to manual runs (over webhook requests and cron) so that active
  users on the inspector don't have to wait ages for thier work during high load
  periods [#1918](https://github.com/OpenFn/lightning/issues/1918)

## [v2.1.0] - 2024-03-20

### Added

- TSVector index to log_lines, and gin index to dataclips
  [#1898](https://github.com/OpenFn/lightning/issues/1898)
- Add API Version field to Salesforce OAuth credentials
  [#1838](https://github.com/OpenFn/lightning/issues/1838)

### Changed

- Replace v1 usage tracking with v2 usage tracking.
  [#1853](https://github.com/OpenFn/lightning/issues/1853)

## [v2.0.10]

### Changed

- Updated anonymous usage tracker submissions
  [#1853](https://github.com/OpenFn/lightning/issues/1853)

## [v2.0.9] - 2024-03-19

### Added

- Support for smaller screens on history and inspector.
  [#1908](https://github.com/OpenFn/lightning/issues/1908)
- Polling metric to track number of available runs.
  [#1790](https://github.com/OpenFn/lightning/issues/1790)
- Allows limiting creation of new runs and retries.
  [#1754](https://github.com/OpenFn/Lightning/issues/1754)
- Add specific messages for log, input, and output tabs when a run is lost
  [#1757](https://github.com/OpenFn/lightning/issues/1757)
- Soft and hard limits for runs created by webhook trigger.
  [#1859](https://github.com/OpenFn/Lightning/issues/1859)
- Publish an event when a new user is registered
  [#1873](https://github.com/OpenFn/lightning/issues/1873)
- Adds ability to add project collaborators from existing users
  [#1836](https://github.com/OpenFn/lightning/issues/1836)
- Added ability to remove project collaborators
  [#1837](https://github.com/OpenFn/lightning/issues/1837)
- Added new usage tracking submission code.
  [#1853](https://github.com/OpenFn/lightning/issues/1853)

### Changed

- Upgrade Elixir to 1.16.2
- Remove all values from `.env.example`.
  [#1904](https://github.com/OpenFn/lightning/issues/1904)

### Fixed

- Verify only stale project credentials
  [#1861](https://github.com/OpenFn/lightning/issues/1861)

## [v2.0.8] - 2024-02-29

### Fixed

- Show flash error when editing stale project credentials
  [#1795](https://github.com/OpenFn/lightning/issues/1795)
- Fixed bug with Github sync installation on docker-based deployments
  [#1845](https://github.com/OpenFn/lightning/issues/1845)

## [v2.0.6] - 2024-02-29

### Added

- Automatically create Github workflows in a target repository/branch when users
  set up a Github repo::OpenFn project sync
  [#1046](https://github.com/OpenFn/lightning/issues/1046)
- Allows limiting creation of new runs and retries.
  [#1754](https://github.com/OpenFn/Lightning/issues/1754)

### Changed

- Change bucket size used by the run queue delay custom metric.
  [#1790](https://github.com/OpenFn/lightning/issues/1790)
- Require setting `IS_RESETTABLE_DEMO` to "yes" via ENV before allowing the
  destructive `Demo.reset_demo/0` function from being called.
  [#1720](https://github.com/OpenFn/lightning/issues/1720)
- Remove version display condition that was redundant due to shadowing
  [#1819](https://github.com/OpenFn/lightning/issues/1819)

### Fixed

- Fix series of sentry issues related to OAuth credentials
  [#1799](https://github.com/OpenFn/lightning/issues/1799)

## [v2.0.5] - 2024-02-25

### Fixed

- Fixed error in Credentials without `sanbox` field set; only display `sandbox`
  field for Salesforce oauth credentials.
  [#1798](https://github.com/OpenFn/lightning/issues/1798)

## [v2.0.4] - 2024-02-24

### Added

- Display and edit OAuth credentials
  scopes[#1706](https://github.com/OpenFn/Lightning/issues/1706)

### Changed

- Stop sending `operating_system_detail` to the usage tracker
  [#1785](https://github.com/OpenFn/lightning/issues/1785)

### Fixed

- Make handling of usage tracking errors more robust.
  [#1787](https://github.com/OpenFn/lightning/issues/1787)
- Fix inspector shows selected dataclip as wiped after retying workorder from a
  non-first step [#1780](https://github.com/OpenFn/lightning/issues/1780)

## [v2.0.3] - 2024-02-21

### Added

- Actual metrics will now be submitted by Lightning to the Usage Tracker.
  [#1742](https://github.com/OpenFn/lightning/issues/1742)
- Added a support link to the menu that goes to the instance admin contact
  [#1783](https://github.com/OpenFn/lightning/issues/1783)

### Changed

- Usage Tracking submissions are now opt-out, rather than opt-in. Hashed UUIDs
  to ensure anonymity are default.
  [#1742](https://github.com/OpenFn/lightning/issues/1742)
- Usage Tracking submissions will now run daily rather than hourly.
  [#1742](https://github.com/OpenFn/lightning/issues/1742)

- Bumped @openfn/ws-worker to `v1.0` (this is used in dev mode when starting the
  worker from your mix app: `RTM=true iex -S mix phx.server`)
- Bumped @openfn/cli to `v1.0` (this is used for adaptor docs and magic)

### Fixed

- Non-responsive workflow canvas after web socket disconnection
  [#1750](https://github.com/OpenFn/lightning/issues/1750)

## [v2.0.2] - 2024-02-14

### Fixed

- Fixed a bug with the OAuth2 credential refresh flow that prevented
  GoogleSheets jobs from running after token expiration
  [#1735](https://github.com/OpenFn/Lightning/issues/1735)

## [v2.0.1] - 2024-02-13

### Changed

- Renamed ImpactTracking to UsageTracking
  [#1729](https://github.com/OpenFn/lightning/issues/1729)
- Block github installation if there's a pending installation in another project
  [#1731](https://github.com/OpenFn/Lightning/issues/1731)

### Fixed

- Expand work order button balloons randomly
  [#1737](https://github.com/OpenFn/Lightning/issues/1737)
- Editing credentials doesn't work from project scope
  [#1743](https://github.com/OpenFn/Lightning/issues/1743)

## [v2.0.0] - 2024-02-10

> At the time of writing there are no more big changes planned and testing has
> gone well. Thanks to everyone who's helped to kick the tyres during the "rc"
> phase. There are still a _lot of **new features** coming_, so please:
>
> - watch our [**Public Roadmap**](https://github.com/orgs/OpenFn/projects/3) to
>   stay abreast of our core team's backlog,
> - request a feature in the
>   [**Community Forum**](https://community.openfn.org),
> - raise a
>   [**new issue**](https://github.com/OpenFn/lightning/issues/new/choose) if
>   you spot a bug,
> - and head over to the
>   [**Contributing**](https://github.com/OpenFn/lightning/?tab=readme-ov-file#contribute-to-this-project)
>   section to lend a hand.
>
> Head to [**docs.openfn.org**](https://docs.openfn.org) for product
> documentation and help with v1 to v2 migration.

### Changed

- Bump `@openfn/worker` to `v0.8.1`
- Only show GoogleSheets and Salesforce credential options if Oauth clients are
  registered with the instance via ENV
  [#1734](https://github.com/OpenFn/Lightning/issues/1734)

### Fixed

- Use standard table type for webhook auth methods
  [#1514](https://github.com/OpenFn/Lightning/issues/1514)
- Make disabled button for "Connect to GitHub" clear, add tooltip
  [#1732](https://github.com/OpenFn/Lightning/issues/1715)

## [v2.0.0-rc12] - 2024-02-09

### Added

- Add RunQueue extension to allow claim customization.
  [#1715](https://github.com/OpenFn/Lightning/issues/1715)
- Add support for Salesforce OAuth2 credentials
  [#1633](https://github.com/OpenFn/Lightning/issues/1633)

### Changed

- Use `PAYLOAD_SIZE_KB` in k6 load testing script, set thresholds on wait time,
  set default payload size to `2kb`

### Fixed

- Adds more detail to work order states on dashboard
  [#1677](https://github.com/OpenFn/lightning/issues/1677)
- Fix Output & Logs in inspector fails to show sometimes
  [#1702](https://github.com/OpenFn/lightning/issues/1702)

## [v2.0.0-rc11] - 2024-02-08

### Fixed

- Bumped Phoenix LiveView from `0.20.4` to `0.20.5` to fix canvas selection
  issue [#1724](https://github.com/OpenFn/lightning/issues/1724)

## [v2.0.0-rc10] - 2024-02-08

### Changed

- Implemented safeguards to prevent deletion of jobs with associated run history
  [#1570](https://github.com/OpenFn/Lightning/issues/1570)

### Fixed

- Fixed inspector dataclip body not getting updated after dataclip is wiped
  [#1718](https://github.com/OpenFn/Lightning/issues/1718)
- Fixed work orders getting retried despite having wiped dataclips
  [#1721](https://github.com/OpenFn/Lightning/issues/1721)

## [v2.0.0-rc9] 2024-02-05

### Added

- Persist impact tracking configuration and reports
  [#1684](https://github.com/OpenFn/Lightning/issues/1684)
- Add zero-persistence project setting
  [#1209](https://github.com/OpenFn/Lightning/issues/1209)
- Wipe dataclip after use when zero-persistence is enabled
  [#1212](https://github.com/OpenFn/Lightning/issues/1212)
- Show appropriate message when a wiped dataclip is viewed
  [#1211](https://github.com/OpenFn/Lightning/issues/1211)
- Disable selecting work orders having wiped dataclips in the history page
  [#1210](https://github.com/OpenFn/Lightning/issues/1210)
- Hide rerun button in inspector when the selected step has a wiped dataclip
  [#1639](https://github.com/OpenFn/Lightning/issues/1639)
- Add rate limiter to webhook endpoints and runtime limiter for runs.
  [#639](https://github.com/OpenFn/Lightning/issues/639)

### Fixed

- Prevented secret scrubber from over-eagerly adding \*\*\* between all
  characters if an empty string secret was provided as a credential field value
  (e.g., {"username": "come-on-in", "password": ""})
  [#1585](https://github.com/OpenFn/Lightning/issues/1585)
- Fixed permissions issue that allowed viewer/editor to modify webhook auth
  methods. These permissions only belong to project owners and admins
  [#1692](https://github.com/OpenFn/Lightning/issues/1692)
- Fixed bug that was duplicating inbound http_requests, resulting in unnecessary
  data storage [#1695](https://github.com/OpenFn/Lightning/issues/1695)
- Fixed permissions issue that allowed editors to set up new Github connections
  [#1703](https://github.com/OpenFn/Lightning/issues/1703)
- Fixed permissions issue that allowed viewers to initiate syncs to github
  [#1704](https://github.com/OpenFn/Lightning/issues/1704)
- Fixed inspector view stuck at processing when following a crashed run
  [#1711](https://github.com/OpenFn/Lightning/issues/1711)
- Fixed inspector dataclip selector not getting updated after running manual run
  [#1714](https://github.com/OpenFn/Lightning/issues/1714)

## [v2.0.0-rc8] - 2024-01-30

### Added

- Shim code to interact with the Impact Tracking service
  [#1671](https://github.com/OpenFn/Lightning/issues/1671)

### Changed

- Standardized naming of "attempts" to "runs". This had already been done in the
  front-end, but this change cleans up the backend, the database, and the
  interface with the worker. Make sure to **run migrations** and update your
  ENV/secrets to use `WORKER_RUNS_PRIVATE_KEY` rather than
  `WORKER_ATTEMPTS_PRIVATE_KEY`
  [#1657](https://github.com/OpenFn/Lightning/issues/1657)
- Required `@openfn/ws-worker@0.8.0` or above.

## [v2.0.0-rc7] - 2024-01-26

### Added

- Store webhook request headers in Dataclips for use in jobs.
  [#1638](https://github.com/OpenFn/Lightning/issues/1638)

### Changed

- Display `http_request` dataclips to the user as they will be provided to the
  worker as "input" state to avoid confusion while writing jobs.
  [1664](https://github.com/OpenFn/Lightning/issues/1664)
- Named-spaced all worker environment variables with `WORKER_` and added
  documentation for how to configure them.
  [#1672](https://github.com/OpenFn/Lightning/pull/1672)
- Bumped to `@openfn/ws-worker@0.6.0`
- Bumped to `@openfn/cli@0.4.15`

### Fixed

- Fix Run via Docker [#1653](https://github.com/OpenFn/Lightning/issues/1653)
- Fix remaining warnings, enable "warnings as errors"
  [#1642](https://github.com/OpenFn/Lightning/issues/1642)
- Fix workflow dashboard bug when viewed for newly created workflows with only
  unfinished run steps. [#1674](https://github.com/OpenFn/Lightning/issues/1674)

## [v2.0.0-rc5] - 2024-01-22

### Changed

- Made two significant backend changes that don't impact UI/UX but **require
  migrations** and should make Lightning developer lives easier by updating
  parts of the backend to match terms now used in the frontend:
  - Renamed the `Runs` model and table to `Steps`
    [#1571](https://github.com/OpenFn/Lightning/issues/1571)
  - Renamed the `AttemptRuns` model and table to `AttemptSteps`
    [#1571](https://github.com/OpenFn/Lightning/issues/1571)

## [v2.0.0-rc4] - 2024-01-19

### Added

- Scrub output dataclips in the UI to avoid unintentional secret exposure
  [#1606](https://github.com/OpenFn/Lightning/issues/1606)

### Changed

- Bump to `@openfn/cli@0.4.14`
- Do not persist the active tab setting on the job editor
  [#1504](https://github.com/OpenFn/Lightning/issues/1504)
- Make condition label optional
  [#1648](https://github.com/OpenFn/Lightning/issues/1648)

### Fixed

- Fix credential body getting leaked to sentry incase of errors
  [#1600](https://github.com/OpenFn/Lightning/issues/1600)
- Fixed validation on Javascript edge conditions
  [#1602](https://github.com/OpenFn/Lightning/issues/1602)
- Removed unused code from `run_live` directory
  [#1625](https://github.com/OpenFn/Lightning/issues/1625)
- Edge condition expressions not correctly being handled during provisioning
  [#openfn/kit#560](https://github.com/OpenFn/kit/pull/560)

## [v2.0.0-rc3] 2024-01-12

### Added

- Custom metric to track stalled attempts
  [#1559](https://github.com/OpenFn/Lightning/issues/1559)
- Dashboard with project and workflow stats
  [#755](https://github.com/OpenFn/Lightning/issues/755)
- Add search by ID on the history page
  [#1468](https://github.com/OpenFn/Lightning/issues/1468)
- Custom metric to support autoscaling
  [#1607](https://github.com/OpenFn/Lightning/issues/1607)

### Changed

- Bumped CLI version to `0.4.13`
- Bumped worker version to `0.5.0`
- Give project editors and viewers read only access to project settings instead
  [#1477](https://github.com/OpenFn/Lightning/issues/1477)

### Fixed

- Throw an error when Lightning.MetadataService.get_adaptor_path/1 returns an
  adaptor path that is nil
  [#1601](https://github.com/OpenFn/Lightning/issues/1601)
- Fix failure due to creating work order from a newly created job
  [#1572](https://github.com/OpenFn/Lightning/issues/1572)
- Fixes on the dashboard and links
  [#1610](https://github.com/OpenFn/Lightning/issues/1610) and
  [#1608](https://github.com/OpenFn/Lightning/issues/1608)

## [v2.0.0-rc2] - 2024-01-08

### Fixed

- Restored left-alignment for step list items on run detail and inspector
  [a6e4ada](https://github.com/OpenFn/Lightning/commit/a6e4adafd558269cfd690e7c4fdd8f9fe66c5f62)
- Inspector: fixed attempt/run language for "skipped" tooltip
  [fd7dd0c](https://github.com/OpenFn/Lightning/commit/fd7dd0ca8128dfba2902e5aa6a2259e2073f0f10)
- Inspector: fixed failure to save during "save & run" from inspector
  [#1596](https://github.com/OpenFn/Lightning/issues/1596)
- Inspector: fixed key bindings for save & run (retry vs. new work order)
  getting overridden when user focuses on the Monaco editor
  [#1596](https://github.com/OpenFn/Lightning/issues/1596)

## [v2.0.0-rc1] - 2024-01-05

### Why does this repo go from `v0` to `v2.0`?

Lightning is the _2nd version_ of the OpenFn platform. While much of the core
technology is the same, there are breaking changes between `v1.105` (pre-2024)
and `v2` ("OpenFn Lightning").

For customers using OpenFn `v1`, a migration guide will be provided at
[docs.openfn.org](https://docs.openfn.org)

### Added

- Link to the job inspctor for a selected run from the history interface
  [#1524](https://github.com/OpenFn/Lightning/issues/1524)
- Reprocess an existing work order from the job inspector by default (instead of
  always creating a new work order)
  [#1524](https://github.com/OpenFn/Lightning/issues/1524)
- Bumped worker to support edge conditions between trigger and first job
  `"@openfn/ws-worker": "^0.4.0"`

### Changed

- Updated naming to prepare for v2 release
  [#1248](https://github.com/OpenFn/Lightning/issues/1248); the major change is
  that each time a work order (the typical unit of business value for an
  organization, e.g. "execute workflow ABC for patient 123") is executed, it is
  called a "run". Previously, it was called an "attempt". The hierarchy is now:

  ```
  Build-Time: Projects > Workflows > Steps
  Run-Time: Work Orders > Runs > Steps
  ```

  Note the name changes here are reflected in the UI, but not all tables/models
  will be changed until [1571](https://github.com/OpenFn/Lightning/issues/1571)
  is delivered.

## [v0.12.2] - 2023-12-24

### Changed

- Bumped worker to address occasional git install issue
  `"@openfn/ws-worker": "^0.3.2"`

### Fixed

- Fix RuntimeError: found duplicate ID "google-sheets-inner-form" for
  GoogleSheetsComponent [#1578](https://github.com/OpenFn/Lightning/issues/1578)
- Extend export script to include new JS expression edge type
  [#1540](https://github.com/OpenFn/Lightning/issues/1540)
- Fix regression for attempt viewer log line highlighting
  [#1589](https://github.com/OpenFn/Lightning/issues/1589)

## [v0.12.1] - 2023-12-21

### Changed

- Hide project security setting tab from non-authorized users
  [#1477](https://github.com/OpenFn/Lightning/issues/1477)

### Fixed

- History page crashes if job is removed from workflow after it's been run
  [#1568](https://github.com/OpenFn/Lightning/issues/1568)

## [v0.12.0] - 2023-12-15

### Added

- Add ellipsis for long job names on the canvas
  [#1217](https://github.com/OpenFn/Lightning/issues/1217)
- Fix Credential Creation Page UI
  [#1064](https://github.com/OpenFn/Lightning/issues/1064)
- Custom metric to track Attempt queue delay
  [#1556](https://github.com/OpenFn/Lightning/issues/1556)
- Expand work order row when a `workorder_id` is specified in the filter
  [#1515](https://github.com/OpenFn/Lightning/issues/1515)
- Allow Javascript expressions as conditions for edges
  [#1498](https://github.com/OpenFn/Lightning/issues/1498)

### Changed

- Derive dataclip in inspector from the attempt & step
  [#1551](https://github.com/OpenFn/Lightning/issues/1551)
- Updated CLI to 0.4.10 (fixes logging)
- Changed UserBackupToken model to use UTC timestamps (6563cb77)
- Restore FK relationship between `work_orders` and `attempts` pending a
  decision re: further partitioning.
  [#1254](https://github.com/OpenFn/Lightning/issues/1254)

### Fixed

- New credential doesn't appear in inspector until refresh
  [#1531](https://github.com/OpenFn/Lightning/issues/1531)
- Metadata not refreshing when credential is updated
  [#791](https://github.com/OpenFn/Lightning/issues/791)
- Adjusted z-index for Monaco Editor's sibling element to resolve layout
  conflict [#1329](https://github.com/OpenFn/Lightning/issues/1329)
- Demo script sets up example Runs with their log lines in a consistant order.
  [#1487](https://github.com/OpenFn/Lightning/issues/1487)
- Initial credential creation `changes` show `after` as `null` rather a value
  [#1118](https://github.com/OpenFn/Lightning/issues/1118)
- AttemptViewer flashing/rerendering when Jobs are running
  [#1550](https://github.com/OpenFn/Lightning/issues/1550)
- Not able to create a new Job when clicking the Check icon on the placeholder
  [#1537](https://github.com/OpenFn/Lightning/issues/1537)
- Improve selection logic on WorkflowDiagram
  [#1220](https://github.com/OpenFn/Lightning/issues/1220)

## [v0.11.0] - 2023-12-06

### Added

- Improved UI when manually creating Attempts via the Job Editor
  [#1474](https://github.com/OpenFn/Lightning/issues/1474)
- Increased the maximum inbound webhook request size to 10MB and added
  protection against _very large_ payloads with a 100MB "max_skip_body_length"
  [#1247](https://github.com/OpenFn/Lightning/issues/1247)

### Changed

- Use the internal port of the web container for the worker configuration in
  docker-compose setup. [#1485](https://github.com/OpenFn/Lightning/pull/1485)

## [v0.10.6] - 2023-12-05

### Changed

- Limit entries count on term work orders search
  [#1461](https://github.com/OpenFn/Lightning/issues/1461)
- Scrub log lines using multiple credentials samples
  [#1519](https://github.com/OpenFn/Lightning/issues/1519)
- Remove custom telemetry plumbing.
  [1259](https://github.com/OpenFn/Lightning/issues/1259)
- Enhance UX to prevent modal closure when Monaco/Dataclip editor is focused
  [#1510](https://github.com/OpenFn/Lightning/pull/1510)

### Fixed

- Use checkbox on boolean credential fields rather than a text input field
  [#1430](https://github.com/OpenFn/Lightning/issues/1430)
- Allow users to retry work orders that failed before their first run was
  created [#1417](https://github.com/OpenFn/Lightning/issues/1417)
- Fix to ensure webhook auth modal is closed when cancel or close are selected.
  [#1508](https://github.com/OpenFn/Lightning/issues/1508)
- Enable user to reauthorize and obtain a new refresh token.
  [#1495](https://github.com/OpenFn/Lightning/issues/1495)
- Save credential body with types declared on schema
  [#1518](https://github.com/OpenFn/Lightning/issues/1518)

## [v0.10.5] - 2023-12-03

### Changed

- Only add history page filters when needed for simpler multi-select status
  interface and shorter page URLs
  [#1331](https://github.com/OpenFn/Lightning/issues/1331)
- Use dynamic Endpoint config only on prod
  [#1435](https://github.com/OpenFn/Lightning/issues/1435)
- Validate schema field with any of expected values
  [#1502](https://github.com/OpenFn/Lightning/issues/1502)

### Fixed

- Fix for liveview crash when token expires or gets deleted after mount
  [#1318](https://github.com/OpenFn/Lightning/issues/1318)
- Remove two obsolete methods related to Run: `Lightning.Invocation.delete_run`
  and `Lightning.Invocation.Run.new_from`.
  [#1254](https://github.com/OpenFn/Lightning/issues/1254)
- Remove obsolete field `previous_id` from `runs` table.
  [#1254](https://github.com/OpenFn/Lightning/issues/1254)
- Fix for missing data in 'created' audit trail events for webhook auth methods
  [#1500](https://github.com/OpenFn/Lightning/issues/1500)

## [v0.10.4] - 2023-11-30

### Changed

- Increased History search timeout to 30s
  [#1461](https://github.com/OpenFn/Lightning/issues/1461)

### Fixed

- Tooltip text clears later than the background
  [#1094](https://github.com/OpenFn/Lightning/issues/1094)
- Temporary fix to superuser UI for managing project users
  [#1145](https://github.com/OpenFn/Lightning/issues/1145)
- Fix for adding ellipses on credential info on job editor heading
  [#1428](https://github.com/OpenFn/Lightning/issues/1428)

## [v0.10.3] - 2023-11-28

### Added

- Dimmed/greyed out triggers and edges on the canvas when they are disabled
  [#1464](https://github.com/OpenFn/Lightning/issues/1464)
- Async loading on the history page to improve UX on long DB queries
  [#1279](https://github.com/OpenFn/Lightning/issues/1279)
- Audit trail events for webhook auth (deletion method) change
  [#1165](https://github.com/OpenFn/Lightning/issues/1165)

### Changed

- Sort project collaborators by first name
  [#1326](https://github.com/OpenFn/Lightning/issues/1326)
- Work orders will now be set in a "pending" state when retries are enqueued.
  [#1340](https://github.com/OpenFn/Lightning/issues/1340)
- Avoid printing 2FA codes by default
  [#1322](https://github.com/OpenFn/Lightning/issues/1322)

### Fixed

- Create new workflow button sizing regression
  [#1405](https://github.com/OpenFn/Lightning/issues/1405)
- Google credential creation and automatic closing of oAuth tab
  [#1109](https://github.com/OpenFn/Lightning/issues/1109)
- Exporting project breaks the navigation of the page
  [#1440](https://github.com/OpenFn/Lightning/issues/1440)

## [v0.10.2] - 2023-11-21

### Changed

- Added `max_frame_size` to the Cowboy websockets protocol options in an attempt
  to address [#1421](https://github.com/OpenFn/Lightning/issues/1421)

## [v0.10.1] - 2023-11-21

### Fixed

- Work Order ID was not displayed properly in history page
  [#1423](https://github.com/OpenFn/Lightning/issues/1423)

## [v0.10.0] - 2023-11-21

### 🚨 Breaking change warning! 🚨

This release will contain breaking changes as we've significantly improved both
the workflow building and execution systems.

#### Nodes and edges

Before, workflows were represented as a list of jobs and triggers. For greater
flexibility and control of complex workflows, we've moved towards a more robust
"nodes and edges" approach. Where jobs in a workflow (a node) can be connected
by edges.

Triggers still exist, but live "outside" the directed acyclic graph (DAG) and
are used to automatically create work orders and attempts.

We've provided migrations that bring `v0.9.3` workflows in line with the
`v0.10.0` requirements.

#### Scalable workers

Before, Lightning spawned child processes to execute attempts in sand-boxed
NodeVMs on the same server. This created inefficiencies and security
vulnerabilities. Now, the Lightning web server adds attempts to a queue and
multiple worker applications can pull from that queue to process work.

In dev mode, this all happens automatically and on one machine, but in most
high-availability production environments the workers will be on another server.

Attempts are now handled entirely by the workers, and they report back to
Lightning. Exit reasons, final attempt states, error types and error messages
are either entirely new or handled differently now, but we have provided
migration scripts that will work to bring _most_ `v0.9.3` runs, attempts, and
work orders up to `v0.10.0`, though the granularity of `v0.9.3` states and exits
will be less than `v0.10.0` and the final states are not guaranteed to be
accurate for workflows with multiple branches and leaf nodes with varying exit
reasons.

The migration scripts can be run with a single function call in SetupUtils from
a connect `iex` session:

```
Lightning.SetupUtils.approximate_state_for_attempts_and_workorders()
```

Note that (like lots of _other_ functionality in `SetupUtils`, calling this
function is a destructive action and you should only do it if you've backed up
your data and you know what you're doing.)

As always, we recommend backing up your data before migrating. (And thanks for
bearing with us as we move towards our first stable Lightning release.)

### Added

- Fix flaky job name input behavior on error
  [#1218](https://github.com/OpenFn/Lightning/issues/1218)
- Added a hover effect on copy and add button for adaptors examples
  [#1297](https://github.com/OpenFn/Lightning/issues/1297)
- Migration helper code to move from `v0.9.3` to `v0.10.0` added to SetupUtils
  [#1363](https://github.com/OpenFn/Lightning/issues/1363)
- Option to start with `RTM=false iex -S mix phx.server` for opting out of the
  dev-mode automatic runtime manager.
- Webhook Authentication Methods database and CRUD operations
  [#1152](https://github.com/OpenFn/Lightning/issues/1152)
- Creation and Edit of webhook webhook authentication methods UI
  [#1149](https://github.com/OpenFn/Lightning/issues/1149)
- Add webhook authentication methods overview methods in the canvas
  [#1153](https://github.com/OpenFn/Lightning/issues/1153)
- Add icon on the canvas for triggers that have authentication enabled
  [#1157](https://github.com/OpenFn/Lightning/issues/1157)
- Require password/2FA code before showing password and API Key for webhook auth
  methods [#1200](https://github.com/OpenFn/Lightning/issues/1200)
- Restrict live dashboard access to only superusers, enable DB information and
  OS information [#1170](https://github.com/OpenFn/Lightning/issues/1170) OS
  information [#1170](https://github.com/OpenFn/Lightning/issues/1170)
- Expose additional metrics to LiveDashboard
  [#1171](https://github.com/OpenFn/Lightning/issues/1171)
- Add plumbing to dump Lightning metrics during load testing
  [#1178](https://github.com/OpenFn/Lightning/issues/1178)
- Allow for heavier payloads during load testing
  [#1179](https://github.com/OpenFn/Lightning/issues/1179)
- Add dynamic delay to help mitigate flickering test
  [#1195](https://github.com/OpenFn/Lightning/issues/1195)
- Add a OpenTelemetry trace example
  [#1189](https://github.com/OpenFn/Lightning/issues/1189)
- Add plumbing to support the use of PromEx
  [#1199](https://github.com/OpenFn/Lightning/issues/1199)
- Add warning text to PromEx config
  [#1222](https://github.com/OpenFn/Lightning/issues/1222)
- Track and filter on webhook controller state in :telemetry metrics
  [#1192](https://github.com/OpenFn/Lightning/issues/1192)
- Secure PromEx metrics endpoint by default
  [#1223](https://github.com/OpenFn/Lightning/issues/1223)
- Partition `log_lines` table based on `attempt_id`
  [#1254](https://github.com/OpenFn/Lightning/issues/1254)
- Remove foreign key from `attempts` in preparation for partitioning
  `work_orders` [#1254](https://github.com/OpenFn/Lightning/issues/1254)
- Remove `Workflows.delete_workflow`. It is no longer in use and would require
  modification to not leave orphaned attempts given the removal of the foreign
  key from `attempts`. [#1254](https://github.com/OpenFn/Lightning/issues/1254)
- Show tooltip for cloned runs in history page
  [#1327](https://github.com/OpenFn/Lightning/issues/1327)
- Have user create workflow name before moving to the canvas
  [#1103](https://github.com/OpenFn/Lightning/issues/1103)
- Allow PromEx authorization to be disabled
  [#1483](https://github.com/OpenFn/Lightning/issues/1483)

### Changed

- Updated vulnerable JS libraries, `postcss` and `semver`
  [#1176](https://github.com/OpenFn/Lightning/issues/1176)
- Update "Delete" to "Delete Job" on Job panel and include javascript deletion
  confirmation [#1105](https://github.com/OpenFn/Lightning/issues/1105)
- Move "Enabled" property from "Jobs" to "Edges"
  [#895](https://github.com/OpenFn/Lightning/issues/895)
- Incorrect wording on the "Delete" tooltip
  [#1313](https://github.com/OpenFn/Lightning/issues/1313)

### Fixed

- Fixed janitor lost query calculation
  [#1400](https://github.com/OpenFn/Lightning/issues/1400)
- Adaptor icons load gracefully
  [#1140](https://github.com/OpenFn/Lightning/issues/1140)
- Selected dataclip gets lost when starting a manual work order from the
  inspector interface [#1283](https://github.com/OpenFn/Lightning/issues/1283)
- Ensure that the whole edge when selected is highlighted
  [#1160](https://github.com/OpenFn/Lightning/issues/1160)
- Fix "Reconfigure Github" button in Project Settings
  [#1386](https://github.com/OpenFn/Lightning/issues/1386)
- Make janitor also clean up runs inside an attempt
  [#1348](https://github.com/OpenFn/Lightning/issues/1348)
- Modify CompleteRun to return error changeset when run not found
  [#1393](https://github.com/OpenFn/Lightning/issues/1393)
- Drop invocation reasons from DB
  [#1412](https://github.com/OpenFn/Lightning/issues/1412)
- Fix inconsistency in ordering of child nodes in the workflow diagram
  [#1406](https://github.com/OpenFn/Lightning/issues/1406)

## [v0.9.3] - 2023-09-27

### Added

- Add ellipsis when adaptor name is longer than the container allows
  [#1095](https://github.com/OpenFn/Lightning/issues/1095)
- Webhook Authentication Methods database and CRUD operations
  [#1152](https://github.com/OpenFn/Lightning/issues/1152)

### Changed

- Prevent deletion of first job of a workflow
  [#1097](https://github.com/OpenFn/Lightning/issues/1097)

### Fixed

- Fix long name on workflow cards
  [#1102](https://github.com/OpenFn/Lightning/issues/1102)
- Fix highlighted Edge can get out of sync with selected Edge
  [#1099](https://github.com/OpenFn/Lightning/issues/1099)
- Creating a new user without a password fails and there is no user feedback
  [#731](https://github.com/OpenFn/Lightning/issues/731)
- Crash when setting up version control
  [#1112](https://github.com/OpenFn/Lightning/issues/1112)

## [v0.9.2] - 2023-09-20

### Added

- Add "esc" key binding to close job inspector modal
  [#1069](https://github.com/OpenFn/Lightning/issues/1069)

### Changed

- Save icons from the `adaptors` repo locally and load them in the job editor
  [#943](https://github.com/OpenFn/Lightning/issues/943)

## [v0.9.1] - 2023-09-19

### Changed

- Modified audit trail to handle lots of different kind of audit events
  [#271](https://github.com/OpenFn/Lightning/issues/271)/[#44](https://github.com/OpenFn/Lightning/issues/44)
- Fix randomly unresponsive job panel after job deletion
  [#1113](https://github.com/OpenFn/Lightning/issues/1113)

## [v0.9.0] - 2023-09-15

### Added

- Add favicons [#1079](https://github.com/OpenFn/Lightning/issues/1079)
- Validate job name in placeholder job node
  [#1021](https://github.com/OpenFn/Lightning/issues/1021)
- Bring credential delete in line with new GDPR interpretation
  [#802](https://github.com/OpenFn/Lightning/issues/802)
- Make job names unique per workflow
  [#1053](https://github.com/OpenFn/Lightning/issues/1053)

### Changed

- Enhanced the job editor/inspector interface
  [#1025](https://github.com/OpenFn/Lightning/issues/1025)

### Fixed

- Finished run never appears in inspector when it fails
  [#1084](https://github.com/OpenFn/Lightning/issues/1084)
- Cannot delete some credentials via web UI
  [#1072](https://github.com/OpenFn/Lightning/issues/1072)
- Stopped the History table from jumping when re-running a job
  [#1100](https://github.com/OpenFn/Lightning/issues/1100)
- Fixed the "+" button when adding a job to a workflow
  [#1093](https://github.com/OpenFn/Lightning/issues/1093)

## [v0.8.3] - 2023-09-05

### Added

- Render error when workflow diagram node is invalid
  [#956](https://github.com/OpenFn/Lightning/issues/956)

### Changed

- Restyle history table [#1029](https://github.com/OpenFn/Lightning/issues/1029)
- Moved Filter and Search controls to the top of the history page
  [#1027](https://github.com/OpenFn/Lightning/issues/1027)

### Fixed

- Output incorrectly shows "this run failed" when the run hasn't yet finished
  [#1048](https://github.com/OpenFn/Lightning/issues/1048)
- Wrong label for workflow card timestamp
  [#1022](https://github.com/OpenFn/Lightning/issues/1022)

## [v0.8.2] - 2023-08-31

### Fixed

- Lack of differentiation between top of job editor modal and top menu was
  disorienting. Added shadow.

## [v0.8.1] - 2023-08-31

### Changed

- Moved Save and Run button to bottom of the Job edit modal
  [#1026](https://github.com/OpenFn/Lightning/issues/1026)
- Allow a manual work order to save the workflow before creating the work order
  [#959](https://github.com/OpenFn/Lightning/issues/959)

## [v0.8.0] - 2023-08-31

### Added

- Introduces Github sync feature, users can now setup our github app on their
  instance and sync projects using our latest portability spec
  [#970](https://github.com/OpenFn/Lightning/issues/970)
- Support Backup Codes for Multi-Factor Authentication
  [937](https://github.com/OpenFn/Lightning/issues/937)
- Log a warning in the console when the Editor/docs component is given latest
  [#958](https://github.com/OpenFn/Lightning/issues/958)
- Improve feedback when a Workflow name is invalid
  [#961](https://github.com/OpenFn/Lightning/issues/961)
- Show that the jobs' body is invalid
  [#957](https://github.com/OpenFn/Lightning/issues/957)
- Reimplement skipped CredentialLive tests
  [#962](https://github.com/OpenFn/Lightning/issues/962)
- Reimplement skipped WorkflowLive.IndexTest test
  [#964](https://github.com/OpenFn/Lightning/issues/964)
- Show GitHub installation ID and repo link to help setup/debugging for version
  control [1059](https://github.com/OpenFn/Lightning/issues/1059)

### Fixed

- Fixed issue where job names were being incorrectly hyphenated during
  project.yaml export [#1050](https://github.com/OpenFn/Lightning/issues/1050)
- Allows the demo script to set a project id during creation to help with cli
  deploy/pull/Github integration testing.
- Fixed demo project_repo_connection failing after nightly demo resets
  [1058](https://github.com/OpenFn/Lightning/issues/1058)
- Fixed an issue where the monaco suggestion tooltip was offset from the main
  editor [1030](https://github.com/OpenFn/Lightning/issues/1030)

## [v0.7.3] - 2023-08-15

### Changed

- Version control in project settings is now named Export your project
  [#1015](https://github.com/OpenFn/Lightning/issues/1015)

### Fixed

- Tooltip for credential select in Job Edit form is cut off
  [#972](https://github.com/OpenFn/Lightning/issues/972)
- Dataclip type and state assembly notice for creating new dataclip dropped
  during refactor [#975](https://github.com/OpenFn/Lightning/issues/975)

## [v0.7.2] - 2023-08-10

### Changed

- NodeJs security patch [1009](https://github.com/OpenFn/Lightning/pull/1009)

### Fixed

## [v0.7.1] - 2023-08-04

### Fixed

- Fixed flickery icons on new workflow job creation.

## [v0.7.0] - 2023-08-04

### Added

- Project owners can require MFA for their users
  [892](https://github.com/OpenFn/Lightning/issues/892)

### Changed

- Moved to Elixir 1.15 and Erlang 26.0.2 to sort our an annoying ElixirLS issue
  that was slowing down our engineers.
- Update Debian base to use bookworm (Debian 12) for our Docker images
- Change new credential modal to take up less space on the screen
  [#931](https://github.com/OpenFn/Lightning/issues/931)
- Placeholder nodes are now purely handled client-side

### Fixed

- Fix issue creating a new credential from the Job editor where the new
  credential was not being set on the job.
  [#951](https://github.com/OpenFn/Lightning/issues/951)
- Fix issue where checking a credential type radio button shows as unchecked on
  first click. [#976](https://github.com/OpenFn/Lightning/issues/976)
- Return the pre-filled workflow names
  [#971](https://github.com/OpenFn/Lightning/issues/971)
- Fix version reporting and external reset_demo() call via
  Application.spec()[#1010](https://github.com/OpenFn/Lightning/issues/1010)
- Fixed issue where entering a placeholder name through the form would result an
  in unsaveable workflow
  [#1001](https://github.com/OpenFn/Lightning/issues/1001)
- Ensure the DownloadController checks for authentication and authorisation.

## [v0.7.0-pre5] - 2023-07-28

### Changed

- Unless otherwise specified, only show work orders with activity in last 14
  days [#968](https://github.com/OpenFn/Lightning/issues/968)

## [v0.7.0-pre4] - 2023-07-27

### Changed

- Don't add cast fragments if the search_term is nil
  [#968](https://github.com/OpenFn/Lightning/issues/968)

## [v0.7.0-pre3] - 2023-07-26

### Fixed

- Fixed an issue with newly created edges that prevented downstream jobs
  [977](https://github.com/OpenFn/Lightning/issues/977)

## [v0.7.0-pre2] - 2023-07-26

Note that this is a pre-release with a couple of known bugs that are tracked in
the Nodes and Edges [epic](https://github.com/OpenFn/Lightning/issues/793).

### Added

- Added ability for a user to enable MFA on their account; using 2FA apps like
  Authy, Google Authenticator etc
  [#890](https://github.com/OpenFn/Lightning/issues/890)
- Write/run sql script to convert triggers
  [#875](https://github.com/OpenFn/Lightning/issues/875)
- Export projects as `.yaml` via UI
  [#249](https://github.com/OpenFn/Lightning/issues/249)

### Changed

- In `v0.7.0` we change the underlying workflow building and execution
  infrastructure to align with a standard "nodes and edges" design for directed
  acyclic graphs (DAGs). Make sure to run the migrations!
  [793](https://github.com/OpenFn/Lightning/issues/793)

### Fixed

- Propagate url pushState/changes to Workflow Diagram selection
  [#944](https://github.com/OpenFn/Lightning/issues/944)
- Fix issue when deleting nodes from the workflow editor
  [#830](https://github.com/OpenFn/Lightning/issues/830)
- Fix issue when clicking a trigger on a new/unsaved workflow
  [#954](https://github.com/OpenFn/Lightning/issues/954)

## [0.6.7] - 2023-07-13

### Added

- Add feature to bulk rerun work orders from a specific step in their workflow;
  e.g., "rerun these 50 work orders, starting each at step 4."
  [#906](https://github.com/OpenFn/Lightning/pull/906)

### Fixed

- Oban exception: "value too long" when log lines are longer than 255 chars
  [#929](https://github.com/OpenFn/Lightning/issues/929)

## [0.6.6] - 2023-06-30

### Added

- Add public API token to the demo site setup script
- Check and renew OAuth credentials when running a job
  [#646](https://github.com/OpenFn/Lightning/issues/646)

### Fixed

- Remove google sheets from adaptors list until supporting oauth flow
  [#792](https://github.com/OpenFn/Lightning/issues/792)
- Remove duplicate google sheets adaptor display on credential type picklist
  [#663](https://github.com/OpenFn/Lightning/issues/663)
- Fix demo setup script for calling from outside the app on Kubernetes
  deployments [#917](https://github.com/OpenFn/Lightning/issues/917)

## [0.6.5] - 2023-06-22

### Added

- Ability to rerun work orders from start by selecting one of more of them from
  the History page and clicking the "Rerun" button.
  [#659](https://github.com/OpenFn/Lightning/issues/659)

### Fixed

- Example runs for demo incorrect
  [#856](https://github.com/OpenFn/Lightning/issues/856)

## [0.6.3] - 2023-06-15

### Fixed

- Prevent saving null log lines to the database, fix issue with run display
  [#866](https://github.com/OpenFn/Lightning/issues/866)

## [0.6.2] - 2023-06-09

### Fixed

- Fixed viewer permissions for delete workflow

- Fixed bug with workflow cards
  [#859](https://github.com/OpenFn/Lightning/issues/859)

## [0.6.1] - 2023-06-08

### Fixed

- Fixed bug with run logs [#864](https://github.com/OpenFn/Lightning/issues/864)

- Correctly stagger demo runs to maintain order
  [#856](https://github.com/OpenFn/Lightning/issues/856)
- Remove `Timex` use from `SetupUtils` in favor of `DateTime` to fix issue when
  calling it in escript.

## [0.6.0]- 2023-04-12

### Added

- Create sample runs when generating sample workflow
  [#821](https://github.com/OpenFn/Lightning/issues/821)
- Added a provisioning api for creating and updating projects and their
  workflows See: [PROVISIONING.md](./PROVISIONING.md)
  [#641](https://github.com/OpenFn/Lightning/issues/641)
- Add ability for a `superuser` to schedule deletion, cancel deletion, and
  delete projects [#757](https://github.com/OpenFn/Lightning/issues/757)
- Add ability for a `project owner` to schedule deletion, cancel deletion, and
  delete projects [#746](https://github.com/OpenFn/Lightning/issues/746)

### Changed

- Ability to store run log lines as rows in a separate table
  [#514](https://github.com/OpenFn/Lightning/issues/514)

### Fixed

- Incorrect project digest queries
  [#768](https://github.com/OpenFn/Lightning/issues/768)]
- Fix issue when purging deleted users
  [#747](https://github.com/OpenFn/Lightning/issues/747)
- Generate a random name for Workflows when creating one via the UI.
  [#828](https://github.com/OpenFn/Lightning/issues/828)
- Handle error when deleting a job with runs.
  [#814](https://github.com/OpenFn/Lightning/issues/814)

## [0.5.2]

### Added

- Add `workflow_edges` table in preparation for new workflow editor
  implementation [#794](https://github.com/OpenFn/Lightning/issues/794)
- Stamped `credential_id` on run directly for easier auditing of the history
  interface. Admins can now see which credential was used to run a run.
  [#800](https://github.com/OpenFn/Lightning/issues/800)
- Better errors when using magic functions: "no magic yet" and "check
  credential" [#812](https://github.com/OpenFn/Lightning/issues/812)

### Changed

- The `delete-project` function now delete all associated activities
  [#759](https://github.com/OpenFn/Lightning/issues/759)

### Fixed

## [0.5.1] - 2023-04-12

### Added

- Added ability to create and revoke personal API tokens
  [#147](https://github.com/OpenFn/Lightning/issues/147)
- Add `last-used at` to API tokens
  [#722](https://github.com/OpenFn/Lightning/issues/722)
- Improved "save" for job builder; users can now press `Ctrl + S` or `⌘ + S` to
  save new or updated jobs job panel will _not_ close. (Click elsewhere in the
  canvas or click the "Close" button to close.)
  [#568](https://github.com/OpenFn/Lightning/issues/568)
- Add filtered search params to the history page URL
  [#660](https://github.com/OpenFn/Lightning/issues/660)

### Changed

- The secret scrubber now ignores booleans
  [690](https://github.com/OpenFn/Lightning/issues/690)

### Fixed

- The secret scrubber now properly handles integer secrets from credentials
  [690](https://github.com/OpenFn/Lightning/issues/690)
- Updated describe-package dependency, fixing sparkles in adaptor-docs
  [657](https://github.com/OpenFn/Lightning/issues/657)
- Clicks on the workflow canvas were not lining up with the nodes users clicked
  on; they are now [733](https://github.com/OpenFn/Lightning/issues/733)
- Job panel behaves better when collapsed
  [774](https://github.com/OpenFn/Lightning/issues/774)

## [0.5.0] - 2023-04-03

### Added

- Magic functions that fetch real metadata from connected systems via
  `credentials` and suggest completions in the job builder (e.g., pressing
  `control-space` when setting the `orgUnit` attribute for a DHIS2 create
  operation will pull the _actual_ list of orgUnits with human readable labels
  and fill in their orgUnit codes upon
  enter.)[670](https://github.com/OpenFn/Lightning/issues/670)
- A "metadata explorer" to browse actual system metadata for connected
  instances. [658](https://github.com/OpenFn/Lightning/issues/658)
- Resizable job builder panel for the main canvas/workflow view.
  [681](https://github.com/OpenFn/Lightning/issues/681)

### Changed

- Display timezone for cron schedule—it is always UTC.
  [#716](https://github.com/OpenFn/Lightning/issues/716)
- Instance administrators can now configure the interval between when a project
  owner or user requests deletion and when these records are purged from the
  database. It defaults to 7, but by providing a `PURGE_DELETED_AFTER_DAYS`
  environment variable the grace period can be altered. Note that setting this
  variable to `0` will make automatic purging _never_ occur but will still make
  "deleted" projects and users unavailable. This has been requested by certain
  organizations that must retain audit logs in a Lightning instance.
  [758](https://github.com/OpenFn/Lightning/issues/758)

### Fixed

- Locked CLI version to `@openfn/cli@0.0.35`.
  [#761](https://github.com/OpenFn/Lightning/issues/761)

## [0.4.8] - 2023-03-29

### Added

- Added a test harness for monitoring critical parts of the app using Telemetry
  [#654](https://github.com/OpenFn/Lightning/issues/654)

### Changed

- Set log level to `info` for runs. Most of the `debug` logging is useful for
  the CLI, but not for Lightning. In the future the log level will be
  configurable at instance > project > job level by the `superuser` and any
  project `admin`.
- Renamed license file so that automagic github icon is less confusing

### Fixed

- Broken links in failure alert email
  [#732](https://github.com/OpenFn/Lightning/issues/732)
- Registration Submission on app.openfn.org shows internal server error in
  browser [#686](https://github.com/OpenFn/Lightning/issues/686)
- Run the correct runtime install mix task in `Dockerfile-dev`
  [#541](https://github.com/OpenFn/Lightning/issues/541)
- Users not disabled when scheduled for deletion
  [#719](https://github.com/OpenFn/Lightning/issues/719)

## [0.4.6] - 2023-03-23

### Added

- Implement roles and permissions across entire app
  [#645](https://github.com/OpenFn/Lightning/issues/645)
- Fix webhook URL
  (`https://<<HOST_URL>>/i/cae544ab-03dc-4ccc-a09c-fb4edb255d7a`) for the
  OpenHIE demo workflow [448](https://github.com/OpenFn/Lightning/issues/448)
- Phoenix Storybook for improved component development
- Load test for webhook endpoint performance
  [#645](https://github.com/OpenFn/Lightning/issues/634)
- Notify user via email when they're added to a project
  [#306](https://github.com/OpenFn/Lightning/issues/306)
- Added notify user via email when their account is created
  [#307](https://github.com/OpenFn/Lightning/issues/307)

### Changed

- Improved errors when decoding encryption keys for use with Cloak.
  [#684](https://github.com/OpenFn/Lightning/issues/684)
- Allow users to run ANY job with a custom input.
  [#629](https://github.com/OpenFn/Lightning/issues/629)

### Fixed

- Ensure JSON schema form inputs are in the same order as they are written in
  the schema [#685](https://github.com/OpenFn/Lightning/issues/685)

## [0.4.4] - 2023-03-10

### Added

- Users can receive a digest email reporting on a specified project.
  [#638](https://github.com/OpenFn/Lightning/issues/638)
  [#585](https://github.com/OpenFn/Lightning/issues/585)

## [0.4.3] - 2023-03-06

### Added

- Tooltips on Job Builder panel
  [#650](https://github.com/OpenFn/Lightning/issues/650)

### Changed

- Upgraded to Phoenix 1.7 (3945856)

### Fixed

- Issue with FailureAlerter configuration missing in `prod` mode.

## [0.4.2] - 2023-02-24

### Added

- A user can change their own email
  [#247](https://github.com/OpenFn/Lightning/issues/247)
- Added a `SCHEMAS_PATH` environment variable to override the default folder
  location for credential schemas
  [#604](https://github.com/OpenFn/Lightning/issues/604)
- Added the ability to configure Google Sheets credentials
  [#536](https://github.com/OpenFn/Lightning/issues/536)
- Function to import a project
  [#574](https://github.com/OpenFn/Lightning/issues/574)

### Changed

- Users cannot register if they have not selected the terms and conditions
  [#531](https://github.com/OpenFn/Lightning/issues/531)

### Fixed

- Jobs panel slow for first open after restart
  [#567](https://github.com/OpenFn/Lightning/issues/567)

## [0.4.0] - 2023-02-08

### Added

- Added a Delete job button in Inspector
- Filter workflow runs by text/value in run logs or input body
- Drop "configuration" key from Run output dataclips after completion
- Ability to 'rerun' a run from the Run list
- Attempts and Runs update themselves in the Runs list
- Configure a project and workflow for a new registering user
- Run a job with a custom input
- Added plausible analytics
- Allow user to click on Webhook Trigger Node to copy webhook URL on workflow
  diagram
- Allow any user to delete a credential that they own
- Create any credential through a form except for OAuth
- Refit all diagram nodes on browser and container resize
- Enable distributed Erlang, allowing any number of redundant Lightning nodes to
  communicate with each other.
- Users can set up realtime alerts for a project

### Changed

- Better code-assist and intelliense in the Job Editor
- Updated @openfn/workflow-diagram to 0.4.0
- Make plus button part of job nodes in Workflow Diagram
- Updated @openfn/adaptor-docs to 0.0.5
- Updated @openfn/describe-package to 0.0.10
- Create an follow a manual Run from the Job Inspector
- View all workflows in a project on the workflows index page
- Move @openfn/workflow-diagram into the application, the NPM module is now
  deprecated.
- Remove workflow name from first node
- Move the used parts of `@openfn/engine` into the application.
- [BREAKING CHANGE] Ported `mix openfn.install.runtime` into application, use
  `mix lightning.install_runtime`.
- [BREAKING CHANGE] Introduced `@openfn/cli` as the new runtime for Jobs
- Rename a workflow through the page heading
- Hide the dataclips tab for beta
- Make adaptor default to common@latest
- Remove jobs list page
- Better error handling in the docs panel
- Disable credential ownership transfer in dev and prod environments
- Add project settings page
- Change Work Order filters to apply to the aggregate state of the work order
  and not the run directly
- Enable jobs by default
- Set log level to info
- Add Beta checkbox to register page
- User roles and permissions

### Fixed

- Don't consider disabled jobs when calculating subsequent runs
- Fixed overflow on Job Editor Tooltips
- Fixed auto-scroll when adding a new snippet in the Job Editor
- Fixed common operation typings in Job Editor

## [0.3.1] - 2022-11-22

### Fixed

- Fixed bug that tried to execute HTML scripts in dataclips
- Fixed bug that prevented work orders from displaying in the order of their
  last run, descending.
- Remove alerts after set timeout or close

## [0.3.0] - 2022-11-21

### Added

- Add seed data for demo site
- Create adaptor credentials through a form
- Configure cron expressions through a form
- View runs grouped by work orders and attempts
- Run an existing Job with any dataclip uuid from the Job form

### Changed

- Redirect users to projects list page when they click on Admin Settings menu
- Move job, project, input and output Dataclips to Run table
- Reverse the relationship between Jobs and Triggers. Triggers now can exist on
  their own; setting the stage for branching and merging workflows
- Updated Elixir and frontend dependencies
- [BREAKING CHANGE] Pipeline now uses Work Orders, previous data is not
  compatible.
- Runs, Dataclips and Attempts now all correctly use `usec` resolution
  timestamps.
- Upgraded LiveView to 0.18.0
- Upgraded Elixir to 1.14.1 and OTP 25
- Workflow Job editor now behaves like a panel
- Split JobLive.InspectorFormComponent into different plug-able subcomponents
- Ensure new jobs with cron triggers receive a default frequency
- Webhooks are now referenced by the trigger id instead of job id.
- Filter runs by status
- Filter runs by workflow
- Filter runs by date
- View a job run from the runs history
- View latest matching inputs to run a job with

## [0.2.0] - 2022-09-12

### Changed

- [BREAKING CHANGE] Add `Workflow` model, Jobs now belong to a Workflow This is
  a breaking change to the schema.
- Use Node.js 18, soon to be in LTS.
- Visualize success/fail triggers in workflow diagram.
- Move WorkflowDiagram related actions from DashboardLive into WorkflowLive
- Move WorkflowDiagram component into liveview, so that we can subscribe to
  channels (i.e. updating of the diagram when someone changes something).
- Integrate `@openfn/workflow-diagram@0.0.8` and use the new Store interface for
  updating it.
- Remove `component_mounted` event from WorkflowDiagram hook, using a
  MutationObserver and a Base64 encoded JSON payload.
- Fixed an issue where the compiler component would try and load a 'nothing
  adaptor', added a condition to check an adaptor is actually selected.
- Removed previous Workflow CTE queries, replaced by the introduction of the
  Workflow model, see
  (https://github.com/OpenFn/Lightning/blob/53da6883483e7d8d078783f348da327d1dd72d20/lib/lightning/workflows.ex#L111-L119).

## [0.1.13] - 2022-08-29

### Added

- Allow administrators to configure OIDC providers for authentication (note that
  this is just for authenticating, not yet for creating new accounts via OIDC)
- Add Monaco editor to the step/job panel
- Allow users to delete their own accounts. Schedule their user and credentials
  data for deletion when they do.
- Allow superusers to delete a user account. Schedule the user's credentials and
  user data for deletion when they do.
- If a user is scheduled for deletion, disable their account and prevent them
  from logging in.
- The 'User profile' and 'Credentials' page now have a sidebar menu

### Changed

- Project users now have one of the following roles: viewer, editor, admin,
  owner
- Users only have the following roles: user, superuser

## [0.1.12] - 2022-08-15

### Added

- Transfer credential ownership to another user.
- Create credentials via a form interface\*
- Show "projects with access" in credentials list view.
- Show job in runs list and run view.
- Added roles and permissions to workflows and history page
  [#645](https://github.com/OpenFn/Lightning/issues/645)

\*The form is defined by a JSON schema provided by an adaptor, in most cases:
e.g., `language-dhis2` provides a single schema which defines the required
attributes for `state.configuration`, while `language-common` provides multiple
credential schemas like "oauth" or "basic auth" which define attributes for
`state.configuration` and which might be used by lots of different jobs.)

### Fixed

- User menu (top right) appears on top of all other components.
- User profile screen integrated with the rest of the liveview app.

## [0.1.11] - 2022-08-05

### Fixed

- Fixed logging in Runner when `:debug` log level used; note that this caused
  crashes in Oban

## [0.1.10] - 2022-08-05

### Added

- Credential auditing
- Build/version information display for easier debugging

### Fixed

- Fixed a bug that enqueued cron-triggered jobs even when they were disabled

## [0.1.9] - 2022-07-27

### Added

- Navigate to user profile or credentials page and log out through the user icon
  dropdown
- Create and edit dataclips
- Add a production tag to credentials
- View a dropdown of operations and their description for the language-common
  `v2.0.0-rc2` adaptor (this pattern to be rolled out across adaptors)

### Changed

- Navigate between projects through a project picker on the navbar

### Fixed

- Run Lightning with docker

### Security

- Sensitive credential values are scrubbed from run logs
- All credentials are encrypted at REST

## [0.1.7] - 2022-06-24

### Added

- Run a job with a cron trigger
- Queue jobs via Oban/Postgres
- Edit jobs via the workflow canvas

## [0.1.6] - 2022-06-07

### Added

- Register, log in and log out of an account
- Allow superusers and admin users to create projects
- Allow admin users to create or disable a user's account
- Allow superusers for local deployments to create users and give them access to
  project spaces

- Create and edit a job with a webhook, flow/fail or cron trigger
- Create and edit credentials for a job
- Copy a job's webhook URL
- View all workflows in a project visually
- Deploy lightning locally with Docker

- Enable a job to automatically process incoming requests
- Run a job with a webhook or flow/fail trigger
- View job runs along with their logs, exit code, start and end time
- View data clips that have initiated job runs (http requests for webhooks, run
  results)<|MERGE_RESOLUTION|>--- conflicted
+++ resolved
@@ -17,10 +17,8 @@
 
 ### Added
 
-<<<<<<< HEAD
 - Ability to delay webhook trigger replies until a workflow finishes
   [#PR3785](https://github.com/OpenFn/lightning/pull/3785)
-=======
 - REST API for runs, work_orders, and log_lines to refresh GovStack compliance
   [#1656](https://github.com/OpenFn/lightning/issues/1656) &
   [PR#3786](https://github.com/OpenFn/lightning/pull/3786)
@@ -57,7 +55,6 @@
 
 ### Added
 
->>>>>>> 5043e49c
 - Editable EdgeInspector form in collaborative workflow editor with TanStack
   Form, enabling users to configure edge properties (label, condition type, JS
   expressions, enabled state) with auto-save and real-time collaborative editing

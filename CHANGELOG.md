# Changelog

All notable changes to this project will be documented in this file.

The format is based on [Keep a Changelog](https://keepachangelog.com/en/1.0.0/),
and this project adheres to
[Semantic Versioning](https://semver.org/spec/v2.0.0.html).

## [Unreleased]

### Added

<<<<<<< HEAD
- Create sample runs when generating sample workflow
  ([#821](https://github.com/OpenFn/Lightning/issues/821))
=======
- Added a provisioning api for creating and updating projects and their
  workflows See: [PROVISIONING.md](./PROVISIONING.md)
  [#641](https://github.com/OpenFn/Lightning/issues/641)
>>>>>>> ba57835a

### Changed

### Fixed

- Incorrect project digest queries
  [#768](https://github.com/OpenFn/Lightning/issues/768)]
- Fix issue when purging deleted users
  [#747](https://github.com/OpenFn/Lightning/issues/747)
- Generate a random name for Workflows when creating one via the UI.
  [#828](https://github.com/OpenFn/Lightning/issues/828)

## [0.5.2]

### Added

- Add `workflow_edges` table in preparation for new workflow editor
  implementation [#794](https://github.com/OpenFn/Lightning/issues/794)
- Stamped `credential_id` on run directly for easier auditing of the history
  interface. Admins can now see which credential was used to run a run.
  [#800](https://github.com/OpenFn/Lightning/issues/800)
- Better errors when using magic functions: "no magic yet" and "check
  credential" [#812](https://github.com/OpenFn/Lightning/issues/812)

### Changed

- The `delete-project` function now delete all associated activities
  [#759](https://github.com/OpenFn/Lightning/issues/759)

### Fixed

## [0.5.1] - 2023-04-12

### Added

- Added ability to create and revoke personal API tokens
  [#147](https://github.com/OpenFn/Lightning/issues/147)
- Add `last-used at` to API tokens
  [#722](https://github.com/OpenFn/Lightning/issues/722)
- Improved "save" for job builder; users can now press `Ctrl + S` or `⌘ + S` to
  save new or updated jobs job panel will _not_ close. (Click elsewhere in the
  canvas or click the "Close" button to close.)
  [#568](https://github.com/OpenFn/Lightning/issues/568)
- Add filtered search params to the history page URL
  [#660](https://github.com/OpenFn/Lightning/issues/660)

### Changed

- The secret scrubber now ignores booleans
  [690](https://github.com/OpenFn/Lightning/issues/690)

### Fixed

- The secret scrubber now properly handles integer secrets from credentials
  [690](https://github.com/OpenFn/Lightning/issues/690)
- Updated describe-package dependency, fixing sparkles in adaptor-docs
  [657](https://github.com/OpenFn/Lightning/issues/657)
- Clicks on the workflow canvas were not lining up with the nodes users clicked
  on; they are now [733](https://github.com/OpenFn/Lightning/issues/733)
- Job panel behaves better when collapsed
  [774](https://github.com/OpenFn/Lightning/issues/774)

## [0.5.0] - 2023-04-03

### Added

- Magic functions that fetch real metadata from connected systems via
  `credentials` and suggest completions in the job builder (e.g., pressing
  `control-space` when setting the `orgUnit` attribute for a DHIS2 create
  operation will pull the _actual_ list of orgUnits with human readable labels
  and fill in their orgUnit codes upon
  enter.)[670](https://github.com/OpenFn/Lightning/issues/670)
- A "metadata explorer" to browse actual system metadata for connected
  instances. [658](https://github.com/OpenFn/Lightning/issues/658)
- Resizable job builder panel for the main canvas/workflow view.
  [681](https://github.com/OpenFn/Lightning/issues/681)

### Changed

- Display timezone for cron schedule—it is always UTC.
  [#716](https://github.com/OpenFn/Lightning/issues/716)
- Instance administrators can now configure the interval between when a project
  owner or user requests deletion and when these records are purged from the
  database. It defaults to 7, but by providing a `PURGE_DELETED_AFTER_DAYS`
  environment variable the grace period can be altered. Note that setting this
  variable to `0` will make automatic purging _never_ occur but will still make
  "deleted" projects and users unavailable. This has been requested by certain
  organizations that must retain audit logs in a Lightning instance.
  [758](https://github.com/OpenFn/Lightning/issues/758)

### Fixed

- Locked CLI version to `@openfn/cli@0.0.35`.
  [#761](https://github.com/OpenFn/Lightning/issues/761)

## [0.4.8] - 2023-03-29

### Added

- Added a test harness for monitoring critical parts of the app using Telemetry
  [#654](https://github.com/OpenFn/Lightning/issues/654)

### Changed

- Set log level to `info` for runs. Most of the `debug` logging is useful for
  the CLI, but not for Lightning. In the future the log level will be
  configurable at instance > project > job level by the `superuser` and any
  project `admin`.
- Renamed license file so that automagic github icon is less confusing

### Fixed

- Broken links in failure alert email
  [#732](https://github.com/OpenFn/Lightning/issues/732)
- Registration Submission on app.openfn.org shows internal server error in
  browser [#686](https://github.com/OpenFn/Lightning/issues/686)
- Run the correct runtime install mix task in `Dockerfile-dev`
  [#541](https://github.com/OpenFn/Lightning/issues/541)
- Users not disabled when scheduled for deletion
  [#719](https://github.com/OpenFn/Lightning/issues/719)

## [0.4.6] - 2023-03-23

### Added

- Implement roles and permissions across entire app
  [#645](https://github.com/OpenFn/Lightning/issues/645)
- Fix webhook URL
  (`https://<<HOST_URL>>/i/cae544ab-03dc-4ccc-a09c-fb4edb255d7a`) for the
  OpenHIE demo workflow [448](https://github.com/OpenFn/Lightning/issues/448)
- Phoenix Storybook for improved component development
- Load test for webhook endpoint performance
  [#645](https://github.com/OpenFn/Lightning/issues/634)
- Notify user via email when they're added to a project
  [#306](https://github.com/OpenFn/Lightning/issues/306)
- Added notify user via email when their account is created
  [#307](https://github.com/OpenFn/Lightning/issues/307)

### Changed

- Improved errors when decoding encryption keys for use with Cloak.
  [#684](https://github.com/OpenFn/Lightning/issues/684)
- Allow users to run ANY job with a custom input.
  [#629](https://github.com/OpenFn/Lightning/issues/629)

### Fixed

- Ensure JSON schema form inputs are in the same order as they are written in
  the schema [#685](https://github.com/OpenFn/Lightning/issues/685)

## [0.4.4] - 2023-03-10

### Added

- Users can receive a digest email reporting on a specified project.
  [#638](https://github.com/OpenFn/Lightning/issues/638)
  [#585](https://github.com/OpenFn/Lightning/issues/585)

### Changed

### Fixed

## [0.4.3] - 2023-03-06

### Added

- Tooltips on Job Builder panel
  [#650](https://github.com/OpenFn/Lightning/issues/650)

### Changed

- Upgraded to Phoenix 1.7 (3945856)

### Fixed

- Issue with FailureAlerter configuration missing in `prod` mode.

## [0.4.2] - 2023-02-24

### Added

- A user can change their own email
  [#247](https://github.com/OpenFn/Lightning/issues/247)
- Added a `SCHEMAS_PATH` environment variable to override the default folder
  location for credential schemas
  [#604](https://github.com/OpenFn/Lightning/issues/604)
- Added the ability to configure Google Sheets credentials
  [#536](https://github.com/OpenFn/Lightning/issues/536)
- Function to import a project
  [#574](https://github.com/OpenFn/Lightning/issues/574)

### Changed

- Users cannot register if they have not selected the terms and conditions
  [#531](https://github.com/OpenFn/Lightning/issues/531)

### Fixed

- Jobs panel slow for first open after restart
  [#567](https://github.com/OpenFn/Lightning/issues/567)

## [0.4.0] - 2023-02-08

### Added

- Added a Delete job button in Inspector
- Filter workflow runs by text/value in run logs or input body
- Drop "configuration" key from Run output dataclips after completion
- Ability to 'rerun' a run from the Run list
- Attempts and Runs update themselves in the Runs list
- Configure a project and workflow for a new registering user
- Run a job with a custom input
- Added plausible analytics
- Allow user to click on Webhook Trigger Node to copy webhook URL on workflow
  diagram
- Allow any user to delete a credential that they own
- Create any credential through a form except for OAuth
- Refit all diagram nodes on browser and container resize
- Enable distributed Erlang, allowing any number of redundant Lightning nodes to
  communicate with each other.
- Users can set up realtime alerts for a project

### Changed

- Better code-assist and intelliense in the Job Editor
- Updated @openfn/workflow-diagram to 0.4.0
- Make plus button part of job nodes in Workflow Diagram
- Updated @openfn/adaptor-docs to 0.0.5
- Updated @openfn/describe-package to 0.0.10
- Create an follow a manual Run from the Job Inspector
- View all workflows in a project on the workflows index page
- Move @openfn/workflow-diagram into the application, the NPM module is now
  deprecated.
- Remove workflow name from first node
- Move the used parts of `@openfn/engine` into the application.
- [BREAKING CHANGE] Ported `mix openfn.install.runtime` into application, use
  `mix lightning.install_runtime`.
- [BREAKING CHANGE] Introduced `@openfn/cli` as the new runtime for Jobs
- Rename a workflow through the page heading
- Hide the dataclips tab for beta
- Make adaptor default to common@latest
- Remove jobs list page
- Better error handling in the docs panel
- Disable credential ownership transfer in dev and prod environments
- Add project settings page
- Change Workorder filters to apply to the aggregate state of the workorder and
  not the run directly
- Enable jobs by default
- Set log level to info
- Add Beta checkbox to register page
- User roles and permissions

### Fixed

- Don't consider disabled jobs when calculating subsequent runs
- Fixed overflow on Job Editor Tooltips
- Fixed auto-scroll when adding a new snippet in the Job Editor
- Fixed common operation typings in Job Editor

## [0.3.1] - 2022-11-22

### Fixed

- Fixed bug that attempted to execute HTML scripts in dataclips
- Fixed bug that prevented workorders from displaying in the order of their last
  run, descending.
- Remove alerts after set timeout or close

## [0.3.0] - 2022-11-21

### Added

- Add seed data for demo site
- Create adaptor credentials through a form
- Configure cron expressions through a form
- View runs grouped by workorders and attempts
- Run an existing Job with any dataclip uuid from the Job form

### Changed

- Redirect users to projects list page when they click on Admin Settings menu
- Move job, project, input and output Dataclips to Run table
- Reverse the relationship between Jobs and Triggers. Triggers now can exist on
  their own; setting the stage for branching and merging workflows
- Updated Elixir and frontend dependencies
- [BREAKING CHANGE] Pipeline now uses WorkOrders, previous data is not
  compatible.
- Runs, Dataclips and Attempts now all correctly use usec resolution timestamps.
- Upgraded LiveView to 0.18.0
- Upgraded Elixir to 1.14.1 and OTP 25
- Workflow Job editor now behaves like a panel
- Split JobLive.InspectorFormComponent into different plug-able subcomponents
- Ensure new jobs with cron triggers receive a default frequency
- Webhooks are now referenced by the trigger id instead of job id.
- Filter runs by status
- Filter runs by workflow
- Filter runs by date
- View a job run from the runs history
- View latest matching inputs to run a job with

## [0.2.0] - 2022-09-12

### Changed

- [BREAKING CHANGE] Add `Workflow` model, Jobs now belong to a Workflow This is
  a breaking change to the schema.
- Use Node.js 18, soon to be in LTS.
- Visualize success/fail triggers in workflow diagram.
- Move WorkflowDiagram related actions from DashboardLive into WorkflowLive
- Move WorkflowDiagram component into liveview, so that we can subscribe to
  channels (i.e. updating of the diagram when someone changes something).
- Integrate `@openfn/workflow-diagram@0.0.8` and use the new Store interface for
  updating it.
- Remove `component_mounted` event from WorkflowDiagram hook, using a
  MutationObserver and a Base64 encoded JSON payload.
- Fixed an issue where the compiler component would try and load a 'nothing
  adaptor', added a condition to check an adaptor is actually selected.
- Removed previous Workflow CTE queries, replaced by the introduction of the
  Workflow model, see
  (https://github.com/OpenFn/Lightning/blob/53da6883483e7d8d078783f348da327d1dd72d20/lib/lightning/workflows.ex#L111-L119).

## [0.1.13] - 2022-08-29

### Added

- Allow administrators to configure OIDC providers for authentication (note that
  this is just for authenticating, not yet for creating new accounts via OIDC)
- Add Monaco editor to the step/job panel
- Allow users to delete their own accounts. Schedule their user and credentials
  data for deletion when they do.
- Allow superusers to delete a user account. Schedule the user's credentials and
  user data for deletion when they do.
- If a user is scheduled for deletion, disable their account and prevent them
  from logging in.
- The 'User profile' and 'Credentials' page now have a sidebar menu

### Changed

- Project users now have one of the following roles: viewer, editor, admin,
  owner
- Users only have the following roles: user, superuser

## [0.1.12] - 2022-08-15

### Added

- Transfer credential ownership to another user.
- Create credentials via a form interface\*
- Show "projects with access" in credentials list view.
- Show job in runs list and run view.
- Added roles and permissions to workflows and history page
  [#645](https://github.com/OpenFn/Lightning/issues/645)

\*The form is defined by a JSON schema provided by an adaptor, in most cases:
e.g., `language-dhis2` provides a single schema which defines the required
attributes for `state.configuration`, while `language-common` provides multiple
credential schemas like "oauth" or "basic auth" which define attributes for
`state.configuration` and which might be used by lots of different jobs.)

### Fixed

- User menu (top right) appears on top of all other components.
- User profile screen integrated with the rest of the liveview app.

## [0.1.11] - 2022-08-05

### Fixed

- Fixed logging in Runner when `:debug` log level used; note that this caused
  crashes in Oban

## [0.1.10] - 2022-08-05

### Added

- Credential auditing
- Build/version information display for easier debugging

### Fixed

- Fixed a bug that enqueued cron-triggered jobs even when they were disabled

## [0.1.9] - 2022-07-27

### Added

- Navigate to user profile or credentials page and log out through the user icon
  dropdown
- Create and edit dataclips
- Add a production tag to credentials
- View a dropdown of operations and their description for the language-common
  `v2.0.0-rc2` adaptor (this pattern to be rolled out across adaptors)

### Changed

- Navigate between projects through a project picker on the navbar

### Fixed

- Run Lightning with docker

### Security

- Sensitive credential values are scrubbed from run logs
- All credentials are encrypted at REST

## [0.1.7] - 2022-06-24

### Added

- Run a job with a cron trigger
- Queue jobs via Oban/Postgres
- Edit jobs via the workflow canvas

## [0.1.6] - 2022-06-07

### Added

- Register, log in and log out of an account
- Allow superusers and admin users to create projects
- Allow admin users to create or disable a user’s account
- Allow superusers for local deployments to create users and give them access to
  project spaces

- Create and edit a job with a webhook, flow/fail or cron trigger
- Create and edit credentials for a job
- Copy a job's webhook URL
- View all workflows in a project visually
- Deploy lightning locally with Docker

- Enable a job to automatically process incoming requests
- Run a job with a webhook or flow/fail trigger
- View job runs along with their logs, exit code, start and end time
- View data clips that have initiated job runs (http requests for webhooks, run
  results)

### Changed

-

### Removed

-<|MERGE_RESOLUTION|>--- conflicted
+++ resolved
@@ -10,14 +10,11 @@
 
 ### Added
 
-<<<<<<< HEAD
 - Create sample runs when generating sample workflow
   ([#821](https://github.com/OpenFn/Lightning/issues/821))
-=======
 - Added a provisioning api for creating and updating projects and their
   workflows See: [PROVISIONING.md](./PROVISIONING.md)
   [#641](https://github.com/OpenFn/Lightning/issues/641)
->>>>>>> ba57835a
 
 ### Changed
 

--- conflicted
+++ resolved
@@ -21,13 +21,10 @@
 
 ### Fixed
 
-<<<<<<< HEAD
 - Fix saving workflow with same name as deleted workflow
   [#4165](https://github.com/OpenFn/lightning/pull/4165)
-=======
 - Fix validation error states not changing after undo (Ctrl+Z) on Workflow
   Settings [#4182](https://github.com/OpenFn/lightning/issues/4182))
->>>>>>> ccc3ce3f
 
 ## [2.15.0-pre4] - 2025-12-08
 

# Changelog

All notable changes to this project will be documented in this file.

- `Added` for new features.
- `Changed` for changes in existing functionality.
- `Deprecated` for soon-to-be removed features.
- `Removed` for now removed features.
- `Fixed` for any bug fixes.
- `Security` in case of vulnerabilities.

The format is based on [Keep a Changelog](https://keepachangelog.com/en/1.0.0/),
and this project adheres to
[Semantic Versioning](https://semver.org/spec/v2.0.0.html).

## [Unreleased]

### Added

<<<<<<< HEAD
- Add API Version field to Salesforce OAuth credentials
  [#1838](https://github.com/OpenFn/lightning/issues/1838)
=======
### Changed

### Fixed

## [v2.0.10]

### Changed

- Updated anonymous usage tracker submissions
  [#1853](https://github.com/OpenFn/lightning/issues/1853)

## [v2.0.9] - 2024-03-19

### Added

- Support for smaller screens on history and inspector.
  [#1908](https://github.com/OpenFn/lightning/issues/1908)
- Polling metric to track number of available runs.
  [#1790](https://github.com/OpenFn/lightning/issues/1790)
>>>>>>> 16d15393
- Allows limiting creation of new runs and retries.
  [#1754](https://github.com/OpenFn/Lightning/issues/1754)
- Add specific messages for log, input, and output tabs when a run is lost
  [#1757](https://github.com/OpenFn/lightning/issues/1757)
- Soft and hard limits for runs created by webhook trigger.
  [#1859](https://github.com/OpenFn/Lightning/issues/1859)
- Publish an event when a new user is registered
  [#1873](https://github.com/OpenFn/lightning/issues/1873)
- Adds ability to add project collaborators from existing users
  [#1836](https://github.com/OpenFn/lightning/issues/1836)
- Added ability to remove project collaborators
  [#1837](https://github.com/OpenFn/lightning/issues/1837)

### Changed

- Upgrade Elixir to 1.16.2
- Remove all values from `.env.example`.
  [#1904](https://github.com/OpenFn/lightning/issues/1904)

### Fixed

- Verify only stale project credentials
  [#1861](https://github.com/OpenFn/lightning/issues/1861)

## [v2.0.8] - 2024-02-29

### Fixed

- Show flash error when editing stale project credentials
  [#1795](https://github.com/OpenFn/lightning/issues/1795)
- Fixed bug with Github sync installation on docker-based deployments
  [#1845](https://github.com/OpenFn/lightning/issues/1845)

## [v2.0.6] - 2024-02-29

### Added

- Automatically create Github workflows in a target repository/branch when users
  set up a Github repo::OpenFn project sync
  [#1046](https://github.com/OpenFn/lightning/issues/1046)
- Allows limiting creation of new runs and retries.
  [#1754](https://github.com/OpenFn/Lightning/issues/1754)

### Changed

- Change bucket size used by the run queue delay custom metric.
  [#1790](https://github.com/OpenFn/lightning/issues/1790)
- Require setting `IS_RESETTABLE_DEMO` to "yes" via ENV before allowing the
  destructive `Demo.reset_demo/0` function from being called.
  [#1720](https://github.com/OpenFn/lightning/issues/1720)
- Remove version display condition that was redundant due to shadowing
  [#1819](https://github.com/OpenFn/lightning/issues/1819)

### Fixed

- Fix series of sentry issues related to OAuth credentials
  [#1799](https://github.com/OpenFn/lightning/issues/1799)

## [v2.0.5] - 2024-02-25

### Fixed

- Fixed error in Credentials without `sanbox` field set; only display `sandbox`
  field for Salesforce oauth credentials.
  [#1798](https://github.com/OpenFn/lightning/issues/1798)

## [v2.0.4] - 2024-02-24

### Added

- Display and edit OAuth credentials
  scopes[#1706](https://github.com/OpenFn/Lightning/issues/1706)

### Changed

- Stop sending `operating_system_detail` to the usage tracker
  [#1785](https://github.com/OpenFn/lightning/issues/1785)

### Fixed

- Make handling of usage tracking errors more robust.
  [#1787](https://github.com/OpenFn/lightning/issues/1787)
- Fix inspector shows selected dataclip as wiped after retying workorder from a
  non-first step [#1780](https://github.com/OpenFn/lightning/issues/1780)

## [v2.0.3] - 2024-02-21

### Added

- Actual metrics will now be submitted by Lightning to the Usage Tracker.
  [#1742](https://github.com/OpenFn/lightning/issues/1742)
- Added a support link to the menu that goes to the instance admin contact
  [#1783](https://github.com/OpenFn/lightning/issues/1783)

### Changed

- Usage Tracking submissions are now opt-out, rather than opt-in. Hashed UUIDs
  to ensure anonymity are default.
  [#1742](https://github.com/OpenFn/lightning/issues/1742)
- Usage Tracking submissions will now run daily rather than hourly.
  [#1742](https://github.com/OpenFn/lightning/issues/1742)

- Bumped @openfn/ws-worker to `v1.0` (this is used in dev mode when starting the
  worker from your mix app: `RTM=true iex -S mix phx.server`)
- Bumped @openfn/cli to `v1.0` (this is used for adaptor docs and magic)

### Fixed

- Non-responsive workflow canvas after web socket disconnection
  [#1750](https://github.com/OpenFn/lightning/issues/1750)

## [v2.0.2] - 2024-02-14

### Fixed

- Fixed a bug with the OAuth2 credential refresh flow that prevented
  GoogleSheets jobs from running after token expiration
  [#1735](https://github.com/OpenFn/Lightning/issues/1735)

## [v2.0.1] - 2024-02-13

### Changed

- Renamed ImpactTracking to UsageTracking
  [#1729](https://github.com/OpenFn/lightning/issues/1729)
- Block github installation if there's a pending installation in another project
  [#1731](https://github.com/OpenFn/Lightning/issues/1731)

### Fixed

- Expand work order button balloons randomly
  [#1737](https://github.com/OpenFn/Lightning/issues/1737)
- Editing credentials doesn't work from project scope
  [#1743](https://github.com/OpenFn/Lightning/issues/1743)

## [v2.0.0] - 2024-02-10

> At the time of writing there are no more big changes planned and testing has
> gone well. Thanks to everyone who's helped to kick the tyres during the "rc"
> phase. There are still a _lot of **new features** coming_, so please:
>
> - watch our [**Public Roadmap**](https://github.com/orgs/OpenFn/projects/3) to
>   stay abreast of our core team's backlog,
> - request a feature in the
>   [**Community Forum**](https://community.openfn.org),
> - raise a
>   [**new issue**](https://github.com/OpenFn/lightning/issues/new/choose) if
>   you spot a bug,
> - and head over to the
>   [**Contributing**](https://github.com/OpenFn/lightning/?tab=readme-ov-file#contribute-to-this-project)
>   section to lend a hand.
>
> Head to [**docs.openfn.org**](https://docs.openfn.org) for product
> documentation and help with v1 to v2 migration.

### Changed

- Bump `@openfn/worker` to `v0.8.1`
- Only show GoogleSheets and Salesforce credential options if Oauth clients are
  registered with the instance via ENV
  [#1734](https://github.com/OpenFn/Lightning/issues/1734)

### Fixed

- Use standard table type for webhook auth methods
  [#1514](https://github.com/OpenFn/Lightning/issues/1514)
- Make disabled button for "Connect to GitHub" clear, add tooltip
  [#1732](https://github.com/OpenFn/Lightning/issues/1715)

## [v2.0.0-rc12] - 2024-02-09

### Added

- Add RunQueue extension to allow claim customization.
  [#1715](https://github.com/OpenFn/Lightning/issues/1715)
- Add support for Salesforce OAuth2 credentials
  [#1633](https://github.com/OpenFn/Lightning/issues/1633)

### Changed

- Use `PAYLOAD_SIZE_KB` in k6 load testing script, set thresholds on wait time,
  set default payload size to `2kb`

### Fixed

- Adds more detail to work order states on dashboard
  [#1677](https://github.com/OpenFn/lightning/issues/1677)
- Fix Output & Logs in inspector fails to show sometimes
  [#1702](https://github.com/OpenFn/lightning/issues/1702)

## [v2.0.0-rc11] - 2024-02-08

### Fixed

- Bumped Phoenix LiveView from `0.20.4` to `0.20.5` to fix canvas selection
  issue [#1724](https://github.com/OpenFn/lightning/issues/1724)

## [v2.0.0-rc10] - 2024-02-08

### Changed

- Implemented safeguards to prevent deletion of jobs with associated run history
  [#1570](https://github.com/OpenFn/Lightning/issues/1570)

### Fixed

- Fixed inspector dataclip body not getting updated after dataclip is wiped
  [#1718](https://github.com/OpenFn/Lightning/issues/1718)
- Fixed work orders getting retried despite having wiped dataclips
  [#1721](https://github.com/OpenFn/Lightning/issues/1721)

## [v2.0.0-rc9] 2024-02-05

### Added

- Persist impact tracking configuration and reports
  [#1684](https://github.com/OpenFn/Lightning/issues/1684)
- Add zero-persistence project setting
  [#1209](https://github.com/OpenFn/Lightning/issues/1209)
- Wipe dataclip after use when zero-persistence is enabled
  [#1212](https://github.com/OpenFn/Lightning/issues/1212)
- Show appropriate message when a wiped dataclip is viewed
  [#1211](https://github.com/OpenFn/Lightning/issues/1211)
- Disable selecting work orders having wiped dataclips in the history page
  [#1210](https://github.com/OpenFn/Lightning/issues/1210)
- Hide rerun button in inspector when the selected step has a wiped dataclip
  [#1639](https://github.com/OpenFn/Lightning/issues/1639)
- Add rate limiter to webhook endpoints and runtime limiter for runs.
  [#639](https://github.com/OpenFn/Lightning/issues/639)

### Fixed

- Prevented secret scrubber from over-eagerly adding \*\*\* between all
  characters if an empty string secret was provided as a credential field value
  (e.g., {"username": "come-on-in", "password": ""})
  [#1585](https://github.com/OpenFn/Lightning/issues/1585)
- Fixed permissions issue that allowed viewer/editor to modify webhook auth
  methods. These permissions only belong to project owners and admins
  [#1692](https://github.com/OpenFn/Lightning/issues/1692)
- Fixed bug that was duplicating inbound http_requests, resulting in unnecessary
  data storage [#1695](https://github.com/OpenFn/Lightning/issues/1695)
- Fixed permissions issue that allowed editors to set up new Github connections
  [#1703](https://github.com/OpenFn/Lightning/issues/1703)
- Fixed permissions issue that allowed viewers to initiate syncs to github
  [#1704](https://github.com/OpenFn/Lightning/issues/1704)
- Fixed inspector view stuck at processing when following a crashed run
  [#1711](https://github.com/OpenFn/Lightning/issues/1711)
- Fixed inspector dataclip selector not getting updated after running manual run
  [#1714](https://github.com/OpenFn/Lightning/issues/1714)

## [v2.0.0-rc8] - 2024-01-30

### Added

- Shim code to interact with the Impact Tracking service
  [#1671](https://github.com/OpenFn/Lightning/issues/1671)

### Changed

- Standardized naming of "attempts" to "runs". This had already been done in the
  front-end, but this change cleans up the backend, the database, and the
  interface with the worker. Make sure to **run migrations** and update your
  ENV/secrets to use `WORKER_RUNS_PRIVATE_KEY` rather than
  `WORKER_ATTEMPTS_PRIVATE_KEY`
  [#1657](https://github.com/OpenFn/Lightning/issues/1657)
- Required `@openfn/ws-worker@0.8.0` or above.

## [v2.0.0-rc7] - 2024-01-26

### Added

- Store webhook request headers in Dataclips for use in jobs.
  [#1638](https://github.com/OpenFn/Lightning/issues/1638)

### Changed

- Display `http_request` dataclips to the user as they will be provided to the
  worker as "input" state to avoid confusion while writing jobs.
  [1664](https://github.com/OpenFn/Lightning/issues/1664)
- Named-spaced all worker environment variables with `WORKER_` and added
  documentation for how to configure them.
  [#1672](https://github.com/OpenFn/Lightning/pull/1672)
- Bumped to `@openfn/ws-worker@0.6.0`
- Bumped to `@openfn/cli@0.4.15`

### Fixed

- Fix Run via Docker [#1653](https://github.com/OpenFn/Lightning/issues/1653)
- Fix remaining warnings, enable "warnings as errors"
  [#1642](https://github.com/OpenFn/Lightning/issues/1642)
- Fix workflow dashboard bug when viewed for newly created workflows with only
  unfinished run steps. [#1674](https://github.com/OpenFn/Lightning/issues/1674)

## [v2.0.0-rc5] - 2024-01-22

### Changed

- Made two significant backend changes that don't impact UI/UX but **require
  migrations** and should make Lightning developer lives easier by updating
  parts of the backend to match terms now used in the frontend:
  - Renamed the `Runs` model and table to `Steps`
    [#1571](https://github.com/OpenFn/Lightning/issues/1571)
  - Renamed the `AttemptRuns` model and table to `AttemptSteps`
    [#1571](https://github.com/OpenFn/Lightning/issues/1571)

## [v2.0.0-rc4] - 2024-01-19

### Added

- Scrub output dataclips in the UI to avoid unintentional secret exposure
  [#1606](https://github.com/OpenFn/Lightning/issues/1606)

### Changed

- Bump to `@openfn/cli@0.4.14`
- Do not persist the active tab setting on the job editor
  [#1504](https://github.com/OpenFn/Lightning/issues/1504)
- Make condition label optional
  [#1648](https://github.com/OpenFn/Lightning/issues/1648)

### Fixed

- Fix credential body getting leaked to sentry incase of errors
  [#1600](https://github.com/OpenFn/Lightning/issues/1600)
- Fixed validation on Javascript edge conditions
  [#1602](https://github.com/OpenFn/Lightning/issues/1602)
- Removed unused code from `run_live` directory
  [#1625](https://github.com/OpenFn/Lightning/issues/1625)
- Edge condition expressions not correctly being handled during provisioning
  [#openfn/kit#560](https://github.com/OpenFn/kit/pull/560)

## [v2.0.0-rc3] 2024-01-12

### Added

- Custom metric to track stalled attempts
  [#1559](https://github.com/OpenFn/Lightning/issues/1559)
- Dashboard with project and workflow stats
  [#755](https://github.com/OpenFn/Lightning/issues/755)
- Add search by ID on the history page
  [#1468](https://github.com/OpenFn/Lightning/issues/1468)
- Custom metric to support autoscaling
  [#1607](https://github.com/OpenFn/Lightning/issues/1607)

### Changed

- Bumped CLI version to `0.4.13`
- Bumped worker version to `0.5.0`
- Give project editors and viewers read only access to project settings instead
  [#1477](https://github.com/OpenFn/Lightning/issues/1477)

### Fixed

- Throw an error when Lightning.MetadataService.get_adaptor_path/1 returns an
  adaptor path that is nil
  [#1601](https://github.com/OpenFn/Lightning/issues/1601)
- Fix failure due to creating work order from a newly created job
  [#1572](https://github.com/OpenFn/Lightning/issues/1572)
- Fixes on the dashboard and links
  [#1610](https://github.com/OpenFn/Lightning/issues/1610) and
  [#1608](https://github.com/OpenFn/Lightning/issues/1608)

## [2.0.0-rc2] - 2024-01-08

### Fixed

- Restored left-alignment for step list items on run detail and inspector
  [a6e4ada](https://github.com/OpenFn/Lightning/commit/a6e4adafd558269cfd690e7c4fdd8f9fe66c5f62)
- Inspector: fixed attempt/run language for "skipped" tooltip
  [fd7dd0c](https://github.com/OpenFn/Lightning/commit/fd7dd0ca8128dfba2902e5aa6a2259e2073f0f10)
- Inspector: fixed failure to save during "save & run" from inspector
  [#1596](https://github.com/OpenFn/Lightning/issues/1596)
- Inspector: fixed key bindings for save & run (retry vs. new work order)
  getting overridden when user focuses on the Monaco editor
  [#1596](https://github.com/OpenFn/Lightning/issues/1596)

## [2.0.0-rc1] - 2024-01-05

### Why does this repo go from `v0` to `v2.0`?

Lightning is the _2nd version_ of the OpenFn platform. While much of the core
technology is the same, there are breaking changes between `v1.105` (pre-2024)
and `v2` ("OpenFn Lightning").

For customers using OpenFn `v1`, a migration guide will be provided at
[docs.openfn.org](https://docs.openfn.org)

### Added

- Link to the job inspctor for a selected run from the history interface
  [#1524](https://github.com/OpenFn/Lightning/issues/1524)
- Reprocess an existing work order from the job inspector by default (instead of
  always creating a new work order)
  [#1524](https://github.com/OpenFn/Lightning/issues/1524)
- Bumped worker to support edge conditions between trigger and first job
  `"@openfn/ws-worker": "^0.4.0"`

### Changed

- Updated naming to prepare for v2 release
  [#1248](https://github.com/OpenFn/Lightning/issues/1248); the major change is
  that each time a work order (the typical unit of business value for an
  organization, e.g. "execute workflow ABC for patient 123") is executed, it is
  called a "run". Previously, it was called an "attempt". The hierarchy is now:

  ```
  Build-Time: Projects > Workflows > Steps
  Run-Time: Work Orders > Runs > Steps
  ```

  Note the name changes here are reflected in the UI, but not all tables/models
  will be changed until [1571](https://github.com/OpenFn/Lightning/issues/1571)
  is delivered.

## [v0.12.2] - 2023-12-24

### Changed

- Bumped worker to address occasional git install issue
  `"@openfn/ws-worker": "^0.3.2"`

### Fixed

- Fix RuntimeError: found duplicate ID "google-sheets-inner-form" for
  GoogleSheetsComponent [#1578](https://github.com/OpenFn/Lightning/issues/1578)
- Extend export script to include new JS expression edge type
  [#1540](https://github.com/OpenFn/Lightning/issues/1540)
- Fix regression for attempt viewer log line highlighting
  [#1589](https://github.com/OpenFn/Lightning/issues/1589)

## [v0.12.1] - 2023-12-21

### Changed

- Hide project security setting tab from non-authorized users
  [#1477](https://github.com/OpenFn/Lightning/issues/1477)

### Fixed

- History page crashes if job is removed from workflow after it's been run
  [#1568](https://github.com/OpenFn/Lightning/issues/1568)

## [v0.12.0] - 2023-12-15

### Added

- Add ellipsis for long job names on the canvas
  [#1217](https://github.com/OpenFn/Lightning/issues/1217)
- Fix Credential Creation Page UI
  [#1064](https://github.com/OpenFn/Lightning/issues/1064)
- Custom metric to track Attempt queue delay
  [#1556](https://github.com/OpenFn/Lightning/issues/1556)
- Expand work order row when a `workorder_id` is specified in the filter
  [#1515](https://github.com/OpenFn/Lightning/issues/1515)
- Allow Javascript expressions as conditions for edges
  [#1498](https://github.com/OpenFn/Lightning/issues/1498)

### Changed

- Derive dataclip in inspector from the attempt & step
  [#1551](https://github.com/OpenFn/Lightning/issues/1551)
- Updated CLI to 0.4.10 (fixes logging)
- Changed UserBackupToken model to use UTC timestamps (6563cb77)
- Restore FK relationship between `work_orders` and `attempts` pending a
  decision re: further partitioning.
  [#1254](https://github.com/OpenFn/Lightning/issues/1254)

### Fixed

- New credential doesn't appear in inspector until refresh
  [#1531](https://github.com/OpenFn/Lightning/issues/1531)
- Metadata not refreshing when credential is updated
  [#791](https://github.com/OpenFn/Lightning/issues/791)
- Adjusted z-index for Monaco Editor's sibling element to resolve layout
  conflict [#1329](https://github.com/OpenFn/Lightning/issues/1329)
- Demo script sets up example Runs with their log lines in a consistant order.
  [#1487](https://github.com/OpenFn/Lightning/issues/1487)
- Initial credential creation `changes` show `after` as `null` rather a value
  [#1118](https://github.com/OpenFn/Lightning/issues/1118)
- AttemptViewer flashing/rerendering when Jobs are running
  [#1550](https://github.com/OpenFn/Lightning/issues/1550)
- Not able to create a new Job when clicking the Check icon on the placeholder
  [#1537](https://github.com/OpenFn/Lightning/issues/1537)
- Improve selection logic on WorkflowDiagram
  [#1220](https://github.com/OpenFn/Lightning/issues/1220)

## [v0.11.0] - 2023-12-06

### Added

- Improved UI when manually creating Attempts via the Job Editor
  [#1474](https://github.com/OpenFn/Lightning/issues/1474)
- Increased the maximum inbound webhook request size to 10MB and added
  protection against _very large_ payloads with a 100MB "max_skip_body_length"
  [#1247](https://github.com/OpenFn/Lightning/issues/1247)

### Changed

- Use the internal port of the web container for the worker configuration in
  docker-compose setup. [#1485](https://github.com/OpenFn/Lightning/pull/1485)

## [v0.10.6] - 2023-12-05

### Changed

- Limit entries count on term work orders search
  [#1461](https://github.com/OpenFn/Lightning/issues/1461)
- Scrub log lines using multiple credentials samples
  [#1519](https://github.com/OpenFn/Lightning/issues/1519)
- Remove custom telemetry plumbing.
  [1259](https://github.com/OpenFn/Lightning/issues/1259)
- Enhance UX to prevent modal closure when Monaco/Dataclip editor is focused
  [#1510](https://github.com/OpenFn/Lightning/pull/1510)

### Fixed

- Use checkbox on boolean credential fields rather than a text input field
  [#1430](https://github.com/OpenFn/Lightning/issues/1430)
- Allow users to retry work orders that failed before their first run was
  created [#1417](https://github.com/OpenFn/Lightning/issues/1417)
- Fix to ensure webhook auth modal is closed when cancel or close are selected.
  [#1508](https://github.com/OpenFn/Lightning/issues/1508)
- Enable user to reauthorize and obtain a new refresh token.
  [#1495](https://github.com/OpenFn/Lightning/issues/1495)
- Save credential body with types declared on schema
  [#1518](https://github.com/OpenFn/Lightning/issues/1518)

## [v0.10.5] - 2023-12-03

### Changed

- Only add history page filters when needed for simpler multi-select status
  interface and shorter page URLs
  [#1331](https://github.com/OpenFn/Lightning/issues/1331)
- Use dynamic Endpoint config only on prod
  [#1435](https://github.com/OpenFn/Lightning/issues/1435)
- Validate schema field with any of expected values
  [#1502](https://github.com/OpenFn/Lightning/issues/1502)

### Fixed

- Fix for liveview crash when token expires or gets deleted after mount
  [#1318](https://github.com/OpenFn/Lightning/issues/1318)
- Remove two obsolete methods related to Run: `Lightning.Invocation.delete_run`
  and `Lightning.Invocation.Run.new_from`.
  [#1254](https://github.com/OpenFn/Lightning/issues/1254)
- Remove obsolete field `previous_id` from `runs` table.
  [#1254](https://github.com/OpenFn/Lightning/issues/1254)
- Fix for missing data in 'created' audit trail events for webhook auth methods
  [#1500](https://github.com/OpenFn/Lightning/issues/1500)

## [v0.10.4] - 2023-11-30

### Changed

- Increased History search timeout to 30s
  [#1461](https://github.com/OpenFn/Lightning/issues/1461)

### Fixed

- Tooltip text clears later than the background
  [#1094](https://github.com/OpenFn/Lightning/issues/1094)
- Temporary fix to superuser UI for managing project users
  [#1145](https://github.com/OpenFn/Lightning/issues/1145)
- Fix for adding ellipses on credential info on job editor heading
  [#1428](https://github.com/OpenFn/Lightning/issues/1428)

## [v0.10.3] - 2023-11-28

### Added

- Dimmed/greyed out triggers and edges on the canvas when they are disabled
  [#1464](https://github.com/OpenFn/Lightning/issues/1464)
- Async loading on the history page to improve UX on long DB queries
  [#1279](https://github.com/OpenFn/Lightning/issues/1279)
- Audit trail events for webhook auth (deletion method) change
  [#1165](https://github.com/OpenFn/Lightning/issues/1165)

### Changed

- Sort project collaborators by first name
  [#1326](https://github.com/OpenFn/Lightning/issues/1326)
- Work orders will now be set in a "pending" state when retries are enqueued.
  [#1340](https://github.com/OpenFn/Lightning/issues/1340)
- Avoid printing 2FA codes by default
  [#1322](https://github.com/OpenFn/Lightning/issues/1322)

### Fixed

- Create new workflow button sizing regression
  [#1405](https://github.com/OpenFn/Lightning/issues/1405)
- Google credential creation and automatic closing of oAuth tab
  [#1109](https://github.com/OpenFn/Lightning/issues/1109)
- Exporting project breaks the navigation of the page
  [#1440](https://github.com/OpenFn/Lightning/issues/1440)

## [v0.10.2] - 2023-11-21

### Changed

- Added `max_frame_size` to the Cowboy websockets protocol options in an attempt
  to address [#1421](https://github.com/OpenFn/Lightning/issues/1421)

## [v0.10.1] - 2023-11-21

### Fixed

- Work Order ID was not displayed properly in history page
  [#1423](https://github.com/OpenFn/Lightning/issues/1423)

## [v0.10.0] - 2023-11-21

### 🚨 Breaking change warning! 🚨

This release will contain breaking changes as we've significantly improved both
the workflow building and execution systems.

#### Nodes and edges

Before, workflows were represented as a list of jobs and triggers. For greater
flexibility and control of complex workflows, we've moved towards a more robust
"nodes and edges" approach. Where jobs in a workflow (a node) can be connected
by edges.

Triggers still exist, but live "outside" the directed acyclic graph (DAG) and
are used to automatically create work orders and attempts.

We've provided migrations that bring `v0.9.3` workflows in line with the
`v0.10.0` requirements.

#### Scalable workers

Before, Lightning spawned child processes to execute attempts in sand-boxed
NodeVMs on the same server. This created inefficiencies and security
vulnerabilities. Now, the Lightning web server adds attempts to a queue and
multiple worker applications can pull from that queue to process work.

In dev mode, this all happens automatically and on one machine, but in most
high-availability production environments the workers will be on another server.

Attempts are now handled entirely by the workers, and they report back to
Lightning. Exit reasons, final attempt states, error types and error messages
are either entirely new or handled differently now, but we have provided
migration scripts that will work to bring _most_ `v0.9.3` runs, attempts, and
work orders up to `v0.10.0`, though the granularity of `v0.9.3` states and exits
will be less than `v0.10.0` and the final states are not guaranteed to be
accurate for workflows with multiple branches and leaf nodes with varying exit
reasons.

The migration scripts can be run with a single function call in SetupUtils from
a connect `iex` session:

```
Lightning.SetupUtils.approximate_state_for_attempts_and_workorders()
```

Note that (like lots of _other_ functionality in `SetupUtils`, calling this
function is a destructive action and you should only do it if you've backed up
your data and you know what you're doing.)

As always, we recommend backing up your data before migrating. (And thanks for
bearing with us as we move towards our first stable Lightning release.)

### Added

- Fix flaky job name input behavior on error
  [#1218](https://github.com/OpenFn/Lightning/issues/1218)
- Added a hover effect on copy and add button for adaptors examples
  [#1297](https://github.com/OpenFn/Lightning/issues/1297)
- Migration helper code to move from `v0.9.3` to `v0.10.0` added to SetupUtils
  [#1363](https://github.com/OpenFn/Lightning/issues/1363)
- Option to start with `RTM=false iex -S mix phx.server` for opting out of the
  dev-mode automatic runtime manager.
- Webhook Authentication Methods database and CRUD operations
  [#1152](https://github.com/OpenFn/Lightning/issues/1152)
- Creation and Edit of webhook webhook authentication methods UI
  [#1149](https://github.com/OpenFn/Lightning/issues/1149)
- Add webhook authentication methods overview methods in the canvas
  [#1153](https://github.com/OpenFn/Lightning/issues/1153)
- Add icon on the canvas for triggers that have authentication enabled
  [#1157](https://github.com/OpenFn/Lightning/issues/1157)
- Require password/2FA code before showing password and API Key for webhook auth
  methods [#1200](https://github.com/OpenFn/Lightning/issues/1200)
- Restrict live dashboard access to only superusers, enable DB information and
  OS information [#1170](https://github.com/OpenFn/Lightning/issues/1170) OS
  information [#1170](https://github.com/OpenFn/Lightning/issues/1170)
- Expose additional metrics to LiveDashboard
  [#1171](https://github.com/OpenFn/Lightning/issues/1171)
- Add plumbing to dump Lightning metrics during load testing
  [#1178](https://github.com/OpenFn/Lightning/issues/1178)
- Allow for heavier payloads during load testing
  [#1179](https://github.com/OpenFn/Lightning/issues/1179)
- Add dynamic delay to help mitigate flickering test
  [#1195](https://github.com/OpenFn/Lightning/issues/1195)
- Add a OpenTelemetry trace example
  [#1189](https://github.com/OpenFn/Lightning/issues/1189)
- Add plumbing to support the use of PromEx
  [#1199](https://github.com/OpenFn/Lightning/issues/1199)
- Add warning text to PromEx config
  [#1222](https://github.com/OpenFn/Lightning/issues/1222)
- Track and filter on webhook controller state in :telemetry metrics
  [#1192](https://github.com/OpenFn/Lightning/issues/1192)
- Secure PromEx metrics endpoint by default
  [#1223](https://github.com/OpenFn/Lightning/issues/1223)
- Partition `log_lines` table based on `attempt_id`
  [#1254](https://github.com/OpenFn/Lightning/issues/1254)
- Remove foreign key from `attempts` in preparation for partitioning
  `work_orders` [#1254](https://github.com/OpenFn/Lightning/issues/1254)
- Remove `Workflows.delete_workflow`. It is no longer in use and would require
  modification to not leave orphaned attempts given the removal of the foreign
  key from `attempts`. [#1254](https://github.com/OpenFn/Lightning/issues/1254)
- Show tooltip for cloned runs in history page
  [#1327](https://github.com/OpenFn/Lightning/issues/1327)
- Have user create workflow name before moving to the canvas
  [#1103](https://github.com/OpenFn/Lightning/issues/1103)
- Allow PromEx authorization to be disabled
  [#1483](https://github.com/OpenFn/Lightning/issues/1483)

### Changed

- Updated vulnerable JS libraries, `postcss` and `semver`
  [#1176](https://github.com/OpenFn/Lightning/issues/1176)
- Update "Delete" to "Delete Job" on Job panel and include javascript deletion
  confirmation [#1105](https://github.com/OpenFn/Lightning/issues/1105)
- Move "Enabled" property from "Jobs" to "Edges"
  [#895](https://github.com/OpenFn/Lightning/issues/895)
- Incorrect wording on the "Delete" tooltip
  [#1313](https://github.com/OpenFn/Lightning/issues/1313)

### Fixed

- Fixed janitor lost query calculation
  [#1400](https://github.com/OpenFn/Lightning/issues/1400)
- Adaptor icons load gracefully
  [#1140](https://github.com/OpenFn/Lightning/issues/1140)
- Selected dataclip gets lost when starting a manual work order from the
  inspector interface [#1283](https://github.com/OpenFn/Lightning/issues/1283)
- Ensure that the whole edge when selected is highlighted
  [#1160](https://github.com/OpenFn/Lightning/issues/1160)
- Fix "Reconfigure Github" button in Project Settings
  [#1386](https://github.com/OpenFn/Lightning/issues/1386)
- Make janitor also clean up runs inside an attempt
  [#1348](https://github.com/OpenFn/Lightning/issues/1348)
- Modify CompleteRun to return error changeset when run not found
  [#1393](https://github.com/OpenFn/Lightning/issues/1393)
- Drop invocation reasons from DB
  [#1412](https://github.com/OpenFn/Lightning/issues/1412)
- Fix inconsistency in ordering of child nodes in the workflow diagram
  [#1406](https://github.com/OpenFn/Lightning/issues/1406)

## [v0.9.3] - 2023-09-27

### Added

- Add ellipsis when adaptor name is longer than the container allows
  [#1095](https://github.com/OpenFn/Lightning/issues/1095)
- Webhook Authentication Methods database and CRUD operations
  [#1152](https://github.com/OpenFn/Lightning/issues/1152)

### Changed

- Prevent deletion of first job of a workflow
  [#1097](https://github.com/OpenFn/Lightning/issues/1097)

### Fixed

- Fix long name on workflow cards
  [#1102](https://github.com/OpenFn/Lightning/issues/1102)
- Fix highlighted Edge can get out of sync with selected Edge
  [#1099](https://github.com/OpenFn/Lightning/issues/1099)
- Creating a new user without a password fails and there is no user feedback
  [#731](https://github.com/OpenFn/Lightning/issues/731)
- Crash when setting up version control
  [#1112](https://github.com/OpenFn/Lightning/issues/1112)

## [v0.9.2] - 2023-09-20

### Added

- Add "esc" key binding to close job inspector modal
  [#1069](https://github.com/OpenFn/Lightning/issues/1069)

### Changed

- Save icons from the `adaptors` repo locally and load them in the job editor
  [#943](https://github.com/OpenFn/Lightning/issues/943)

## [v0.9.1] - 2023-09-19

### Changed

- Modified audit trail to handle lots of different kind of audit events
  [#271](https://github.com/OpenFn/Lightning/issues/271)/[#44](https://github.com/OpenFn/Lightning/issues/44)
- Fix randomly unresponsive job panel after job deletion
  [#1113](https://github.com/OpenFn/Lightning/issues/1113)

## [v0.9.0] - 2023-09-15

### Added

- Add favicons [#1079](https://github.com/OpenFn/Lightning/issues/1079)
- Validate job name in placeholder job node
  [#1021](https://github.com/OpenFn/Lightning/issues/1021)
- Bring credential delete in line with new GDPR interpretation
  [#802](https://github.com/OpenFn/Lightning/issues/802)
- Make job names unique per workflow
  [#1053](https://github.com/OpenFn/Lightning/issues/1053)

### Changed

- Enhanced the job editor/inspector interface
  [#1025](https://github.com/OpenFn/Lightning/issues/1025)

### Fixed

- Finished run never appears in inspector when it fails
  [#1084](https://github.com/OpenFn/Lightning/issues/1084)
- Cannot delete some credentials via web UI
  [#1072](https://github.com/OpenFn/Lightning/issues/1072)
- Stopped the History table from jumping when re-running a job
  [#1100](https://github.com/OpenFn/Lightning/issues/1100)
- Fixed the "+" button when adding a job to a workflow
  [#1093](https://github.com/OpenFn/Lightning/issues/1093)

## [v0.8.3] - 2023-09-05

### Added

- Render error when workflow diagram node is invalid
  [#956](https://github.com/OpenFn/Lightning/issues/956)

### Changed

- Restyle history table [#1029](https://github.com/OpenFn/Lightning/issues/1029)
- Moved Filter and Search controls to the top of the history page
  [#1027](https://github.com/OpenFn/Lightning/issues/1027)

### Fixed

- Output incorrectly shows "this run failed" when the run hasn't yet finished
  [#1048](https://github.com/OpenFn/Lightning/issues/1048)
- Wrong label for workflow card timestamp
  [#1022](https://github.com/OpenFn/Lightning/issues/1022)

## [v0.8.2] - 2023-08-31

### Fixed

- Lack of differentiation between top of job editor modal and top menu was
  disorienting. Added shadow.

## [v0.8.1] - 2023-08-31

### Changed

- Moved Save and Run button to bottom of the Job edit modal
  [#1026](https://github.com/OpenFn/Lightning/issues/1026)
- Allow a manual work order to save the workflow before creating the work order
  [#959](https://github.com/OpenFn/Lightning/issues/959)

## [v0.8.0] - 2023-08-31

### Added

- Introduces Github sync feature, users can now setup our github app on their
  instance and sync projects using our latest portability spec
  [#970](https://github.com/OpenFn/Lightning/issues/970)
- Support Backup Codes for Multi-Factor Authentication
  [937](https://github.com/OpenFn/Lightning/issues/937)
- Log a warning in the console when the Editor/docs component is given latest
  [#958](https://github.com/OpenFn/Lightning/issues/958)
- Improve feedback when a Workflow name is invalid
  [#961](https://github.com/OpenFn/Lightning/issues/961)
- Show that the jobs' body is invalid
  [#957](https://github.com/OpenFn/Lightning/issues/957)
- Reimplement skipped CredentialLive tests
  [#962](https://github.com/OpenFn/Lightning/issues/962)
- Reimplement skipped WorkflowLive.IndexTest test
  [#964](https://github.com/OpenFn/Lightning/issues/964)
- Show GitHub installation ID and repo link to help setup/debugging for version
  control [1059](https://github.com/OpenFn/Lightning/issues/1059)

### Fixed

- Fixed issue where job names were being incorrectly hyphenated during
  project.yaml export [#1050](https://github.com/OpenFn/Lightning/issues/1050)
- Allows the demo script to set a project id during creation to help with cli
  deploy/pull/Github integration testing.
- Fixed demo project_repo_connection failing after nightly demo resets
  [1058](https://github.com/OpenFn/Lightning/issues/1058)
- Fixed an issue where the monaco suggestion tooltip was offset from the main
  editor [1030](https://github.com/OpenFn/Lightning/issues/1030)

## [v0.7.3] - 2023-08-15

### Changed

- Version control in project settings is now named Export your project
  [#1015](https://github.com/OpenFn/Lightning/issues/1015)

### Fixed

- Tooltip for credential select in Job Edit form is cut off
  [#972](https://github.com/OpenFn/Lightning/issues/972)
- Dataclip type and state assembly notice for creating new dataclip dropped
  during refactor [#975](https://github.com/OpenFn/Lightning/issues/975)

## [v0.7.2] - 2023-08-10

### Changed

- NodeJs security patch [1009](https://github.com/OpenFn/Lightning/pull/1009)

### Fixed

## [v0.7.1] - 2023-08-04

### Fixed

- Fixed flickery icons on new workflow job creation.

## [v0.7.0] - 2023-08-04

### Added

- Project owners can require MFA for their users
  [892](https://github.com/OpenFn/Lightning/issues/892)

### Changed

- Moved to Elixir 1.15 and Erlang 26.0.2 to sort our an annoying ElixirLS issue
  that was slowing down our engineers.
- Update Debian base to use bookworm (Debian 12) for our Docker images
- Change new credential modal to take up less space on the screen
  [#931](https://github.com/OpenFn/Lightning/issues/931)
- Placeholder nodes are now purely handled client-side

### Fixed

- Fix issue creating a new credential from the Job editor where the new
  credential was not being set on the job.
  [#951](https://github.com/OpenFn/Lightning/issues/951)
- Fix issue where checking a credential type radio button shows as unchecked on
  first click. [#976](https://github.com/OpenFn/Lightning/issues/976)
- Return the pre-filled workflow names
  [#971](https://github.com/OpenFn/Lightning/issues/971)
- Fix version reporting and external reset_demo() call via
  Application.spec()[#1010](https://github.com/OpenFn/Lightning/issues/1010)
- Fixed issue where entering a placeholder name through the form would result an
  in unsaveable workflow
  [#1001](https://github.com/OpenFn/Lightning/issues/1001)
- Ensure the DownloadController checks for authentication and authorisation.

## [v0.7.0-pre5] - 2023-07-28

### Changed

- Unless otherwise specified, only show work orders with activity in last 14
  days [#968](https://github.com/OpenFn/Lightning/issues/968)

## [v0.7.0-pre4] - 2023-07-27

### Changed

- Don't add cast fragments if the search_term is nil
  [#968](https://github.com/OpenFn/Lightning/issues/968)

## [v0.7.0-pre3] - 2023-07-26

### Fixed

- Fixed an issue with newly created edges that prevented downstream jobs
  [977](https://github.com/OpenFn/Lightning/issues/977)

## [v0.7.0-pre2] - 2023-07-26

Note that this is a pre-release with a couple of known bugs that are tracked in
the Nodes and Edges [epic](https://github.com/OpenFn/Lightning/issues/793).

### Added

- Added ability for a user to enable MFA on their account; using 2FA apps like
  Authy, Google Authenticator etc
  [#890](https://github.com/OpenFn/Lightning/issues/890)
- Write/run sql script to convert triggers
  [#875](https://github.com/OpenFn/Lightning/issues/875)
- Export projects as `.yaml` via UI
  [#249](https://github.com/OpenFn/Lightning/issues/249)

### Changed

- In `v0.7.0` we change the underlying workflow building and execution
  infrastructure to align with a standard "nodes and edges" design for directed
  acyclic graphs (DAGs). Make sure to run the migrations!
  [793](https://github.com/OpenFn/Lightning/issues/793)

### Fixed

- Propagate url pushState/changes to Workflow Diagram selection
  [#944](https://github.com/OpenFn/Lightning/issues/944)
- Fix issue when deleting nodes from the workflow editor
  [#830](https://github.com/OpenFn/Lightning/issues/830)
- Fix issue when clicking a trigger on a new/unsaved workflow
  [#954](https://github.com/OpenFn/Lightning/issues/954)

## [0.6.7] - 2023-07-13

### Added

- Add feature to bulk rerun work orders from a specific step in their workflow;
  e.g., "rerun these 50 work orders, starting each at step 4."
  [#906](https://github.com/OpenFn/Lightning/pull/906)

### Fixed

- Oban exception: "value too long" when log lines are longer than 255 chars
  [#929](https://github.com/OpenFn/Lightning/issues/929)

## [0.6.6] - 2023-06-30

### Added

- Add public API token to the demo site setup script
- Check and renew OAuth credentials when running a job
  [#646](https://github.com/OpenFn/Lightning/issues/646)

### Fixed

- Remove google sheets from adaptors list until supporting oauth flow
  [#792](https://github.com/OpenFn/Lightning/issues/792)
- Remove duplicate google sheets adaptor display on credential type picklist
  [#663](https://github.com/OpenFn/Lightning/issues/663)
- Fix demo setup script for calling from outside the app on Kubernetes
  deployments [#917](https://github.com/OpenFn/Lightning/issues/917)

## [0.6.5] - 2023-06-22

### Added

- Ability to rerun work orders from start by selecting one of more of them from
  the History page and clicking the "Rerun" button.
  [#659](https://github.com/OpenFn/Lightning/issues/659)

### Fixed

- Example runs for demo incorrect
  [#856](https://github.com/OpenFn/Lightning/issues/856)

## [0.6.3] - 2023-06-15

### Fixed

- Prevent saving null log lines to the database, fix issue with run display
  [#866](https://github.com/OpenFn/Lightning/issues/866)

## [0.6.2] - 2023-06-09

### Fixed

- Fixed viewer permissions for delete workflow

- Fixed bug with workflow cards
  [#859](https://github.com/OpenFn/Lightning/issues/859)

## [0.6.1] - 2023-06-08

### Fixed

- Fixed bug with run logs [#864](https://github.com/OpenFn/Lightning/issues/864)

- Correctly stagger demo runs to maintain order
  [#856](https://github.com/OpenFn/Lightning/issues/856)
- Remove `Timex` use from `SetupUtils` in favor of `DateTime` to fix issue when
  calling it in escript.

## [0.6.0]- 2023-04-12

### Added

- Create sample runs when generating sample workflow
  [#821](https://github.com/OpenFn/Lightning/issues/821)
- Added a provisioning api for creating and updating projects and their
  workflows See: [PROVISIONING.md](./PROVISIONING.md)
  [#641](https://github.com/OpenFn/Lightning/issues/641)
- Add ability for a `superuser` to schedule deletion, cancel deletion, and
  delete projects [#757](https://github.com/OpenFn/Lightning/issues/757)
- Add ability for a `project owner` to schedule deletion, cancel deletion, and
  delete projects [#746](https://github.com/OpenFn/Lightning/issues/746)

### Changed

- Ability to store run log lines as rows in a separate table
  [#514](https://github.com/OpenFn/Lightning/issues/514)

### Fixed

- Incorrect project digest queries
  [#768](https://github.com/OpenFn/Lightning/issues/768)]
- Fix issue when purging deleted users
  [#747](https://github.com/OpenFn/Lightning/issues/747)
- Generate a random name for Workflows when creating one via the UI.
  [#828](https://github.com/OpenFn/Lightning/issues/828)
- Handle error when deleting a job with runs.
  [#814](https://github.com/OpenFn/Lightning/issues/814)

## [0.5.2]

### Added

- Add `workflow_edges` table in preparation for new workflow editor
  implementation [#794](https://github.com/OpenFn/Lightning/issues/794)
- Stamped `credential_id` on run directly for easier auditing of the history
  interface. Admins can now see which credential was used to run a run.
  [#800](https://github.com/OpenFn/Lightning/issues/800)
- Better errors when using magic functions: "no magic yet" and "check
  credential" [#812](https://github.com/OpenFn/Lightning/issues/812)

### Changed

- The `delete-project` function now delete all associated activities
  [#759](https://github.com/OpenFn/Lightning/issues/759)

### Fixed

## [0.5.1] - 2023-04-12

### Added

- Added ability to create and revoke personal API tokens
  [#147](https://github.com/OpenFn/Lightning/issues/147)
- Add `last-used at` to API tokens
  [#722](https://github.com/OpenFn/Lightning/issues/722)
- Improved "save" for job builder; users can now press `Ctrl + S` or `⌘ + S` to
  save new or updated jobs job panel will _not_ close. (Click elsewhere in the
  canvas or click the "Close" button to close.)
  [#568](https://github.com/OpenFn/Lightning/issues/568)
- Add filtered search params to the history page URL
  [#660](https://github.com/OpenFn/Lightning/issues/660)

### Changed

- The secret scrubber now ignores booleans
  [690](https://github.com/OpenFn/Lightning/issues/690)

### Fixed

- The secret scrubber now properly handles integer secrets from credentials
  [690](https://github.com/OpenFn/Lightning/issues/690)
- Updated describe-package dependency, fixing sparkles in adaptor-docs
  [657](https://github.com/OpenFn/Lightning/issues/657)
- Clicks on the workflow canvas were not lining up with the nodes users clicked
  on; they are now [733](https://github.com/OpenFn/Lightning/issues/733)
- Job panel behaves better when collapsed
  [774](https://github.com/OpenFn/Lightning/issues/774)

## [0.5.0] - 2023-04-03

### Added

- Magic functions that fetch real metadata from connected systems via
  `credentials` and suggest completions in the job builder (e.g., pressing
  `control-space` when setting the `orgUnit` attribute for a DHIS2 create
  operation will pull the _actual_ list of orgUnits with human readable labels
  and fill in their orgUnit codes upon
  enter.)[670](https://github.com/OpenFn/Lightning/issues/670)
- A "metadata explorer" to browse actual system metadata for connected
  instances. [658](https://github.com/OpenFn/Lightning/issues/658)
- Resizable job builder panel for the main canvas/workflow view.
  [681](https://github.com/OpenFn/Lightning/issues/681)

### Changed

- Display timezone for cron schedule—it is always UTC.
  [#716](https://github.com/OpenFn/Lightning/issues/716)
- Instance administrators can now configure the interval between when a project
  owner or user requests deletion and when these records are purged from the
  database. It defaults to 7, but by providing a `PURGE_DELETED_AFTER_DAYS`
  environment variable the grace period can be altered. Note that setting this
  variable to `0` will make automatic purging _never_ occur but will still make
  "deleted" projects and users unavailable. This has been requested by certain
  organizations that must retain audit logs in a Lightning instance.
  [758](https://github.com/OpenFn/Lightning/issues/758)

### Fixed

- Locked CLI version to `@openfn/cli@0.0.35`.
  [#761](https://github.com/OpenFn/Lightning/issues/761)

## [0.4.8] - 2023-03-29

### Added

- Added a test harness for monitoring critical parts of the app using Telemetry
  [#654](https://github.com/OpenFn/Lightning/issues/654)

### Changed

- Set log level to `info` for runs. Most of the `debug` logging is useful for
  the CLI, but not for Lightning. In the future the log level will be
  configurable at instance > project > job level by the `superuser` and any
  project `admin`.
- Renamed license file so that automagic github icon is less confusing

### Fixed

- Broken links in failure alert email
  [#732](https://github.com/OpenFn/Lightning/issues/732)
- Registration Submission on app.openfn.org shows internal server error in
  browser [#686](https://github.com/OpenFn/Lightning/issues/686)
- Run the correct runtime install mix task in `Dockerfile-dev`
  [#541](https://github.com/OpenFn/Lightning/issues/541)
- Users not disabled when scheduled for deletion
  [#719](https://github.com/OpenFn/Lightning/issues/719)

## [0.4.6] - 2023-03-23

### Added

- Implement roles and permissions across entire app
  [#645](https://github.com/OpenFn/Lightning/issues/645)
- Fix webhook URL
  (`https://<<HOST_URL>>/i/cae544ab-03dc-4ccc-a09c-fb4edb255d7a`) for the
  OpenHIE demo workflow [448](https://github.com/OpenFn/Lightning/issues/448)
- Phoenix Storybook for improved component development
- Load test for webhook endpoint performance
  [#645](https://github.com/OpenFn/Lightning/issues/634)
- Notify user via email when they're added to a project
  [#306](https://github.com/OpenFn/Lightning/issues/306)
- Added notify user via email when their account is created
  [#307](https://github.com/OpenFn/Lightning/issues/307)

### Changed

- Improved errors when decoding encryption keys for use with Cloak.
  [#684](https://github.com/OpenFn/Lightning/issues/684)
- Allow users to run ANY job with a custom input.
  [#629](https://github.com/OpenFn/Lightning/issues/629)

### Fixed

- Ensure JSON schema form inputs are in the same order as they are written in
  the schema [#685](https://github.com/OpenFn/Lightning/issues/685)

## [0.4.4] - 2023-03-10

### Added

- Users can receive a digest email reporting on a specified project.
  [#638](https://github.com/OpenFn/Lightning/issues/638)
  [#585](https://github.com/OpenFn/Lightning/issues/585)

## [0.4.3] - 2023-03-06

### Added

- Tooltips on Job Builder panel
  [#650](https://github.com/OpenFn/Lightning/issues/650)

### Changed

- Upgraded to Phoenix 1.7 (3945856)

### Fixed

- Issue with FailureAlerter configuration missing in `prod` mode.

## [0.4.2] - 2023-02-24

### Added

- A user can change their own email
  [#247](https://github.com/OpenFn/Lightning/issues/247)
- Added a `SCHEMAS_PATH` environment variable to override the default folder
  location for credential schemas
  [#604](https://github.com/OpenFn/Lightning/issues/604)
- Added the ability to configure Google Sheets credentials
  [#536](https://github.com/OpenFn/Lightning/issues/536)
- Function to import a project
  [#574](https://github.com/OpenFn/Lightning/issues/574)

### Changed

- Users cannot register if they have not selected the terms and conditions
  [#531](https://github.com/OpenFn/Lightning/issues/531)

### Fixed

- Jobs panel slow for first open after restart
  [#567](https://github.com/OpenFn/Lightning/issues/567)

## [0.4.0] - 2023-02-08

### Added

- Added a Delete job button in Inspector
- Filter workflow runs by text/value in run logs or input body
- Drop "configuration" key from Run output dataclips after completion
- Ability to 'rerun' a run from the Run list
- Attempts and Runs update themselves in the Runs list
- Configure a project and workflow for a new registering user
- Run a job with a custom input
- Added plausible analytics
- Allow user to click on Webhook Trigger Node to copy webhook URL on workflow
  diagram
- Allow any user to delete a credential that they own
- Create any credential through a form except for OAuth
- Refit all diagram nodes on browser and container resize
- Enable distributed Erlang, allowing any number of redundant Lightning nodes to
  communicate with each other.
- Users can set up realtime alerts for a project

### Changed

- Better code-assist and intelliense in the Job Editor
- Updated @openfn/workflow-diagram to 0.4.0
- Make plus button part of job nodes in Workflow Diagram
- Updated @openfn/adaptor-docs to 0.0.5
- Updated @openfn/describe-package to 0.0.10
- Create an follow a manual Run from the Job Inspector
- View all workflows in a project on the workflows index page
- Move @openfn/workflow-diagram into the application, the NPM module is now
  deprecated.
- Remove workflow name from first node
- Move the used parts of `@openfn/engine` into the application.
- [BREAKING CHANGE] Ported `mix openfn.install.runtime` into application, use
  `mix lightning.install_runtime`.
- [BREAKING CHANGE] Introduced `@openfn/cli` as the new runtime for Jobs
- Rename a workflow through the page heading
- Hide the dataclips tab for beta
- Make adaptor default to common@latest
- Remove jobs list page
- Better error handling in the docs panel
- Disable credential ownership transfer in dev and prod environments
- Add project settings page
- Change Work Order filters to apply to the aggregate state of the work order
  and not the run directly
- Enable jobs by default
- Set log level to info
- Add Beta checkbox to register page
- User roles and permissions

### Fixed

- Don't consider disabled jobs when calculating subsequent runs
- Fixed overflow on Job Editor Tooltips
- Fixed auto-scroll when adding a new snippet in the Job Editor
- Fixed common operation typings in Job Editor

## [0.3.1] - 2022-11-22

### Fixed

- Fixed bug that tried to execute HTML scripts in dataclips
- Fixed bug that prevented work orders from displaying in the order of their
  last run, descending.
- Remove alerts after set timeout or close

## [0.3.0] - 2022-11-21

### Added

- Add seed data for demo site
- Create adaptor credentials through a form
- Configure cron expressions through a form
- View runs grouped by work orders and attempts
- Run an existing Job with any dataclip uuid from the Job form

### Changed

- Redirect users to projects list page when they click on Admin Settings menu
- Move job, project, input and output Dataclips to Run table
- Reverse the relationship between Jobs and Triggers. Triggers now can exist on
  their own; setting the stage for branching and merging workflows
- Updated Elixir and frontend dependencies
- [BREAKING CHANGE] Pipeline now uses Work Orders, previous data is not
  compatible.
- Runs, Dataclips and Attempts now all correctly use `usec` resolution
  timestamps.
- Upgraded LiveView to 0.18.0
- Upgraded Elixir to 1.14.1 and OTP 25
- Workflow Job editor now behaves like a panel
- Split JobLive.InspectorFormComponent into different plug-able subcomponents
- Ensure new jobs with cron triggers receive a default frequency
- Webhooks are now referenced by the trigger id instead of job id.
- Filter runs by status
- Filter runs by workflow
- Filter runs by date
- View a job run from the runs history
- View latest matching inputs to run a job with

## [0.2.0] - 2022-09-12

### Changed

- [BREAKING CHANGE] Add `Workflow` model, Jobs now belong to a Workflow This is
  a breaking change to the schema.
- Use Node.js 18, soon to be in LTS.
- Visualize success/fail triggers in workflow diagram.
- Move WorkflowDiagram related actions from DashboardLive into WorkflowLive
- Move WorkflowDiagram component into liveview, so that we can subscribe to
  channels (i.e. updating of the diagram when someone changes something).
- Integrate `@openfn/workflow-diagram@0.0.8` and use the new Store interface for
  updating it.
- Remove `component_mounted` event from WorkflowDiagram hook, using a
  MutationObserver and a Base64 encoded JSON payload.
- Fixed an issue where the compiler component would try and load a 'nothing
  adaptor', added a condition to check an adaptor is actually selected.
- Removed previous Workflow CTE queries, replaced by the introduction of the
  Workflow model, see
  (https://github.com/OpenFn/Lightning/blob/53da6883483e7d8d078783f348da327d1dd72d20/lib/lightning/workflows.ex#L111-L119).

## [0.1.13] - 2022-08-29

### Added

- Allow administrators to configure OIDC providers for authentication (note that
  this is just for authenticating, not yet for creating new accounts via OIDC)
- Add Monaco editor to the step/job panel
- Allow users to delete their own accounts. Schedule their user and credentials
  data for deletion when they do.
- Allow superusers to delete a user account. Schedule the user's credentials and
  user data for deletion when they do.
- If a user is scheduled for deletion, disable their account and prevent them
  from logging in.
- The 'User profile' and 'Credentials' page now have a sidebar menu

### Changed

- Project users now have one of the following roles: viewer, editor, admin,
  owner
- Users only have the following roles: user, superuser

## [0.1.12] - 2022-08-15

### Added

- Transfer credential ownership to another user.
- Create credentials via a form interface\*
- Show "projects with access" in credentials list view.
- Show job in runs list and run view.
- Added roles and permissions to workflows and history page
  [#645](https://github.com/OpenFn/Lightning/issues/645)

\*The form is defined by a JSON schema provided by an adaptor, in most cases:
e.g., `language-dhis2` provides a single schema which defines the required
attributes for `state.configuration`, while `language-common` provides multiple
credential schemas like "oauth" or "basic auth" which define attributes for
`state.configuration` and which might be used by lots of different jobs.)

### Fixed

- User menu (top right) appears on top of all other components.
- User profile screen integrated with the rest of the liveview app.

## [0.1.11] - 2022-08-05

### Fixed

- Fixed logging in Runner when `:debug` log level used; note that this caused
  crashes in Oban

## [0.1.10] - 2022-08-05

### Added

- Credential auditing
- Build/version information display for easier debugging

### Fixed

- Fixed a bug that enqueued cron-triggered jobs even when they were disabled

## [0.1.9] - 2022-07-27

### Added

- Navigate to user profile or credentials page and log out through the user icon
  dropdown
- Create and edit dataclips
- Add a production tag to credentials
- View a dropdown of operations and their description for the language-common
  `v2.0.0-rc2` adaptor (this pattern to be rolled out across adaptors)

### Changed

- Navigate between projects through a project picker on the navbar

### Fixed

- Run Lightning with docker

### Security

- Sensitive credential values are scrubbed from run logs
- All credentials are encrypted at REST

## [0.1.7] - 2022-06-24

### Added

- Run a job with a cron trigger
- Queue jobs via Oban/Postgres
- Edit jobs via the workflow canvas

## [0.1.6] - 2022-06-07

### Added

- Register, log in and log out of an account
- Allow superusers and admin users to create projects
- Allow admin users to create or disable a user’s account
- Allow superusers for local deployments to create users and give them access to
  project spaces

- Create and edit a job with a webhook, flow/fail or cron trigger
- Create and edit credentials for a job
- Copy a job's webhook URL
- View all workflows in a project visually
- Deploy lightning locally with Docker

- Enable a job to automatically process incoming requests
- Run a job with a webhook or flow/fail trigger
- View job runs along with their logs, exit code, start and end time
- View data clips that have initiated job runs (http requests for webhooks, run
  results)<|MERGE_RESOLUTION|>--- conflicted
+++ resolved
@@ -17,10 +17,9 @@
 
 ### Added
 
-<<<<<<< HEAD
 - Add API Version field to Salesforce OAuth credentials
   [#1838](https://github.com/OpenFn/lightning/issues/1838)
-=======
+
 ### Changed
 
 ### Fixed
@@ -40,7 +39,6 @@
   [#1908](https://github.com/OpenFn/lightning/issues/1908)
 - Polling metric to track number of available runs.
   [#1790](https://github.com/OpenFn/lightning/issues/1790)
->>>>>>> 16d15393
 - Allows limiting creation of new runs and retries.
   [#1754](https://github.com/OpenFn/Lightning/issues/1754)
 - Add specific messages for log, input, and output tabs when a run is lost

--- conflicted
+++ resolved
@@ -28,10 +28,7 @@
 - View all workflows in a project on the workflows index page
 - Move @openfn/workflow-diagram into the application, the NPM module is now
   deprecated.
-<<<<<<< HEAD
-=======
 - Remove workflow name from first node
->>>>>>> e61bed76
 
 ### Fixed
 

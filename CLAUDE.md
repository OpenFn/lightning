# CLAUDE.md

This file provides guidance to Claude Code (claude.ai/code) when working with
code in this repository.

## Project Overview

Lightning is an open source workflow platform for governments and non-profits to
move health and survey data between systems. It's built on Elixir/Phoenix with
PostgreSQL, featuring React components and real-time collaborative editing.

## Common Development Commands

### Elixir/Phoenix Development

```bash
# Setup project (run once)
./bin/bootstrap

# Run development server
iex -S mix phx.server

# With custom environment variables
env $(cat .env | grep -v "#" | xargs) iex -S mix phx.server

# Testing
MIX_ENV=test mix ecto.create  # first time setup
MIX_ENV=test mix test
# Don't use -v flag with mix test

# Code quality checks
mix verify  # runs all checks below
mix format --check-formatted
mix dialyzer
mix credo --strict --all
mix sobelow
MIX_ENV=test mix coveralls.html

# Database operations
mix ecto.create
mix ecto.migrate
mix ecto.reset  # drop and recreate
mix ecto.gen.migration short_descriptive_name
```

### Frontend Development

```bash
# Always cd into assets directory first
cd assets

# Run tests
npm test
npm run test:run
npm run test:coverage

# Type checking (preferred method)
npx tsc --noEmit --project ./tsconfig.browser.json

# E2E testing
npm run test:e2e
npm run test:e2e:ui
npm run test:e2e:debug

# Linting
npm run lint

# Check types across project (only when explicitly asked)
npm run check
```

**Important**: Phoenix auto-builds assets. To check for build failures/warnings,
use Tidewave MCP to check logs or run `mix esbuild default`. For JS/TS issues,
prefer `mcp__ide__getDiagnostics` over `tsc`.

### Docker Development

```bash
# Initial setup
docker compose build && docker compose run --rm web mix ecto.migrate

# Run application
docker compose up

# Reset everything
docker compose down --rmi all --volumes
```

## Architecture Overview

### Core Structure

- **`lib/lightning/`**: Core business logic, contexts, schemas
- **`lib/lightning_web/`**: Web interface, LiveViews, controllers, API
- **`assets/`**: React components, TypeScript, CSS
- **Phoenix LiveView**: Primary UI framework with real-time features
- **React Integration**: Selected components use React via LiveView mounting

### Key Contexts (lib/lightning/)

- **Accounts**: User management, authentication (`lib/lightning/accounts.ex`)
- **Projects**: Main organizational unit (`lib/lightning/projects.ex`)
- **Workflows**: Directed acyclic graphs with jobs/triggers
  (`lib/lightning/workflows.ex`)
- **Runs**: Workflow execution instances (`lib/lightning/runs.ex`)
- **Jobs**: Workflow components with JavaScript/adaptors
  (`lib/lightning/jobs.ex`)
- **Credentials**: External service authentication
  (`lib/lightning/credentials.ex`)
- **Collections**: Key-value data store (`lib/lightning/collections.ex`)

### Workflows System Architecture

Lightning workflows are **directed acyclic graphs (DAGs)** with these
components:

1. **Workflow**: Container with jobs, triggers, edges
2. **Jobs**: JavaScript execution units with NPM adaptors and credentials
3. **Triggers**: Initiation methods (Webhook, Cron, Kafka)
4. **Edges**: Flow control with conditions (`:always`, `:on_job_success`,
   `:on_job_failure`, `:js_expression`)

**Novel Solutions**:

- Snapshot system with `lock_version` optimistic locking
- Real-time collaborative presence with edit priority
- Multi-type trigger system with unified interface
- Conditional edge execution with JavaScript expressions

### Database

- PostgreSQL with Ecto ORM
- Development URL: `postgres://postgres:postgres@localhost:5432/lightning_dev`
- Test URL: Same host/port but `lightning_test` database
- Migrations: `priv/repo/migrations/`
- Schemas alongside contexts in `lib/lightning/`
- Use `psql` with dev URL for direct database queries

### Additional Contexts

- **WorkOrders** (lib/lightning/work_orders.ex): Manages workflow execution
  requests
- **Invocations** (lib/lightning/invocation): Individual job execution records
- **Pipeline** (lib/lightning/pipeline): Job execution pipeline management
- **Runtime** (lib/lightning/runtime): JavaScript execution environment
- **Config** (lib/lightning/config.ex): Application configuration management
- **Collections** (lib/lightning/collections.ex): Key-value data store for
  workflow data

## Development Guidelines

### Elixir/Phoenix Best Practices

- Write idiomatic Elixir with pattern matching and guards
- Follow Phoenix conventions for contexts, schemas, controllers
- Use snake_case for files/functions, PascalCase for modules
- Leverage pipe operator `|>` for chaining
- Use newer `{}` brace syntax in HEEx templates
- Implement "let it crash" philosophy with supervisor trees
- Use Ecto changesets for validation
- Avoid string table references in queries: use schema modules
- **Always run `mix format` before committing** - this is critical
- When generating migrations: `mix ecto.gen.migration short_descriptive_name`
  (underscored spaced style)

### React Development

- Props from LiveView React mounting are **underscore_cased**, not camelCased
- Components receive underscore_cased props when mounted via LiveView
- Lightning uses React 18+ with modern patterns
- Key dependencies: @xyflow/react (workflow visualization), Yjs (collaborative
  editing), Monaco Editor (code editing)
- React components integrated into Phoenix app via LiveView mounting

### Testing Requirements

- Write comprehensive ExUnit tests for backend code
- Use ExMachina for test data generation
- Follow TDD practices
- Don't use `-v` flag with mix test
- Frontend: Use Vitest for unit/integration tests
- E2E: Use Playwright tests (`npm run test:e2e` in assets/)
- E2E environment managed by `bin/e2e` script
- Test database: `lightning_test` (automatically created/migrated by mix test)

### Code Quality Standards

- Line width under 80 characters
- Run `mix verify` before committing (runs format, dialyzer, credo, sobelow,
  coveralls)
- Use TypeScript strictly in frontend with strict type checking
- Elixir code compiled with `warnings_as_errors: true`
- Follow security best practices (authentication, authorization, input
  validation)

### Feature Development

- Label work units with `Uxx` prefixes
- Minimize changes outside current unit scope
- Highlight impacts on past/future units

## Worker System

Lightning uses external Node.js workers (@openfn/ws-worker) for job execution:

- WebSocket communication with JWT authentication
- Two-layer security: Worker Token (shared secret) + Run Token
  (Lightning-signed)
- Workers execute JavaScript jobs with NPM adaptors in isolated environments
- Generate keys with: `mix lightning.gen_worker_keys`
- Required environment variables: `WORKER_RUNS_PRIVATE_KEY`, `WORKER_SECRET`,
  `WORKER_LIGHTNING_PUBLIC_KEY`
- Worker package: `@openfn/ws-worker` (npm, used in dev dependencies)

## Custom Mix Tasks

Lightning includes several custom Mix tasks:

- `mix lightning.install_runtime`: Install JavaScript runtime dependencies
- `mix lightning.install_schemas`: Install JSON schemas for validation
- `mix lightning.install_adaptor_icons`: Install adaptor icons
- `mix lightning.gen_worker_keys`: Generate worker authentication keys
- `mix lightning.gen_encryption_key`: Generate encryption key for credentials

## Deployment Considerations

### Required Environment Variables

- `PRIMARY_ENCRYPTION_KEY`: For credentials/TOTP encryption (generate with
  `mix lightning.gen_encryption_key`)
- Worker authentication keys (see Worker System section)
- Database URL and connection settings
- See `.env.example` for comprehensive list of configuration options

### Security

- Encryption at rest for credentials and sensitive data (Cloak + libsodium)
- JWT-based worker authentication (Joken)
- OAuth2 integration support for external services
- Multi-factor authentication (TOTP via nimble_totp)
- Strong parameter validation via Ecto changesets
- Rate limiting via Hammer + Mnesia backend
- CORS support via cors_plug

## Performance Optimization

- Database indexing for query performance
- Ecto preloading to avoid N+1 queries
- Caching strategies (ETS via Cachex, no Redis)
- Background job processing with Oban (multiple queues: scheduler, background,
  workflow_runs)
- Prometheus metrics via PromEx
- Connection pooling with Ecto
- Asset optimization with esbuild and tailwind minification
- Multi-node clustering for horizontal scaling via libcluster

## File Organization Patterns

- LiveViews: `lib/lightning_web/live/[context]_live/`
- Controllers: `lib/lightning_web/controllers/`
- API: `lib/lightning_web/controllers/api/`
- React components: `assets/js/`
- Tests mirror source structure in `test/`
- Migrations: `priv/repo/migrations/`
- Static assets: `priv/static/`

## Key Dependencies and Libraries

### Backend (Elixir)

- **Phoenix 1.7**: Web framework with LiveView
- **Ecto 3.13+**: Database ORM and query builder
- **Oban**: Background job processing
- **Bodyguard**: Authorization framework
- **Cloak**: Encryption for sensitive data
- **Timex**: Date/time utilities
- **Broadway + Kafka**: Event streaming
- **Y_ex**: Yjs bindings for collaborative editing
- **Rambo**: External command execution (needs Rust)

### Frontend (JavaScript/TypeScript)

- **React 18**: UI library
- **@xyflow/react**: Workflow DAG visualization
- **Monaco Editor**: Code editor (VS Code editor)
- **Yjs**: CRDT for real-time collaboration
- **y-phoenix-channel**: Yjs + Phoenix Channels integration
- **Zustand**: State management
- **Immer**: Immutable state updates
- **Tailwind CSS**: Utility-first CSS framework
- **Vitest**: Testing framework
- **Playwright**: E2E testing

## Application Supervision and Runtime

### Main Supervision Tree (lib/lightning/application.ex)

Key supervised processes:

- **Repo**: Ecto database connection pool
- **Oban**: Background job processing with queues for `scheduler`, `background`,
  `workflow_runs`
- **PromEx**: Prometheus metrics collection
- **Phoenix.PubSub**: Real-time message broadcasting
- **Presence**: User presence tracking for collaborative editing
- **Endpoint**: Web server and request handling
- **libcluster**: Multi-node clustering via PostgreSQL

### Key Runtime Components

- **Runtime Manager** (lib/lightning/runtime): Executes JavaScript jobs in
  isolated environments
- **Kafka Integration** (lib/lightning/workflows/triggers): Event-driven
  workflow triggers
- **Workflows.Presence** (lib/lightning/workflows/presence.ex): Collaborative
  editing with edit priority system
- **Cachex**: ETS-based caching for performance

## Documentation and Communication

- Don't prefix items with \*\* unless entire item should be bold
- Use issue numbers for branch names with dash separation
- Follow "strong opinions, weakly held" principle
- Ask for clarification when uncertain
<<<<<<< HEAD
- You don't need to build using `npm run ...`, phoenix automatically builds as
  we go, if you want to check for build failures or warnings etc you can either
  use Tidewave MCP to check the logs, or run `mix esbuild default`
- When running npm or npx commands, always cd into the assets directory
  beforehand.
- When checking for JS/TS issues, prefer mcp__ide__getDiagnostics over tsc
=======
- When running npm or npx commands, always cd into the assets directory first
>>>>>>> a83695cf
<|MERGE_RESOLUTION|>--- conflicted
+++ resolved
@@ -322,13 +322,9 @@
 - Use issue numbers for branch names with dash separation
 - Follow "strong opinions, weakly held" principle
 - Ask for clarification when uncertain
-<<<<<<< HEAD
 - You don't need to build using `npm run ...`, phoenix automatically builds as
   we go, if you want to check for build failures or warnings etc you can either
   use Tidewave MCP to check the logs, or run `mix esbuild default`
 - When running npm or npx commands, always cd into the assets directory
   beforehand.
-- When checking for JS/TS issues, prefer mcp__ide__getDiagnostics over tsc
-=======
-- When running npm or npx commands, always cd into the assets directory first
->>>>>>> a83695cf
+- When checking for JS/TS issues, prefer mcp__ide__getDiagnostics over tsc
--- conflicted
+++ resolved
@@ -366,18 +366,13 @@
 
 ## Documentation and Communication
 
-- Don't prefix items with \*\* unless entire item should be bold
+- Don't prefix items with \*\* unless the entire item should be bold
 - Use issue numbers for branch names with dash separation
 - Follow "strong opinions, weakly held" principle
 - Ask for clarification when uncertain
-<<<<<<< HEAD
 - When running npm or npx commands, always cd into the assets directory first
 - We don't need to use MIX_ENV=test for most test related commands, ecto.create is the only one that explicitly needs the env set
-=======
 - You don't need to build using `npm run ...`, phoenix automatically builds as
   we go, if you want to check for build failures or warnings etc you can either
   use Tidewave MCP to check the logs, or run `mix esbuild default`
-- When running npm or npx commands, always cd into the assets directory
-  beforehand.
-- When checking for JS/TS issues, prefer mcp__ide__getDiagnostics over tsc
->>>>>>> e3d5f6e9
+- When checking for JS/TS issues, prefer mcp__ide__getDiagnostics over tsc